#cloud-config

# Instance
ssh_authorized_keys:
  - %(LOCAL_SSH_KEY)s

apt_sources:
- source: "ppa:webupd8team/java"
- source: "deb https://artifacts.elastic.co/packages/5.x/apt stable main"
  key: |
    -----BEGIN PGP PUBLIC KEY BLOCK-----
    Version: GnuPG v2.0.14 (GNU/Linux)

    mQENBFI3HsoBCADXDtbNJnxbPqB1vDNtCsqhe49vFYsZN9IOZsZXgp7aHjh6CJBD
    A+bGFOwyhbd7at35jQjWAw1O3cfYsKAmFy+Ar3LHCMkV3oZspJACTIgCrwnkic/9
    CUliQe324qvObU2QRtP4Fl0zWcfb/S8UYzWXWIFuJqMvE9MaRY1bwUBvzoqavLGZ
    j3SF1SPO+TB5QrHkrQHBsmX+Jda6d4Ylt8/t6CvMwgQNlrlzIO9WT+YN6zS+sqHd
    1YK/aY5qhoLNhp9G/HxhcSVCkLq8SStj1ZZ1S9juBPoXV1ZWNbxFNGwOh/NYGldD
    2kmBf3YgCqeLzHahsAEpvAm8TBa7Q9W21C8vABEBAAG0RUVsYXN0aWNzZWFyY2gg
    KEVsYXN0aWNzZWFyY2ggU2lnbmluZyBLZXkpIDxkZXZfb3BzQGVsYXN0aWNzZWFy
    Y2gub3JnPokBOAQTAQIAIgUCUjceygIbAwYLCQgHAwIGFQgCCQoLBBYCAwECHgEC
    F4AACgkQ0n1mbNiOQrRzjAgAlTUQ1mgo3nK6BGXbj4XAJvuZDG0HILiUt+pPnz75
    nsf0NWhqR4yGFlmpuctgCmTD+HzYtV9fp9qW/bwVuJCNtKXk3sdzYABY+Yl0Cez/
    7C2GuGCOlbn0luCNT9BxJnh4mC9h/cKI3y5jvZ7wavwe41teqG14V+EoFSn3NPKm
    TxcDTFrV7SmVPxCBcQze00cJhprKxkuZMPPVqpBS+JfDQtzUQD/LSFfhHj9eD+Xe
    8d7sw+XvxB2aN4gnTlRzjL1nTRp0h2/IOGkqYfIG9rWmSLNlxhB2t+c0RsjdGM4/
    eRlPWylFbVMc5pmDpItrkWSnzBfkmXL3vO2X3WvwmSFiQbkBDQRSNx7KAQgA5JUl
    zcMW5/cuyZR8alSacKqhSbvoSqqbzHKcUQZmlzNMKGTABFG1yRx9r+wa/fvqP6OT
    RzRDvVS/cycws8YX7Ddum7x8uI95b9ye1/Xy5noPEm8cD+hplnpU+PBQZJ5XJ2I+
    1l9Nixx47wPGXeClLqcdn0ayd+v+Rwf3/XUJrvccG2YZUiQ4jWZkoxsA07xx7Bj+
    Lt8/FKG7sHRFvePFU0ZS6JFx9GJqjSBbHRRkam+4emW3uWgVfZxuwcUCn1ayNgRt
    KiFv9jQrg2TIWEvzYx9tywTCxc+FFMWAlbCzi+m4WD+QUWWfDQ009U/WM0ks0Kww
    EwSk/UDuToxGnKU2dQARAQABiQEfBBgBAgAJBQJSNx7KAhsMAAoJENJ9ZmzYjkK0
    c3MIAIE9hAR20mqJWLcsxLtrRs6uNF1VrpB+4n/55QU7oxA1iVBO6IFu4qgsF12J
    TavnJ5MLaETlggXY+zDef9syTPXoQctpzcaNVDmedwo1SiL03uMoblOvWpMR/Y0j
    6rm7IgrMWUDXDPvoPGjMl2q1iTeyHkMZEyUJ8SKsaHh4jV9wp9KmC8C+9CwMukL7
    vM5w8cgvJoAwsp3Fn59AxWthN3XJYcnMfStkIuWgR7U2r+a210W6vnUxU4oN0PmM
    cursYPyeV0NX/KQeUeNMwGTFB6QHS/anRaGQewijkrYYoTNtfllxIu9XYmiBERQ/
    qPDlGRlOgVTd9xUfHFkzB52c70E=
    =92oX
    -----END PGP PUBLIC KEY BLOCK-----
- source: "deb https://deb.nodesource.com/node_6.x trusty main"
  key: |
    -----BEGIN PGP PUBLIC KEY BLOCK-----
    Version: GnuPG v1
    Comment: GPGTools - https://gpgtools.org

    mQINBFObJLYBEADkFW8HMjsoYRJQ4nCYC/6Eh0yLWHWfCh+/9ZSIj4w/pOe2V6V+
    W6DHY3kK3a+2bxrax9EqKe7uxkSKf95gfns+I9+R+RJfRpb1qvljURr54y35IZgs
    fMG22Np+TmM2RLgdFCZa18h0+RbH9i0b+ZrB9XPZmLb/h9ou7SowGqQ3wwOtT3Vy
    qmif0A2GCcjFTqWW6TXaY8eZJ9BCEqW3k/0Cjw7K/mSy/utxYiUIvZNKgaG/P8U7
    89QyvxeRxAf93YFAVzMXhoKxu12IuH4VnSwAfb8gQyxKRyiGOUwk0YoBPpqRnMmD
    Dl7SdmY3oQHEJzBelTMjTM8AjbB9mWoPBX5G8t4u47/FZ6PgdfmRg9hsKXhkLJc7
    C1btblOHNgDx19fzASWX+xOjZiKpP6MkEEzq1bilUFul6RDtxkTWsTa5TGixgCB/
    G2fK8I9JL/yQhDc6OGY9mjPOxMb5PgUlT8ox3v8wt25erWj9z30QoEBwfSg4tzLc
    Jq6N/iepQemNfo6Is+TG+JzI6vhXjlsBm/Xmz0ZiFPPObAH/vGCY5I6886vXQ7ft
    qWHYHT8jz/R4tigMGC+tvZ/kcmYBsLCCI5uSEP6JJRQQhHrCvOX0UaytItfsQfLm
    EYRd2F72o1yGh3yvWWfDIBXRmaBuIGXGpajC0JyBGSOWb9UxMNZY/2LJEwARAQAB
    tB9Ob2RlU291cmNlIDxncGdAbm9kZXNvdXJjZS5jb20+iQI4BBMBAgAiBQJTmyS2
    AhsDBgsJCAcDAgYVCAIJCgsEFgIDAQIeAQIXgAAKCRAWVaCraFdigHTmD/9OKhUy
    jJ+h8gMRg6ri5EQxOExccSRU0i7UHktecSs0DVC4lZG9AOzBe+Q36cym5Z1di6JQ
    kHl69q3zBdV3KTW+H1pdmnZlebYGz8paG9iQ/wS9gpnSeEyx0Enyi167Bzm0O4A1
    GK0prkLnz/yROHHEfHjsTgMvFwAnf9uaxwWgE1d1RitIWgJpAnp1DZ5O0uVlsPPm
    XAhuBJ32mU8S5BezPTuJJICwBlLYECGb1Y65Cil4OALU7T7sbUqfLCuaRKxuPtcU
    VnJ6/qiyPygvKZWhV6Od0Yxlyed1kftMJyYoL8kPHfeHJ+vIyt0s7cropfiwXoka
    1iJB5nKyt/eqMnPQ9aRpqkm9ABS/r7AauMA/9RALudQRHBdWIzfIg0Mlqb52yyTI
    IgQJHNGNX1T3z1XgZhI+Vi8SLFFSh8x9FeUZC6YJu0VXXj5iz+eZmk/nYjUt4Mtc
    pVsVYIB7oIDIbImODm8ggsgrIzqxOzQVP1zsCGek5U6QFc9GYrQ+Wv3/fG8hfkDn
    xXLww0OGaEQxfodm8cLFZ5b8JaG3+Yxfe7JkNclwvRimvlAjqIiW5OK0vvfHco+Y
    gANhQrlMnTx//IdZssaxvYytSHpPZTYw+qPEjbBJOLpoLrz8ZafN1uekpAqQjffI
    AOqW9SdIzq/kSHgl0bzWbPJPw86XzzftewjKNbkCDQRTmyS2ARAAxSSdQi+WpPQZ
    fOflkx9sYJa0cWzLl2w++FQnZ1Pn5F09D/kPMNh4qOsyvXWlekaV/SseDZtVziHJ
    Km6V8TBG3flmFlC3DWQfNNFwn5+pWSB8WHG4bTA5RyYEEYfpbekMtdoWW/Ro8Kmh
    41nuxZDSuBJhDeFIp0ccnN2Lp1o6XfIeDYPegyEPSSZqrudfqLrSZhStDlJgXjea
    JjW6UP6txPtYaaila9/Hn6vF87AQ5bR2dEWB/xRJzgNwRiax7KSU0xca6xAuf+TD
    xCjZ5pp2JwdCjquXLTmUnbIZ9LGV54UZ/MeiG8yVu6pxbiGnXo4Ekbk6xgi1ewLi
    vGmz4QRfVklV0dba3Zj0fRozfZ22qUHxCfDM7ad0eBXMFmHiN8hg3IUHTO+UdlX/
    aH3gADFAvSVDv0v8t6dGc6XE9Dr7mGEFnQMHO4zhM1HaS2Nh0TiL2tFLttLbfG5o
    QlxCfXX9/nasj3K9qnlEg9G3+4T7lpdPmZRRe1O8cHCI5imVg6cLIiBLPO16e0fK
    yHIgYswLdrJFfaHNYM/SWJxHpX795zn+iCwyvZSlLfH9mlegOeVmj9cyhN/VOmS3
    QRhlYXoA2z7WZTNoC6iAIlyIpMTcZr+ntaGVtFOLS6fwdBqDXjmSQu66mDKwU5Ek
    fNlbyrpzZMyFCDWEYo4AIR/18aGZBYUAEQEAAYkCHwQYAQIACQUCU5sktgIbDAAK
    CRAWVaCraFdigIPQEACcYh8rR19wMZZ/hgYv5so6Y1HcJNARuzmffQKozS/rxqec
    0xM3wceL1AIMuGhlXFeGd0wRv/RVzeZjnTGwhN1DnCDy1I66hUTgehONsfVanuP1
    PZKoL38EAxsMzdYgkYH6T9a4wJH/IPt+uuFTFFy3o8TKMvKaJk98+Jsp2X/QuNxh
    qpcIGaVbtQ1bn7m+k5Qe/fz+bFuUeXPivafLLlGc6KbdgMvSW9EVMO7yBy/2JE15
    ZJgl7lXKLQ31VQPAHT3an5IV2C/ie12eEqZWlnCiHV/wT+zhOkSpWdrheWfBT+ac
    hR4jDH80AS3F8jo3byQATJb3RoCYUCVc3u1ouhNZa5yLgYZ/iZkpk5gKjxHPudFb
    DdWjbGflN9k17VCf4Z9yAb9QMqHzHwIGXrb7ryFcuROMCLLVUp07PrTrRxnO9A/4
    xxECi0l/BzNxeU1gK88hEaNjIfviPR/h6Gq6KOcNKZ8rVFdwFpjbvwHMQBWhrqfu
    G3KaePvbnObKHXpfIKoAM7X2qfO+IFnLGTPyhFTcrl6vZBTMZTfZiC1XDQLuGUnd
    sckuXINIU3DFWzZGr0QrqkuE/jyr7FXeUJj9B7cLo+s/TXo+RaVfi3kOc9BoxIvy
    /qiNGs/TKy2/Ujqp/affmIMoMXSozKmga81JSwkADO1JMgUy6dApXz9kP4EE3g==
    =CLGF
    -----END PGP PUBLIC KEY BLOCK-----

bootcmd:
- set -ex
- cloud-init-per once accepted-oracle-license-v1-1 echo "oracle-java8-installer shared/accepted-oracle-license-v1-1 select true" | debconf-set-selections
- cloud-init-per once fallocate-swapfile fallocate -l 4G /swapfile
- cloud-init-per once chmod-swapfile chmod 600 /swapfile
- cloud-init-per once mkswap-swapfile mkswap /swapfile

package_upgrade: true

packages:
- apache2-mpm-worker
- awscli
- bsdtar
- build-essential
- elasticsearch
- git
- graphviz
- libapache2-mod-wsgi-py3
- libevent-dev
- libfreetype6-dev
- libjpeg-dev
- liblcms2-dev
- libmagic-dev
- libpq-dev
- libssl-dev
- libtiff5-dev
- libwebp-dev
- libxml2-dev
- libxslt1-dev
- lzop
- nodejs
- ntp
- oracle-java8-installer
- oracle-java8-set-default
- postgresql-9.3
- pv
- python2.7-dev
- python3.4-dev
- python3-pip
- python-software-properties
- python-virtualenv
- ruby-dev
- unattended-upgrades
- update-notifier-common
- zlib1g-dev
- libffi-dev
- bsd-mailx

power_state:
  mode: reboot

output:
  all: '| tee -a /var/log/cloud-init-output.log'

runcmd:
- sudo -u ubuntu mv /home/ubuntu/.ssh/authorized_keys /home/ubuntu/.ssh/authorized_keys2
- sudo -u ubuntu aws s3 cp --region=us-west-2 %(S3_AUTH_KEYS)s /home/ubuntu/.ssh/authorized_keys
# Ideally this would build as a different user so encoded only has read
# permissions
- MEMGIGS=$(awk '/MemTotal/{printf "%%.0f", $2 / 1024**2}' /proc/meminfo)
- if [ "$MEMGIGS" -gt 32 ]
- then
-    echo "-Xms16g" >> /etc/elasticsearch/jvm.options
-    echo "-Xmx16g" >> /etc/elasticsearch/jvm.options
- elif [ "$MEMGIGS" -gt 12 ]
- then
-    echo "-Xms8g" >> /etc/elasticsearch/jvm.options
-    echo "-Xmx8g" >> /etc/elasticsearch/jvm.options
- else
-    echo "-Xms4g" >> /etc/elasticsearch/jvm.options
-    echo "-Xmx4g" >> /etc/elasticsearch/jvm.options
-    sysctl "vm.swappiness=1"
-    swapon /swapfile
- fi
- set -ex
- update-rc.d elasticsearch defaults
- sudo bash /etc/elasticsearch/cluster.sh %(CLUSTER_NAME)s
- sudo /usr/share/elasticsearch/bin/elasticsearch-plugin install discovery-ec2
- service elasticsearch restart
- chown postgres:postgres /etc/postgresql/9.3/main/*.conf
- echo "include 'custom.conf'" >> /etc/postgresql/9.3/main/postgresql.conf
- if test "%(ROLE)s" = "demo"
- then
-   echo "standby_mode = off" >> /etc/postgresql/9.3/main/recovery.conf
-   echo "include 'demo.conf'" >> /etc/postgresql/9.3/main/postgresql.conf
- fi
- sudo -u postgres createuser encoded
- sudo -u postgres createdb --owner=encoded encoded
- mkdir /srv/encoded
- chown encoded:encoded /srv/encoded
- cd /srv/encoded
- sudo -u encoded git clone --no-checkout https://github.com/ENCODE-DCC/encoded.git .
- sudo -u encoded git checkout %(COMMIT)s
- mkdir /opt/cloudwatchmon
- chown build:build /opt/cloudwatchmon
- sudo -u build virtualenv --python=python2.7 /opt/cloudwatchmon
- sudo -u build /opt/cloudwatchmon/bin/pip install -r cloudwatchmon-requirements.txt
- mkdir /opt/wal-e
- chown postgres:postgres /opt/wal-e
- sudo -u postgres virtualenv --python=python2.7 /opt/wal-e
- sudo -u postgres /opt/wal-e/bin/pip install -r wal-e-requirements.txt
- /etc/init.d/postgresql stop
- sudo -u postgres /opt/wal-e/bin/wal-e --aws-instance-profile --s3-prefix="$(cat /etc/postgresql/9.3/main/wale_s3_prefix)" backup-fetch /var/lib/postgresql/9.3/main LATEST
- sudo -u postgres ln -s /etc/postgresql/9.3/main/recovery.conf /var/lib/postgresql/9.3/main/
- /etc/init.d/postgresql start
<<<<<<< HEAD
- sudo -u encoded python3.4 bootstrap.py --buildout-version 2.9.5 --setuptools-version 18.5
- sudo -u encoded LANG=en_US.UTF-8 bin/buildout -c %(ROLE)s.cfg buildout:es-ip=%(ES_IP)s buildout:es-port=%(ES_PORT)s
=======
- sudo pip3 install -U zc.buildout setuptools
- sudo -u encoded buildout bootstrap
- sudo -u encoded LANG=en_US.UTF-8 bin/buildout -c %(ROLE)s.cfg production-ini:region_search_instance=localhost:9201
>>>>>>> a76f44f7
- sudo -u encoded bin/aws s3 cp --recursive s3://encoded-conf-prod/.aws .aws
- until sudo -u postgres psql postgres -c ""; do sleep 10; done
- sudo -u encoded sh -c 'cat /dev/urandom | head -c 256 | base64 > session-secret.b64'
- sudo -u encoded bin/create-mapping production.ini --app-name app
- sudo -u encoded bin/index-annotations production.ini --app-name app
- ln -s /srv/encoded/etc/encoded-apache.conf /etc/apache2/sites-available/encoded.conf
- ln -s /srv/encoded/etc/logging-apache.conf /etc/apache2/conf-available/logging.conf
- a2enmod headers
- a2enmod proxy_http
- a2enmod rewrite
- a2enmod ssl
- a2ensite encoded.conf
- a2dissite 000-default
- a2enconf logging
- a2disconf charset
- a2disconf security
- a2disconf localized-error-pages
- a2disconf other-vhosts-access-log
- a2disconf serve-cgi-bin
- if test "%(ROLE)s" = "demo"
- then
-   sudo -i -u encoded bin/batchupgrade production.ini --app-name app
- fi
- sudo sed -i -e 's/inet_interfaces = all/inet_interfaces = loopback-only/g' /etc/postfix/main.cf
- PUBLIC_DNS_NAME="$(curl http://169.254.169.254/latest/meta-data/public-hostname)"
- sudo sed -i "/myhostname/c\myhostname = $PUBLIC_DNS_NAME" /etc/postfix/main.cf
- sudo echo "127.0.0.0 $PUBLIC_DNS_NAME" | sudo tee --append /etc/hosts
- sudo mv /etc/mailname /etc/mailname.OLD
- sudo echo "$PUBLIC_DNS_NAME" | sudo tee --append /etc/mailname
- sudo service postfix restart
# - sleep 10
# - sudo -u postgres echo "include 'master.conf'" >> /etc/postgresql/9.3/main/postgresql.conf
# - pg_ctlcluster 9.3 main reload
# - pg_ctlcluster 9.3 main promote
# - sudo -u encoded bin/update-keys-links production.ini --app-name app
# - sudo -u encoded bin/upgrade production.ini --app-name app
# - sudo -i -u postgres /opt/wal-e/bin/envfile --config ~postgres/.aws/credentials --section default --upper -- /opt/wal-e/bin/wal-e --s3-prefix="$(cat /etc/postgresql/9.3/main/wale_s3_prefix)" backup-push /var/lib/postgresql/9.3/main
# - sleep 60
# - sudo -i -u encoded PATH="/usr/share/elasticsearch/bin:/usr/lib/postgresql/9.3/bin:$PATH" bin/test -m "not bdd" > tests.out

users:
- default
- name: build
  gecos: Build user
  inactive: true
  system: true
- name: encoded
  gecos: ENCODE Metadata Database daemon user
  inactive: true
  system: true
  # Specified homedir must exist
  # https://github.com/rubygems/rubygems/issues/689
  homedir: /srv/encoded

write_files:
- path: /etc/apt/apt.conf.d/20auto-upgrades
  content: |
    APT::Periodic::Update-Package-Lists "1";
    APT::Periodic::Unattended-Upgrade "1";

- path: /etc/apt/apt.conf.d/50unattended-upgrades
  content: |
    Unattended-Upgrade::Allowed-Origins {
        "${distro_id} ${distro_codename}-security";
    };
    Unattended-Upgrade::Mail "encode-devops@lists.stanford.edu";
    Unattended-Upgrade::Automatic-Reboot "false";

- path: /etc/cron.d/cloudwatchmon
  content: |
    */5 * * * * nobody /opt/cloudwatchmon/bin/mon-put-instance-stats.py --mem-util --swap-util --disk-space-util --disk-path=/ --from-cron

- path: /etc/elasticsearch/elasticsearch.yml
  content: |
    network.host: 0.0.0.0
    http.port: 9201
    transport.tcp.port: 9299
    node.master: true
    node.data: false
    discovery.zen.minimum_master_nodes: 1
    discovery.type: ec2

    cloud.aws.region: us-west-2

    discovery.ec2.groups: elasticsearch-https, ssh-http-https

    indices.query.bool.max_clause_count: 8192


- path: /etc/elasticsearch/cluster.sh
  content: |
    #!/bin/bash
    name=$1
    
    if [[ -n "$name" ]]; then
        echo "cluster.name: $name" >> /etc/elasticsearch/elasticsearch.yml
    else
        echo "argument error"
    fi

- path: /etc/elasticsearch/jvm.options
  content: |
    ## GC configuration
    -XX:+UseConcMarkSweepGC
    -XX:CMSInitiatingOccupancyFraction=75
    -XX:+UseCMSInitiatingOccupancyOnly

    # disable calls to System#gc
    -XX:+DisableExplicitGC

    # pre-touch memory pages used by the JVM during initialization
    -XX:+AlwaysPreTouch

    # force the server VM (remove on 32-bit client JVMs)
    -server

    # explicitly set the stack size (reduce to 320k on 32-bit client JVMs)
    -Xss1m

    # set to headless, just in case
    -Djava.awt.headless=true

    # ensure UTF-8 encoding by default (e.g. filenames)
    -Dfile.encoding=UTF-8

    # use our provided JNA always versus the system one
    -Djna.nosys=true

    # use old-style file permissions on JDK9
    -Djdk.io.permissionsUseCanonicalPath=true

    # flags to configure Netty
    -Dio.netty.noUnsafe=true
    -Dio.netty.noKeySetOptimization=true
    -Dio.netty.recycler.maxCapacityPerThread=0

    # log4j 2
    -Dlog4j.shutdownHookEnabled=false
    -Dlog4j2.disable.jmx=true
    -Dlog4j.skipJansi=true

    # generate a heap dump when an allocation from the Java heap fails
    # heap dumps are created in the working directory of the JVM
    -XX:+HeapDumpOnOutOfMemoryError


- path: /etc/postgresql/9.3/main/custom.conf
  content: |
    hot_standby = on
    max_standby_archive_delay = -1
    wal_level = hot_standby
    archive_mode = on
    archive_timeout = 60
    # http://www.postgresql.org/message-id/CAOycyLTm6X3mVLz+sLCex+W==WSMgu9giteV7efPoPXYDhPtzQ@mail.gmail.com
    checkpoint_timeout = 1h

- path: /etc/postgresql/9.3/main/demo.conf
  content: |
    archive_mode = off

- path: /etc/postgresql/9.3/main/master.conf
  content: |
    archive_command = '/opt/wal-e/bin/envfile --config ~postgres/.aws/credentials --section default --upper -- /opt/wal-e/bin/wal-e --s3-prefix="$(cat /etc/postgresql/9.3/main/wale_s3_prefix)" wal-push "%%p"'

- path: /etc/postgresql/9.3/main/recovery.conf
  content: |
    # recovery.conf must be linked into data dir to do anything
    recovery_target_timeline = 'latest'
    restore_command = '/opt/wal-e/bin/wal-e --aws-instance-profile --s3-prefix="$(cat /etc/postgresql/9.3/main/wale_s3_prefix)" wal-fetch "%%f" "%%p"'
    standby_mode = on

- path: /etc/postgresql/9.3/main/wale_s3_prefix
  content: "%(WALE_S3_PREFIX)s"<|MERGE_RESOLUTION|>--- conflicted
+++ resolved
@@ -199,14 +199,9 @@
 - sudo -u postgres /opt/wal-e/bin/wal-e --aws-instance-profile --s3-prefix="$(cat /etc/postgresql/9.3/main/wale_s3_prefix)" backup-fetch /var/lib/postgresql/9.3/main LATEST
 - sudo -u postgres ln -s /etc/postgresql/9.3/main/recovery.conf /var/lib/postgresql/9.3/main/
 - /etc/init.d/postgresql start
-<<<<<<< HEAD
-- sudo -u encoded python3.4 bootstrap.py --buildout-version 2.9.5 --setuptools-version 18.5
-- sudo -u encoded LANG=en_US.UTF-8 bin/buildout -c %(ROLE)s.cfg buildout:es-ip=%(ES_IP)s buildout:es-port=%(ES_PORT)s
-=======
 - sudo pip3 install -U zc.buildout setuptools
 - sudo -u encoded buildout bootstrap
-- sudo -u encoded LANG=en_US.UTF-8 bin/buildout -c %(ROLE)s.cfg production-ini:region_search_instance=localhost:9201
->>>>>>> a76f44f7
+- sudo -u encoded LANG=en_US.UTF-8 bin/buildout -c %(ROLE)s.cfg buildout:es-ip=%(ES_IP)s buildout:es-port=%(ES_PORT)s
 - sudo -u encoded bin/aws s3 cp --recursive s3://encoded-conf-prod/.aws .aws
 - until sudo -u postgres psql postgres -c ""; do sleep 10; done
 - sudo -u encoded sh -c 'cat /dev/urandom | head -c 256 | base64 > session-secret.b64'
