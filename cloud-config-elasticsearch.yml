#cloud-config

# Instance
ssh_authorized_keys:
  - %(LOCAL_SSH_KEY)s

apt_sources:
- source: "ppa:webupd8team/java"
- source: "deb https://artifacts.elastic.co/packages/5.x/apt stable main"
  key: |
    -----BEGIN PGP PUBLIC KEY BLOCK-----
    Version: GnuPG v2.0.14 (GNU/Linux)

    mQENBFI3HsoBCADXDtbNJnxbPqB1vDNtCsqhe49vFYsZN9IOZsZXgp7aHjh6CJBD
    A+bGFOwyhbd7at35jQjWAw1O3cfYsKAmFy+Ar3LHCMkV3oZspJACTIgCrwnkic/9
    CUliQe324qvObU2QRtP4Fl0zWcfb/S8UYzWXWIFuJqMvE9MaRY1bwUBvzoqavLGZ
    j3SF1SPO+TB5QrHkrQHBsmX+Jda6d4Ylt8/t6CvMwgQNlrlzIO9WT+YN6zS+sqHd
    1YK/aY5qhoLNhp9G/HxhcSVCkLq8SStj1ZZ1S9juBPoXV1ZWNbxFNGwOh/NYGldD
    2kmBf3YgCqeLzHahsAEpvAm8TBa7Q9W21C8vABEBAAG0RUVsYXN0aWNzZWFyY2gg
    KEVsYXN0aWNzZWFyY2ggU2lnbmluZyBLZXkpIDxkZXZfb3BzQGVsYXN0aWNzZWFy
    Y2gub3JnPokBOAQTAQIAIgUCUjceygIbAwYLCQgHAwIGFQgCCQoLBBYCAwECHgEC
    F4AACgkQ0n1mbNiOQrRzjAgAlTUQ1mgo3nK6BGXbj4XAJvuZDG0HILiUt+pPnz75
    nsf0NWhqR4yGFlmpuctgCmTD+HzYtV9fp9qW/bwVuJCNtKXk3sdzYABY+Yl0Cez/
    7C2GuGCOlbn0luCNT9BxJnh4mC9h/cKI3y5jvZ7wavwe41teqG14V+EoFSn3NPKm
    TxcDTFrV7SmVPxCBcQze00cJhprKxkuZMPPVqpBS+JfDQtzUQD/LSFfhHj9eD+Xe
    8d7sw+XvxB2aN4gnTlRzjL1nTRp0h2/IOGkqYfIG9rWmSLNlxhB2t+c0RsjdGM4/
    eRlPWylFbVMc5pmDpItrkWSnzBfkmXL3vO2X3WvwmSFiQbkBDQRSNx7KAQgA5JUl
    zcMW5/cuyZR8alSacKqhSbvoSqqbzHKcUQZmlzNMKGTABFG1yRx9r+wa/fvqP6OT
    RzRDvVS/cycws8YX7Ddum7x8uI95b9ye1/Xy5noPEm8cD+hplnpU+PBQZJ5XJ2I+
    1l9Nixx47wPGXeClLqcdn0ayd+v+Rwf3/XUJrvccG2YZUiQ4jWZkoxsA07xx7Bj+
    Lt8/FKG7sHRFvePFU0ZS6JFx9GJqjSBbHRRkam+4emW3uWgVfZxuwcUCn1ayNgRt
    KiFv9jQrg2TIWEvzYx9tywTCxc+FFMWAlbCzi+m4WD+QUWWfDQ009U/WM0ks0Kww
    EwSk/UDuToxGnKU2dQARAQABiQEfBBgBAgAJBQJSNx7KAhsMAAoJENJ9ZmzYjkK0
    c3MIAIE9hAR20mqJWLcsxLtrRs6uNF1VrpB+4n/55QU7oxA1iVBO6IFu4qgsF12J
    TavnJ5MLaETlggXY+zDef9syTPXoQctpzcaNVDmedwo1SiL03uMoblOvWpMR/Y0j
    6rm7IgrMWUDXDPvoPGjMl2q1iTeyHkMZEyUJ8SKsaHh4jV9wp9KmC8C+9CwMukL7
    vM5w8cgvJoAwsp3Fn59AxWthN3XJYcnMfStkIuWgR7U2r+a210W6vnUxU4oN0PmM
    cursYPyeV0NX/KQeUeNMwGTFB6QHS/anRaGQewijkrYYoTNtfllxIu9XYmiBERQ/
    qPDlGRlOgVTd9xUfHFkzB52c70E=
    =92oX
    -----END PGP PUBLIC KEY BLOCK-----

bootcmd:
- set -ex
- cloud-init-per once accepted-oracle-license-v1-1 echo "oracle-java8-installer shared/accepted-oracle-license-v1-1 select true" | debconf-set-selections
- cloud-init-per once fallocate-swapfile fallocate -l 4G /swapfile
- cloud-init-per once chmod-swapfile chmod 600 /swapfile
- cloud-init-per once mkswap-swapfile mkswap /swapfile

package_upgrade: true

packages:
- awscli
- build-essential
- elasticsearch
- libssl-dev
- oracle-java8-installer
- oracle-java8-set-default
- python2.7-dev
- python3.4-dev
- python-software-properties
- python-virtualenv
- unattended-upgrades
- bsd-mailx



power_state:
  mode: reboot

output:
  all: '| tee -a /var/log/cloud-init-output.log'

runcmd:
- sudo -u ubuntu mv /home/ubuntu/.ssh/authorized_keys /home/ubuntu/.ssh/authorized_keys2
- sudo -u ubuntu aws s3 cp --region=us-west-2 %(S3_AUTH_KEYS)s /home/ubuntu/.ssh/authorized_keys
# Ideally this would build as a different user so encoded only has read
# permissions
- MEMGIGS=$(awk '/MemTotal/{printf int($2 / 1024**2)}' /proc/meminfo)
- if [ "$MEMGIGS" -gt 12 ];
- then
-    echo "-Xms8g" >> /etc/elasticsearch/jvm.options
-    echo "-Xmx8g" >> /etc/elasticsearch/jvm.options
- else
-    echo "-Xms4g" >> /etc/elasticsearch/jvm.options
-    echo "-Xmx4g" >> /etc/elasticsearch/jvm.options
-    sysctl "vm.swappiness=1"
-    swapon /swapfile
- fi
- set -ex
- update-rc.d elasticsearch defaults
- sudo bash /etc/elasticsearch/cluster.sh %(CLUSTER_NAME)s
- sudo /usr/share/elasticsearch/bin/elasticsearch-plugin install discovery-ec2
- service elasticsearch restart
- mkdir /srv/encoded
- chown encoded:encoded /srv/encoded
- cd /srv/encoded
- curl https://raw.githubusercontent.com/ENCODE-DCC/encoded/master/cloudwatchmon-requirements.txt > cloudwatchmon-requirements.txt
- sudo sed -i -e 's/inet_interfaces = all/inet_interfaces = loopback-only/g' /etc/postfix/main.cf
- PUBLIC_DNS_NAME="$(curl http://169.254.169.254/latest/meta-data/public-hostname)"
- sudo sed -i "/myhostname/c\myhostname = $PUBLIC_DNS_NAME" /etc/postfix/main.cf
- sudo echo "127.0.0.0 $PUBLIC_DNS_NAME" | sudo tee --append /etc/hosts
- sudo mv /etc/mailname /etc/mailname.OLD
- sudo echo "$PUBLIC_DNS_NAME" | sudo tee --append /etc/mailname
- sudo service postfix restart
- mkdir /opt/cloudwatchmon
- chown build:build /opt/cloudwatchmon
- sudo -u build virtualenv --python=python2.7 /opt/cloudwatchmon
- sudo -u build /opt/cloudwatchmon/bin/pip install -r cloudwatchmon-requirements.txt


users:
- default
- name: build
  gecos: Build user
  inactive: true
  system: true
- name: encoded
  gecos: ENCODE Metadata Database daemon user
  inactive: true
  system: true
  # Specified homedir must exist
  # https://github.com/rubygems/rubygems/issues/689
  homedir: /srv/encoded

write_files:
- path: /etc/apt/apt.conf.d/20auto-upgrades
  content: |
    APT::Periodic::Update-Package-Lists "1";
    APT::Periodic::Unattended-Upgrade "1";

- path: /etc/apt/apt.conf.d/50unattended-upgrades
  content: |
    Unattended-Upgrade::Allowed-Origins {
        "${distro_id} ${distro_codename}-security";
    };
    Unattended-Upgrade::Mail "encode-devops@lists.stanford.edu";
    Unattended-Upgrade::Automatic-Reboot "false";

- path: /etc/cron.d/cloudwatchmon
  content: |
    */5 * * * * nobody /opt/cloudwatchmon/bin/mon-put-instance-stats.py --mem-util --swap-util --disk-space-util --disk-path=/ --from-cron

- path: /etc/elasticsearch/elasticsearch.yml
  content: |
    network.host: 0.0.0.0
    http.port: 9201
    transport.tcp.port: 9299
    node.master: false
    node.data: true
    discovery.zen.minimum_master_nodes: 1
    discovery.type: ec2

    cloud.aws.region: us-west-2

    discovery.ec2.groups: elasticsearch-https, ssh-http-https

- path: /etc/elasticsearch/cluster.sh
  content: |
    #!/bin/bash
    name=$1
    
    if [[ -n "$name" ]]; then
        echo "cluster.name: $name" >> /etc/elasticsearch/elasticsearch.yml
    else
        echo "argument error"
<<<<<<< HEAD
    fi

- path: /etc/elasticsearch/jvm.options
  content: |
    ## GC configuration
    -XX:+UseConcMarkSweepGC
    -XX:CMSInitiatingOccupancyFraction=75
    -XX:+UseCMSInitiatingOccupancyOnly

    # disable calls to System#gc
    -XX:+DisableExplicitGC

    # pre-touch memory pages used by the JVM during initialization
    -XX:+AlwaysPreTouch

    # force the server VM (remove on 32-bit client JVMs)
    -server

    # explicitly set the stack size (reduce to 320k on 32-bit client JVMs)
    -Xss1m

    # set to headless, just in case
    -Djava.awt.headless=true

    # ensure UTF-8 encoding by default (e.g. filenames)
    -Dfile.encoding=UTF-8

    # use our provided JNA always versus the system one
    -Djna.nosys=true

    # use old-style file permissions on JDK9
    -Djdk.io.permissionsUseCanonicalPath=true

    # flags to configure Netty
    -Dio.netty.noUnsafe=true
    -Dio.netty.noKeySetOptimization=true
    -Dio.netty.recycler.maxCapacityPerThread=0

    # log4j 2
    -Dlog4j.shutdownHookEnabled=false
    -Dlog4j2.disable.jmx=true
    -Dlog4j.skipJansi=true

    # generate a heap dump when an allocation from the Java heap fails
    # heap dumps are created in the working directory of the JVM
    -XX:+HeapDumpOnOutOfMemoryError

- path: /etc/ssh/users_ca.pub
  content: ssh-rsa AAAAB3NzaC1yc2EAAAABIwAAAQEAv/ymOcnN4LhM4NACc3Or116XXJ6KytuOgB/+1qNkOFBqBosrn7cmJ35rsoNHRgYNrCsRE9ch74RKsN6H72FtSJgBhGh/9oUK7Os6Fqt3/ZZXxgxIx6ubs/MTgrxrAnujiBxUXMXQhLKMriNMpo8mt4nGYVtLk9PBjiyfncaS8H9ZKoNio9dhP8bmTuYvioAI35dqKdSlVLyzr/XkZxia8Ki+pQ0N6uuiEwMR3ToM+LSp8wpFOOAiu4PEAujRW7us/+1hlpKWfn0J7/V3826joHE+I967Vg/+ikcVhF77JjK1nib879VgCWfmn1HPQosIpk4yJfVgGvRVI7I2nfBPVw== encoded@demo-l.encodedcc.org
=======
    fi
>>>>>>> 136bdc8f
<|MERGE_RESOLUTION|>--- conflicted
+++ resolved
@@ -164,7 +164,6 @@
         echo "cluster.name: $name" >> /etc/elasticsearch/elasticsearch.yml
     else
         echo "argument error"
-<<<<<<< HEAD
     fi
 
 - path: /etc/elasticsearch/jvm.options
@@ -210,10 +209,4 @@
 
     # generate a heap dump when an allocation from the Java heap fails
     # heap dumps are created in the working directory of the JVM
-    -XX:+HeapDumpOnOutOfMemoryError
-
-- path: /etc/ssh/users_ca.pub
-  content: ssh-rsa AAAAB3NzaC1yc2EAAAABIwAAAQEAv/ymOcnN4LhM4NACc3Or116XXJ6KytuOgB/+1qNkOFBqBosrn7cmJ35rsoNHRgYNrCsRE9ch74RKsN6H72FtSJgBhGh/9oUK7Os6Fqt3/ZZXxgxIx6ubs/MTgrxrAnujiBxUXMXQhLKMriNMpo8mt4nGYVtLk9PBjiyfncaS8H9ZKoNio9dhP8bmTuYvioAI35dqKdSlVLyzr/XkZxia8Ki+pQ0N6uuiEwMR3ToM+LSp8wpFOOAiu4PEAujRW7us/+1hlpKWfn0J7/V3826joHE+I967Vg/+ikcVhF77JjK1nib879VgCWfmn1HPQosIpk4yJfVgGvRVI7I2nfBPVw== encoded@demo-l.encodedcc.org
-=======
-    fi
->>>>>>> 136bdc8f
+    -XX:+HeapDumpOnOutOfMemoryError