--- conflicted
+++ resolved
@@ -357,41 +357,36 @@
     },
     "dagre-d3": {
       "version": "0.4.3-pre",
-<<<<<<< HEAD
-      "from": "git+https://github.com/ENCODE-DCC/dagre-d3.git#51502eaa962ce57596d39f7aa46d78a9f1e65620",
-      "resolved": "git+https://github.com/ENCODE-DCC/dagre-d3.git#51502eaa962ce57596d39f7aa46d78a9f1e65620",
-=======
       "from": "git+https://github.com/ENCODE-DCC/dagre-d3.git#v1.2.0",
       "resolved": "git+https://github.com/ENCODE-DCC/dagre-d3.git#aecd13a26ba47e4d36dce52a39af6ed942456488",
->>>>>>> df11f3a4
       "dependencies": {
         "dagre": {
           "version": "0.7.4",
-          "from": "https://registry.npmjs.org/dagre/-/dagre-0.7.4.tgz",
+          "from": "dagre@>=0.7.1 <0.8.0",
           "resolved": "https://registry.npmjs.org/dagre/-/dagre-0.7.4.tgz",
           "dependencies": {
             "lodash": {
               "version": "3.10.1",
-              "from": "https://registry.npmjs.org/lodash/-/lodash-3.10.1.tgz",
+              "from": "lodash@>=3.10.0 <4.0.0",
               "resolved": "https://registry.npmjs.org/lodash/-/lodash-3.10.1.tgz"
             }
           }
         },
         "graphlib": {
           "version": "1.0.7",
-          "from": "https://registry.npmjs.org/graphlib/-/graphlib-1.0.7.tgz",
+          "from": "graphlib@>=1.0.1 <2.0.0",
           "resolved": "https://registry.npmjs.org/graphlib/-/graphlib-1.0.7.tgz",
           "dependencies": {
             "lodash": {
               "version": "3.10.1",
-              "from": "https://registry.npmjs.org/lodash/-/lodash-3.10.1.tgz",
+              "from": "lodash@>=3.10.0 <4.0.0",
               "resolved": "https://registry.npmjs.org/lodash/-/lodash-3.10.1.tgz"
             }
           }
         },
         "lodash": {
           "version": "2.4.2",
-          "from": "https://registry.npmjs.org/lodash/-/lodash-2.4.2.tgz",
+          "from": "lodash@>=2.4.1 <3.0.0",
           "resolved": "https://registry.npmjs.org/lodash/-/lodash-2.4.2.tgz"
         }
       }
@@ -416,11 +411,6 @@
       "from": "https://registry.npmjs.org/immutable/-/immutable-3.8.1.tgz",
       "resolved": "https://registry.npmjs.org/immutable/-/immutable-3.8.1.tgz"
     },
-    "jsonschema": {
-      "version": "1.1.0",
-      "from": "https://registry.npmjs.org/jsonschema/-/jsonschema-1.1.0.tgz",
-      "resolved": "https://registry.npmjs.org/jsonschema/-/jsonschema-1.1.0.tgz"
-    },
     "marked": {
       "version": "0.3.6",
       "from": "https://registry.npmjs.org/marked/-/marked-0.3.6.tgz",
@@ -449,104 +439,104 @@
       }
     },
     "react": {
-      "version": "0.13.3",
-      "from": "react@<0.14.0",
-      "resolved": "https://registry.npmjs.org/react/-/react-0.13.3.tgz",
+      "version": "0.12.2",
+      "from": "https://registry.npmjs.org/react/-/react-0.12.2.tgz",
+      "resolved": "https://registry.npmjs.org/react/-/react-0.12.2.tgz",
       "dependencies": {
         "envify": {
           "version": "3.4.1",
-          "from": "envify@>=3.0.0 <4.0.0",
+          "from": "https://registry.npmjs.org/envify/-/envify-3.4.1.tgz",
           "resolved": "https://registry.npmjs.org/envify/-/envify-3.4.1.tgz",
           "dependencies": {
             "through": {
               "version": "2.3.8",
-              "from": "through@>=2.3.4 <2.4.0",
+              "from": "https://registry.npmjs.org/through/-/through-2.3.8.tgz",
               "resolved": "https://registry.npmjs.org/through/-/through-2.3.8.tgz"
             },
             "jstransform": {
               "version": "11.0.3",
-              "from": "jstransform@>=11.0.3 <12.0.0",
+              "from": "https://registry.npmjs.org/jstransform/-/jstransform-11.0.3.tgz",
               "resolved": "https://registry.npmjs.org/jstransform/-/jstransform-11.0.3.tgz",
               "dependencies": {
                 "base62": {
-                  "version": "1.1.2",
-                  "from": "base62@>=1.1.0 <2.0.0",
-                  "resolved": "https://registry.npmjs.org/base62/-/base62-1.1.2.tgz"
+                  "version": "1.1.1",
+                  "from": "https://registry.npmjs.org/base62/-/base62-1.1.1.tgz",
+                  "resolved": "https://registry.npmjs.org/base62/-/base62-1.1.1.tgz"
                 },
                 "commoner": {
-                  "version": "0.10.8",
-                  "from": "commoner@>=0.10.1 <0.11.0",
-                  "resolved": "https://registry.npmjs.org/commoner/-/commoner-0.10.8.tgz",
+                  "version": "0.10.4",
+                  "from": "https://registry.npmjs.org/commoner/-/commoner-0.10.4.tgz",
+                  "resolved": "https://registry.npmjs.org/commoner/-/commoner-0.10.4.tgz",
                   "dependencies": {
                     "commander": {
                       "version": "2.9.0",
-                      "from": "commander@>=2.5.0 <3.0.0",
+                      "from": "https://registry.npmjs.org/commander/-/commander-2.9.0.tgz",
                       "resolved": "https://registry.npmjs.org/commander/-/commander-2.9.0.tgz",
                       "dependencies": {
                         "graceful-readlink": {
                           "version": "1.0.1",
-                          "from": "graceful-readlink@>=1.0.0",
+                          "from": "https://registry.npmjs.org/graceful-readlink/-/graceful-readlink-1.0.1.tgz",
                           "resolved": "https://registry.npmjs.org/graceful-readlink/-/graceful-readlink-1.0.1.tgz"
                         }
                       }
                     },
                     "detective": {
-                      "version": "4.3.2",
-                      "from": "detective@>=4.3.1 <5.0.0",
-                      "resolved": "https://registry.npmjs.org/detective/-/detective-4.3.2.tgz",
+                      "version": "4.3.1",
+                      "from": "https://registry.npmjs.org/detective/-/detective-4.3.1.tgz",
+                      "resolved": "https://registry.npmjs.org/detective/-/detective-4.3.1.tgz",
                       "dependencies": {
                         "acorn": {
-                          "version": "3.3.0",
-                          "from": "acorn@>=3.1.0 <4.0.0",
-                          "resolved": "https://registry.npmjs.org/acorn/-/acorn-3.3.0.tgz"
+                          "version": "1.2.2",
+                          "from": "https://registry.npmjs.org/acorn/-/acorn-1.2.2.tgz",
+                          "resolved": "https://registry.npmjs.org/acorn/-/acorn-1.2.2.tgz"
                         },
                         "defined": {
                           "version": "1.0.0",
-                          "from": "defined@>=1.0.0 <2.0.0",
+                          "from": "https://registry.npmjs.org/defined/-/defined-1.0.0.tgz",
                           "resolved": "https://registry.npmjs.org/defined/-/defined-1.0.0.tgz"
                         }
                       }
                     },
                     "glob": {
                       "version": "5.0.15",
-                      "from": "glob@>=5.0.15 <6.0.0",
+                      "from": "https://registry.npmjs.org/glob/-/glob-5.0.15.tgz",
                       "resolved": "https://registry.npmjs.org/glob/-/glob-5.0.15.tgz",
                       "dependencies": {
                         "inflight": {
-                          "version": "1.0.6",
-                          "from": "inflight@>=1.0.4 <2.0.0",
-                          "resolved": "https://registry.npmjs.org/inflight/-/inflight-1.0.6.tgz",
+                          "version": "1.0.5",
+                          "from": "https://registry.npmjs.org/inflight/-/inflight-1.0.5.tgz",
+                          "resolved": "https://registry.npmjs.org/inflight/-/inflight-1.0.5.tgz",
                           "dependencies": {
                             "wrappy": {
                               "version": "1.0.2",
-                              "from": "wrappy@>=1.0.0 <2.0.0",
+                              "from": "https://registry.npmjs.org/wrappy/-/wrappy-1.0.2.tgz",
                               "resolved": "https://registry.npmjs.org/wrappy/-/wrappy-1.0.2.tgz"
                             }
                           }
                         },
                         "inherits": {
                           "version": "2.0.3",
-                          "from": "inherits@>=2.0.0 <3.0.0",
+                          "from": "https://registry.npmjs.org/inherits/-/inherits-2.0.3.tgz",
                           "resolved": "https://registry.npmjs.org/inherits/-/inherits-2.0.3.tgz"
                         },
                         "minimatch": {
                           "version": "3.0.3",
-                          "from": "minimatch@>=2.0.0 <3.0.0||>=3.0.0 <4.0.0",
+                          "from": "https://registry.npmjs.org/minimatch/-/minimatch-3.0.3.tgz",
                           "resolved": "https://registry.npmjs.org/minimatch/-/minimatch-3.0.3.tgz",
                           "dependencies": {
                             "brace-expansion": {
                               "version": "1.1.6",
-                              "from": "brace-expansion@>=1.0.0 <2.0.0",
+                              "from": "https://registry.npmjs.org/brace-expansion/-/brace-expansion-1.1.6.tgz",
                               "resolved": "https://registry.npmjs.org/brace-expansion/-/brace-expansion-1.1.6.tgz",
                               "dependencies": {
                                 "balanced-match": {
                                   "version": "0.4.2",
-                                  "from": "balanced-match@>=0.4.1 <0.5.0",
+                                  "from": "https://registry.npmjs.org/balanced-match/-/balanced-match-0.4.2.tgz",
                                   "resolved": "https://registry.npmjs.org/balanced-match/-/balanced-match-0.4.2.tgz"
                                 },
                                 "concat-map": {
                                   "version": "0.0.1",
-                                  "from": "concat-map@0.0.1",
+                                  "from": "https://registry.npmjs.org/concat-map/-/concat-map-0.0.1.tgz",
                                   "resolved": "https://registry.npmjs.org/concat-map/-/concat-map-0.0.1.tgz"
                                 }
                               }
@@ -555,74 +545,74 @@
                         },
                         "once": {
                           "version": "1.4.0",
-                          "from": "once@>=1.3.0 <2.0.0",
+                          "from": "https://registry.npmjs.org/once/-/once-1.4.0.tgz",
                           "resolved": "https://registry.npmjs.org/once/-/once-1.4.0.tgz",
                           "dependencies": {
                             "wrappy": {
                               "version": "1.0.2",
-                              "from": "wrappy@>=1.0.0 <2.0.0",
+                              "from": "https://registry.npmjs.org/wrappy/-/wrappy-1.0.2.tgz",
                               "resolved": "https://registry.npmjs.org/wrappy/-/wrappy-1.0.2.tgz"
                             }
                           }
                         },
                         "path-is-absolute": {
                           "version": "1.0.1",
-                          "from": "path-is-absolute@>=1.0.0 <2.0.0",
+                          "from": "https://registry.npmjs.org/path-is-absolute/-/path-is-absolute-1.0.1.tgz",
                           "resolved": "https://registry.npmjs.org/path-is-absolute/-/path-is-absolute-1.0.1.tgz"
                         }
                       }
                     },
                     "graceful-fs": {
-                      "version": "4.1.11",
-                      "from": "graceful-fs@>=4.1.2 <5.0.0",
-                      "resolved": "https://registry.npmjs.org/graceful-fs/-/graceful-fs-4.1.11.tgz"
+                      "version": "4.1.9",
+                      "from": "https://registry.npmjs.org/graceful-fs/-/graceful-fs-4.1.9.tgz",
+                      "resolved": "https://registry.npmjs.org/graceful-fs/-/graceful-fs-4.1.9.tgz"
                     },
                     "iconv-lite": {
-                      "version": "0.4.15",
-                      "from": "iconv-lite@>=0.4.5 <0.5.0",
-                      "resolved": "https://registry.npmjs.org/iconv-lite/-/iconv-lite-0.4.15.tgz"
+                      "version": "0.4.13",
+                      "from": "https://registry.npmjs.org/iconv-lite/-/iconv-lite-0.4.13.tgz",
+                      "resolved": "https://registry.npmjs.org/iconv-lite/-/iconv-lite-0.4.13.tgz"
                     },
                     "mkdirp": {
                       "version": "0.5.1",
-                      "from": "mkdirp@>=0.5.0 <0.6.0",
+                      "from": "https://registry.npmjs.org/mkdirp/-/mkdirp-0.5.1.tgz",
                       "resolved": "https://registry.npmjs.org/mkdirp/-/mkdirp-0.5.1.tgz",
                       "dependencies": {
                         "minimist": {
                           "version": "0.0.8",
-                          "from": "minimist@0.0.8",
+                          "from": "https://registry.npmjs.org/minimist/-/minimist-0.0.8.tgz",
                           "resolved": "https://registry.npmjs.org/minimist/-/minimist-0.0.8.tgz"
                         }
                       }
                     },
                     "private": {
                       "version": "0.1.6",
-                      "from": "private@>=0.1.6 <0.2.0",
+                      "from": "https://registry.npmjs.org/private/-/private-0.1.6.tgz",
                       "resolved": "https://registry.npmjs.org/private/-/private-0.1.6.tgz"
                     },
                     "q": {
                       "version": "1.4.1",
-                      "from": "q@>=1.1.2 <2.0.0",
+                      "from": "https://registry.npmjs.org/q/-/q-1.4.1.tgz",
                       "resolved": "https://registry.npmjs.org/q/-/q-1.4.1.tgz"
                     },
                     "recast": {
-                      "version": "0.11.18",
-                      "from": "recast@>=0.11.17 <0.12.0",
-                      "resolved": "https://registry.npmjs.org/recast/-/recast-0.11.18.tgz",
+                      "version": "0.10.43",
+                      "from": "https://registry.npmjs.org/recast/-/recast-0.10.43.tgz",
+                      "resolved": "https://registry.npmjs.org/recast/-/recast-0.10.43.tgz",
                       "dependencies": {
-                        "ast-types": {
-                          "version": "0.9.2",
-                          "from": "ast-types@0.9.2",
-                          "resolved": "https://registry.npmjs.org/ast-types/-/ast-types-0.9.2.tgz"
-                        },
-                        "esprima": {
-                          "version": "3.1.3",
-                          "from": "esprima@>=3.1.0 <3.2.0",
-                          "resolved": "https://registry.npmjs.org/esprima/-/esprima-3.1.3.tgz"
+                        "esprima-fb": {
+                          "version": "15001.1001.0-dev-harmony-fb",
+                          "from": "https://registry.npmjs.org/esprima-fb/-/esprima-fb-15001.1001.0-dev-harmony-fb.tgz",
+                          "resolved": "https://registry.npmjs.org/esprima-fb/-/esprima-fb-15001.1001.0-dev-harmony-fb.tgz"
                         },
                         "source-map": {
                           "version": "0.5.6",
-                          "from": "source-map@>=0.5.0 <0.6.0",
+                          "from": "https://registry.npmjs.org/source-map/-/source-map-0.5.6.tgz",
                           "resolved": "https://registry.npmjs.org/source-map/-/source-map-0.5.6.tgz"
+                        },
+                        "ast-types": {
+                          "version": "0.8.15",
+                          "from": "https://registry.npmjs.org/ast-types/-/ast-types-0.8.15.tgz",
+                          "resolved": "https://registry.npmjs.org/ast-types/-/ast-types-0.8.15.tgz"
                         }
                       }
                     }
@@ -630,23 +620,23 @@
                 },
                 "esprima-fb": {
                   "version": "15001.1.0-dev-harmony-fb",
-                  "from": "esprima-fb@>=15001.1.0-dev-harmony-fb <15002.0.0",
+                  "from": "https://registry.npmjs.org/esprima-fb/-/esprima-fb-15001.1.0-dev-harmony-fb.tgz",
                   "resolved": "https://registry.npmjs.org/esprima-fb/-/esprima-fb-15001.1.0-dev-harmony-fb.tgz"
                 },
                 "object-assign": {
                   "version": "2.1.1",
-                  "from": "object-assign@>=2.0.0 <3.0.0",
+                  "from": "https://registry.npmjs.org/object-assign/-/object-assign-2.1.1.tgz",
                   "resolved": "https://registry.npmjs.org/object-assign/-/object-assign-2.1.1.tgz"
                 },
                 "source-map": {
                   "version": "0.4.4",
-                  "from": "source-map@>=0.4.2 <0.5.0",
+                  "from": "https://registry.npmjs.org/source-map/-/source-map-0.4.4.tgz",
                   "resolved": "https://registry.npmjs.org/source-map/-/source-map-0.4.4.tgz",
                   "dependencies": {
                     "amdefine": {
-                      "version": "1.0.1",
-                      "from": "amdefine@>=0.0.4",
-                      "resolved": "https://registry.npmjs.org/amdefine/-/amdefine-1.0.1.tgz"
+                      "version": "1.0.0",
+                      "from": "https://registry.npmjs.org/amdefine/-/amdefine-1.0.0.tgz",
+                      "resolved": "https://registry.npmjs.org/amdefine/-/amdefine-1.0.0.tgz"
                     }
                   }
                 }
@@ -655,6 +645,11 @@
           }
         }
       }
+    },
+    "react-forms": {
+      "version": "1.0.0-rc3",
+      "from": "git+https://github.com/lrowe/react-forms.git#3953a633b1f77640dffb5e3f1d5bbe78a98c3dfe",
+      "resolved": "git+https://github.com/lrowe/react-forms.git#3953a633b1f77640dffb5e3f1d5bbe78a98c3dfe"
     },
     "scriptjs": {
       "version": "2.5.8",
