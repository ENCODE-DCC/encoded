--- conflicted
+++ resolved
@@ -158,22 +158,11 @@
         }
       }
     },
-<<<<<<< HEAD
     "dagre-d3": {
       "version": "0.4.3-pre",
-      "from": "git+https://github.com/ENCODE-DCC/dagre-d3.git#aecd13a26ba47e4d36dce52a39af6ed942456488",
+      "from": "git+https://github.com/ENCODE-DCC/dagre-d3.git#v1.2.0",
       "resolved": "git+https://github.com/ENCODE-DCC/dagre-d3.git#aecd13a26ba47e4d36dce52a39af6ed942456488"
     },
-    "debug": {
-      "version": "2.6.1",
-      "from": "https://registry.npmjs.org/debug/-/debug-2.6.1.tgz",
-      "resolved": "https://registry.npmjs.org/debug/-/debug-2.6.1.tgz"
-    },
-    "delayed-stream": {
-      "version": "1.0.0",
-      "from": "https://registry.npmjs.org/delayed-stream/-/delayed-stream-1.0.0.tgz",
-      "resolved": "https://registry.npmjs.org/delayed-stream/-/delayed-stream-1.0.0.tgz"
-=======
     "dalliance": {
       "version": "0.13.90-alpha",
       "from": "git://github.com/ENCODE-DCC/dalliance.git#commonjs-require-13.x",
@@ -195,7 +184,16 @@
           "resolved": "https://registry.npmjs.org/ramda/-/ramda-0.21.0.tgz"
         }
       }
->>>>>>> 7b82c5d1
+    },
+    "debug": {
+      "version": "2.6.1",
+      "from": "https://registry.npmjs.org/debug/-/debug-2.6.1.tgz",
+      "resolved": "https://registry.npmjs.org/debug/-/debug-2.6.1.tgz"
+    },
+    "delayed-stream": {
+      "version": "1.0.0",
+      "from": "https://registry.npmjs.org/delayed-stream/-/delayed-stream-1.0.0.tgz",
+      "resolved": "https://registry.npmjs.org/delayed-stream/-/delayed-stream-1.0.0.tgz"
     },
     "domready": {
       "version": "0.3.0",
@@ -514,7 +512,7 @@
     },
     "whatwg-fetch": {
       "version": "2.0.2",
-      "from": "git+https://github.com/ENCODE-DCC/fetch.git#d3941e75b8430cb3c880a421b219f5a317cae391",
+      "from": "git+https://github.com/ENCODE-DCC/fetch.git",
       "resolved": "git+https://github.com/ENCODE-DCC/fetch.git#d3941e75b8430cb3c880a421b219f5a317cae391"
     },
     "winchan": {
