{
  "name": "encoded",
  "version": "0.0.0",
  "dependencies": {
    "ansi-regex": {
      "version": "2.0.0",
      "from": "ansi-regex@>=2.0.0 <3.0.0",
      "resolved": "https://registry.npmjs.org/ansi-regex/-/ansi-regex-2.0.0.tgz"
    },
    "ansi-styles": {
      "version": "2.1.0",
      "from": "ansi-styles@>=2.1.0 <3.0.0",
      "resolved": "https://registry.npmjs.org/ansi-styles/-/ansi-styles-2.1.0.tgz"
    },
    "asn1": {
      "version": "0.2.3",
      "from": "asn1@>=0.2.3 <0.3.0",
      "resolved": "https://registry.npmjs.org/asn1/-/asn1-0.2.3.tgz"
    },
    "assert-plus": {
      "version": "0.1.5",
      "from": "assert-plus@>=0.1.5 <0.2.0",
      "resolved": "https://registry.npmjs.org/assert-plus/-/assert-plus-0.1.5.tgz"
    },
    "async": {
      "version": "1.5.2",
      "from": "async@>=1.4.0 <2.0.0",
      "resolved": "https://registry.npmjs.org/async/-/async-1.5.2.tgz"
    },
    "aws-sign2": {
      "version": "0.6.0",
      "from": "aws-sign2@>=0.6.0 <0.7.0",
      "resolved": "https://registry.npmjs.org/aws-sign2/-/aws-sign2-0.6.0.tgz"
    },
    "babel-core": {
      "version": "5.8.25",
      "from": "https://registry.npmjs.org/babel-core/-/babel-core-5.8.25.tgz",
      "resolved": "https://registry.npmjs.org/babel-core/-/babel-core-5.8.25.tgz",
      "dependencies": {
        "babel-plugin-constant-folding": {
          "version": "1.0.1",
          "from": "https://registry.npmjs.org/babel-plugin-constant-folding/-/babel-plugin-constant-folding-1.0.1.tgz",
          "resolved": "https://registry.npmjs.org/babel-plugin-constant-folding/-/babel-plugin-constant-folding-1.0.1.tgz"
        },
        "babel-plugin-dead-code-elimination": {
          "version": "1.0.2",
          "from": "https://registry.npmjs.org/babel-plugin-dead-code-elimination/-/babel-plugin-dead-code-elimination-1.0.2.tgz",
          "resolved": "https://registry.npmjs.org/babel-plugin-dead-code-elimination/-/babel-plugin-dead-code-elimination-1.0.2.tgz"
        },
        "babel-plugin-eval": {
          "version": "1.0.1",
          "from": "https://registry.npmjs.org/babel-plugin-eval/-/babel-plugin-eval-1.0.1.tgz",
          "resolved": "https://registry.npmjs.org/babel-plugin-eval/-/babel-plugin-eval-1.0.1.tgz"
        },
        "babel-plugin-inline-environment-variables": {
          "version": "1.0.1",
          "from": "https://registry.npmjs.org/babel-plugin-inline-environment-variables/-/babel-plugin-inline-environment-variables-1.0.1.tgz",
          "resolved": "https://registry.npmjs.org/babel-plugin-inline-environment-variables/-/babel-plugin-inline-environment-variables-1.0.1.tgz"
        },
        "babel-plugin-jscript": {
          "version": "1.0.4",
          "from": "https://registry.npmjs.org/babel-plugin-jscript/-/babel-plugin-jscript-1.0.4.tgz",
          "resolved": "https://registry.npmjs.org/babel-plugin-jscript/-/babel-plugin-jscript-1.0.4.tgz"
        },
        "babel-plugin-member-expression-literals": {
          "version": "1.0.1",
          "from": "https://registry.npmjs.org/babel-plugin-member-expression-literals/-/babel-plugin-member-expression-literals-1.0.1.tgz",
          "resolved": "https://registry.npmjs.org/babel-plugin-member-expression-literals/-/babel-plugin-member-expression-literals-1.0.1.tgz"
        },
        "babel-plugin-property-literals": {
          "version": "1.0.1",
          "from": "https://registry.npmjs.org/babel-plugin-property-literals/-/babel-plugin-property-literals-1.0.1.tgz",
          "resolved": "https://registry.npmjs.org/babel-plugin-property-literals/-/babel-plugin-property-literals-1.0.1.tgz"
        },
        "babel-plugin-proto-to-assign": {
          "version": "1.0.4",
          "from": "https://registry.npmjs.org/babel-plugin-proto-to-assign/-/babel-plugin-proto-to-assign-1.0.4.tgz",
          "resolved": "https://registry.npmjs.org/babel-plugin-proto-to-assign/-/babel-plugin-proto-to-assign-1.0.4.tgz"
        },
        "babel-plugin-react-constant-elements": {
          "version": "1.0.3",
          "from": "https://registry.npmjs.org/babel-plugin-react-constant-elements/-/babel-plugin-react-constant-elements-1.0.3.tgz",
          "resolved": "https://registry.npmjs.org/babel-plugin-react-constant-elements/-/babel-plugin-react-constant-elements-1.0.3.tgz"
        },
        "babel-plugin-react-display-name": {
          "version": "1.0.3",
          "from": "https://registry.npmjs.org/babel-plugin-react-display-name/-/babel-plugin-react-display-name-1.0.3.tgz",
          "resolved": "https://registry.npmjs.org/babel-plugin-react-display-name/-/babel-plugin-react-display-name-1.0.3.tgz"
        },
        "babel-plugin-remove-console": {
          "version": "1.0.1",
          "from": "https://registry.npmjs.org/babel-plugin-remove-console/-/babel-plugin-remove-console-1.0.1.tgz",
          "resolved": "https://registry.npmjs.org/babel-plugin-remove-console/-/babel-plugin-remove-console-1.0.1.tgz"
        },
        "babel-plugin-remove-debugger": {
          "version": "1.0.1",
          "from": "https://registry.npmjs.org/babel-plugin-remove-debugger/-/babel-plugin-remove-debugger-1.0.1.tgz",
          "resolved": "https://registry.npmjs.org/babel-plugin-remove-debugger/-/babel-plugin-remove-debugger-1.0.1.tgz"
        },
        "babel-plugin-runtime": {
          "version": "1.0.7",
          "from": "https://registry.npmjs.org/babel-plugin-runtime/-/babel-plugin-runtime-1.0.7.tgz",
          "resolved": "https://registry.npmjs.org/babel-plugin-runtime/-/babel-plugin-runtime-1.0.7.tgz"
        },
        "babel-plugin-undeclared-variables-check": {
          "version": "1.0.2",
          "from": "https://registry.npmjs.org/babel-plugin-undeclared-variables-check/-/babel-plugin-undeclared-variables-check-1.0.2.tgz",
          "resolved": "https://registry.npmjs.org/babel-plugin-undeclared-variables-check/-/babel-plugin-undeclared-variables-check-1.0.2.tgz",
          "dependencies": {
            "leven": {
              "version": "1.0.2",
              "from": "https://registry.npmjs.org/leven/-/leven-1.0.2.tgz",
              "resolved": "https://registry.npmjs.org/leven/-/leven-1.0.2.tgz"
            }
          }
        },
        "babel-plugin-undefined-to-void": {
          "version": "1.1.6",
          "from": "https://registry.npmjs.org/babel-plugin-undefined-to-void/-/babel-plugin-undefined-to-void-1.1.6.tgz",
          "resolved": "https://registry.npmjs.org/babel-plugin-undefined-to-void/-/babel-plugin-undefined-to-void-1.1.6.tgz"
        },
        "babylon": {
          "version": "5.8.23",
          "from": "https://registry.npmjs.org/babylon/-/babylon-5.8.23.tgz",
          "resolved": "https://registry.npmjs.org/babylon/-/babylon-5.8.23.tgz"
        },
        "bluebird": {
          "version": "2.10.2",
          "from": "https://registry.npmjs.org/bluebird/-/bluebird-2.10.2.tgz",
          "resolved": "https://registry.npmjs.org/bluebird/-/bluebird-2.10.2.tgz"
        },
        "chalk": {
          "version": "1.1.1",
          "from": "https://registry.npmjs.org/chalk/-/chalk-1.1.1.tgz",
          "resolved": "https://registry.npmjs.org/chalk/-/chalk-1.1.1.tgz",
          "dependencies": {
            "ansi-styles": {
              "version": "2.1.0",
              "from": "https://registry.npmjs.org/ansi-styles/-/ansi-styles-2.1.0.tgz",
              "resolved": "https://registry.npmjs.org/ansi-styles/-/ansi-styles-2.1.0.tgz"
            },
            "escape-string-regexp": {
              "version": "1.0.3",
              "from": "https://registry.npmjs.org/escape-string-regexp/-/escape-string-regexp-1.0.3.tgz",
              "resolved": "https://registry.npmjs.org/escape-string-regexp/-/escape-string-regexp-1.0.3.tgz"
            },
            "has-ansi": {
              "version": "2.0.0",
              "from": "https://registry.npmjs.org/has-ansi/-/has-ansi-2.0.0.tgz",
              "resolved": "https://registry.npmjs.org/has-ansi/-/has-ansi-2.0.0.tgz",
              "dependencies": {
                "ansi-regex": {
                  "version": "2.0.0",
                  "from": "https://registry.npmjs.org/ansi-regex/-/ansi-regex-2.0.0.tgz",
                  "resolved": "https://registry.npmjs.org/ansi-regex/-/ansi-regex-2.0.0.tgz"
                }
              }
            },
            "strip-ansi": {
              "version": "3.0.0",
              "from": "https://registry.npmjs.org/strip-ansi/-/strip-ansi-3.0.0.tgz",
              "resolved": "https://registry.npmjs.org/strip-ansi/-/strip-ansi-3.0.0.tgz",
              "dependencies": {
                "ansi-regex": {
                  "version": "2.0.0",
                  "from": "https://registry.npmjs.org/ansi-regex/-/ansi-regex-2.0.0.tgz",
                  "resolved": "https://registry.npmjs.org/ansi-regex/-/ansi-regex-2.0.0.tgz"
                }
              }
            },
            "supports-color": {
              "version": "2.0.0",
              "from": "https://registry.npmjs.org/supports-color/-/supports-color-2.0.0.tgz",
              "resolved": "https://registry.npmjs.org/supports-color/-/supports-color-2.0.0.tgz"
            }
          }
        },
        "convert-source-map": {
          "version": "1.1.1",
          "from": "https://registry.npmjs.org/convert-source-map/-/convert-source-map-1.1.1.tgz",
          "resolved": "https://registry.npmjs.org/convert-source-map/-/convert-source-map-1.1.1.tgz"
        },
        "core-js": {
          "version": "1.2.1",
          "from": "https://registry.npmjs.org/core-js/-/core-js-1.2.1.tgz",
          "resolved": "https://registry.npmjs.org/core-js/-/core-js-1.2.1.tgz"
        },
        "debug": {
          "version": "2.2.0",
          "from": "https://registry.npmjs.org/debug/-/debug-2.2.0.tgz",
          "resolved": "https://registry.npmjs.org/debug/-/debug-2.2.0.tgz",
          "dependencies": {
            "ms": {
              "version": "0.7.1",
              "from": "https://registry.npmjs.org/ms/-/ms-0.7.1.tgz",
              "resolved": "https://registry.npmjs.org/ms/-/ms-0.7.1.tgz"
            }
          }
        },
        "detect-indent": {
          "version": "3.0.1",
          "from": "https://registry.npmjs.org/detect-indent/-/detect-indent-3.0.1.tgz",
          "resolved": "https://registry.npmjs.org/detect-indent/-/detect-indent-3.0.1.tgz",
          "dependencies": {
            "get-stdin": {
              "version": "4.0.1",
              "from": "https://registry.npmjs.org/get-stdin/-/get-stdin-4.0.1.tgz",
              "resolved": "https://registry.npmjs.org/get-stdin/-/get-stdin-4.0.1.tgz"
            },
            "minimist": {
              "version": "1.2.0",
              "from": "https://registry.npmjs.org/minimist/-/minimist-1.2.0.tgz",
              "resolved": "https://registry.npmjs.org/minimist/-/minimist-1.2.0.tgz"
            }
          }
        },
        "esutils": {
          "version": "2.0.2",
          "from": "https://registry.npmjs.org/esutils/-/esutils-2.0.2.tgz",
          "resolved": "https://registry.npmjs.org/esutils/-/esutils-2.0.2.tgz"
        },
        "fs-readdir-recursive": {
          "version": "0.1.2",
          "from": "https://registry.npmjs.org/fs-readdir-recursive/-/fs-readdir-recursive-0.1.2.tgz",
          "resolved": "https://registry.npmjs.org/fs-readdir-recursive/-/fs-readdir-recursive-0.1.2.tgz"
        },
        "globals": {
          "version": "6.4.1",
          "from": "https://registry.npmjs.org/globals/-/globals-6.4.1.tgz",
          "resolved": "https://registry.npmjs.org/globals/-/globals-6.4.1.tgz"
        },
        "home-or-tmp": {
          "version": "1.0.0",
          "from": "https://registry.npmjs.org/home-or-tmp/-/home-or-tmp-1.0.0.tgz",
          "resolved": "https://registry.npmjs.org/home-or-tmp/-/home-or-tmp-1.0.0.tgz",
          "dependencies": {
            "os-tmpdir": {
              "version": "1.0.1",
              "from": "https://registry.npmjs.org/os-tmpdir/-/os-tmpdir-1.0.1.tgz",
              "resolved": "https://registry.npmjs.org/os-tmpdir/-/os-tmpdir-1.0.1.tgz"
            },
            "user-home": {
              "version": "1.1.1",
              "from": "https://registry.npmjs.org/user-home/-/user-home-1.1.1.tgz",
              "resolved": "https://registry.npmjs.org/user-home/-/user-home-1.1.1.tgz"
            }
          }
        },
        "is-integer": {
          "version": "1.0.6",
          "from": "https://registry.npmjs.org/is-integer/-/is-integer-1.0.6.tgz",
          "resolved": "https://registry.npmjs.org/is-integer/-/is-integer-1.0.6.tgz",
          "dependencies": {
            "is-finite": {
              "version": "1.0.1",
              "from": "https://registry.npmjs.org/is-finite/-/is-finite-1.0.1.tgz",
              "resolved": "https://registry.npmjs.org/is-finite/-/is-finite-1.0.1.tgz",
              "dependencies": {
                "number-is-nan": {
                  "version": "1.0.0",
                  "from": "https://registry.npmjs.org/number-is-nan/-/number-is-nan-1.0.0.tgz",
                  "resolved": "https://registry.npmjs.org/number-is-nan/-/number-is-nan-1.0.0.tgz"
                }
              }
            }
          }
        },
        "js-tokens": {
          "version": "1.0.1",
          "from": "https://registry.npmjs.org/js-tokens/-/js-tokens-1.0.1.tgz",
          "resolved": "https://registry.npmjs.org/js-tokens/-/js-tokens-1.0.1.tgz"
        },
        "json5": {
          "version": "0.4.0",
          "from": "https://registry.npmjs.org/json5/-/json5-0.4.0.tgz",
          "resolved": "https://registry.npmjs.org/json5/-/json5-0.4.0.tgz"
        },
        "line-numbers": {
          "version": "0.2.0",
          "from": "https://registry.npmjs.org/line-numbers/-/line-numbers-0.2.0.tgz",
          "resolved": "https://registry.npmjs.org/line-numbers/-/line-numbers-0.2.0.tgz",
          "dependencies": {
            "left-pad": {
              "version": "0.0.3",
              "from": "https://registry.npmjs.org/left-pad/-/left-pad-0.0.3.tgz",
              "resolved": "https://registry.npmjs.org/left-pad/-/left-pad-0.0.3.tgz"
            }
          }
        },
        "lodash": {
          "version": "3.10.1",
          "from": "https://registry.npmjs.org/lodash/-/lodash-3.10.1.tgz",
          "resolved": "https://registry.npmjs.org/lodash/-/lodash-3.10.1.tgz"
        },
        "minimatch": {
          "version": "2.0.10",
          "from": "https://registry.npmjs.org/minimatch/-/minimatch-2.0.10.tgz",
          "resolved": "https://registry.npmjs.org/minimatch/-/minimatch-2.0.10.tgz",
          "dependencies": {
            "brace-expansion": {
              "version": "1.1.1",
              "from": "https://registry.npmjs.org/brace-expansion/-/brace-expansion-1.1.1.tgz",
              "resolved": "https://registry.npmjs.org/brace-expansion/-/brace-expansion-1.1.1.tgz",
              "dependencies": {
                "balanced-match": {
                  "version": "0.2.0",
                  "from": "https://registry.npmjs.org/balanced-match/-/balanced-match-0.2.0.tgz",
                  "resolved": "https://registry.npmjs.org/balanced-match/-/balanced-match-0.2.0.tgz"
                },
                "concat-map": {
                  "version": "0.0.1",
                  "from": "https://registry.npmjs.org/concat-map/-/concat-map-0.0.1.tgz",
                  "resolved": "https://registry.npmjs.org/concat-map/-/concat-map-0.0.1.tgz"
                }
              }
            }
          }
        },
        "output-file-sync": {
          "version": "1.1.1",
          "from": "https://registry.npmjs.org/output-file-sync/-/output-file-sync-1.1.1.tgz",
          "resolved": "https://registry.npmjs.org/output-file-sync/-/output-file-sync-1.1.1.tgz",
          "dependencies": {
            "mkdirp": {
              "version": "0.5.1",
              "from": "https://registry.npmjs.org/mkdirp/-/mkdirp-0.5.1.tgz",
              "resolved": "https://registry.npmjs.org/mkdirp/-/mkdirp-0.5.1.tgz",
              "dependencies": {
                "minimist": {
                  "version": "0.0.8",
                  "from": "https://registry.npmjs.org/minimist/-/minimist-0.0.8.tgz",
                  "resolved": "https://registry.npmjs.org/minimist/-/minimist-0.0.8.tgz"
                }
              }
            },
            "xtend": {
              "version": "4.0.0",
              "from": "https://registry.npmjs.org/xtend/-/xtend-4.0.0.tgz",
              "resolved": "https://registry.npmjs.org/xtend/-/xtend-4.0.0.tgz"
            }
          }
        },
        "path-exists": {
          "version": "1.0.0",
          "from": "https://registry.npmjs.org/path-exists/-/path-exists-1.0.0.tgz",
          "resolved": "https://registry.npmjs.org/path-exists/-/path-exists-1.0.0.tgz"
        },
        "path-is-absolute": {
          "version": "1.0.0",
          "from": "https://registry.npmjs.org/path-is-absolute/-/path-is-absolute-1.0.0.tgz",
          "resolved": "https://registry.npmjs.org/path-is-absolute/-/path-is-absolute-1.0.0.tgz"
        },
        "private": {
          "version": "0.1.6",
          "from": "https://registry.npmjs.org/private/-/private-0.1.6.tgz",
          "resolved": "https://registry.npmjs.org/private/-/private-0.1.6.tgz"
        },
        "regenerator": {
          "version": "0.8.35",
          "from": "https://registry.npmjs.org/regenerator/-/regenerator-0.8.35.tgz",
          "resolved": "https://registry.npmjs.org/regenerator/-/regenerator-0.8.35.tgz",
          "dependencies": {
            "commoner": {
              "version": "0.10.3",
              "from": "https://registry.npmjs.org/commoner/-/commoner-0.10.3.tgz",
              "resolved": "https://registry.npmjs.org/commoner/-/commoner-0.10.3.tgz",
              "dependencies": {
                "commander": {
                  "version": "2.5.1",
                  "from": "https://registry.npmjs.org/commander/-/commander-2.5.1.tgz",
                  "resolved": "https://registry.npmjs.org/commander/-/commander-2.5.1.tgz"
                },
                "glob": {
                  "version": "4.2.2",
                  "from": "https://registry.npmjs.org/glob/-/glob-4.2.2.tgz",
                  "resolved": "https://registry.npmjs.org/glob/-/glob-4.2.2.tgz",
                  "dependencies": {
                    "inflight": {
                      "version": "1.0.4",
                      "from": "https://registry.npmjs.org/inflight/-/inflight-1.0.4.tgz",
                      "resolved": "https://registry.npmjs.org/inflight/-/inflight-1.0.4.tgz",
                      "dependencies": {
                        "wrappy": {
                          "version": "1.0.1",
                          "from": "https://registry.npmjs.org/wrappy/-/wrappy-1.0.1.tgz",
                          "resolved": "https://registry.npmjs.org/wrappy/-/wrappy-1.0.1.tgz"
                        }
                      }
                    },
                    "inherits": {
                      "version": "2.0.1",
                      "from": "https://registry.npmjs.org/inherits/-/inherits-2.0.1.tgz",
                      "resolved": "https://registry.npmjs.org/inherits/-/inherits-2.0.1.tgz"
                    },
                    "minimatch": {
                      "version": "1.0.0",
                      "from": "https://registry.npmjs.org/minimatch/-/minimatch-1.0.0.tgz",
                      "resolved": "https://registry.npmjs.org/minimatch/-/minimatch-1.0.0.tgz",
                      "dependencies": {
                        "lru-cache": {
                          "version": "2.7.0",
                          "from": "https://registry.npmjs.org/lru-cache/-/lru-cache-2.7.0.tgz",
                          "resolved": "https://registry.npmjs.org/lru-cache/-/lru-cache-2.7.0.tgz"
                        },
                        "sigmund": {
                          "version": "1.0.1",
                          "from": "https://registry.npmjs.org/sigmund/-/sigmund-1.0.1.tgz",
                          "resolved": "https://registry.npmjs.org/sigmund/-/sigmund-1.0.1.tgz"
                        }
                      }
                    },
                    "once": {
                      "version": "1.3.2",
                      "from": "https://registry.npmjs.org/once/-/once-1.3.2.tgz",
                      "resolved": "https://registry.npmjs.org/once/-/once-1.3.2.tgz",
                      "dependencies": {
                        "wrappy": {
                          "version": "1.0.1",
                          "from": "https://registry.npmjs.org/wrappy/-/wrappy-1.0.1.tgz",
                          "resolved": "https://registry.npmjs.org/wrappy/-/wrappy-1.0.1.tgz"
                        }
                      }
                    }
                  }
                },
                "graceful-fs": {
                  "version": "3.0.8",
                  "from": "https://registry.npmjs.org/graceful-fs/-/graceful-fs-3.0.8.tgz",
                  "resolved": "https://registry.npmjs.org/graceful-fs/-/graceful-fs-3.0.8.tgz"
                },
                "iconv-lite": {
                  "version": "0.4.13",
                  "from": "https://registry.npmjs.org/iconv-lite/-/iconv-lite-0.4.13.tgz",
                  "resolved": "https://registry.npmjs.org/iconv-lite/-/iconv-lite-0.4.13.tgz"
                },
                "install": {
                  "version": "0.1.8",
                  "from": "https://registry.npmjs.org/install/-/install-0.1.8.tgz",
                  "resolved": "https://registry.npmjs.org/install/-/install-0.1.8.tgz"
                },
                "mkdirp": {
                  "version": "0.5.1",
                  "from": "https://registry.npmjs.org/mkdirp/-/mkdirp-0.5.1.tgz",
                  "resolved": "https://registry.npmjs.org/mkdirp/-/mkdirp-0.5.1.tgz",
                  "dependencies": {
                    "minimist": {
                      "version": "0.0.8",
                      "from": "https://registry.npmjs.org/minimist/-/minimist-0.0.8.tgz",
                      "resolved": "https://registry.npmjs.org/minimist/-/minimist-0.0.8.tgz"
                    }
                  }
                },
                "q": {
                  "version": "1.1.2",
                  "from": "https://registry.npmjs.org/q/-/q-1.1.2.tgz",
                  "resolved": "https://registry.npmjs.org/q/-/q-1.1.2.tgz"
                }
              }
            },
            "defs": {
              "version": "1.1.1",
              "from": "https://registry.npmjs.org/defs/-/defs-1.1.1.tgz",
              "resolved": "https://registry.npmjs.org/defs/-/defs-1.1.1.tgz",
              "dependencies": {
                "alter": {
                  "version": "0.2.0",
                  "from": "https://registry.npmjs.org/alter/-/alter-0.2.0.tgz",
                  "resolved": "https://registry.npmjs.org/alter/-/alter-0.2.0.tgz",
                  "dependencies": {
                    "stable": {
                      "version": "0.1.5",
                      "from": "https://registry.npmjs.org/stable/-/stable-0.1.5.tgz",
                      "resolved": "https://registry.npmjs.org/stable/-/stable-0.1.5.tgz"
                    }
                  }
                },
                "ast-traverse": {
                  "version": "0.1.1",
                  "from": "https://registry.npmjs.org/ast-traverse/-/ast-traverse-0.1.1.tgz",
                  "resolved": "https://registry.npmjs.org/ast-traverse/-/ast-traverse-0.1.1.tgz"
                },
                "breakable": {
                  "version": "1.0.0",
                  "from": "https://registry.npmjs.org/breakable/-/breakable-1.0.0.tgz",
                  "resolved": "https://registry.npmjs.org/breakable/-/breakable-1.0.0.tgz"
                },
                "esprima-fb": {
                  "version": "15001.1001.0-dev-harmony-fb",
                  "from": "https://registry.npmjs.org/esprima-fb/-/esprima-fb-15001.1001.0-dev-harmony-fb.tgz",
                  "resolved": "https://registry.npmjs.org/esprima-fb/-/esprima-fb-15001.1001.0-dev-harmony-fb.tgz"
                },
                "simple-fmt": {
                  "version": "0.1.0",
                  "from": "https://registry.npmjs.org/simple-fmt/-/simple-fmt-0.1.0.tgz",
                  "resolved": "https://registry.npmjs.org/simple-fmt/-/simple-fmt-0.1.0.tgz"
                },
                "simple-is": {
                  "version": "0.2.0",
                  "from": "https://registry.npmjs.org/simple-is/-/simple-is-0.2.0.tgz",
                  "resolved": "https://registry.npmjs.org/simple-is/-/simple-is-0.2.0.tgz"
                },
                "stringmap": {
                  "version": "0.2.2",
                  "from": "https://registry.npmjs.org/stringmap/-/stringmap-0.2.2.tgz",
                  "resolved": "https://registry.npmjs.org/stringmap/-/stringmap-0.2.2.tgz"
                },
                "stringset": {
                  "version": "0.2.1",
                  "from": "https://registry.npmjs.org/stringset/-/stringset-0.2.1.tgz",
                  "resolved": "https://registry.npmjs.org/stringset/-/stringset-0.2.1.tgz"
                },
                "tryor": {
                  "version": "0.1.2",
                  "from": "https://registry.npmjs.org/tryor/-/tryor-0.1.2.tgz",
                  "resolved": "https://registry.npmjs.org/tryor/-/tryor-0.1.2.tgz"
                },
                "yargs": {
                  "version": "3.27.0",
                  "from": "https://registry.npmjs.org/yargs/-/yargs-3.27.0.tgz",
                  "resolved": "https://registry.npmjs.org/yargs/-/yargs-3.27.0.tgz",
                  "dependencies": {
                    "camelcase": {
                      "version": "1.2.1",
                      "from": "https://registry.npmjs.org/camelcase/-/camelcase-1.2.1.tgz",
                      "resolved": "https://registry.npmjs.org/camelcase/-/camelcase-1.2.1.tgz"
                    },
                    "cliui": {
                      "version": "2.1.0",
                      "from": "https://registry.npmjs.org/cliui/-/cliui-2.1.0.tgz",
                      "resolved": "https://registry.npmjs.org/cliui/-/cliui-2.1.0.tgz",
                      "dependencies": {
                        "center-align": {
                          "version": "0.1.1",
                          "from": "https://registry.npmjs.org/center-align/-/center-align-0.1.1.tgz",
                          "resolved": "https://registry.npmjs.org/center-align/-/center-align-0.1.1.tgz",
                          "dependencies": {
                            "align-text": {
                              "version": "0.1.3",
                              "from": "https://registry.npmjs.org/align-text/-/align-text-0.1.3.tgz",
                              "resolved": "https://registry.npmjs.org/align-text/-/align-text-0.1.3.tgz",
                              "dependencies": {
                                "kind-of": {
                                  "version": "2.0.1",
                                  "from": "https://registry.npmjs.org/kind-of/-/kind-of-2.0.1.tgz",
                                  "resolved": "https://registry.npmjs.org/kind-of/-/kind-of-2.0.1.tgz",
                                  "dependencies": {
                                    "is-buffer": {
                                      "version": "1.1.0",
                                      "from": "https://registry.npmjs.org/is-buffer/-/is-buffer-1.1.0.tgz",
                                      "resolved": "https://registry.npmjs.org/is-buffer/-/is-buffer-1.1.0.tgz"
                                    }
                                  }
                                },
                                "longest": {
                                  "version": "1.0.1",
                                  "from": "https://registry.npmjs.org/longest/-/longest-1.0.1.tgz",
                                  "resolved": "https://registry.npmjs.org/longest/-/longest-1.0.1.tgz"
                                },
                                "repeat-string": {
                                  "version": "1.5.2",
                                  "from": "https://registry.npmjs.org/repeat-string/-/repeat-string-1.5.2.tgz",
                                  "resolved": "https://registry.npmjs.org/repeat-string/-/repeat-string-1.5.2.tgz"
                                }
                              }
                            }
                          }
                        },
                        "right-align": {
                          "version": "0.1.3",
                          "from": "https://registry.npmjs.org/right-align/-/right-align-0.1.3.tgz",
                          "resolved": "https://registry.npmjs.org/right-align/-/right-align-0.1.3.tgz",
                          "dependencies": {
                            "align-text": {
                              "version": "0.1.3",
                              "from": "https://registry.npmjs.org/align-text/-/align-text-0.1.3.tgz",
                              "resolved": "https://registry.npmjs.org/align-text/-/align-text-0.1.3.tgz",
                              "dependencies": {
                                "kind-of": {
                                  "version": "2.0.1",
                                  "from": "https://registry.npmjs.org/kind-of/-/kind-of-2.0.1.tgz",
                                  "resolved": "https://registry.npmjs.org/kind-of/-/kind-of-2.0.1.tgz",
                                  "dependencies": {
                                    "is-buffer": {
                                      "version": "1.1.0",
                                      "from": "https://registry.npmjs.org/is-buffer/-/is-buffer-1.1.0.tgz",
                                      "resolved": "https://registry.npmjs.org/is-buffer/-/is-buffer-1.1.0.tgz"
                                    }
                                  }
                                },
                                "longest": {
                                  "version": "1.0.1",
                                  "from": "https://registry.npmjs.org/longest/-/longest-1.0.1.tgz",
                                  "resolved": "https://registry.npmjs.org/longest/-/longest-1.0.1.tgz"
                                },
                                "repeat-string": {
                                  "version": "1.5.2",
                                  "from": "https://registry.npmjs.org/repeat-string/-/repeat-string-1.5.2.tgz",
                                  "resolved": "https://registry.npmjs.org/repeat-string/-/repeat-string-1.5.2.tgz"
                                }
                              }
                            }
                          }
                        },
                        "wordwrap": {
                          "version": "0.0.2",
                          "from": "https://registry.npmjs.org/wordwrap/-/wordwrap-0.0.2.tgz",
                          "resolved": "https://registry.npmjs.org/wordwrap/-/wordwrap-0.0.2.tgz"
                        }
                      }
                    },
                    "decamelize": {
                      "version": "1.0.0",
                      "from": "https://registry.npmjs.org/decamelize/-/decamelize-1.0.0.tgz",
                      "resolved": "https://registry.npmjs.org/decamelize/-/decamelize-1.0.0.tgz"
                    },
                    "os-locale": {
                      "version": "1.4.0",
                      "from": "https://registry.npmjs.org/os-locale/-/os-locale-1.4.0.tgz",
                      "resolved": "https://registry.npmjs.org/os-locale/-/os-locale-1.4.0.tgz",
                      "dependencies": {
                        "lcid": {
                          "version": "1.0.0",
                          "from": "https://registry.npmjs.org/lcid/-/lcid-1.0.0.tgz",
                          "resolved": "https://registry.npmjs.org/lcid/-/lcid-1.0.0.tgz",
                          "dependencies": {
                            "invert-kv": {
                              "version": "1.0.0",
                              "from": "https://registry.npmjs.org/invert-kv/-/invert-kv-1.0.0.tgz",
                              "resolved": "https://registry.npmjs.org/invert-kv/-/invert-kv-1.0.0.tgz"
                            }
                          }
                        }
                      }
                    },
                    "window-size": {
                      "version": "0.1.2",
                      "from": "https://registry.npmjs.org/window-size/-/window-size-0.1.2.tgz",
                      "resolved": "https://registry.npmjs.org/window-size/-/window-size-0.1.2.tgz"
                    },
                    "y18n": {
                      "version": "3.2.0",
                      "from": "https://registry.npmjs.org/y18n/-/y18n-3.2.0.tgz",
                      "resolved": "https://registry.npmjs.org/y18n/-/y18n-3.2.0.tgz"
                    }
                  }
                }
              }
            },
            "esprima-fb": {
              "version": "15001.1.0-dev-harmony-fb",
              "from": "https://registry.npmjs.org/esprima-fb/-/esprima-fb-15001.1.0-dev-harmony-fb.tgz",
              "resolved": "https://registry.npmjs.org/esprima-fb/-/esprima-fb-15001.1.0-dev-harmony-fb.tgz"
            },
            "recast": {
              "version": "0.10.24",
              "from": "https://registry.npmjs.org/recast/-/recast-0.10.24.tgz",
              "resolved": "https://registry.npmjs.org/recast/-/recast-0.10.24.tgz",
              "dependencies": {
                "ast-types": {
                  "version": "0.8.5",
                  "from": "https://registry.npmjs.org/ast-types/-/ast-types-0.8.5.tgz",
                  "resolved": "https://registry.npmjs.org/ast-types/-/ast-types-0.8.5.tgz"
                }
              }
            }
          }
        },
        "regexpu": {
          "version": "1.3.0",
          "from": "https://registry.npmjs.org/regexpu/-/regexpu-1.3.0.tgz",
          "resolved": "https://registry.npmjs.org/regexpu/-/regexpu-1.3.0.tgz",
          "dependencies": {
            "esprima": {
              "version": "2.6.0",
              "from": "https://registry.npmjs.org/esprima/-/esprima-2.6.0.tgz",
              "resolved": "https://registry.npmjs.org/esprima/-/esprima-2.6.0.tgz"
            },
            "recast": {
              "version": "0.10.33",
              "from": "https://registry.npmjs.org/recast/-/recast-0.10.33.tgz",
              "resolved": "https://registry.npmjs.org/recast/-/recast-0.10.33.tgz",
              "dependencies": {
                "ast-types": {
                  "version": "0.8.12",
                  "from": "https://registry.npmjs.org/ast-types/-/ast-types-0.8.12.tgz",
                  "resolved": "https://registry.npmjs.org/ast-types/-/ast-types-0.8.12.tgz"
                },
                "esprima-fb": {
                  "version": "15001.1001.0-dev-harmony-fb",
                  "from": "https://registry.npmjs.org/esprima-fb/-/esprima-fb-15001.1001.0-dev-harmony-fb.tgz",
                  "resolved": "https://registry.npmjs.org/esprima-fb/-/esprima-fb-15001.1001.0-dev-harmony-fb.tgz"
                },
                "source-map": {
                  "version": "0.5.1",
                  "from": "https://registry.npmjs.org/source-map/-/source-map-0.5.1.tgz",
                  "resolved": "https://registry.npmjs.org/source-map/-/source-map-0.5.1.tgz"
                }
              }
            },
            "regenerate": {
              "version": "1.2.1",
              "from": "https://registry.npmjs.org/regenerate/-/regenerate-1.2.1.tgz",
              "resolved": "https://registry.npmjs.org/regenerate/-/regenerate-1.2.1.tgz"
            },
            "regjsgen": {
              "version": "0.2.0",
              "from": "https://registry.npmjs.org/regjsgen/-/regjsgen-0.2.0.tgz",
              "resolved": "https://registry.npmjs.org/regjsgen/-/regjsgen-0.2.0.tgz"
            },
            "regjsparser": {
              "version": "0.1.5",
              "from": "https://registry.npmjs.org/regjsparser/-/regjsparser-0.1.5.tgz",
              "resolved": "https://registry.npmjs.org/regjsparser/-/regjsparser-0.1.5.tgz",
              "dependencies": {
                "jsesc": {
                  "version": "0.5.0",
                  "from": "https://registry.npmjs.org/jsesc/-/jsesc-0.5.0.tgz",
                  "resolved": "https://registry.npmjs.org/jsesc/-/jsesc-0.5.0.tgz"
                }
              }
            }
          }
        },
        "repeating": {
          "version": "1.1.3",
          "from": "https://registry.npmjs.org/repeating/-/repeating-1.1.3.tgz",
          "resolved": "https://registry.npmjs.org/repeating/-/repeating-1.1.3.tgz",
          "dependencies": {
            "is-finite": {
              "version": "1.0.1",
              "from": "https://registry.npmjs.org/is-finite/-/is-finite-1.0.1.tgz",
              "resolved": "https://registry.npmjs.org/is-finite/-/is-finite-1.0.1.tgz",
              "dependencies": {
                "number-is-nan": {
                  "version": "1.0.0",
                  "from": "https://registry.npmjs.org/number-is-nan/-/number-is-nan-1.0.0.tgz",
                  "resolved": "https://registry.npmjs.org/number-is-nan/-/number-is-nan-1.0.0.tgz"
                }
              }
            }
          }
        },
        "resolve": {
          "version": "1.1.6",
          "from": "https://registry.npmjs.org/resolve/-/resolve-1.1.6.tgz",
          "resolved": "https://registry.npmjs.org/resolve/-/resolve-1.1.6.tgz"
        },
        "shebang-regex": {
          "version": "1.0.0",
          "from": "https://registry.npmjs.org/shebang-regex/-/shebang-regex-1.0.0.tgz",
          "resolved": "https://registry.npmjs.org/shebang-regex/-/shebang-regex-1.0.0.tgz"
        },
        "slash": {
          "version": "1.0.0",
          "from": "https://registry.npmjs.org/slash/-/slash-1.0.0.tgz",
          "resolved": "https://registry.npmjs.org/slash/-/slash-1.0.0.tgz"
        },
        "source-map": {
          "version": "0.4.4",
          "from": "https://registry.npmjs.org/source-map/-/source-map-0.4.4.tgz",
          "resolved": "https://registry.npmjs.org/source-map/-/source-map-0.4.4.tgz",
          "dependencies": {
            "amdefine": {
              "version": "1.0.0",
              "from": "https://registry.npmjs.org/amdefine/-/amdefine-1.0.0.tgz",
              "resolved": "https://registry.npmjs.org/amdefine/-/amdefine-1.0.0.tgz"
            }
          }
        },
        "to-fast-properties": {
          "version": "1.0.1",
          "from": "https://registry.npmjs.org/to-fast-properties/-/to-fast-properties-1.0.1.tgz",
          "resolved": "https://registry.npmjs.org/to-fast-properties/-/to-fast-properties-1.0.1.tgz"
        },
        "trim-right": {
          "version": "1.0.1",
          "from": "https://registry.npmjs.org/trim-right/-/trim-right-1.0.1.tgz",
          "resolved": "https://registry.npmjs.org/trim-right/-/trim-right-1.0.1.tgz"
        },
        "try-resolve": {
          "version": "1.0.1",
          "from": "https://registry.npmjs.org/try-resolve/-/try-resolve-1.0.1.tgz",
          "resolved": "https://registry.npmjs.org/try-resolve/-/try-resolve-1.0.1.tgz"
        }
      }
    },
    "bl": {
      "version": "1.0.0",
      "from": "bl@>=1.0.0 <1.1.0",
      "resolved": "https://registry.npmjs.org/bl/-/bl-1.0.0.tgz"
    },
    "boom": {
      "version": "2.10.1",
      "from": "boom@>=2.0.0 <3.0.0",
      "resolved": "https://registry.npmjs.org/boom/-/boom-2.10.1.tgz"
    },
    "brace": {
      "version": "0.3.0",
      "from": "https://registry.npmjs.org/brace/-/brace-0.3.0.tgz",
      "resolved": "https://registry.npmjs.org/brace/-/brace-0.3.0.tgz",
      "dependencies": {
        "w3c-blob": {
          "version": "0.0.1",
          "from": "https://registry.npmjs.org/w3c-blob/-/w3c-blob-0.0.1.tgz",
          "resolved": "https://registry.npmjs.org/w3c-blob/-/w3c-blob-0.0.1.tgz"
        }
      }
    },
    "caseless": {
      "version": "0.11.0",
      "from": "caseless@>=0.11.0 <0.12.0",
      "resolved": "https://registry.npmjs.org/caseless/-/caseless-0.11.0.tgz"
    },
    "chalk": {
      "version": "1.1.1",
      "from": "chalk@>=1.1.1 <2.0.0",
      "resolved": "https://registry.npmjs.org/chalk/-/chalk-1.1.1.tgz"
    },
    "ckeditor": {
      "version": "0.1.0",
      "from": "node_shims/ckeditor",
      "resolved": "file:node_shims/ckeditor"
    },
    "color": {
      "version": "0.10.1",
      "from": "color@*",
      "resolved": "https://registry.npmjs.org/color/-/color-0.10.1.tgz",
      "dependencies": {
        "color-convert": {
          "version": "0.5.3",
          "from": "color-convert@>=0.5.3 <0.6.0",
          "resolved": "https://registry.npmjs.org/color-convert/-/color-convert-0.5.3.tgz"
        },
        "color-string": {
          "version": "0.3.0",
          "from": "color-string@>=0.3.0 <0.4.0",
          "resolved": "https://registry.npmjs.org/color-string/-/color-string-0.3.0.tgz",
          "dependencies": {
            "color-name": {
              "version": "1.0.1",
              "from": "color-name@>=1.0.0 <2.0.0",
              "resolved": "https://registry.npmjs.org/color-name/-/color-name-1.0.1.tgz"
            }
          }
        }
      }
    },
    "combined-stream": {
      "version": "1.0.5",
      "from": "combined-stream@>=1.0.5 <1.1.0",
      "resolved": "https://registry.npmjs.org/combined-stream/-/combined-stream-1.0.5.tgz"
    },
    "commander": {
      "version": "2.9.0",
      "from": "commander@>=2.9.0 <3.0.0",
      "resolved": "https://registry.npmjs.org/commander/-/commander-2.9.0.tgz"
    },
    "cookie-monster": {
      "version": "0.0.7",
      "from": "https://registry.npmjs.org/cookie-monster/-/cookie-monster-0.0.7.tgz",
      "resolved": "https://registry.npmjs.org/cookie-monster/-/cookie-monster-0.0.7.tgz"
    },
    "core-util-is": {
      "version": "1.0.2",
      "from": "core-util-is@>=1.0.0 <1.1.0",
      "resolved": "https://registry.npmjs.org/core-util-is/-/core-util-is-1.0.2.tgz"
    },
    "cryptiles": {
      "version": "2.0.5",
      "from": "cryptiles@>=2.0.0 <3.0.0",
      "resolved": "https://registry.npmjs.org/cryptiles/-/cryptiles-2.0.5.tgz"
    },
    "d3": {
      "version": "3.5.6",
      "from": "https://registry.npmjs.org/d3/-/d3-3.5.6.tgz",
      "resolved": "https://registry.npmjs.org/d3/-/d3-3.5.6.tgz"
    },
    "dagre": {
      "version": "0.7.4",
      "from": "dagre@>=0.7.1 <0.8.0",
      "resolved": "https://registry.npmjs.org/dagre/-/dagre-0.7.4.tgz",
      "dependencies": {
        "lodash": {
          "version": "3.10.1",
          "from": "lodash@>=3.10.0 <4.0.0",
          "resolved": "https://registry.npmjs.org/lodash/-/lodash-3.10.1.tgz"
        }
      }
    },
    "dagre-d3": {
      "version": "0.4.3-pre",
      "from": "git+https://github.com/ENCODE-DCC/dagre-d3.git#compound-nodes",
      "resolved": "git+https://github.com/ENCODE-DCC/dagre-d3.git#3d89b2a2a2d531fc2806b27bb15246912eb0ea40"
    },
    "dashdash": {
      "version": "1.12.2",
      "from": "dashdash@>=1.10.1 <2.0.0",
      "resolved": "https://registry.npmjs.org/dashdash/-/dashdash-1.12.2.tgz",
      "dependencies": {
        "assert-plus": {
          "version": "0.2.0",
          "from": "assert-plus@>=0.2.0 <0.3.0",
          "resolved": "https://registry.npmjs.org/assert-plus/-/assert-plus-0.2.0.tgz"
        }
      }
    },
    "delayed-stream": {
      "version": "1.0.0",
      "from": "delayed-stream@>=1.0.0 <1.1.0",
      "resolved": "https://registry.npmjs.org/delayed-stream/-/delayed-stream-1.0.0.tgz"
    },
    "domready": {
      "version": "0.3.0",
      "from": "https://registry.npmjs.org/domready/-/domready-0.3.0.tgz",
      "resolved": "https://registry.npmjs.org/domready/-/domready-0.3.0.tgz"
    },
    "ecc-jsbn": {
      "version": "0.1.1",
      "from": "ecc-jsbn@>=0.0.1 <1.0.0",
      "resolved": "https://registry.npmjs.org/ecc-jsbn/-/ecc-jsbn-0.1.1.tgz"
    },
    "elasticdump": {
      "version": "0.16.2",
      "from": "elasticdump@*",
      "resolved": "https://registry.npmjs.org/elasticdump/-/elasticdump-0.16.2.tgz"
    },
    "envify": {
      "version": "3.4.0",
      "from": "https://registry.npmjs.org/envify/-/envify-3.4.0.tgz",
      "resolved": "https://registry.npmjs.org/envify/-/envify-3.4.0.tgz",
      "dependencies": {
        "jstransform": {
          "version": "10.1.0",
          "from": "https://registry.npmjs.org/jstransform/-/jstransform-10.1.0.tgz",
          "resolved": "https://registry.npmjs.org/jstransform/-/jstransform-10.1.0.tgz",
          "dependencies": {
            "base62": {
              "version": "0.1.1",
              "from": "https://registry.npmjs.org/base62/-/base62-0.1.1.tgz",
              "resolved": "https://registry.npmjs.org/base62/-/base62-0.1.1.tgz"
            },
            "esprima-fb": {
              "version": "13001.1001.0-dev-harmony-fb",
              "from": "https://registry.npmjs.org/esprima-fb/-/esprima-fb-13001.1001.0-dev-harmony-fb.tgz",
              "resolved": "https://registry.npmjs.org/esprima-fb/-/esprima-fb-13001.1001.0-dev-harmony-fb.tgz"
            },
            "source-map": {
              "version": "0.1.31",
              "from": "https://registry.npmjs.org/source-map/-/source-map-0.1.31.tgz",
              "resolved": "https://registry.npmjs.org/source-map/-/source-map-0.1.31.tgz",
              "dependencies": {
                "amdefine": {
                  "version": "1.0.0",
<<<<<<< HEAD
                  "from": "https://registry.npmjs.org/amdefine/-/amdefine-1.0.0.tgz",
                  "resolved": "https://registry.npmjs.org/amdefine/-/amdefine-1.0.0.tgz"
=======
                  "from": "https://registry.npmjs.org/esutils/-/esutils-1.0.0.tgz",
                  "resolved": "https://registry.npmjs.org/esutils/-/esutils-1.0.0.tgz"
                },
                "estraverse": {
                  "version": "1.5.1",
                  "from": "https://registry.npmjs.org/estraverse/-/estraverse-1.5.1.tgz",
                  "resolved": "https://registry.npmjs.org/estraverse/-/estraverse-1.5.1.tgz"
                },
                "esprima": {
                  "version": "1.1.1",
                  "from": "https://registry.npmjs.org/esprima/-/esprima-1.1.1.tgz",
                  "resolved": "https://registry.npmjs.org/esprima/-/esprima-1.1.1.tgz"
                },
                "source-map": {
                  "version": "0.1.43",
                  "from": "https://registry.npmjs.org/source-map/-/source-map-0.1.43.tgz",
                  "resolved": "https://registry.npmjs.org/source-map/-/source-map-0.1.43.tgz",
                  "dependencies": {
                    "amdefine": {
                      "version": "1.0.0",
                      "from": "https://registry.npmjs.org/amdefine/-/amdefine-1.0.0.tgz",
                      "resolved": "https://registry.npmjs.org/amdefine/-/amdefine-1.0.0.tgz"
                    }
                  }
                }
              }
            },
            "falafel": {
              "version": "1.2.0",
              "from": "https://registry.npmjs.org/falafel/-/falafel-1.2.0.tgz",
              "resolved": "https://registry.npmjs.org/falafel/-/falafel-1.2.0.tgz",
              "dependencies": {
                "acorn": {
                  "version": "1.2.2",
                  "from": "https://registry.npmjs.org/acorn/-/acorn-1.2.2.tgz",
                  "resolved": "https://registry.npmjs.org/acorn/-/acorn-1.2.2.tgz"
                },
                "foreach": {
                  "version": "2.0.5",
                  "from": "https://registry.npmjs.org/foreach/-/foreach-2.0.5.tgz",
                  "resolved": "https://registry.npmjs.org/foreach/-/foreach-2.0.5.tgz"
                },
                "isarray": {
                  "version": "0.0.1",
                  "from": "https://registry.npmjs.org/isarray/-/isarray-0.0.1.tgz",
                  "resolved": "https://registry.npmjs.org/isarray/-/isarray-0.0.1.tgz"
                },
                "object-keys": {
                  "version": "1.0.8",
                  "from": "https://registry.npmjs.org/object-keys/-/object-keys-1.0.8.tgz",
                  "resolved": "https://registry.npmjs.org/object-keys/-/object-keys-1.0.8.tgz"
                }
              }
            },
            "has": {
              "version": "1.0.1",
              "from": "https://registry.npmjs.org/has/-/has-1.0.1.tgz",
              "resolved": "https://registry.npmjs.org/has/-/has-1.0.1.tgz",
              "dependencies": {
                "function-bind": {
                  "version": "1.0.2",
                  "from": "https://registry.npmjs.org/function-bind/-/function-bind-1.0.2.tgz",
                  "resolved": "https://registry.npmjs.org/function-bind/-/function-bind-1.0.2.tgz"
                }
              }
            },
            "object-inspect": {
              "version": "0.4.0",
              "from": "https://registry.npmjs.org/object-inspect/-/object-inspect-0.4.0.tgz",
              "resolved": "https://registry.npmjs.org/object-inspect/-/object-inspect-0.4.0.tgz"
            },
            "quote-stream": {
              "version": "0.0.0",
              "from": "https://registry.npmjs.org/quote-stream/-/quote-stream-0.0.0.tgz",
              "resolved": "https://registry.npmjs.org/quote-stream/-/quote-stream-0.0.0.tgz",
              "dependencies": {
                "minimist": {
                  "version": "0.0.8",
                  "from": "https://registry.npmjs.org/minimist/-/minimist-0.0.8.tgz",
                  "resolved": "https://registry.npmjs.org/minimist/-/minimist-0.0.8.tgz"
                }
              }
            },
            "readable-stream": {
              "version": "1.0.33",
              "from": "https://registry.npmjs.org/readable-stream/-/readable-stream-1.0.33.tgz",
              "resolved": "https://registry.npmjs.org/readable-stream/-/readable-stream-1.0.33.tgz",
              "dependencies": {
                "core-util-is": {
                  "version": "1.0.1",
                  "from": "https://registry.npmjs.org/core-util-is/-/core-util-is-1.0.1.tgz",
                  "resolved": "https://registry.npmjs.org/core-util-is/-/core-util-is-1.0.1.tgz"
                },
                "isarray": {
                  "version": "0.0.1",
                  "from": "https://registry.npmjs.org/isarray/-/isarray-0.0.1.tgz",
                  "resolved": "https://registry.npmjs.org/isarray/-/isarray-0.0.1.tgz"
                },
                "string_decoder": {
                  "version": "0.10.31",
                  "from": "https://registry.npmjs.org/string_decoder/-/string_decoder-0.10.31.tgz",
                  "resolved": "https://registry.npmjs.org/string_decoder/-/string_decoder-0.10.31.tgz"
                },
                "inherits": {
                  "version": "2.0.1",
                  "from": "https://registry.npmjs.org/inherits/-/inherits-2.0.1.tgz",
                  "resolved": "https://registry.npmjs.org/inherits/-/inherits-2.0.1.tgz"
                }
              }
            },
            "shallow-copy": {
              "version": "0.0.1",
              "from": "https://registry.npmjs.org/shallow-copy/-/shallow-copy-0.0.1.tgz",
              "resolved": "https://registry.npmjs.org/shallow-copy/-/shallow-copy-0.0.1.tgz"
            },
            "static-eval": {
              "version": "0.2.4",
              "from": "https://registry.npmjs.org/static-eval/-/static-eval-0.2.4.tgz",
              "resolved": "https://registry.npmjs.org/static-eval/-/static-eval-0.2.4.tgz",
              "dependencies": {
                "escodegen": {
                  "version": "0.0.28",
                  "from": "https://registry.npmjs.org/escodegen/-/escodegen-0.0.28.tgz",
                  "resolved": "https://registry.npmjs.org/escodegen/-/escodegen-0.0.28.tgz",
                  "dependencies": {
                    "esprima": {
                      "version": "1.0.4",
                      "from": "https://registry.npmjs.org/esprima/-/esprima-1.0.4.tgz",
                      "resolved": "https://registry.npmjs.org/esprima/-/esprima-1.0.4.tgz"
                    },
                    "estraverse": {
                      "version": "1.3.2",
                      "from": "https://registry.npmjs.org/estraverse/-/estraverse-1.3.2.tgz",
                      "resolved": "https://registry.npmjs.org/estraverse/-/estraverse-1.3.2.tgz"
                    },
                    "source-map": {
                      "version": "0.5.1",
                      "from": "https://registry.npmjs.org/source-map/-/source-map-0.5.1.tgz",
                      "resolved": "https://registry.npmjs.org/source-map/-/source-map-0.5.1.tgz"
                    }
                  }
                }
              }
            },
            "through2": {
              "version": "0.4.2",
              "from": "https://registry.npmjs.org/through2/-/through2-0.4.2.tgz",
              "resolved": "https://registry.npmjs.org/through2/-/through2-0.4.2.tgz",
              "dependencies": {
                "xtend": {
                  "version": "2.1.2",
                  "from": "https://registry.npmjs.org/xtend/-/xtend-2.1.2.tgz",
                  "resolved": "https://registry.npmjs.org/xtend/-/xtend-2.1.2.tgz",
                  "dependencies": {
                    "object-keys": {
                      "version": "0.4.0",
                      "from": "https://registry.npmjs.org/object-keys/-/object-keys-0.4.0.tgz",
                      "resolved": "https://registry.npmjs.org/object-keys/-/object-keys-0.4.0.tgz"
                    }
                  }
                }
              }
            }
          }
        },
        "through2": {
          "version": "2.0.0",
          "from": "https://registry.npmjs.org/through2/-/through2-2.0.0.tgz",
          "resolved": "https://registry.npmjs.org/through2/-/through2-2.0.0.tgz",
          "dependencies": {
            "readable-stream": {
              "version": "2.0.2",
              "from": "https://registry.npmjs.org/readable-stream/-/readable-stream-2.0.2.tgz",
              "resolved": "https://registry.npmjs.org/readable-stream/-/readable-stream-2.0.2.tgz",
              "dependencies": {
                "core-util-is": {
                  "version": "1.0.1",
                  "from": "https://registry.npmjs.org/core-util-is/-/core-util-is-1.0.1.tgz",
                  "resolved": "https://registry.npmjs.org/core-util-is/-/core-util-is-1.0.1.tgz"
                },
                "inherits": {
                  "version": "2.0.1",
                  "from": "https://registry.npmjs.org/inherits/-/inherits-2.0.1.tgz",
                  "resolved": "https://registry.npmjs.org/inherits/-/inherits-2.0.1.tgz"
                },
                "isarray": {
                  "version": "0.0.1",
                  "from": "https://registry.npmjs.org/isarray/-/isarray-0.0.1.tgz",
                  "resolved": "https://registry.npmjs.org/isarray/-/isarray-0.0.1.tgz"
                },
                "process-nextick-args": {
                  "version": "1.0.3",
                  "from": "https://registry.npmjs.org/process-nextick-args/-/process-nextick-args-1.0.3.tgz",
                  "resolved": "https://registry.npmjs.org/process-nextick-args/-/process-nextick-args-1.0.3.tgz"
                },
                "string_decoder": {
                  "version": "0.10.31",
                  "from": "https://registry.npmjs.org/string_decoder/-/string_decoder-0.10.31.tgz",
                  "resolved": "https://registry.npmjs.org/string_decoder/-/string_decoder-0.10.31.tgz"
                },
                "util-deprecate": {
                  "version": "1.0.2",
                  "from": "https://registry.npmjs.org/util-deprecate/-/util-deprecate-1.0.2.tgz",
                  "resolved": "https://registry.npmjs.org/util-deprecate/-/util-deprecate-1.0.2.tgz"
                }
              }
            },
            "xtend": {
              "version": "4.0.0",
              "from": "https://registry.npmjs.org/xtend/-/xtend-4.0.0.tgz",
              "resolved": "https://registry.npmjs.org/xtend/-/xtend-4.0.0.tgz"
            }
          }
        }
      }
    },
    "browserify": {
      "version": "8.1.3",
      "from": "https://registry.npmjs.org/browserify/-/browserify-8.1.3.tgz",
      "resolved": "https://registry.npmjs.org/browserify/-/browserify-8.1.3.tgz",
      "dependencies": {
        "JSONStream": {
          "version": "0.8.4",
          "from": "https://registry.npmjs.org/JSONStream/-/JSONStream-0.8.4.tgz",
          "resolved": "https://registry.npmjs.org/JSONStream/-/JSONStream-0.8.4.tgz",
          "dependencies": {
            "jsonparse": {
              "version": "0.0.5",
              "from": "https://registry.npmjs.org/jsonparse/-/jsonparse-0.0.5.tgz",
              "resolved": "https://registry.npmjs.org/jsonparse/-/jsonparse-0.0.5.tgz"
            }
          }
        },
        "assert": {
          "version": "1.3.0",
          "from": "https://registry.npmjs.org/assert/-/assert-1.3.0.tgz",
          "resolved": "https://registry.npmjs.org/assert/-/assert-1.3.0.tgz"
        },
        "browser-pack": {
          "version": "3.2.0",
          "from": "https://registry.npmjs.org/browser-pack/-/browser-pack-3.2.0.tgz",
          "resolved": "https://registry.npmjs.org/browser-pack/-/browser-pack-3.2.0.tgz",
          "dependencies": {
            "combine-source-map": {
              "version": "0.3.0",
              "from": "https://registry.npmjs.org/combine-source-map/-/combine-source-map-0.3.0.tgz",
              "resolved": "https://registry.npmjs.org/combine-source-map/-/combine-source-map-0.3.0.tgz",
              "dependencies": {
                "inline-source-map": {
                  "version": "0.3.1",
                  "from": "https://registry.npmjs.org/inline-source-map/-/inline-source-map-0.3.1.tgz",
                  "resolved": "https://registry.npmjs.org/inline-source-map/-/inline-source-map-0.3.1.tgz",
                  "dependencies": {
                    "source-map": {
                      "version": "0.3.0",
                      "from": "https://registry.npmjs.org/source-map/-/source-map-0.3.0.tgz",
                      "resolved": "https://registry.npmjs.org/source-map/-/source-map-0.3.0.tgz",
                      "dependencies": {
                        "amdefine": {
                          "version": "1.0.0",
                          "from": "https://registry.npmjs.org/amdefine/-/amdefine-1.0.0.tgz",
                          "resolved": "https://registry.npmjs.org/amdefine/-/amdefine-1.0.0.tgz"
                        }
                      }
                    }
                  }
                },
                "convert-source-map": {
                  "version": "0.3.5",
                  "from": "https://registry.npmjs.org/convert-source-map/-/convert-source-map-0.3.5.tgz",
                  "resolved": "https://registry.npmjs.org/convert-source-map/-/convert-source-map-0.3.5.tgz"
                },
                "source-map": {
                  "version": "0.1.43",
                  "from": "https://registry.npmjs.org/source-map/-/source-map-0.1.43.tgz",
                  "resolved": "https://registry.npmjs.org/source-map/-/source-map-0.1.43.tgz",
                  "dependencies": {
                    "amdefine": {
                      "version": "1.0.0",
                      "from": "https://registry.npmjs.org/amdefine/-/amdefine-1.0.0.tgz",
                      "resolved": "https://registry.npmjs.org/amdefine/-/amdefine-1.0.0.tgz"
                    }
                  }
                }
              }
            },
            "through2": {
              "version": "0.5.1",
              "from": "https://registry.npmjs.org/through2/-/through2-0.5.1.tgz",
              "resolved": "https://registry.npmjs.org/through2/-/through2-0.5.1.tgz",
              "dependencies": {
                "readable-stream": {
                  "version": "1.0.33",
                  "from": "https://registry.npmjs.org/readable-stream/-/readable-stream-1.0.33.tgz",
                  "resolved": "https://registry.npmjs.org/readable-stream/-/readable-stream-1.0.33.tgz",
                  "dependencies": {
                    "core-util-is": {
                      "version": "1.0.1",
                      "from": "https://registry.npmjs.org/core-util-is/-/core-util-is-1.0.1.tgz",
                      "resolved": "https://registry.npmjs.org/core-util-is/-/core-util-is-1.0.1.tgz"
                    }
                  }
                }
              }
            }
          }
        },
        "browser-resolve": {
          "version": "1.10.0",
          "from": "https://registry.npmjs.org/browser-resolve/-/browser-resolve-1.10.0.tgz",
          "resolved": "https://registry.npmjs.org/browser-resolve/-/browser-resolve-1.10.0.tgz",
          "dependencies": {
            "resolve": {
              "version": "1.1.6",
              "from": "https://registry.npmjs.org/resolve/-/resolve-1.1.6.tgz",
              "resolved": "https://registry.npmjs.org/resolve/-/resolve-1.1.6.tgz"
            }
          }
        },
        "browserify-zlib": {
          "version": "0.1.4",
          "from": "https://registry.npmjs.org/browserify-zlib/-/browserify-zlib-0.1.4.tgz",
          "resolved": "https://registry.npmjs.org/browserify-zlib/-/browserify-zlib-0.1.4.tgz",
          "dependencies": {
            "pako": {
              "version": "0.2.8",
              "from": "https://registry.npmjs.org/pako/-/pako-0.2.8.tgz",
              "resolved": "https://registry.npmjs.org/pako/-/pako-0.2.8.tgz"
            }
          }
        },
        "buffer": {
          "version": "3.5.1",
          "from": "https://registry.npmjs.org/buffer/-/buffer-3.5.1.tgz",
          "resolved": "https://registry.npmjs.org/buffer/-/buffer-3.5.1.tgz",
          "dependencies": {
            "base64-js": {
              "version": "0.0.8",
              "from": "https://registry.npmjs.org/base64-js/-/base64-js-0.0.8.tgz",
              "resolved": "https://registry.npmjs.org/base64-js/-/base64-js-0.0.8.tgz"
            },
            "ieee754": {
              "version": "1.1.6",
              "from": "https://registry.npmjs.org/ieee754/-/ieee754-1.1.6.tgz",
              "resolved": "https://registry.npmjs.org/ieee754/-/ieee754-1.1.6.tgz"
            },
            "is-array": {
              "version": "1.0.1",
              "from": "https://registry.npmjs.org/is-array/-/is-array-1.0.1.tgz",
              "resolved": "https://registry.npmjs.org/is-array/-/is-array-1.0.1.tgz"
            }
          }
        },
        "builtins": {
          "version": "0.0.7",
          "from": "https://registry.npmjs.org/builtins/-/builtins-0.0.7.tgz",
          "resolved": "https://registry.npmjs.org/builtins/-/builtins-0.0.7.tgz"
        },
        "commondir": {
          "version": "0.0.1",
          "from": "https://registry.npmjs.org/commondir/-/commondir-0.0.1.tgz",
          "resolved": "https://registry.npmjs.org/commondir/-/commondir-0.0.1.tgz"
        },
        "concat-stream": {
          "version": "1.4.10",
          "from": "https://registry.npmjs.org/concat-stream/-/concat-stream-1.4.10.tgz",
          "resolved": "https://registry.npmjs.org/concat-stream/-/concat-stream-1.4.10.tgz",
          "dependencies": {
            "typedarray": {
              "version": "0.0.6",
              "from": "https://registry.npmjs.org/typedarray/-/typedarray-0.0.6.tgz",
              "resolved": "https://registry.npmjs.org/typedarray/-/typedarray-0.0.6.tgz"
            }
          }
        },
        "console-browserify": {
          "version": "1.1.0",
          "from": "https://registry.npmjs.org/console-browserify/-/console-browserify-1.1.0.tgz",
          "resolved": "https://registry.npmjs.org/console-browserify/-/console-browserify-1.1.0.tgz",
          "dependencies": {
            "date-now": {
              "version": "0.1.4",
              "from": "https://registry.npmjs.org/date-now/-/date-now-0.1.4.tgz",
              "resolved": "https://registry.npmjs.org/date-now/-/date-now-0.1.4.tgz"
            }
          }
        },
        "constants-browserify": {
          "version": "0.0.1",
          "from": "https://registry.npmjs.org/constants-browserify/-/constants-browserify-0.0.1.tgz",
          "resolved": "https://registry.npmjs.org/constants-browserify/-/constants-browserify-0.0.1.tgz"
        },
        "crypto-browserify": {
          "version": "3.10.0",
          "from": "https://registry.npmjs.org/crypto-browserify/-/crypto-browserify-3.10.0.tgz",
          "resolved": "https://registry.npmjs.org/crypto-browserify/-/crypto-browserify-3.10.0.tgz",
          "dependencies": {
            "browserify-cipher": {
              "version": "1.0.0",
              "from": "https://registry.npmjs.org/browserify-cipher/-/browserify-cipher-1.0.0.tgz",
              "resolved": "https://registry.npmjs.org/browserify-cipher/-/browserify-cipher-1.0.0.tgz",
              "dependencies": {
                "browserify-aes": {
                  "version": "1.0.5",
                  "from": "https://registry.npmjs.org/browserify-aes/-/browserify-aes-1.0.5.tgz",
                  "resolved": "https://registry.npmjs.org/browserify-aes/-/browserify-aes-1.0.5.tgz",
                  "dependencies": {
                    "buffer-xor": {
                      "version": "1.0.3",
                      "from": "https://registry.npmjs.org/buffer-xor/-/buffer-xor-1.0.3.tgz",
                      "resolved": "https://registry.npmjs.org/buffer-xor/-/buffer-xor-1.0.3.tgz"
                    },
                    "cipher-base": {
                      "version": "1.0.1",
                      "from": "https://registry.npmjs.org/cipher-base/-/cipher-base-1.0.1.tgz",
                      "resolved": "https://registry.npmjs.org/cipher-base/-/cipher-base-1.0.1.tgz"
                    }
                  }
                },
                "browserify-des": {
                  "version": "1.0.0",
                  "from": "https://registry.npmjs.org/browserify-des/-/browserify-des-1.0.0.tgz",
                  "resolved": "https://registry.npmjs.org/browserify-des/-/browserify-des-1.0.0.tgz",
                  "dependencies": {
                    "cipher-base": {
                      "version": "1.0.1",
                      "from": "https://registry.npmjs.org/cipher-base/-/cipher-base-1.0.1.tgz",
                      "resolved": "https://registry.npmjs.org/cipher-base/-/cipher-base-1.0.1.tgz"
                    },
                    "des.js": {
                      "version": "1.0.0",
                      "from": "https://registry.npmjs.org/des.js/-/des.js-1.0.0.tgz",
                      "resolved": "https://registry.npmjs.org/des.js/-/des.js-1.0.0.tgz",
                      "dependencies": {
                        "minimalistic-assert": {
                          "version": "1.0.0",
                          "from": "https://registry.npmjs.org/minimalistic-assert/-/minimalistic-assert-1.0.0.tgz",
                          "resolved": "https://registry.npmjs.org/minimalistic-assert/-/minimalistic-assert-1.0.0.tgz"
                        }
                      }
                    }
                  }
                },
                "evp_bytestokey": {
                  "version": "1.0.0",
                  "from": "https://registry.npmjs.org/evp_bytestokey/-/evp_bytestokey-1.0.0.tgz",
                  "resolved": "https://registry.npmjs.org/evp_bytestokey/-/evp_bytestokey-1.0.0.tgz"
                }
              }
            },
            "browserify-sign": {
              "version": "3.0.8",
              "from": "https://registry.npmjs.org/browserify-sign/-/browserify-sign-3.0.8.tgz",
              "resolved": "https://registry.npmjs.org/browserify-sign/-/browserify-sign-3.0.8.tgz",
              "dependencies": {
                "bn.js": {
                  "version": "2.2.0",
                  "from": "https://registry.npmjs.org/bn.js/-/bn.js-2.2.0.tgz",
                  "resolved": "https://registry.npmjs.org/bn.js/-/bn.js-2.2.0.tgz"
                },
                "browserify-rsa": {
                  "version": "2.0.1",
                  "from": "https://registry.npmjs.org/browserify-rsa/-/browserify-rsa-2.0.1.tgz",
                  "resolved": "https://registry.npmjs.org/browserify-rsa/-/browserify-rsa-2.0.1.tgz"
                },
                "elliptic": {
                  "version": "3.1.0",
                  "from": "https://registry.npmjs.org/elliptic/-/elliptic-3.1.0.tgz",
                  "resolved": "https://registry.npmjs.org/elliptic/-/elliptic-3.1.0.tgz",
                  "dependencies": {
                    "brorand": {
                      "version": "1.0.5",
                      "from": "https://registry.npmjs.org/brorand/-/brorand-1.0.5.tgz",
                      "resolved": "https://registry.npmjs.org/brorand/-/brorand-1.0.5.tgz"
                    },
                    "hash.js": {
                      "version": "1.0.3",
                      "from": "https://registry.npmjs.org/hash.js/-/hash.js-1.0.3.tgz",
                      "resolved": "https://registry.npmjs.org/hash.js/-/hash.js-1.0.3.tgz"
                    }
                  }
                },
                "parse-asn1": {
                  "version": "3.0.2",
                  "from": "https://registry.npmjs.org/parse-asn1/-/parse-asn1-3.0.2.tgz",
                  "resolved": "https://registry.npmjs.org/parse-asn1/-/parse-asn1-3.0.2.tgz",
                  "dependencies": {
                    "asn1.js": {
                      "version": "2.2.1",
                      "from": "https://registry.npmjs.org/asn1.js/-/asn1.js-2.2.1.tgz",
                      "resolved": "https://registry.npmjs.org/asn1.js/-/asn1.js-2.2.1.tgz",
                      "dependencies": {
                        "minimalistic-assert": {
                          "version": "1.0.0",
                          "from": "https://registry.npmjs.org/minimalistic-assert/-/minimalistic-assert-1.0.0.tgz",
                          "resolved": "https://registry.npmjs.org/minimalistic-assert/-/minimalistic-assert-1.0.0.tgz"
                        }
                      }
                    },
                    "browserify-aes": {
                      "version": "1.0.5",
                      "from": "https://registry.npmjs.org/browserify-aes/-/browserify-aes-1.0.5.tgz",
                      "resolved": "https://registry.npmjs.org/browserify-aes/-/browserify-aes-1.0.5.tgz",
                      "dependencies": {
                        "buffer-xor": {
                          "version": "1.0.3",
                          "from": "https://registry.npmjs.org/buffer-xor/-/buffer-xor-1.0.3.tgz",
                          "resolved": "https://registry.npmjs.org/buffer-xor/-/buffer-xor-1.0.3.tgz"
                        },
                        "cipher-base": {
                          "version": "1.0.1",
                          "from": "https://registry.npmjs.org/cipher-base/-/cipher-base-1.0.1.tgz",
                          "resolved": "https://registry.npmjs.org/cipher-base/-/cipher-base-1.0.1.tgz"
                        }
                      }
                    },
                    "evp_bytestokey": {
                      "version": "1.0.0",
                      "from": "https://registry.npmjs.org/evp_bytestokey/-/evp_bytestokey-1.0.0.tgz",
                      "resolved": "https://registry.npmjs.org/evp_bytestokey/-/evp_bytestokey-1.0.0.tgz"
                    }
                  }
                }
              }
            },
            "create-ecdh": {
              "version": "2.0.2",
              "from": "https://registry.npmjs.org/create-ecdh/-/create-ecdh-2.0.2.tgz",
              "resolved": "https://registry.npmjs.org/create-ecdh/-/create-ecdh-2.0.2.tgz",
              "dependencies": {
                "bn.js": {
                  "version": "2.2.0",
                  "from": "https://registry.npmjs.org/bn.js/-/bn.js-2.2.0.tgz",
                  "resolved": "https://registry.npmjs.org/bn.js/-/bn.js-2.2.0.tgz"
                },
                "elliptic": {
                  "version": "3.1.0",
                  "from": "https://registry.npmjs.org/elliptic/-/elliptic-3.1.0.tgz",
                  "resolved": "https://registry.npmjs.org/elliptic/-/elliptic-3.1.0.tgz",
                  "dependencies": {
                    "brorand": {
                      "version": "1.0.5",
                      "from": "https://registry.npmjs.org/brorand/-/brorand-1.0.5.tgz",
                      "resolved": "https://registry.npmjs.org/brorand/-/brorand-1.0.5.tgz"
                    },
                    "hash.js": {
                      "version": "1.0.3",
                      "from": "https://registry.npmjs.org/hash.js/-/hash.js-1.0.3.tgz",
                      "resolved": "https://registry.npmjs.org/hash.js/-/hash.js-1.0.3.tgz"
                    }
                  }
                }
              }
            },
            "create-hash": {
              "version": "1.1.2",
              "from": "https://registry.npmjs.org/create-hash/-/create-hash-1.1.2.tgz",
              "resolved": "https://registry.npmjs.org/create-hash/-/create-hash-1.1.2.tgz",
              "dependencies": {
                "cipher-base": {
                  "version": "1.0.1",
                  "from": "https://registry.npmjs.org/cipher-base/-/cipher-base-1.0.1.tgz",
                  "resolved": "https://registry.npmjs.org/cipher-base/-/cipher-base-1.0.1.tgz"
                },
                "ripemd160": {
                  "version": "1.0.1",
                  "from": "https://registry.npmjs.org/ripemd160/-/ripemd160-1.0.1.tgz",
                  "resolved": "https://registry.npmjs.org/ripemd160/-/ripemd160-1.0.1.tgz"
                },
                "sha.js": {
                  "version": "2.4.4",
                  "from": "https://registry.npmjs.org/sha.js/-/sha.js-2.4.4.tgz",
                  "resolved": "https://registry.npmjs.org/sha.js/-/sha.js-2.4.4.tgz"
                }
              }
            },
            "create-hmac": {
              "version": "1.1.4",
              "from": "https://registry.npmjs.org/create-hmac/-/create-hmac-1.1.4.tgz",
              "resolved": "https://registry.npmjs.org/create-hmac/-/create-hmac-1.1.4.tgz"
            },
            "diffie-hellman": {
              "version": "3.0.2",
              "from": "https://registry.npmjs.org/diffie-hellman/-/diffie-hellman-3.0.2.tgz",
              "resolved": "https://registry.npmjs.org/diffie-hellman/-/diffie-hellman-3.0.2.tgz",
              "dependencies": {
                "bn.js": {
                  "version": "2.2.0",
                  "from": "https://registry.npmjs.org/bn.js/-/bn.js-2.2.0.tgz",
                  "resolved": "https://registry.npmjs.org/bn.js/-/bn.js-2.2.0.tgz"
                },
                "miller-rabin": {
                  "version": "2.0.1",
                  "from": "https://registry.npmjs.org/miller-rabin/-/miller-rabin-2.0.1.tgz",
                  "resolved": "https://registry.npmjs.org/miller-rabin/-/miller-rabin-2.0.1.tgz",
                  "dependencies": {
                    "brorand": {
                      "version": "1.0.5",
                      "from": "https://registry.npmjs.org/brorand/-/brorand-1.0.5.tgz",
                      "resolved": "https://registry.npmjs.org/brorand/-/brorand-1.0.5.tgz"
                    }
                  }
                }
              }
            },
            "pbkdf2": {
              "version": "3.0.4",
              "from": "https://registry.npmjs.org/pbkdf2/-/pbkdf2-3.0.4.tgz",
              "resolved": "https://registry.npmjs.org/pbkdf2/-/pbkdf2-3.0.4.tgz"
            },
            "public-encrypt": {
              "version": "2.0.1",
              "from": "https://registry.npmjs.org/public-encrypt/-/public-encrypt-2.0.1.tgz",
              "resolved": "https://registry.npmjs.org/public-encrypt/-/public-encrypt-2.0.1.tgz",
              "dependencies": {
                "bn.js": {
                  "version": "2.2.0",
                  "from": "https://registry.npmjs.org/bn.js/-/bn.js-2.2.0.tgz",
                  "resolved": "https://registry.npmjs.org/bn.js/-/bn.js-2.2.0.tgz"
                },
                "browserify-rsa": {
                  "version": "2.0.1",
                  "from": "https://registry.npmjs.org/browserify-rsa/-/browserify-rsa-2.0.1.tgz",
                  "resolved": "https://registry.npmjs.org/browserify-rsa/-/browserify-rsa-2.0.1.tgz"
                },
                "parse-asn1": {
                  "version": "3.0.2",
                  "from": "https://registry.npmjs.org/parse-asn1/-/parse-asn1-3.0.2.tgz",
                  "resolved": "https://registry.npmjs.org/parse-asn1/-/parse-asn1-3.0.2.tgz",
                  "dependencies": {
                    "asn1.js": {
                      "version": "2.2.1",
                      "from": "https://registry.npmjs.org/asn1.js/-/asn1.js-2.2.1.tgz",
                      "resolved": "https://registry.npmjs.org/asn1.js/-/asn1.js-2.2.1.tgz",
                      "dependencies": {
                        "minimalistic-assert": {
                          "version": "1.0.0",
                          "from": "https://registry.npmjs.org/minimalistic-assert/-/minimalistic-assert-1.0.0.tgz",
                          "resolved": "https://registry.npmjs.org/minimalistic-assert/-/minimalistic-assert-1.0.0.tgz"
                        }
                      }
                    },
                    "browserify-aes": {
                      "version": "1.0.5",
                      "from": "https://registry.npmjs.org/browserify-aes/-/browserify-aes-1.0.5.tgz",
                      "resolved": "https://registry.npmjs.org/browserify-aes/-/browserify-aes-1.0.5.tgz",
                      "dependencies": {
                        "buffer-xor": {
                          "version": "1.0.3",
                          "from": "https://registry.npmjs.org/buffer-xor/-/buffer-xor-1.0.3.tgz",
                          "resolved": "https://registry.npmjs.org/buffer-xor/-/buffer-xor-1.0.3.tgz"
                        },
                        "cipher-base": {
                          "version": "1.0.1",
                          "from": "https://registry.npmjs.org/cipher-base/-/cipher-base-1.0.1.tgz",
                          "resolved": "https://registry.npmjs.org/cipher-base/-/cipher-base-1.0.1.tgz"
                        }
                      }
                    },
                    "evp_bytestokey": {
                      "version": "1.0.0",
                      "from": "https://registry.npmjs.org/evp_bytestokey/-/evp_bytestokey-1.0.0.tgz",
                      "resolved": "https://registry.npmjs.org/evp_bytestokey/-/evp_bytestokey-1.0.0.tgz"
                    }
                  }
                }
              }
            },
            "randombytes": {
              "version": "2.0.1",
              "from": "https://registry.npmjs.org/randombytes/-/randombytes-2.0.1.tgz",
              "resolved": "https://registry.npmjs.org/randombytes/-/randombytes-2.0.1.tgz"
            }
          }
        },
        "deep-equal": {
          "version": "0.2.2",
          "from": "https://registry.npmjs.org/deep-equal/-/deep-equal-0.2.2.tgz",
          "resolved": "https://registry.npmjs.org/deep-equal/-/deep-equal-0.2.2.tgz"
        },
        "defined": {
          "version": "0.0.0",
          "from": "https://registry.npmjs.org/defined/-/defined-0.0.0.tgz",
          "resolved": "https://registry.npmjs.org/defined/-/defined-0.0.0.tgz"
        },
        "deps-sort": {
          "version": "1.3.9",
          "from": "https://registry.npmjs.org/deps-sort/-/deps-sort-1.3.9.tgz",
          "resolved": "https://registry.npmjs.org/deps-sort/-/deps-sort-1.3.9.tgz",
          "dependencies": {
            "JSONStream": {
              "version": "1.0.6",
              "from": "https://registry.npmjs.org/JSONStream/-/JSONStream-1.0.6.tgz",
              "resolved": "https://registry.npmjs.org/JSONStream/-/JSONStream-1.0.6.tgz",
              "dependencies": {
                "jsonparse": {
                  "version": "1.2.0",
                  "from": "https://registry.npmjs.org/jsonparse/-/jsonparse-1.2.0.tgz",
                  "resolved": "https://registry.npmjs.org/jsonparse/-/jsonparse-1.2.0.tgz"
                }
              }
            }
          }
        },
        "domain-browser": {
          "version": "1.1.4",
          "from": "https://registry.npmjs.org/domain-browser/-/domain-browser-1.1.4.tgz",
          "resolved": "https://registry.npmjs.org/domain-browser/-/domain-browser-1.1.4.tgz"
        },
        "duplexer2": {
          "version": "0.0.2",
          "from": "https://registry.npmjs.org/duplexer2/-/duplexer2-0.0.2.tgz",
          "resolved": "https://registry.npmjs.org/duplexer2/-/duplexer2-0.0.2.tgz"
        },
        "events": {
          "version": "1.0.2",
          "from": "https://registry.npmjs.org/events/-/events-1.0.2.tgz",
          "resolved": "https://registry.npmjs.org/events/-/events-1.0.2.tgz"
        },
        "glob": {
          "version": "4.5.3",
          "from": "https://registry.npmjs.org/glob/-/glob-4.5.3.tgz",
          "resolved": "https://registry.npmjs.org/glob/-/glob-4.5.3.tgz",
          "dependencies": {
            "inflight": {
              "version": "1.0.4",
              "from": "https://registry.npmjs.org/inflight/-/inflight-1.0.4.tgz",
              "resolved": "https://registry.npmjs.org/inflight/-/inflight-1.0.4.tgz",
              "dependencies": {
                "wrappy": {
                  "version": "1.0.1",
                  "from": "https://registry.npmjs.org/wrappy/-/wrappy-1.0.1.tgz",
                  "resolved": "https://registry.npmjs.org/wrappy/-/wrappy-1.0.1.tgz"
                }
              }
            },
            "minimatch": {
              "version": "2.0.10",
              "from": "https://registry.npmjs.org/minimatch/-/minimatch-2.0.10.tgz",
              "resolved": "https://registry.npmjs.org/minimatch/-/minimatch-2.0.10.tgz",
              "dependencies": {
                "brace-expansion": {
                  "version": "1.1.1",
                  "from": "https://registry.npmjs.org/brace-expansion/-/brace-expansion-1.1.1.tgz",
                  "resolved": "https://registry.npmjs.org/brace-expansion/-/brace-expansion-1.1.1.tgz",
                  "dependencies": {
                    "balanced-match": {
                      "version": "0.2.0",
                      "from": "https://registry.npmjs.org/balanced-match/-/balanced-match-0.2.0.tgz",
                      "resolved": "https://registry.npmjs.org/balanced-match/-/balanced-match-0.2.0.tgz"
                    },
                    "concat-map": {
                      "version": "0.0.1",
                      "from": "https://registry.npmjs.org/concat-map/-/concat-map-0.0.1.tgz",
                      "resolved": "https://registry.npmjs.org/concat-map/-/concat-map-0.0.1.tgz"
                    }
                  }
                }
              }
            },
            "once": {
              "version": "1.3.2",
              "from": "https://registry.npmjs.org/once/-/once-1.3.2.tgz",
              "resolved": "https://registry.npmjs.org/once/-/once-1.3.2.tgz",
              "dependencies": {
                "wrappy": {
                  "version": "1.0.1",
                  "from": "https://registry.npmjs.org/wrappy/-/wrappy-1.0.1.tgz",
                  "resolved": "https://registry.npmjs.org/wrappy/-/wrappy-1.0.1.tgz"
                }
              }
            }
          }
        },
        "http-browserify": {
          "version": "1.7.0",
          "from": "https://registry.npmjs.org/http-browserify/-/http-browserify-1.7.0.tgz",
          "resolved": "https://registry.npmjs.org/http-browserify/-/http-browserify-1.7.0.tgz",
          "dependencies": {
            "Base64": {
              "version": "0.2.1",
              "from": "https://registry.npmjs.org/Base64/-/Base64-0.2.1.tgz",
              "resolved": "https://registry.npmjs.org/Base64/-/Base64-0.2.1.tgz"
            }
          }
        },
        "https-browserify": {
          "version": "0.0.1",
          "from": "https://registry.npmjs.org/https-browserify/-/https-browserify-0.0.1.tgz",
          "resolved": "https://registry.npmjs.org/https-browserify/-/https-browserify-0.0.1.tgz"
        },
        "inherits": {
          "version": "2.0.1",
          "from": "https://registry.npmjs.org/inherits/-/inherits-2.0.1.tgz",
          "resolved": "https://registry.npmjs.org/inherits/-/inherits-2.0.1.tgz"
        },
        "insert-module-globals": {
          "version": "6.6.0",
          "from": "https://registry.npmjs.org/insert-module-globals/-/insert-module-globals-6.6.0.tgz",
          "resolved": "https://registry.npmjs.org/insert-module-globals/-/insert-module-globals-6.6.0.tgz",
          "dependencies": {
            "JSONStream": {
              "version": "1.0.6",
              "from": "https://registry.npmjs.org/JSONStream/-/JSONStream-1.0.6.tgz",
              "resolved": "https://registry.npmjs.org/JSONStream/-/JSONStream-1.0.6.tgz",
              "dependencies": {
                "jsonparse": {
                  "version": "1.2.0",
                  "from": "https://registry.npmjs.org/jsonparse/-/jsonparse-1.2.0.tgz",
                  "resolved": "https://registry.npmjs.org/jsonparse/-/jsonparse-1.2.0.tgz"
                }
              }
            },
            "combine-source-map": {
              "version": "0.6.1",
              "from": "https://registry.npmjs.org/combine-source-map/-/combine-source-map-0.6.1.tgz",
              "resolved": "https://registry.npmjs.org/combine-source-map/-/combine-source-map-0.6.1.tgz",
              "dependencies": {
                "convert-source-map": {
                  "version": "1.1.1",
                  "from": "https://registry.npmjs.org/convert-source-map/-/convert-source-map-1.1.1.tgz",
                  "resolved": "https://registry.npmjs.org/convert-source-map/-/convert-source-map-1.1.1.tgz"
                },
                "inline-source-map": {
                  "version": "0.5.0",
                  "from": "https://registry.npmjs.org/inline-source-map/-/inline-source-map-0.5.0.tgz",
                  "resolved": "https://registry.npmjs.org/inline-source-map/-/inline-source-map-0.5.0.tgz"
                },
                "lodash.memoize": {
                  "version": "3.0.4",
                  "from": "https://registry.npmjs.org/lodash.memoize/-/lodash.memoize-3.0.4.tgz",
                  "resolved": "https://registry.npmjs.org/lodash.memoize/-/lodash.memoize-3.0.4.tgz"
                },
                "source-map": {
                  "version": "0.4.4",
                  "from": "https://registry.npmjs.org/source-map/-/source-map-0.4.4.tgz",
                  "resolved": "https://registry.npmjs.org/source-map/-/source-map-0.4.4.tgz",
                  "dependencies": {
                    "amdefine": {
                      "version": "1.0.0",
                      "from": "https://registry.npmjs.org/amdefine/-/amdefine-1.0.0.tgz",
                      "resolved": "https://registry.npmjs.org/amdefine/-/amdefine-1.0.0.tgz"
                    }
                  }
                }
              }
            },
            "is-buffer": {
              "version": "1.1.0",
              "from": "https://registry.npmjs.org/is-buffer/-/is-buffer-1.1.0.tgz",
              "resolved": "https://registry.npmjs.org/is-buffer/-/is-buffer-1.1.0.tgz"
            },
            "lexical-scope": {
              "version": "1.2.0",
              "from": "https://registry.npmjs.org/lexical-scope/-/lexical-scope-1.2.0.tgz",
              "resolved": "https://registry.npmjs.org/lexical-scope/-/lexical-scope-1.2.0.tgz",
              "dependencies": {
                "astw": {
                  "version": "2.0.0",
                  "from": "https://registry.npmjs.org/astw/-/astw-2.0.0.tgz",
                  "resolved": "https://registry.npmjs.org/astw/-/astw-2.0.0.tgz",
                  "dependencies": {
                    "acorn": {
                      "version": "1.2.2",
                      "from": "https://registry.npmjs.org/acorn/-/acorn-1.2.2.tgz",
                      "resolved": "https://registry.npmjs.org/acorn/-/acorn-1.2.2.tgz"
                    }
                  }
                }
              }
            },
            "process": {
              "version": "0.11.2",
              "from": "https://registry.npmjs.org/process/-/process-0.11.2.tgz",
              "resolved": "https://registry.npmjs.org/process/-/process-0.11.2.tgz"
            },
            "xtend": {
              "version": "4.0.0",
              "from": "https://registry.npmjs.org/xtend/-/xtend-4.0.0.tgz",
              "resolved": "https://registry.npmjs.org/xtend/-/xtend-4.0.0.tgz"
            }
          }
        },
        "isarray": {
          "version": "0.0.1",
          "from": "https://registry.npmjs.org/isarray/-/isarray-0.0.1.tgz",
          "resolved": "https://registry.npmjs.org/isarray/-/isarray-0.0.1.tgz"
        },
        "labeled-stream-splicer": {
          "version": "1.0.2",
          "from": "https://registry.npmjs.org/labeled-stream-splicer/-/labeled-stream-splicer-1.0.2.tgz",
          "resolved": "https://registry.npmjs.org/labeled-stream-splicer/-/labeled-stream-splicer-1.0.2.tgz",
          "dependencies": {
            "stream-splicer": {
              "version": "1.3.2",
              "from": "https://registry.npmjs.org/stream-splicer/-/stream-splicer-1.3.2.tgz",
              "resolved": "https://registry.npmjs.org/stream-splicer/-/stream-splicer-1.3.2.tgz",
              "dependencies": {
                "readable-wrap": {
                  "version": "1.0.0",
                  "from": "https://registry.npmjs.org/readable-wrap/-/readable-wrap-1.0.0.tgz",
                  "resolved": "https://registry.npmjs.org/readable-wrap/-/readable-wrap-1.0.0.tgz"
                },
                "indexof": {
                  "version": "0.0.1",
                  "from": "https://registry.npmjs.org/indexof/-/indexof-0.0.1.tgz",
                  "resolved": "https://registry.npmjs.org/indexof/-/indexof-0.0.1.tgz"
                }
              }
            }
          }
        },
        "module-deps": {
          "version": "3.9.1",
          "from": "https://registry.npmjs.org/module-deps/-/module-deps-3.9.1.tgz",
          "resolved": "https://registry.npmjs.org/module-deps/-/module-deps-3.9.1.tgz",
          "dependencies": {
            "JSONStream": {
              "version": "1.0.6",
              "from": "https://registry.npmjs.org/JSONStream/-/JSONStream-1.0.6.tgz",
              "resolved": "https://registry.npmjs.org/JSONStream/-/JSONStream-1.0.6.tgz",
              "dependencies": {
                "jsonparse": {
                  "version": "1.2.0",
                  "from": "https://registry.npmjs.org/jsonparse/-/jsonparse-1.2.0.tgz",
                  "resolved": "https://registry.npmjs.org/jsonparse/-/jsonparse-1.2.0.tgz"
                }
              }
            },
            "defined": {
              "version": "1.0.0",
              "from": "https://registry.npmjs.org/defined/-/defined-1.0.0.tgz",
              "resolved": "https://registry.npmjs.org/defined/-/defined-1.0.0.tgz"
            },
            "detective": {
              "version": "4.2.0",
              "from": "https://registry.npmjs.org/detective/-/detective-4.2.0.tgz",
              "resolved": "https://registry.npmjs.org/detective/-/detective-4.2.0.tgz",
              "dependencies": {
                "acorn": {
                  "version": "1.2.2",
                  "from": "https://registry.npmjs.org/acorn/-/acorn-1.2.2.tgz",
                  "resolved": "https://registry.npmjs.org/acorn/-/acorn-1.2.2.tgz"
                },
                "escodegen": {
                  "version": "1.7.0",
                  "from": "https://registry.npmjs.org/escodegen/-/escodegen-1.7.0.tgz",
                  "resolved": "https://registry.npmjs.org/escodegen/-/escodegen-1.7.0.tgz",
                  "dependencies": {
                    "estraverse": {
                      "version": "1.9.3",
                      "from": "https://registry.npmjs.org/estraverse/-/estraverse-1.9.3.tgz",
                      "resolved": "https://registry.npmjs.org/estraverse/-/estraverse-1.9.3.tgz"
                    },
                    "esutils": {
                      "version": "2.0.2",
                      "from": "https://registry.npmjs.org/esutils/-/esutils-2.0.2.tgz",
                      "resolved": "https://registry.npmjs.org/esutils/-/esutils-2.0.2.tgz"
                    },
                    "esprima": {
                      "version": "1.2.5",
                      "from": "https://registry.npmjs.org/esprima/-/esprima-1.2.5.tgz",
                      "resolved": "https://registry.npmjs.org/esprima/-/esprima-1.2.5.tgz"
                    },
                    "optionator": {
                      "version": "0.5.0",
                      "from": "https://registry.npmjs.org/optionator/-/optionator-0.5.0.tgz",
                      "resolved": "https://registry.npmjs.org/optionator/-/optionator-0.5.0.tgz",
                      "dependencies": {
                        "prelude-ls": {
                          "version": "1.1.2",
                          "from": "https://registry.npmjs.org/prelude-ls/-/prelude-ls-1.1.2.tgz",
                          "resolved": "https://registry.npmjs.org/prelude-ls/-/prelude-ls-1.1.2.tgz"
                        },
                        "deep-is": {
                          "version": "0.1.3",
                          "from": "https://registry.npmjs.org/deep-is/-/deep-is-0.1.3.tgz",
                          "resolved": "https://registry.npmjs.org/deep-is/-/deep-is-0.1.3.tgz"
                        },
                        "wordwrap": {
                          "version": "0.0.3",
                          "from": "https://registry.npmjs.org/wordwrap/-/wordwrap-0.0.3.tgz",
                          "resolved": "https://registry.npmjs.org/wordwrap/-/wordwrap-0.0.3.tgz"
                        },
                        "type-check": {
                          "version": "0.3.1",
                          "from": "https://registry.npmjs.org/type-check/-/type-check-0.3.1.tgz",
                          "resolved": "https://registry.npmjs.org/type-check/-/type-check-0.3.1.tgz"
                        },
                        "levn": {
                          "version": "0.2.5",
                          "from": "https://registry.npmjs.org/levn/-/levn-0.2.5.tgz",
                          "resolved": "https://registry.npmjs.org/levn/-/levn-0.2.5.tgz"
                        },
                        "fast-levenshtein": {
                          "version": "1.0.7",
                          "from": "https://registry.npmjs.org/fast-levenshtein/-/fast-levenshtein-1.0.7.tgz",
                          "resolved": "https://registry.npmjs.org/fast-levenshtein/-/fast-levenshtein-1.0.7.tgz"
                        }
                      }
                    },
                    "source-map": {
                      "version": "0.2.0",
                      "from": "https://registry.npmjs.org/source-map/-/source-map-0.2.0.tgz",
                      "resolved": "https://registry.npmjs.org/source-map/-/source-map-0.2.0.tgz",
                      "dependencies": {
                        "amdefine": {
                          "version": "1.0.0",
                          "from": "https://registry.npmjs.org/amdefine/-/amdefine-1.0.0.tgz",
                          "resolved": "https://registry.npmjs.org/amdefine/-/amdefine-1.0.0.tgz"
                        }
                      }
                    }
                  }
                }
              }
            },
            "resolve": {
              "version": "1.1.6",
              "from": "https://registry.npmjs.org/resolve/-/resolve-1.1.6.tgz",
              "resolved": "https://registry.npmjs.org/resolve/-/resolve-1.1.6.tgz"
            },
            "stream-combiner2": {
              "version": "1.0.2",
              "from": "https://registry.npmjs.org/stream-combiner2/-/stream-combiner2-1.0.2.tgz",
              "resolved": "https://registry.npmjs.org/stream-combiner2/-/stream-combiner2-1.0.2.tgz",
              "dependencies": {
                "through2": {
                  "version": "0.5.1",
                  "from": "https://registry.npmjs.org/through2/-/through2-0.5.1.tgz",
                  "resolved": "https://registry.npmjs.org/through2/-/through2-0.5.1.tgz",
                  "dependencies": {
                    "readable-stream": {
                      "version": "1.0.33",
                      "from": "https://registry.npmjs.org/readable-stream/-/readable-stream-1.0.33.tgz",
                      "resolved": "https://registry.npmjs.org/readable-stream/-/readable-stream-1.0.33.tgz",
                      "dependencies": {
                        "core-util-is": {
                          "version": "1.0.1",
                          "from": "https://registry.npmjs.org/core-util-is/-/core-util-is-1.0.1.tgz",
                          "resolved": "https://registry.npmjs.org/core-util-is/-/core-util-is-1.0.1.tgz"
                        }
                      }
                    },
                    "xtend": {
                      "version": "3.0.0",
                      "from": "https://registry.npmjs.org/xtend/-/xtend-3.0.0.tgz",
                      "resolved": "https://registry.npmjs.org/xtend/-/xtend-3.0.0.tgz"
                    }
                  }
                }
              }
            },
            "xtend": {
              "version": "4.0.0",
              "from": "https://registry.npmjs.org/xtend/-/xtend-4.0.0.tgz",
              "resolved": "https://registry.npmjs.org/xtend/-/xtend-4.0.0.tgz"
            }
          }
        },
        "os-browserify": {
          "version": "0.1.2",
          "from": "https://registry.npmjs.org/os-browserify/-/os-browserify-0.1.2.tgz",
          "resolved": "https://registry.npmjs.org/os-browserify/-/os-browserify-0.1.2.tgz"
        },
        "parents": {
          "version": "1.0.1",
          "from": "https://registry.npmjs.org/parents/-/parents-1.0.1.tgz",
          "resolved": "https://registry.npmjs.org/parents/-/parents-1.0.1.tgz",
          "dependencies": {
            "path-platform": {
              "version": "0.11.15",
              "from": "https://registry.npmjs.org/path-platform/-/path-platform-0.11.15.tgz",
              "resolved": "https://registry.npmjs.org/path-platform/-/path-platform-0.11.15.tgz"
            }
          }
        },
        "path-browserify": {
          "version": "0.0.0",
          "from": "https://registry.npmjs.org/path-browserify/-/path-browserify-0.0.0.tgz",
          "resolved": "https://registry.npmjs.org/path-browserify/-/path-browserify-0.0.0.tgz"
        },
        "process": {
          "version": "0.10.1",
          "from": "https://registry.npmjs.org/process/-/process-0.10.1.tgz",
          "resolved": "https://registry.npmjs.org/process/-/process-0.10.1.tgz"
        },
        "punycode": {
          "version": "1.2.4",
          "from": "https://registry.npmjs.org/punycode/-/punycode-1.2.4.tgz",
          "resolved": "https://registry.npmjs.org/punycode/-/punycode-1.2.4.tgz"
        },
        "querystring-es3": {
          "version": "0.2.1",
          "from": "https://registry.npmjs.org/querystring-es3/-/querystring-es3-0.2.1.tgz",
          "resolved": "https://registry.npmjs.org/querystring-es3/-/querystring-es3-0.2.1.tgz"
        },
        "readable-stream": {
          "version": "1.1.13",
          "from": "https://registry.npmjs.org/readable-stream/-/readable-stream-1.1.13.tgz",
          "resolved": "https://registry.npmjs.org/readable-stream/-/readable-stream-1.1.13.tgz",
          "dependencies": {
            "core-util-is": {
              "version": "1.0.1",
              "from": "https://registry.npmjs.org/core-util-is/-/core-util-is-1.0.1.tgz",
              "resolved": "https://registry.npmjs.org/core-util-is/-/core-util-is-1.0.1.tgz"
            }
          }
        },
        "resolve": {
          "version": "0.7.4",
          "from": "https://registry.npmjs.org/resolve/-/resolve-0.7.4.tgz",
          "resolved": "https://registry.npmjs.org/resolve/-/resolve-0.7.4.tgz"
        },
        "shallow-copy": {
          "version": "0.0.1",
          "from": "https://registry.npmjs.org/shallow-copy/-/shallow-copy-0.0.1.tgz",
          "resolved": "https://registry.npmjs.org/shallow-copy/-/shallow-copy-0.0.1.tgz"
        },
        "shasum": {
          "version": "1.0.2",
          "from": "https://registry.npmjs.org/shasum/-/shasum-1.0.2.tgz",
          "resolved": "https://registry.npmjs.org/shasum/-/shasum-1.0.2.tgz",
          "dependencies": {
            "json-stable-stringify": {
              "version": "0.0.1",
              "from": "https://registry.npmjs.org/json-stable-stringify/-/json-stable-stringify-0.0.1.tgz",
              "resolved": "https://registry.npmjs.org/json-stable-stringify/-/json-stable-stringify-0.0.1.tgz",
              "dependencies": {
                "jsonify": {
                  "version": "0.0.0",
                  "from": "https://registry.npmjs.org/jsonify/-/jsonify-0.0.0.tgz",
                  "resolved": "https://registry.npmjs.org/jsonify/-/jsonify-0.0.0.tgz"
                }
              }
            },
            "sha.js": {
              "version": "2.4.4",
              "from": "https://registry.npmjs.org/sha.js/-/sha.js-2.4.4.tgz",
              "resolved": "https://registry.npmjs.org/sha.js/-/sha.js-2.4.4.tgz"
            }
          }
        },
        "shell-quote": {
          "version": "0.0.1",
          "from": "https://registry.npmjs.org/shell-quote/-/shell-quote-0.0.1.tgz",
          "resolved": "https://registry.npmjs.org/shell-quote/-/shell-quote-0.0.1.tgz"
        },
        "stream-browserify": {
          "version": "1.0.0",
          "from": "https://registry.npmjs.org/stream-browserify/-/stream-browserify-1.0.0.tgz",
          "resolved": "https://registry.npmjs.org/stream-browserify/-/stream-browserify-1.0.0.tgz"
        },
        "string_decoder": {
          "version": "0.10.31",
          "from": "https://registry.npmjs.org/string_decoder/-/string_decoder-0.10.31.tgz",
          "resolved": "https://registry.npmjs.org/string_decoder/-/string_decoder-0.10.31.tgz"
        },
        "subarg": {
          "version": "1.0.0",
          "from": "https://registry.npmjs.org/subarg/-/subarg-1.0.0.tgz",
          "resolved": "https://registry.npmjs.org/subarg/-/subarg-1.0.0.tgz",
          "dependencies": {
            "minimist": {
              "version": "1.2.0",
              "from": "https://registry.npmjs.org/minimist/-/minimist-1.2.0.tgz",
              "resolved": "https://registry.npmjs.org/minimist/-/minimist-1.2.0.tgz"
            }
          }
        },
        "syntax-error": {
          "version": "1.1.4",
          "from": "https://registry.npmjs.org/syntax-error/-/syntax-error-1.1.4.tgz",
          "resolved": "https://registry.npmjs.org/syntax-error/-/syntax-error-1.1.4.tgz",
          "dependencies": {
            "acorn": {
              "version": "1.2.2",
              "from": "https://registry.npmjs.org/acorn/-/acorn-1.2.2.tgz",
              "resolved": "https://registry.npmjs.org/acorn/-/acorn-1.2.2.tgz"
            }
          }
        },
        "through2": {
          "version": "1.1.1",
          "from": "https://registry.npmjs.org/through2/-/through2-1.1.1.tgz",
          "resolved": "https://registry.npmjs.org/through2/-/through2-1.1.1.tgz",
          "dependencies": {
            "xtend": {
              "version": "4.0.0",
              "from": "https://registry.npmjs.org/xtend/-/xtend-4.0.0.tgz",
              "resolved": "https://registry.npmjs.org/xtend/-/xtend-4.0.0.tgz"
            }
          }
        },
        "timers-browserify": {
          "version": "1.4.1",
          "from": "https://registry.npmjs.org/timers-browserify/-/timers-browserify-1.4.1.tgz",
          "resolved": "https://registry.npmjs.org/timers-browserify/-/timers-browserify-1.4.1.tgz",
          "dependencies": {
            "process": {
              "version": "0.11.2",
              "from": "https://registry.npmjs.org/process/-/process-0.11.2.tgz",
              "resolved": "https://registry.npmjs.org/process/-/process-0.11.2.tgz"
            }
          }
        },
        "tty-browserify": {
          "version": "0.0.0",
          "from": "https://registry.npmjs.org/tty-browserify/-/tty-browserify-0.0.0.tgz",
          "resolved": "https://registry.npmjs.org/tty-browserify/-/tty-browserify-0.0.0.tgz"
        },
        "umd": {
          "version": "2.1.0",
          "from": "https://registry.npmjs.org/umd/-/umd-2.1.0.tgz",
          "resolved": "https://registry.npmjs.org/umd/-/umd-2.1.0.tgz",
          "dependencies": {
            "rfile": {
              "version": "1.0.0",
              "from": "https://registry.npmjs.org/rfile/-/rfile-1.0.0.tgz",
              "resolved": "https://registry.npmjs.org/rfile/-/rfile-1.0.0.tgz",
              "dependencies": {
                "callsite": {
                  "version": "1.0.0",
                  "from": "https://registry.npmjs.org/callsite/-/callsite-1.0.0.tgz",
                  "resolved": "https://registry.npmjs.org/callsite/-/callsite-1.0.0.tgz"
                },
                "resolve": {
                  "version": "0.3.1",
                  "from": "https://registry.npmjs.org/resolve/-/resolve-0.3.1.tgz",
                  "resolved": "https://registry.npmjs.org/resolve/-/resolve-0.3.1.tgz"
                }
              }
            },
            "ruglify": {
              "version": "1.0.0",
              "from": "https://registry.npmjs.org/ruglify/-/ruglify-1.0.0.tgz",
              "resolved": "https://registry.npmjs.org/ruglify/-/ruglify-1.0.0.tgz",
              "dependencies": {
                "uglify-js": {
                  "version": "2.2.5",
                  "from": "https://registry.npmjs.org/uglify-js/-/uglify-js-2.2.5.tgz",
                  "resolved": "https://registry.npmjs.org/uglify-js/-/uglify-js-2.2.5.tgz",
                  "dependencies": {
                    "source-map": {
                      "version": "0.1.43",
                      "from": "https://registry.npmjs.org/source-map/-/source-map-0.1.43.tgz",
                      "resolved": "https://registry.npmjs.org/source-map/-/source-map-0.1.43.tgz",
                      "dependencies": {
                        "amdefine": {
                          "version": "1.0.0",
                          "from": "https://registry.npmjs.org/amdefine/-/amdefine-1.0.0.tgz",
                          "resolved": "https://registry.npmjs.org/amdefine/-/amdefine-1.0.0.tgz"
                        }
                      }
                    },
                    "optimist": {
                      "version": "0.3.7",
                      "from": "https://registry.npmjs.org/optimist/-/optimist-0.3.7.tgz",
                      "resolved": "https://registry.npmjs.org/optimist/-/optimist-0.3.7.tgz",
                      "dependencies": {
                        "wordwrap": {
                          "version": "0.0.3",
                          "from": "https://registry.npmjs.org/wordwrap/-/wordwrap-0.0.3.tgz",
                          "resolved": "https://registry.npmjs.org/wordwrap/-/wordwrap-0.0.3.tgz"
                        }
                      }
                    }
                  }
                }
              }
            },
            "uglify-js": {
              "version": "2.4.24",
              "from": "https://registry.npmjs.org/uglify-js/-/uglify-js-2.4.24.tgz",
              "resolved": "https://registry.npmjs.org/uglify-js/-/uglify-js-2.4.24.tgz",
              "dependencies": {
                "async": {
                  "version": "0.2.10",
                  "from": "https://registry.npmjs.org/async/-/async-0.2.10.tgz",
                  "resolved": "https://registry.npmjs.org/async/-/async-0.2.10.tgz"
                },
                "source-map": {
                  "version": "0.1.34",
                  "from": "https://registry.npmjs.org/source-map/-/source-map-0.1.34.tgz",
                  "resolved": "https://registry.npmjs.org/source-map/-/source-map-0.1.34.tgz",
                  "dependencies": {
                    "amdefine": {
                      "version": "1.0.0",
                      "from": "https://registry.npmjs.org/amdefine/-/amdefine-1.0.0.tgz",
                      "resolved": "https://registry.npmjs.org/amdefine/-/amdefine-1.0.0.tgz"
                    }
                  }
                },
                "uglify-to-browserify": {
                  "version": "1.0.2",
                  "from": "https://registry.npmjs.org/uglify-to-browserify/-/uglify-to-browserify-1.0.2.tgz",
                  "resolved": "https://registry.npmjs.org/uglify-to-browserify/-/uglify-to-browserify-1.0.2.tgz"
                },
                "yargs": {
                  "version": "3.5.4",
                  "from": "https://registry.npmjs.org/yargs/-/yargs-3.5.4.tgz",
                  "resolved": "https://registry.npmjs.org/yargs/-/yargs-3.5.4.tgz",
                  "dependencies": {
                    "camelcase": {
                      "version": "1.2.1",
                      "from": "https://registry.npmjs.org/camelcase/-/camelcase-1.2.1.tgz",
                      "resolved": "https://registry.npmjs.org/camelcase/-/camelcase-1.2.1.tgz"
                    },
                    "decamelize": {
                      "version": "1.0.0",
                      "from": "https://registry.npmjs.org/decamelize/-/decamelize-1.0.0.tgz",
                      "resolved": "https://registry.npmjs.org/decamelize/-/decamelize-1.0.0.tgz"
                    },
                    "window-size": {
                      "version": "0.1.0",
                      "from": "https://registry.npmjs.org/window-size/-/window-size-0.1.0.tgz",
                      "resolved": "https://registry.npmjs.org/window-size/-/window-size-0.1.0.tgz"
                    },
                    "wordwrap": {
                      "version": "0.0.2",
                      "from": "https://registry.npmjs.org/wordwrap/-/wordwrap-0.0.2.tgz",
                      "resolved": "https://registry.npmjs.org/wordwrap/-/wordwrap-0.0.2.tgz"
                    }
                  }
                }
              }
            }
          }
        },
        "url": {
          "version": "0.10.3",
          "from": "https://registry.npmjs.org/url/-/url-0.10.3.tgz",
          "resolved": "https://registry.npmjs.org/url/-/url-0.10.3.tgz",
          "dependencies": {
            "punycode": {
              "version": "1.3.2",
              "from": "https://registry.npmjs.org/punycode/-/punycode-1.3.2.tgz",
              "resolved": "https://registry.npmjs.org/punycode/-/punycode-1.3.2.tgz"
            },
            "querystring": {
              "version": "0.2.0",
              "from": "https://registry.npmjs.org/querystring/-/querystring-0.2.0.tgz",
              "resolved": "https://registry.npmjs.org/querystring/-/querystring-0.2.0.tgz"
            }
          }
        },
        "util": {
          "version": "0.10.3",
          "from": "https://registry.npmjs.org/util/-/util-0.10.3.tgz",
          "resolved": "https://registry.npmjs.org/util/-/util-0.10.3.tgz"
        },
        "vm-browserify": {
          "version": "0.0.4",
          "from": "https://registry.npmjs.org/vm-browserify/-/vm-browserify-0.0.4.tgz",
          "resolved": "https://registry.npmjs.org/vm-browserify/-/vm-browserify-0.0.4.tgz",
          "dependencies": {
            "indexof": {
              "version": "0.0.1",
              "from": "https://registry.npmjs.org/indexof/-/indexof-0.0.1.tgz",
              "resolved": "https://registry.npmjs.org/indexof/-/indexof-0.0.1.tgz"
            }
          }
        },
        "xtend": {
          "version": "3.0.0",
          "from": "https://registry.npmjs.org/xtend/-/xtend-3.0.0.tgz",
          "resolved": "https://registry.npmjs.org/xtend/-/xtend-3.0.0.tgz"
        }
      }
    },
    "ckeditor": {
      "version": "0.1.0",
      "from": "node_shims/ckeditor",
      "resolved": "file:node_shims/ckeditor"
    },
    "color": {
      "version": "0.10.1",
      "from": "color@*",
      "resolved": "https://registry.npmjs.org/color/-/color-0.10.1.tgz",
      "dependencies": {
        "color-convert": {
          "version": "0.5.3",
          "from": "color-convert@>=0.5.3 <0.6.0",
          "resolved": "https://registry.npmjs.org/color-convert/-/color-convert-0.5.3.tgz"
        },
        "color-string": {
          "version": "0.3.0",
          "from": "color-string@>=0.3.0 <0.4.0",
          "resolved": "https://registry.npmjs.org/color-string/-/color-string-0.3.0.tgz",
          "dependencies": {
            "color-name": {
              "version": "1.0.1",
              "from": "color-name@>=1.0.0 <2.0.0",
              "resolved": "https://registry.npmjs.org/color-name/-/color-name-1.0.1.tgz"
            }
          }
        }
      }
    },
    "cookie-monster": {
      "version": "0.0.7",
      "from": "https://registry.npmjs.org/cookie-monster/-/cookie-monster-0.0.7.tgz",
      "resolved": "https://registry.npmjs.org/cookie-monster/-/cookie-monster-0.0.7.tgz"
    },
    "d3": {
      "version": "3.5.6",
      "from": "https://registry.npmjs.org/d3/-/d3-3.5.6.tgz",
      "resolved": "https://registry.npmjs.org/d3/-/d3-3.5.6.tgz"
    },
    "dagre-d3": {
      "version": "0.4.3-pre",
      "from": "git+https://github.com/ENCODE-DCC/dagre-d3.git#3d89b2a2a2d531fc2806b27bb15246912eb0ea40",
      "resolved": "git+https://github.com/ENCODE-DCC/dagre-d3.git#3d89b2a2a2d531fc2806b27bb15246912eb0ea40",
      "dependencies": {
        "dagre": {
          "version": "0.7.4",
          "from": "https://registry.npmjs.org/dagre/-/dagre-0.7.4.tgz",
          "resolved": "https://registry.npmjs.org/dagre/-/dagre-0.7.4.tgz",
          "dependencies": {
            "lodash": {
              "version": "3.10.1",
              "from": "https://registry.npmjs.org/lodash/-/lodash-3.10.1.tgz",
              "resolved": "https://registry.npmjs.org/lodash/-/lodash-3.10.1.tgz"
            }
          }
        },
        "graphlib": {
          "version": "1.0.7",
          "from": "https://registry.npmjs.org/graphlib/-/graphlib-1.0.7.tgz",
          "resolved": "https://registry.npmjs.org/graphlib/-/graphlib-1.0.7.tgz",
          "dependencies": {
            "lodash": {
              "version": "3.10.1",
              "from": "https://registry.npmjs.org/lodash/-/lodash-3.10.1.tgz",
              "resolved": "https://registry.npmjs.org/lodash/-/lodash-3.10.1.tgz"
            }
          }
        },
        "lodash": {
          "version": "2.4.2",
          "from": "https://registry.npmjs.org/lodash/-/lodash-2.4.2.tgz",
          "resolved": "https://registry.npmjs.org/lodash/-/lodash-2.4.2.tgz"
        }
      }
    },
    "domready": {
      "version": "0.3.0",
      "from": "https://registry.npmjs.org/domready/-/domready-0.3.0.tgz",
      "resolved": "https://registry.npmjs.org/domready/-/domready-0.3.0.tgz"
    },
    "envify": {
      "version": "3.4.0",
      "from": "https://registry.npmjs.org/envify/-/envify-3.4.0.tgz",
      "resolved": "https://registry.npmjs.org/envify/-/envify-3.4.0.tgz",
      "dependencies": {
        "jstransform": {
          "version": "10.1.0",
          "from": "https://registry.npmjs.org/jstransform/-/jstransform-10.1.0.tgz",
          "resolved": "https://registry.npmjs.org/jstransform/-/jstransform-10.1.0.tgz",
          "dependencies": {
            "base62": {
              "version": "0.1.1",
              "from": "https://registry.npmjs.org/base62/-/base62-0.1.1.tgz",
              "resolved": "https://registry.npmjs.org/base62/-/base62-0.1.1.tgz"
            },
            "esprima-fb": {
              "version": "13001.1001.0-dev-harmony-fb",
              "from": "https://registry.npmjs.org/esprima-fb/-/esprima-fb-13001.1001.0-dev-harmony-fb.tgz",
              "resolved": "https://registry.npmjs.org/esprima-fb/-/esprima-fb-13001.1001.0-dev-harmony-fb.tgz"
            },
            "source-map": {
              "version": "0.1.31",
              "from": "https://registry.npmjs.org/source-map/-/source-map-0.1.31.tgz",
              "resolved": "https://registry.npmjs.org/source-map/-/source-map-0.1.31.tgz",
              "dependencies": {
                "amdefine": {
                  "version": "1.0.0",
                  "from": "https://registry.npmjs.org/amdefine/-/amdefine-1.0.0.tgz",
                  "resolved": "https://registry.npmjs.org/amdefine/-/amdefine-1.0.0.tgz"
                }
              }
            }
          }
        }
      }
    },
    "form-serialize": {
      "version": "0.6.0",
      "from": "https://registry.npmjs.org/form-serialize/-/form-serialize-0.6.0.tgz",
      "resolved": "https://registry.npmjs.org/form-serialize/-/form-serialize-0.6.0.tgz"
    },
    "google-analytics": {
      "version": "0.1.0",
      "from": "node_shims/google-analytics",
      "resolved": "file:node_shims/google-analytics"
    },
    "grunt": {
      "version": "0.4.5",
      "from": "https://registry.npmjs.org/grunt/-/grunt-0.4.5.tgz",
      "resolved": "https://registry.npmjs.org/grunt/-/grunt-0.4.5.tgz",
      "dependencies": {
        "async": {
          "version": "0.1.22",
          "from": "https://registry.npmjs.org/async/-/async-0.1.22.tgz",
          "resolved": "https://registry.npmjs.org/async/-/async-0.1.22.tgz"
        },
        "coffee-script": {
          "version": "1.3.3",
          "from": "https://registry.npmjs.org/coffee-script/-/coffee-script-1.3.3.tgz",
          "resolved": "https://registry.npmjs.org/coffee-script/-/coffee-script-1.3.3.tgz"
        },
        "colors": {
          "version": "0.6.2",
          "from": "https://registry.npmjs.org/colors/-/colors-0.6.2.tgz",
          "resolved": "https://registry.npmjs.org/colors/-/colors-0.6.2.tgz"
        },
        "dateformat": {
          "version": "1.0.2-1.2.3",
          "from": "https://registry.npmjs.org/dateformat/-/dateformat-1.0.2-1.2.3.tgz",
          "resolved": "https://registry.npmjs.org/dateformat/-/dateformat-1.0.2-1.2.3.tgz"
        },
        "eventemitter2": {
          "version": "0.4.14",
          "from": "https://registry.npmjs.org/eventemitter2/-/eventemitter2-0.4.14.tgz",
          "resolved": "https://registry.npmjs.org/eventemitter2/-/eventemitter2-0.4.14.tgz"
        },
        "findup-sync": {
          "version": "0.1.3",
          "from": "https://registry.npmjs.org/findup-sync/-/findup-sync-0.1.3.tgz",
          "resolved": "https://registry.npmjs.org/findup-sync/-/findup-sync-0.1.3.tgz",
          "dependencies": {
            "glob": {
              "version": "3.2.11",
              "from": "https://registry.npmjs.org/glob/-/glob-3.2.11.tgz",
              "resolved": "https://registry.npmjs.org/glob/-/glob-3.2.11.tgz",
              "dependencies": {
                "inherits": {
                  "version": "2.0.1",
                  "from": "https://registry.npmjs.org/inherits/-/inherits-2.0.1.tgz",
                  "resolved": "https://registry.npmjs.org/inherits/-/inherits-2.0.1.tgz"
                },
                "minimatch": {
                  "version": "0.3.0",
                  "from": "https://registry.npmjs.org/minimatch/-/minimatch-0.3.0.tgz",
                  "resolved": "https://registry.npmjs.org/minimatch/-/minimatch-0.3.0.tgz",
                  "dependencies": {
                    "lru-cache": {
                      "version": "2.7.0",
                      "from": "https://registry.npmjs.org/lru-cache/-/lru-cache-2.7.0.tgz",
                      "resolved": "https://registry.npmjs.org/lru-cache/-/lru-cache-2.7.0.tgz"
                    },
                    "sigmund": {
                      "version": "1.0.1",
                      "from": "https://registry.npmjs.org/sigmund/-/sigmund-1.0.1.tgz",
                      "resolved": "https://registry.npmjs.org/sigmund/-/sigmund-1.0.1.tgz"
                    }
                  }
                }
              }
            },
            "lodash": {
              "version": "2.4.2",
              "from": "https://registry.npmjs.org/lodash/-/lodash-2.4.2.tgz",
              "resolved": "https://registry.npmjs.org/lodash/-/lodash-2.4.2.tgz"
            }
          }
        },
        "glob": {
          "version": "3.1.21",
          "from": "https://registry.npmjs.org/glob/-/glob-3.1.21.tgz",
          "resolved": "https://registry.npmjs.org/glob/-/glob-3.1.21.tgz",
          "dependencies": {
            "graceful-fs": {
              "version": "1.2.3",
              "from": "https://registry.npmjs.org/graceful-fs/-/graceful-fs-1.2.3.tgz",
              "resolved": "https://registry.npmjs.org/graceful-fs/-/graceful-fs-1.2.3.tgz"
            },
            "inherits": {
              "version": "1.0.2",
              "from": "https://registry.npmjs.org/inherits/-/inherits-1.0.2.tgz",
              "resolved": "https://registry.npmjs.org/inherits/-/inherits-1.0.2.tgz"
            }
          }
        },
        "hooker": {
          "version": "0.2.3",
          "from": "https://registry.npmjs.org/hooker/-/hooker-0.2.3.tgz",
          "resolved": "https://registry.npmjs.org/hooker/-/hooker-0.2.3.tgz"
        },
        "iconv-lite": {
          "version": "0.2.11",
          "from": "https://registry.npmjs.org/iconv-lite/-/iconv-lite-0.2.11.tgz",
          "resolved": "https://registry.npmjs.org/iconv-lite/-/iconv-lite-0.2.11.tgz"
        },
        "minimatch": {
          "version": "0.2.14",
          "from": "https://registry.npmjs.org/minimatch/-/minimatch-0.2.14.tgz",
          "resolved": "https://registry.npmjs.org/minimatch/-/minimatch-0.2.14.tgz",
          "dependencies": {
            "lru-cache": {
              "version": "2.7.0",
              "from": "https://registry.npmjs.org/lru-cache/-/lru-cache-2.7.0.tgz",
              "resolved": "https://registry.npmjs.org/lru-cache/-/lru-cache-2.7.0.tgz"
            },
            "sigmund": {
              "version": "1.0.1",
              "from": "https://registry.npmjs.org/sigmund/-/sigmund-1.0.1.tgz",
              "resolved": "https://registry.npmjs.org/sigmund/-/sigmund-1.0.1.tgz"
            }
          }
        },
        "nopt": {
          "version": "1.0.10",
          "from": "https://registry.npmjs.org/nopt/-/nopt-1.0.10.tgz",
          "resolved": "https://registry.npmjs.org/nopt/-/nopt-1.0.10.tgz",
          "dependencies": {
            "abbrev": {
              "version": "1.0.7",
              "from": "https://registry.npmjs.org/abbrev/-/abbrev-1.0.7.tgz",
              "resolved": "https://registry.npmjs.org/abbrev/-/abbrev-1.0.7.tgz"
            }
          }
        },
        "rimraf": {
          "version": "2.2.8",
          "from": "https://registry.npmjs.org/rimraf/-/rimraf-2.2.8.tgz",
          "resolved": "https://registry.npmjs.org/rimraf/-/rimraf-2.2.8.tgz"
        },
        "lodash": {
          "version": "0.9.2",
          "from": "https://registry.npmjs.org/lodash/-/lodash-0.9.2.tgz",
          "resolved": "https://registry.npmjs.org/lodash/-/lodash-0.9.2.tgz"
        },
        "underscore.string": {
          "version": "2.2.1",
          "from": "https://registry.npmjs.org/underscore.string/-/underscore.string-2.2.1.tgz",
          "resolved": "https://registry.npmjs.org/underscore.string/-/underscore.string-2.2.1.tgz"
        },
        "which": {
          "version": "1.0.9",
          "from": "https://registry.npmjs.org/which/-/which-1.0.9.tgz",
          "resolved": "https://registry.npmjs.org/which/-/which-1.0.9.tgz"
        },
        "js-yaml": {
          "version": "2.0.5",
          "from": "https://registry.npmjs.org/js-yaml/-/js-yaml-2.0.5.tgz",
          "resolved": "https://registry.npmjs.org/js-yaml/-/js-yaml-2.0.5.tgz",
          "dependencies": {
            "argparse": {
              "version": "0.1.16",
              "from": "https://registry.npmjs.org/argparse/-/argparse-0.1.16.tgz",
              "resolved": "https://registry.npmjs.org/argparse/-/argparse-0.1.16.tgz",
              "dependencies": {
                "underscore": {
                  "version": "1.7.0",
                  "from": "https://registry.npmjs.org/underscore/-/underscore-1.7.0.tgz",
                  "resolved": "https://registry.npmjs.org/underscore/-/underscore-1.7.0.tgz"
                },
                "underscore.string": {
                  "version": "2.4.0",
                  "from": "https://registry.npmjs.org/underscore.string/-/underscore.string-2.4.0.tgz",
                  "resolved": "https://registry.npmjs.org/underscore.string/-/underscore.string-2.4.0.tgz"
                }
              }
            },
            "esprima": {
              "version": "1.0.4",
              "from": "https://registry.npmjs.org/esprima/-/esprima-1.0.4.tgz",
              "resolved": "https://registry.npmjs.org/esprima/-/esprima-1.0.4.tgz"
            }
          }
        },
        "exit": {
          "version": "0.1.2",
          "from": "https://registry.npmjs.org/exit/-/exit-0.1.2.tgz",
          "resolved": "https://registry.npmjs.org/exit/-/exit-0.1.2.tgz"
        },
        "getobject": {
          "version": "0.1.0",
          "from": "https://registry.npmjs.org/getobject/-/getobject-0.1.0.tgz",
          "resolved": "https://registry.npmjs.org/getobject/-/getobject-0.1.0.tgz"
        },
        "grunt-legacy-util": {
          "version": "0.2.0",
          "from": "https://registry.npmjs.org/grunt-legacy-util/-/grunt-legacy-util-0.2.0.tgz",
          "resolved": "https://registry.npmjs.org/grunt-legacy-util/-/grunt-legacy-util-0.2.0.tgz"
        },
        "grunt-legacy-log": {
          "version": "0.1.2",
          "from": "https://registry.npmjs.org/grunt-legacy-log/-/grunt-legacy-log-0.1.2.tgz",
          "resolved": "https://registry.npmjs.org/grunt-legacy-log/-/grunt-legacy-log-0.1.2.tgz",
          "dependencies": {
            "grunt-legacy-log-utils": {
              "version": "0.1.1",
              "from": "https://registry.npmjs.org/grunt-legacy-log-utils/-/grunt-legacy-log-utils-0.1.1.tgz",
              "resolved": "https://registry.npmjs.org/grunt-legacy-log-utils/-/grunt-legacy-log-utils-0.1.1.tgz"
            },
            "lodash": {
              "version": "2.4.2",
              "from": "https://registry.npmjs.org/lodash/-/lodash-2.4.2.tgz",
              "resolved": "https://registry.npmjs.org/lodash/-/lodash-2.4.2.tgz"
            },
            "underscore.string": {
              "version": "2.3.3",
              "from": "https://registry.npmjs.org/underscore.string/-/underscore.string-2.3.3.tgz",
              "resolved": "https://registry.npmjs.org/underscore.string/-/underscore.string-2.3.3.tgz"
            }
          }
        }
      }
    },
    "grunt-cli": {
      "version": "0.1.13",
      "from": "https://registry.npmjs.org/grunt-cli/-/grunt-cli-0.1.13.tgz",
      "resolved": "https://registry.npmjs.org/grunt-cli/-/grunt-cli-0.1.13.tgz",
      "dependencies": {
        "nopt": {
          "version": "1.0.10",
          "from": "https://registry.npmjs.org/nopt/-/nopt-1.0.10.tgz",
          "resolved": "https://registry.npmjs.org/nopt/-/nopt-1.0.10.tgz",
          "dependencies": {
            "abbrev": {
              "version": "1.0.7",
              "from": "https://registry.npmjs.org/abbrev/-/abbrev-1.0.7.tgz",
              "resolved": "https://registry.npmjs.org/abbrev/-/abbrev-1.0.7.tgz"
            }
          }
        },
        "findup-sync": {
          "version": "0.1.3",
          "from": "https://registry.npmjs.org/findup-sync/-/findup-sync-0.1.3.tgz",
          "resolved": "https://registry.npmjs.org/findup-sync/-/findup-sync-0.1.3.tgz",
          "dependencies": {
            "glob": {
              "version": "3.2.11",
              "from": "https://registry.npmjs.org/glob/-/glob-3.2.11.tgz",
              "resolved": "https://registry.npmjs.org/glob/-/glob-3.2.11.tgz",
              "dependencies": {
                "inherits": {
                  "version": "2.0.1",
                  "from": "https://registry.npmjs.org/inherits/-/inherits-2.0.1.tgz",
                  "resolved": "https://registry.npmjs.org/inherits/-/inherits-2.0.1.tgz"
                },
                "minimatch": {
                  "version": "0.3.0",
                  "from": "https://registry.npmjs.org/minimatch/-/minimatch-0.3.0.tgz",
                  "resolved": "https://registry.npmjs.org/minimatch/-/minimatch-0.3.0.tgz",
                  "dependencies": {
                    "lru-cache": {
                      "version": "2.7.0",
                      "from": "https://registry.npmjs.org/lru-cache/-/lru-cache-2.7.0.tgz",
                      "resolved": "https://registry.npmjs.org/lru-cache/-/lru-cache-2.7.0.tgz"
                    },
                    "sigmund": {
                      "version": "1.0.1",
                      "from": "https://registry.npmjs.org/sigmund/-/sigmund-1.0.1.tgz",
                      "resolved": "https://registry.npmjs.org/sigmund/-/sigmund-1.0.1.tgz"
                    }
                  }
                }
              }
            },
            "lodash": {
              "version": "2.4.2",
              "from": "https://registry.npmjs.org/lodash/-/lodash-2.4.2.tgz",
              "resolved": "https://registry.npmjs.org/lodash/-/lodash-2.4.2.tgz"
            }
          }
        },
        "resolve": {
          "version": "0.3.1",
          "from": "https://registry.npmjs.org/resolve/-/resolve-0.3.1.tgz",
          "resolved": "https://registry.npmjs.org/resolve/-/resolve-0.3.1.tgz"
        }
      }
    },
    "immutable": {
      "version": "3.7.5",
      "from": "https://registry.npmjs.org/immutable/-/immutable-3.7.5.tgz",
      "resolved": "https://registry.npmjs.org/immutable/-/immutable-3.7.5.tgz"
    },
    "jest-cli": {
      "version": "0.5.10",
      "from": "https://registry.npmjs.org/jest-cli/-/jest-cli-0.5.10.tgz",
      "resolved": "https://registry.npmjs.org/jest-cli/-/jest-cli-0.5.10.tgz",
      "dependencies": {
        "coffee-script": {
          "version": "1.10.0",
          "from": "https://registry.npmjs.org/coffee-script/-/coffee-script-1.10.0.tgz",
          "resolved": "https://registry.npmjs.org/coffee-script/-/coffee-script-1.10.0.tgz"
        },
        "cover": {
          "version": "0.2.9",
          "from": "https://registry.npmjs.org/cover/-/cover-0.2.9.tgz",
          "resolved": "https://registry.npmjs.org/cover/-/cover-0.2.9.tgz",
          "dependencies": {
            "cli-table": {
              "version": "0.0.2",
              "from": "https://registry.npmjs.org/cli-table/-/cli-table-0.0.2.tgz",
              "resolved": "https://registry.npmjs.org/cli-table/-/cli-table-0.0.2.tgz",
              "dependencies": {
                "colors": {
                  "version": "0.3.0",
                  "from": "https://registry.npmjs.org/colors/-/colors-0.3.0.tgz",
                  "resolved": "https://registry.npmjs.org/colors/-/colors-0.3.0.tgz"
                }
              }
            },
            "underscore": {
              "version": "1.2.4",
              "from": "https://registry.npmjs.org/underscore/-/underscore-1.2.4.tgz",
              "resolved": "https://registry.npmjs.org/underscore/-/underscore-1.2.4.tgz"
            },
            "underscore.string": {
              "version": "2.0.0",
              "from": "https://registry.npmjs.org/underscore.string/-/underscore.string-2.0.0.tgz",
              "resolved": "https://registry.npmjs.org/underscore.string/-/underscore.string-2.0.0.tgz"
            },
            "which": {
              "version": "1.0.9",
              "from": "https://registry.npmjs.org/which/-/which-1.0.9.tgz",
              "resolved": "https://registry.npmjs.org/which/-/which-1.0.9.tgz"
            }
          }
        },
        "diff": {
          "version": "2.1.3",
          "from": "https://registry.npmjs.org/diff/-/diff-2.1.3.tgz",
          "resolved": "https://registry.npmjs.org/diff/-/diff-2.1.3.tgz"
        },
        "graceful-fs": {
          "version": "4.1.2",
          "from": "https://registry.npmjs.org/graceful-fs/-/graceful-fs-4.1.2.tgz",
          "resolved": "https://registry.npmjs.org/graceful-fs/-/graceful-fs-4.1.2.tgz"
        },
        "istanbul": {
          "version": "0.3.22",
          "from": "https://registry.npmjs.org/istanbul/-/istanbul-0.3.22.tgz",
          "resolved": "https://registry.npmjs.org/istanbul/-/istanbul-0.3.22.tgz",
          "dependencies": {
            "abbrev": {
              "version": "1.0.7",
              "from": "https://registry.npmjs.org/abbrev/-/abbrev-1.0.7.tgz",
              "resolved": "https://registry.npmjs.org/abbrev/-/abbrev-1.0.7.tgz"
            },
            "async": {
              "version": "1.4.2",
              "from": "https://registry.npmjs.org/async/-/async-1.4.2.tgz",
              "resolved": "https://registry.npmjs.org/async/-/async-1.4.2.tgz"
            },
            "escodegen": {
              "version": "1.7.0",
              "from": "https://registry.npmjs.org/escodegen/-/escodegen-1.7.0.tgz",
              "resolved": "https://registry.npmjs.org/escodegen/-/escodegen-1.7.0.tgz",
              "dependencies": {
                "estraverse": {
                  "version": "1.9.3",
                  "from": "https://registry.npmjs.org/estraverse/-/estraverse-1.9.3.tgz",
                  "resolved": "https://registry.npmjs.org/estraverse/-/estraverse-1.9.3.tgz"
                },
                "esutils": {
                  "version": "2.0.2",
                  "from": "https://registry.npmjs.org/esutils/-/esutils-2.0.2.tgz",
                  "resolved": "https://registry.npmjs.org/esutils/-/esutils-2.0.2.tgz"
                },
                "esprima": {
                  "version": "1.2.5",
                  "from": "https://registry.npmjs.org/esprima/-/esprima-1.2.5.tgz",
                  "resolved": "https://registry.npmjs.org/esprima/-/esprima-1.2.5.tgz"
                },
                "optionator": {
                  "version": "0.5.0",
                  "from": "https://registry.npmjs.org/optionator/-/optionator-0.5.0.tgz",
                  "resolved": "https://registry.npmjs.org/optionator/-/optionator-0.5.0.tgz",
                  "dependencies": {
                    "prelude-ls": {
                      "version": "1.1.2",
                      "from": "https://registry.npmjs.org/prelude-ls/-/prelude-ls-1.1.2.tgz",
                      "resolved": "https://registry.npmjs.org/prelude-ls/-/prelude-ls-1.1.2.tgz"
                    },
                    "deep-is": {
                      "version": "0.1.3",
                      "from": "https://registry.npmjs.org/deep-is/-/deep-is-0.1.3.tgz",
                      "resolved": "https://registry.npmjs.org/deep-is/-/deep-is-0.1.3.tgz"
                    },
                    "wordwrap": {
                      "version": "0.0.3",
                      "from": "https://registry.npmjs.org/wordwrap/-/wordwrap-0.0.3.tgz",
                      "resolved": "https://registry.npmjs.org/wordwrap/-/wordwrap-0.0.3.tgz"
                    },
                    "type-check": {
                      "version": "0.3.1",
                      "from": "https://registry.npmjs.org/type-check/-/type-check-0.3.1.tgz",
                      "resolved": "https://registry.npmjs.org/type-check/-/type-check-0.3.1.tgz"
                    },
                    "levn": {
                      "version": "0.2.5",
                      "from": "https://registry.npmjs.org/levn/-/levn-0.2.5.tgz",
                      "resolved": "https://registry.npmjs.org/levn/-/levn-0.2.5.tgz"
                    },
                    "fast-levenshtein": {
                      "version": "1.0.7",
                      "from": "https://registry.npmjs.org/fast-levenshtein/-/fast-levenshtein-1.0.7.tgz",
                      "resolved": "https://registry.npmjs.org/fast-levenshtein/-/fast-levenshtein-1.0.7.tgz"
                    }
                  }
                },
                "source-map": {
                  "version": "0.2.0",
                  "from": "https://registry.npmjs.org/source-map/-/source-map-0.2.0.tgz",
                  "resolved": "https://registry.npmjs.org/source-map/-/source-map-0.2.0.tgz",
                  "dependencies": {
                    "amdefine": {
                      "version": "1.0.0",
                      "from": "https://registry.npmjs.org/amdefine/-/amdefine-1.0.0.tgz",
                      "resolved": "https://registry.npmjs.org/amdefine/-/amdefine-1.0.0.tgz"
                    }
                  }
                }
              }
            },
            "esprima": {
              "version": "2.5.0",
              "from": "https://registry.npmjs.org/esprima/-/esprima-2.5.0.tgz",
              "resolved": "https://registry.npmjs.org/esprima/-/esprima-2.5.0.tgz"
            },
            "fileset": {
              "version": "0.2.1",
              "from": "https://registry.npmjs.org/fileset/-/fileset-0.2.1.tgz",
              "resolved": "https://registry.npmjs.org/fileset/-/fileset-0.2.1.tgz",
              "dependencies": {
                "minimatch": {
                  "version": "2.0.10",
                  "from": "https://registry.npmjs.org/minimatch/-/minimatch-2.0.10.tgz",
                  "resolved": "https://registry.npmjs.org/minimatch/-/minimatch-2.0.10.tgz",
                  "dependencies": {
                    "brace-expansion": {
                      "version": "1.1.1",
                      "from": "https://registry.npmjs.org/brace-expansion/-/brace-expansion-1.1.1.tgz",
                      "resolved": "https://registry.npmjs.org/brace-expansion/-/brace-expansion-1.1.1.tgz",
                      "dependencies": {
                        "balanced-match": {
                          "version": "0.2.0",
                          "from": "https://registry.npmjs.org/balanced-match/-/balanced-match-0.2.0.tgz",
                          "resolved": "https://registry.npmjs.org/balanced-match/-/balanced-match-0.2.0.tgz"
                        },
                        "concat-map": {
                          "version": "0.0.1",
                          "from": "https://registry.npmjs.org/concat-map/-/concat-map-0.0.1.tgz",
                          "resolved": "https://registry.npmjs.org/concat-map/-/concat-map-0.0.1.tgz"
                        }
                      }
                    }
                  }
                },
                "glob": {
                  "version": "5.0.15",
                  "from": "https://registry.npmjs.org/glob/-/glob-5.0.15.tgz",
                  "resolved": "https://registry.npmjs.org/glob/-/glob-5.0.15.tgz",
                  "dependencies": {
                    "inflight": {
                      "version": "1.0.4",
                      "from": "https://registry.npmjs.org/inflight/-/inflight-1.0.4.tgz",
                      "resolved": "https://registry.npmjs.org/inflight/-/inflight-1.0.4.tgz",
                      "dependencies": {
                        "wrappy": {
                          "version": "1.0.1",
                          "from": "https://registry.npmjs.org/wrappy/-/wrappy-1.0.1.tgz",
                          "resolved": "https://registry.npmjs.org/wrappy/-/wrappy-1.0.1.tgz"
                        }
                      }
                    },
                    "inherits": {
                      "version": "2.0.1",
                      "from": "https://registry.npmjs.org/inherits/-/inherits-2.0.1.tgz",
                      "resolved": "https://registry.npmjs.org/inherits/-/inherits-2.0.1.tgz"
                    },
                    "path-is-absolute": {
                      "version": "1.0.0",
                      "from": "https://registry.npmjs.org/path-is-absolute/-/path-is-absolute-1.0.0.tgz",
                      "resolved": "https://registry.npmjs.org/path-is-absolute/-/path-is-absolute-1.0.0.tgz"
                    }
                  }
                }
              }
            },
            "handlebars": {
              "version": "4.0.3",
              "from": "https://registry.npmjs.org/handlebars/-/handlebars-4.0.3.tgz",
              "resolved": "https://registry.npmjs.org/handlebars/-/handlebars-4.0.3.tgz",
              "dependencies": {
                "source-map": {
                  "version": "0.4.4",
                  "from": "https://registry.npmjs.org/source-map/-/source-map-0.4.4.tgz",
                  "resolved": "https://registry.npmjs.org/source-map/-/source-map-0.4.4.tgz",
                  "dependencies": {
                    "amdefine": {
                      "version": "1.0.0",
                      "from": "https://registry.npmjs.org/amdefine/-/amdefine-1.0.0.tgz",
                      "resolved": "https://registry.npmjs.org/amdefine/-/amdefine-1.0.0.tgz"
                    }
                  }
                },
                "uglify-js": {
                  "version": "2.4.24",
                  "from": "https://registry.npmjs.org/uglify-js/-/uglify-js-2.4.24.tgz",
                  "resolved": "https://registry.npmjs.org/uglify-js/-/uglify-js-2.4.24.tgz",
                  "dependencies": {
                    "async": {
                      "version": "0.2.10",
                      "from": "https://registry.npmjs.org/async/-/async-0.2.10.tgz",
                      "resolved": "https://registry.npmjs.org/async/-/async-0.2.10.tgz"
                    },
                    "source-map": {
                      "version": "0.1.34",
                      "from": "https://registry.npmjs.org/source-map/-/source-map-0.1.34.tgz",
                      "resolved": "https://registry.npmjs.org/source-map/-/source-map-0.1.34.tgz",
                      "dependencies": {
                        "amdefine": {
                          "version": "1.0.0",
                          "from": "https://registry.npmjs.org/amdefine/-/amdefine-1.0.0.tgz",
                          "resolved": "https://registry.npmjs.org/amdefine/-/amdefine-1.0.0.tgz"
                        }
                      }
                    },
                    "uglify-to-browserify": {
                      "version": "1.0.2",
                      "from": "https://registry.npmjs.org/uglify-to-browserify/-/uglify-to-browserify-1.0.2.tgz",
                      "resolved": "https://registry.npmjs.org/uglify-to-browserify/-/uglify-to-browserify-1.0.2.tgz"
                    },
                    "yargs": {
                      "version": "3.5.4",
                      "from": "https://registry.npmjs.org/yargs/-/yargs-3.5.4.tgz",
                      "resolved": "https://registry.npmjs.org/yargs/-/yargs-3.5.4.tgz",
                      "dependencies": {
                        "camelcase": {
                          "version": "1.2.1",
                          "from": "https://registry.npmjs.org/camelcase/-/camelcase-1.2.1.tgz",
                          "resolved": "https://registry.npmjs.org/camelcase/-/camelcase-1.2.1.tgz"
                        },
                        "decamelize": {
                          "version": "1.0.0",
                          "from": "https://registry.npmjs.org/decamelize/-/decamelize-1.0.0.tgz",
                          "resolved": "https://registry.npmjs.org/decamelize/-/decamelize-1.0.0.tgz"
                        },
                        "window-size": {
                          "version": "0.1.0",
                          "from": "https://registry.npmjs.org/window-size/-/window-size-0.1.0.tgz",
                          "resolved": "https://registry.npmjs.org/window-size/-/window-size-0.1.0.tgz"
                        },
                        "wordwrap": {
                          "version": "0.0.2",
                          "from": "https://registry.npmjs.org/wordwrap/-/wordwrap-0.0.2.tgz",
                          "resolved": "https://registry.npmjs.org/wordwrap/-/wordwrap-0.0.2.tgz"
                        }
                      }
                    }
                  }
                }
              }
            },
            "js-yaml": {
              "version": "3.4.3",
              "from": "https://registry.npmjs.org/js-yaml/-/js-yaml-3.4.3.tgz",
              "resolved": "https://registry.npmjs.org/js-yaml/-/js-yaml-3.4.3.tgz",
              "dependencies": {
                "argparse": {
                  "version": "1.0.2",
                  "from": "https://registry.npmjs.org/argparse/-/argparse-1.0.2.tgz",
                  "resolved": "https://registry.npmjs.org/argparse/-/argparse-1.0.2.tgz",
                  "dependencies": {
                    "lodash": {
                      "version": "3.10.1",
                      "from": "https://registry.npmjs.org/lodash/-/lodash-3.10.1.tgz",
                      "resolved": "https://registry.npmjs.org/lodash/-/lodash-3.10.1.tgz"
                    },
                    "sprintf-js": {
                      "version": "1.0.3",
                      "from": "https://registry.npmjs.org/sprintf-js/-/sprintf-js-1.0.3.tgz",
                      "resolved": "https://registry.npmjs.org/sprintf-js/-/sprintf-js-1.0.3.tgz"
                    }
                  }
                },
                "esprima": {
                  "version": "2.6.0",
                  "from": "https://registry.npmjs.org/esprima/-/esprima-2.6.0.tgz",
                  "resolved": "https://registry.npmjs.org/esprima/-/esprima-2.6.0.tgz"
                }
              }
            },
            "nopt": {
              "version": "3.0.4",
              "from": "https://registry.npmjs.org/nopt/-/nopt-3.0.4.tgz",
              "resolved": "https://registry.npmjs.org/nopt/-/nopt-3.0.4.tgz"
            },
            "once": {
              "version": "1.3.2",
              "from": "https://registry.npmjs.org/once/-/once-1.3.2.tgz",
              "resolved": "https://registry.npmjs.org/once/-/once-1.3.2.tgz",
              "dependencies": {
                "wrappy": {
                  "version": "1.0.1",
                  "from": "https://registry.npmjs.org/wrappy/-/wrappy-1.0.1.tgz",
                  "resolved": "https://registry.npmjs.org/wrappy/-/wrappy-1.0.1.tgz"
                }
              }
            },
            "supports-color": {
              "version": "3.1.2",
              "from": "https://registry.npmjs.org/supports-color/-/supports-color-3.1.2.tgz",
              "resolved": "https://registry.npmjs.org/supports-color/-/supports-color-3.1.2.tgz",
              "dependencies": {
                "has-flag": {
                  "version": "1.0.0",
                  "from": "https://registry.npmjs.org/has-flag/-/has-flag-1.0.0.tgz",
                  "resolved": "https://registry.npmjs.org/has-flag/-/has-flag-1.0.0.tgz"
                }
              }
            },
            "wordwrap": {
              "version": "1.0.0",
              "from": "https://registry.npmjs.org/wordwrap/-/wordwrap-1.0.0.tgz",
              "resolved": "https://registry.npmjs.org/wordwrap/-/wordwrap-1.0.0.tgz"
            }
          }
        },
        "jasmine-only": {
          "version": "0.1.1",
          "from": "https://registry.npmjs.org/jasmine-only/-/jasmine-only-0.1.1.tgz",
          "resolved": "https://registry.npmjs.org/jasmine-only/-/jasmine-only-0.1.1.tgz",
          "dependencies": {
            "coffee-script": {
              "version": "1.6.3",
              "from": "https://registry.npmjs.org/coffee-script/-/coffee-script-1.6.3.tgz",
              "resolved": "https://registry.npmjs.org/coffee-script/-/coffee-script-1.6.3.tgz"
            }
          }
        },
        "jasmine-pit": {
          "version": "2.0.2",
          "from": "https://registry.npmjs.org/jasmine-pit/-/jasmine-pit-2.0.2.tgz",
          "resolved": "https://registry.npmjs.org/jasmine-pit/-/jasmine-pit-2.0.2.tgz"
        },
        "jsdom": {
          "version": "6.5.1",
          "from": "https://registry.npmjs.org/jsdom/-/jsdom-6.5.1.tgz",
          "resolved": "https://registry.npmjs.org/jsdom/-/jsdom-6.5.1.tgz",
          "dependencies": {
            "acorn": {
              "version": "2.4.0",
              "from": "https://registry.npmjs.org/acorn/-/acorn-2.4.0.tgz",
              "resolved": "https://registry.npmjs.org/acorn/-/acorn-2.4.0.tgz"
            },
            "acorn-globals": {
              "version": "1.0.6",
              "from": "https://registry.npmjs.org/acorn-globals/-/acorn-globals-1.0.6.tgz",
              "resolved": "https://registry.npmjs.org/acorn-globals/-/acorn-globals-1.0.6.tgz"
            },
            "browser-request": {
              "version": "0.3.3",
              "from": "https://registry.npmjs.org/browser-request/-/browser-request-0.3.3.tgz",
              "resolved": "https://registry.npmjs.org/browser-request/-/browser-request-0.3.3.tgz"
            },
            "cssom": {
              "version": "0.3.0",
              "from": "https://registry.npmjs.org/cssom/-/cssom-0.3.0.tgz",
              "resolved": "https://registry.npmjs.org/cssom/-/cssom-0.3.0.tgz"
            },
            "cssstyle": {
              "version": "0.2.29",
              "from": "https://registry.npmjs.org/cssstyle/-/cssstyle-0.2.29.tgz",
              "resolved": "https://registry.npmjs.org/cssstyle/-/cssstyle-0.2.29.tgz"
            },
            "escodegen": {
              "version": "1.7.0",
              "from": "https://registry.npmjs.org/escodegen/-/escodegen-1.7.0.tgz",
              "resolved": "https://registry.npmjs.org/escodegen/-/escodegen-1.7.0.tgz",
              "dependencies": {
                "estraverse": {
                  "version": "1.9.3",
                  "from": "https://registry.npmjs.org/estraverse/-/estraverse-1.9.3.tgz",
                  "resolved": "https://registry.npmjs.org/estraverse/-/estraverse-1.9.3.tgz"
                },
                "esutils": {
                  "version": "2.0.2",
                  "from": "https://registry.npmjs.org/esutils/-/esutils-2.0.2.tgz",
                  "resolved": "https://registry.npmjs.org/esutils/-/esutils-2.0.2.tgz"
                },
                "esprima": {
                  "version": "1.2.5",
                  "from": "https://registry.npmjs.org/esprima/-/esprima-1.2.5.tgz",
                  "resolved": "https://registry.npmjs.org/esprima/-/esprima-1.2.5.tgz"
                },
                "optionator": {
                  "version": "0.5.0",
                  "from": "https://registry.npmjs.org/optionator/-/optionator-0.5.0.tgz",
                  "resolved": "https://registry.npmjs.org/optionator/-/optionator-0.5.0.tgz",
                  "dependencies": {
                    "prelude-ls": {
                      "version": "1.1.2",
                      "from": "https://registry.npmjs.org/prelude-ls/-/prelude-ls-1.1.2.tgz",
                      "resolved": "https://registry.npmjs.org/prelude-ls/-/prelude-ls-1.1.2.tgz"
                    },
                    "deep-is": {
                      "version": "0.1.3",
                      "from": "https://registry.npmjs.org/deep-is/-/deep-is-0.1.3.tgz",
                      "resolved": "https://registry.npmjs.org/deep-is/-/deep-is-0.1.3.tgz"
                    },
                    "wordwrap": {
                      "version": "0.0.3",
                      "from": "https://registry.npmjs.org/wordwrap/-/wordwrap-0.0.3.tgz",
                      "resolved": "https://registry.npmjs.org/wordwrap/-/wordwrap-0.0.3.tgz"
                    },
                    "type-check": {
                      "version": "0.3.1",
                      "from": "https://registry.npmjs.org/type-check/-/type-check-0.3.1.tgz",
                      "resolved": "https://registry.npmjs.org/type-check/-/type-check-0.3.1.tgz"
                    },
                    "levn": {
                      "version": "0.2.5",
                      "from": "https://registry.npmjs.org/levn/-/levn-0.2.5.tgz",
                      "resolved": "https://registry.npmjs.org/levn/-/levn-0.2.5.tgz"
                    },
                    "fast-levenshtein": {
                      "version": "1.0.7",
                      "from": "https://registry.npmjs.org/fast-levenshtein/-/fast-levenshtein-1.0.7.tgz",
                      "resolved": "https://registry.npmjs.org/fast-levenshtein/-/fast-levenshtein-1.0.7.tgz"
                    }
                  }
                },
                "source-map": {
                  "version": "0.2.0",
                  "from": "https://registry.npmjs.org/source-map/-/source-map-0.2.0.tgz",
                  "resolved": "https://registry.npmjs.org/source-map/-/source-map-0.2.0.tgz",
                  "dependencies": {
                    "amdefine": {
                      "version": "1.0.0",
                      "from": "https://registry.npmjs.org/amdefine/-/amdefine-1.0.0.tgz",
                      "resolved": "https://registry.npmjs.org/amdefine/-/amdefine-1.0.0.tgz"
                    }
                  }
                }
              }
            },
            "htmlparser2": {
              "version": "3.8.3",
              "from": "https://registry.npmjs.org/htmlparser2/-/htmlparser2-3.8.3.tgz",
              "resolved": "https://registry.npmjs.org/htmlparser2/-/htmlparser2-3.8.3.tgz",
              "dependencies": {
                "domhandler": {
                  "version": "2.3.0",
                  "from": "https://registry.npmjs.org/domhandler/-/domhandler-2.3.0.tgz",
                  "resolved": "https://registry.npmjs.org/domhandler/-/domhandler-2.3.0.tgz"
                },
                "domutils": {
                  "version": "1.5.1",
                  "from": "https://registry.npmjs.org/domutils/-/domutils-1.5.1.tgz",
                  "resolved": "https://registry.npmjs.org/domutils/-/domutils-1.5.1.tgz",
                  "dependencies": {
                    "dom-serializer": {
                      "version": "0.1.0",
                      "from": "https://registry.npmjs.org/dom-serializer/-/dom-serializer-0.1.0.tgz",
                      "resolved": "https://registry.npmjs.org/dom-serializer/-/dom-serializer-0.1.0.tgz",
                      "dependencies": {
                        "domelementtype": {
                          "version": "1.1.3",
                          "from": "https://registry.npmjs.org/domelementtype/-/domelementtype-1.1.3.tgz",
                          "resolved": "https://registry.npmjs.org/domelementtype/-/domelementtype-1.1.3.tgz"
                        },
                        "entities": {
                          "version": "1.1.1",
                          "from": "https://registry.npmjs.org/entities/-/entities-1.1.1.tgz",
                          "resolved": "https://registry.npmjs.org/entities/-/entities-1.1.1.tgz"
                        }
                      }
                    }
                  }
                },
                "domelementtype": {
                  "version": "1.3.0",
                  "from": "https://registry.npmjs.org/domelementtype/-/domelementtype-1.3.0.tgz",
                  "resolved": "https://registry.npmjs.org/domelementtype/-/domelementtype-1.3.0.tgz"
                },
                "readable-stream": {
                  "version": "1.1.13",
                  "from": "https://registry.npmjs.org/readable-stream/-/readable-stream-1.1.13.tgz",
                  "resolved": "https://registry.npmjs.org/readable-stream/-/readable-stream-1.1.13.tgz",
                  "dependencies": {
                    "core-util-is": {
                      "version": "1.0.1",
                      "from": "https://registry.npmjs.org/core-util-is/-/core-util-is-1.0.1.tgz",
                      "resolved": "https://registry.npmjs.org/core-util-is/-/core-util-is-1.0.1.tgz"
                    },
                    "isarray": {
                      "version": "0.0.1",
                      "from": "https://registry.npmjs.org/isarray/-/isarray-0.0.1.tgz",
                      "resolved": "https://registry.npmjs.org/isarray/-/isarray-0.0.1.tgz"
                    },
                    "string_decoder": {
                      "version": "0.10.31",
                      "from": "https://registry.npmjs.org/string_decoder/-/string_decoder-0.10.31.tgz",
                      "resolved": "https://registry.npmjs.org/string_decoder/-/string_decoder-0.10.31.tgz"
                    },
                    "inherits": {
                      "version": "2.0.1",
                      "from": "https://registry.npmjs.org/inherits/-/inherits-2.0.1.tgz",
                      "resolved": "https://registry.npmjs.org/inherits/-/inherits-2.0.1.tgz"
                    }
                  }
                },
                "entities": {
                  "version": "1.0.0",
                  "from": "https://registry.npmjs.org/entities/-/entities-1.0.0.tgz",
                  "resolved": "https://registry.npmjs.org/entities/-/entities-1.0.0.tgz"
                }
              }
            },
            "nwmatcher": {
              "version": "1.3.6",
              "from": "https://registry.npmjs.org/nwmatcher/-/nwmatcher-1.3.6.tgz",
              "resolved": "https://registry.npmjs.org/nwmatcher/-/nwmatcher-1.3.6.tgz"
            },
            "parse5": {
              "version": "1.5.0",
              "from": "https://registry.npmjs.org/parse5/-/parse5-1.5.0.tgz",
              "resolved": "https://registry.npmjs.org/parse5/-/parse5-1.5.0.tgz"
            },
            "request": {
              "version": "2.65.0",
              "from": "https://registry.npmjs.org/request/-/request-2.65.0.tgz",
              "resolved": "https://registry.npmjs.org/request/-/request-2.65.0.tgz",
              "dependencies": {
                "bl": {
                  "version": "1.0.0",
                  "from": "https://registry.npmjs.org/bl/-/bl-1.0.0.tgz",
                  "resolved": "https://registry.npmjs.org/bl/-/bl-1.0.0.tgz",
                  "dependencies": {
                    "readable-stream": {
                      "version": "2.0.2",
                      "from": "https://registry.npmjs.org/readable-stream/-/readable-stream-2.0.2.tgz",
                      "resolved": "https://registry.npmjs.org/readable-stream/-/readable-stream-2.0.2.tgz",
                      "dependencies": {
                        "core-util-is": {
                          "version": "1.0.1",
                          "from": "https://registry.npmjs.org/core-util-is/-/core-util-is-1.0.1.tgz",
                          "resolved": "https://registry.npmjs.org/core-util-is/-/core-util-is-1.0.1.tgz"
                        },
                        "inherits": {
                          "version": "2.0.1",
                          "from": "https://registry.npmjs.org/inherits/-/inherits-2.0.1.tgz",
                          "resolved": "https://registry.npmjs.org/inherits/-/inherits-2.0.1.tgz"
                        },
                        "isarray": {
                          "version": "0.0.1",
                          "from": "https://registry.npmjs.org/isarray/-/isarray-0.0.1.tgz",
                          "resolved": "https://registry.npmjs.org/isarray/-/isarray-0.0.1.tgz"
                        },
                        "process-nextick-args": {
                          "version": "1.0.3",
                          "from": "https://registry.npmjs.org/process-nextick-args/-/process-nextick-args-1.0.3.tgz",
                          "resolved": "https://registry.npmjs.org/process-nextick-args/-/process-nextick-args-1.0.3.tgz"
                        },
                        "string_decoder": {
                          "version": "0.10.31",
                          "from": "https://registry.npmjs.org/string_decoder/-/string_decoder-0.10.31.tgz",
                          "resolved": "https://registry.npmjs.org/string_decoder/-/string_decoder-0.10.31.tgz"
                        },
                        "util-deprecate": {
                          "version": "1.0.2",
                          "from": "https://registry.npmjs.org/util-deprecate/-/util-deprecate-1.0.2.tgz",
                          "resolved": "https://registry.npmjs.org/util-deprecate/-/util-deprecate-1.0.2.tgz"
                        }
                      }
                    }
                  }
                },
                "caseless": {
                  "version": "0.11.0",
                  "from": "https://registry.npmjs.org/caseless/-/caseless-0.11.0.tgz",
                  "resolved": "https://registry.npmjs.org/caseless/-/caseless-0.11.0.tgz"
                },
                "extend": {
                  "version": "3.0.0",
                  "from": "https://registry.npmjs.org/extend/-/extend-3.0.0.tgz",
                  "resolved": "https://registry.npmjs.org/extend/-/extend-3.0.0.tgz"
                },
                "forever-agent": {
                  "version": "0.6.1",
                  "from": "https://registry.npmjs.org/forever-agent/-/forever-agent-0.6.1.tgz",
                  "resolved": "https://registry.npmjs.org/forever-agent/-/forever-agent-0.6.1.tgz"
                },
                "form-data": {
                  "version": "1.0.0-rc3",
                  "from": "https://registry.npmjs.org/form-data/-/form-data-1.0.0-rc3.tgz",
                  "resolved": "https://registry.npmjs.org/form-data/-/form-data-1.0.0-rc3.tgz",
                  "dependencies": {
                    "async": {
                      "version": "1.4.2",
                      "from": "https://registry.npmjs.org/async/-/async-1.4.2.tgz",
                      "resolved": "https://registry.npmjs.org/async/-/async-1.4.2.tgz"
                    }
                  }
                },
                "json-stringify-safe": {
                  "version": "5.0.1",
                  "from": "https://registry.npmjs.org/json-stringify-safe/-/json-stringify-safe-5.0.1.tgz",
                  "resolved": "https://registry.npmjs.org/json-stringify-safe/-/json-stringify-safe-5.0.1.tgz"
                },
                "mime-types": {
                  "version": "2.1.7",
                  "from": "https://registry.npmjs.org/mime-types/-/mime-types-2.1.7.tgz",
                  "resolved": "https://registry.npmjs.org/mime-types/-/mime-types-2.1.7.tgz",
                  "dependencies": {
                    "mime-db": {
                      "version": "1.19.0",
                      "from": "https://registry.npmjs.org/mime-db/-/mime-db-1.19.0.tgz",
                      "resolved": "https://registry.npmjs.org/mime-db/-/mime-db-1.19.0.tgz"
                    }
                  }
                },
                "node-uuid": {
                  "version": "1.4.3",
                  "from": "https://registry.npmjs.org/node-uuid/-/node-uuid-1.4.3.tgz",
                  "resolved": "https://registry.npmjs.org/node-uuid/-/node-uuid-1.4.3.tgz"
                },
                "qs": {
                  "version": "5.2.0",
                  "from": "https://registry.npmjs.org/qs/-/qs-5.2.0.tgz",
                  "resolved": "https://registry.npmjs.org/qs/-/qs-5.2.0.tgz"
                },
                "tunnel-agent": {
                  "version": "0.4.1",
                  "from": "https://registry.npmjs.org/tunnel-agent/-/tunnel-agent-0.4.1.tgz",
                  "resolved": "https://registry.npmjs.org/tunnel-agent/-/tunnel-agent-0.4.1.tgz"
                },
                "http-signature": {
                  "version": "0.11.0",
                  "from": "https://registry.npmjs.org/http-signature/-/http-signature-0.11.0.tgz",
                  "resolved": "https://registry.npmjs.org/http-signature/-/http-signature-0.11.0.tgz",
                  "dependencies": {
                    "assert-plus": {
                      "version": "0.1.5",
                      "from": "https://registry.npmjs.org/assert-plus/-/assert-plus-0.1.5.tgz",
                      "resolved": "https://registry.npmjs.org/assert-plus/-/assert-plus-0.1.5.tgz"
                    },
                    "asn1": {
                      "version": "0.1.11",
                      "from": "https://registry.npmjs.org/asn1/-/asn1-0.1.11.tgz",
                      "resolved": "https://registry.npmjs.org/asn1/-/asn1-0.1.11.tgz"
                    },
                    "ctype": {
                      "version": "0.5.3",
                      "from": "https://registry.npmjs.org/ctype/-/ctype-0.5.3.tgz",
                      "resolved": "https://registry.npmjs.org/ctype/-/ctype-0.5.3.tgz"
                    }
                  }
                },
                "oauth-sign": {
                  "version": "0.8.0",
                  "from": "https://registry.npmjs.org/oauth-sign/-/oauth-sign-0.8.0.tgz",
                  "resolved": "https://registry.npmjs.org/oauth-sign/-/oauth-sign-0.8.0.tgz"
                },
                "hawk": {
                  "version": "3.1.0",
                  "from": "https://registry.npmjs.org/hawk/-/hawk-3.1.0.tgz",
                  "resolved": "https://registry.npmjs.org/hawk/-/hawk-3.1.0.tgz",
                  "dependencies": {
                    "hoek": {
                      "version": "2.16.3",
                      "from": "https://registry.npmjs.org/hoek/-/hoek-2.16.3.tgz",
                      "resolved": "https://registry.npmjs.org/hoek/-/hoek-2.16.3.tgz"
                    },
                    "boom": {
                      "version": "2.9.0",
                      "from": "https://registry.npmjs.org/boom/-/boom-2.9.0.tgz",
                      "resolved": "https://registry.npmjs.org/boom/-/boom-2.9.0.tgz"
                    },
                    "cryptiles": {
                      "version": "2.0.5",
                      "from": "https://registry.npmjs.org/cryptiles/-/cryptiles-2.0.5.tgz",
                      "resolved": "https://registry.npmjs.org/cryptiles/-/cryptiles-2.0.5.tgz"
                    },
                    "sntp": {
                      "version": "1.0.9",
                      "from": "https://registry.npmjs.org/sntp/-/sntp-1.0.9.tgz",
                      "resolved": "https://registry.npmjs.org/sntp/-/sntp-1.0.9.tgz"
                    }
                  }
                },
                "aws-sign2": {
                  "version": "0.6.0",
                  "from": "https://registry.npmjs.org/aws-sign2/-/aws-sign2-0.6.0.tgz",
                  "resolved": "https://registry.npmjs.org/aws-sign2/-/aws-sign2-0.6.0.tgz"
                },
                "stringstream": {
                  "version": "0.0.4",
                  "from": "https://registry.npmjs.org/stringstream/-/stringstream-0.0.4.tgz",
                  "resolved": "https://registry.npmjs.org/stringstream/-/stringstream-0.0.4.tgz"
                },
                "combined-stream": {
                  "version": "1.0.5",
                  "from": "https://registry.npmjs.org/combined-stream/-/combined-stream-1.0.5.tgz",
                  "resolved": "https://registry.npmjs.org/combined-stream/-/combined-stream-1.0.5.tgz",
                  "dependencies": {
                    "delayed-stream": {
                      "version": "1.0.0",
                      "from": "https://registry.npmjs.org/delayed-stream/-/delayed-stream-1.0.0.tgz",
                      "resolved": "https://registry.npmjs.org/delayed-stream/-/delayed-stream-1.0.0.tgz"
                    }
                  }
                },
                "isstream": {
                  "version": "0.1.2",
                  "from": "https://registry.npmjs.org/isstream/-/isstream-0.1.2.tgz",
                  "resolved": "https://registry.npmjs.org/isstream/-/isstream-0.1.2.tgz"
                },
                "har-validator": {
                  "version": "2.0.2",
                  "from": "https://registry.npmjs.org/har-validator/-/har-validator-2.0.2.tgz",
                  "resolved": "https://registry.npmjs.org/har-validator/-/har-validator-2.0.2.tgz",
                  "dependencies": {
                    "chalk": {
                      "version": "1.1.1",
                      "from": "https://registry.npmjs.org/chalk/-/chalk-1.1.1.tgz",
                      "resolved": "https://registry.npmjs.org/chalk/-/chalk-1.1.1.tgz",
                      "dependencies": {
                        "ansi-styles": {
                          "version": "2.1.0",
                          "from": "https://registry.npmjs.org/ansi-styles/-/ansi-styles-2.1.0.tgz",
                          "resolved": "https://registry.npmjs.org/ansi-styles/-/ansi-styles-2.1.0.tgz"
                        },
                        "escape-string-regexp": {
                          "version": "1.0.3",
                          "from": "https://registry.npmjs.org/escape-string-regexp/-/escape-string-regexp-1.0.3.tgz",
                          "resolved": "https://registry.npmjs.org/escape-string-regexp/-/escape-string-regexp-1.0.3.tgz"
                        },
                        "has-ansi": {
                          "version": "2.0.0",
                          "from": "https://registry.npmjs.org/has-ansi/-/has-ansi-2.0.0.tgz",
                          "resolved": "https://registry.npmjs.org/has-ansi/-/has-ansi-2.0.0.tgz",
                          "dependencies": {
                            "ansi-regex": {
                              "version": "2.0.0",
                              "from": "https://registry.npmjs.org/ansi-regex/-/ansi-regex-2.0.0.tgz",
                              "resolved": "https://registry.npmjs.org/ansi-regex/-/ansi-regex-2.0.0.tgz"
                            }
                          }
                        },
                        "strip-ansi": {
                          "version": "3.0.0",
                          "from": "https://registry.npmjs.org/strip-ansi/-/strip-ansi-3.0.0.tgz",
                          "resolved": "https://registry.npmjs.org/strip-ansi/-/strip-ansi-3.0.0.tgz",
                          "dependencies": {
                            "ansi-regex": {
                              "version": "2.0.0",
                              "from": "https://registry.npmjs.org/ansi-regex/-/ansi-regex-2.0.0.tgz",
                              "resolved": "https://registry.npmjs.org/ansi-regex/-/ansi-regex-2.0.0.tgz"
                            }
                          }
                        },
                        "supports-color": {
                          "version": "2.0.0",
                          "from": "https://registry.npmjs.org/supports-color/-/supports-color-2.0.0.tgz",
                          "resolved": "https://registry.npmjs.org/supports-color/-/supports-color-2.0.0.tgz"
                        }
                      }
                    },
                    "commander": {
                      "version": "2.9.0",
                      "from": "https://registry.npmjs.org/commander/-/commander-2.9.0.tgz",
                      "resolved": "https://registry.npmjs.org/commander/-/commander-2.9.0.tgz",
                      "dependencies": {
                        "graceful-readlink": {
                          "version": "1.0.1",
                          "from": "https://registry.npmjs.org/graceful-readlink/-/graceful-readlink-1.0.1.tgz",
                          "resolved": "https://registry.npmjs.org/graceful-readlink/-/graceful-readlink-1.0.1.tgz"
                        }
                      }
                    },
                    "is-my-json-valid": {
                      "version": "2.12.2",
                      "from": "https://registry.npmjs.org/is-my-json-valid/-/is-my-json-valid-2.12.2.tgz",
                      "resolved": "https://registry.npmjs.org/is-my-json-valid/-/is-my-json-valid-2.12.2.tgz",
                      "dependencies": {
                        "generate-function": {
                          "version": "2.0.0",
                          "from": "https://registry.npmjs.org/generate-function/-/generate-function-2.0.0.tgz",
                          "resolved": "https://registry.npmjs.org/generate-function/-/generate-function-2.0.0.tgz"
                        },
                        "generate-object-property": {
                          "version": "1.2.0",
                          "from": "https://registry.npmjs.org/generate-object-property/-/generate-object-property-1.2.0.tgz",
                          "resolved": "https://registry.npmjs.org/generate-object-property/-/generate-object-property-1.2.0.tgz",
                          "dependencies": {
                            "is-property": {
                              "version": "1.0.2",
                              "from": "https://registry.npmjs.org/is-property/-/is-property-1.0.2.tgz",
                              "resolved": "https://registry.npmjs.org/is-property/-/is-property-1.0.2.tgz"
                            }
                          }
                        },
                        "jsonpointer": {
                          "version": "2.0.0",
                          "from": "https://registry.npmjs.org/jsonpointer/-/jsonpointer-2.0.0.tgz",
                          "resolved": "https://registry.npmjs.org/jsonpointer/-/jsonpointer-2.0.0.tgz"
                        }
                      }
                    },
                    "pinkie-promise": {
                      "version": "1.0.0",
                      "from": "https://registry.npmjs.org/pinkie-promise/-/pinkie-promise-1.0.0.tgz",
                      "resolved": "https://registry.npmjs.org/pinkie-promise/-/pinkie-promise-1.0.0.tgz",
                      "dependencies": {
                        "pinkie": {
                          "version": "1.0.0",
                          "from": "https://registry.npmjs.org/pinkie/-/pinkie-1.0.0.tgz",
                          "resolved": "https://registry.npmjs.org/pinkie/-/pinkie-1.0.0.tgz"
                        }
                      }
                    }
                  }
                }
              }
            },
            "symbol-tree": {
              "version": "3.1.3",
              "from": "https://registry.npmjs.org/symbol-tree/-/symbol-tree-3.1.3.tgz",
              "resolved": "https://registry.npmjs.org/symbol-tree/-/symbol-tree-3.1.3.tgz"
            },
            "tough-cookie": {
              "version": "2.2.0",
              "from": "https://registry.npmjs.org/tough-cookie/-/tough-cookie-2.2.0.tgz",
              "resolved": "https://registry.npmjs.org/tough-cookie/-/tough-cookie-2.2.0.tgz"
            },
            "whatwg-url-compat": {
              "version": "0.6.5",
              "from": "https://registry.npmjs.org/whatwg-url-compat/-/whatwg-url-compat-0.6.5.tgz",
              "resolved": "https://registry.npmjs.org/whatwg-url-compat/-/whatwg-url-compat-0.6.5.tgz",
              "dependencies": {
                "tr46": {
                  "version": "0.0.2",
                  "from": "https://registry.npmjs.org/tr46/-/tr46-0.0.2.tgz",
                  "resolved": "https://registry.npmjs.org/tr46/-/tr46-0.0.2.tgz"
                }
              }
            },
            "xml-name-validator": {
              "version": "2.0.1",
              "from": "https://registry.npmjs.org/xml-name-validator/-/xml-name-validator-2.0.1.tgz",
              "resolved": "https://registry.npmjs.org/xml-name-validator/-/xml-name-validator-2.0.1.tgz"
            },
            "xmlhttprequest": {
              "version": "1.8.0",
              "from": "https://registry.npmjs.org/xmlhttprequest/-/xmlhttprequest-1.8.0.tgz",
              "resolved": "https://registry.npmjs.org/xmlhttprequest/-/xmlhttprequest-1.8.0.tgz"
            },
            "xtend": {
              "version": "4.0.0",
              "from": "https://registry.npmjs.org/xtend/-/xtend-4.0.0.tgz",
              "resolved": "https://registry.npmjs.org/xtend/-/xtend-4.0.0.tgz"
            }
          }
        },
        "json-stable-stringify": {
          "version": "1.0.0",
          "from": "https://registry.npmjs.org/json-stable-stringify/-/json-stable-stringify-1.0.0.tgz",
          "resolved": "https://registry.npmjs.org/json-stable-stringify/-/json-stable-stringify-1.0.0.tgz",
          "dependencies": {
            "jsonify": {
              "version": "0.0.0",
              "from": "https://registry.npmjs.org/jsonify/-/jsonify-0.0.0.tgz",
              "resolved": "https://registry.npmjs.org/jsonify/-/jsonify-0.0.0.tgz"
            }
          }
        },
        "lodash.template": {
          "version": "3.6.2",
          "from": "https://registry.npmjs.org/lodash.template/-/lodash.template-3.6.2.tgz",
          "resolved": "https://registry.npmjs.org/lodash.template/-/lodash.template-3.6.2.tgz",
          "dependencies": {
            "lodash._basecopy": {
              "version": "3.0.1",
              "from": "https://registry.npmjs.org/lodash._basecopy/-/lodash._basecopy-3.0.1.tgz",
              "resolved": "https://registry.npmjs.org/lodash._basecopy/-/lodash._basecopy-3.0.1.tgz"
            },
            "lodash._basetostring": {
              "version": "3.0.1",
              "from": "https://registry.npmjs.org/lodash._basetostring/-/lodash._basetostring-3.0.1.tgz",
              "resolved": "https://registry.npmjs.org/lodash._basetostring/-/lodash._basetostring-3.0.1.tgz"
            },
            "lodash._basevalues": {
              "version": "3.0.0",
              "from": "https://registry.npmjs.org/lodash._basevalues/-/lodash._basevalues-3.0.0.tgz",
              "resolved": "https://registry.npmjs.org/lodash._basevalues/-/lodash._basevalues-3.0.0.tgz"
            },
            "lodash._isiterateecall": {
              "version": "3.0.9",
              "from": "https://registry.npmjs.org/lodash._isiterateecall/-/lodash._isiterateecall-3.0.9.tgz",
              "resolved": "https://registry.npmjs.org/lodash._isiterateecall/-/lodash._isiterateecall-3.0.9.tgz"
            },
            "lodash._reinterpolate": {
              "version": "3.0.0",
              "from": "https://registry.npmjs.org/lodash._reinterpolate/-/lodash._reinterpolate-3.0.0.tgz",
              "resolved": "https://registry.npmjs.org/lodash._reinterpolate/-/lodash._reinterpolate-3.0.0.tgz"
            },
            "lodash.escape": {
              "version": "3.0.0",
              "from": "https://registry.npmjs.org/lodash.escape/-/lodash.escape-3.0.0.tgz",
              "resolved": "https://registry.npmjs.org/lodash.escape/-/lodash.escape-3.0.0.tgz"
            },
            "lodash.keys": {
              "version": "3.1.2",
              "from": "https://registry.npmjs.org/lodash.keys/-/lodash.keys-3.1.2.tgz",
              "resolved": "https://registry.npmjs.org/lodash.keys/-/lodash.keys-3.1.2.tgz",
              "dependencies": {
                "lodash._getnative": {
                  "version": "3.9.1",
                  "from": "https://registry.npmjs.org/lodash._getnative/-/lodash._getnative-3.9.1.tgz",
                  "resolved": "https://registry.npmjs.org/lodash._getnative/-/lodash._getnative-3.9.1.tgz"
                },
                "lodash.isarguments": {
                  "version": "3.0.4",
                  "from": "https://registry.npmjs.org/lodash.isarguments/-/lodash.isarguments-3.0.4.tgz",
                  "resolved": "https://registry.npmjs.org/lodash.isarguments/-/lodash.isarguments-3.0.4.tgz"
                },
                "lodash.isarray": {
                  "version": "3.0.4",
                  "from": "https://registry.npmjs.org/lodash.isarray/-/lodash.isarray-3.0.4.tgz",
                  "resolved": "https://registry.npmjs.org/lodash.isarray/-/lodash.isarray-3.0.4.tgz"
                }
              }
            },
            "lodash.restparam": {
              "version": "3.6.1",
              "from": "https://registry.npmjs.org/lodash.restparam/-/lodash.restparam-3.6.1.tgz",
              "resolved": "https://registry.npmjs.org/lodash.restparam/-/lodash.restparam-3.6.1.tgz"
            },
            "lodash.templatesettings": {
              "version": "3.1.0",
              "from": "https://registry.npmjs.org/lodash.templatesettings/-/lodash.templatesettings-3.1.0.tgz",
              "resolved": "https://registry.npmjs.org/lodash.templatesettings/-/lodash.templatesettings-3.1.0.tgz"
            }
          }
        },
        "mkdirp": {
          "version": "0.5.1",
          "from": "https://registry.npmjs.org/mkdirp/-/mkdirp-0.5.1.tgz",
          "resolved": "https://registry.npmjs.org/mkdirp/-/mkdirp-0.5.1.tgz",
          "dependencies": {
            "minimist": {
              "version": "0.0.8",
              "from": "https://registry.npmjs.org/minimist/-/minimist-0.0.8.tgz",
              "resolved": "https://registry.npmjs.org/minimist/-/minimist-0.0.8.tgz"
            }
          }
        },
        "node-haste": {
          "version": "1.2.8",
          "from": "https://registry.npmjs.org/node-haste/-/node-haste-1.2.8.tgz",
          "resolved": "https://registry.npmjs.org/node-haste/-/node-haste-1.2.8.tgz",
          "dependencies": {
            "esprima-fb": {
              "version": "4001.1001.0-dev-harmony-fb",
              "from": "https://registry.npmjs.org/esprima-fb/-/esprima-fb-4001.1001.0-dev-harmony-fb.tgz",
              "resolved": "https://registry.npmjs.org/esprima-fb/-/esprima-fb-4001.1001.0-dev-harmony-fb.tgz"
            }
          }
        },
        "node-worker-pool": {
          "version": "3.0.2",
          "from": "https://registry.npmjs.org/node-worker-pool/-/node-worker-pool-3.0.2.tgz",
          "resolved": "https://registry.npmjs.org/node-worker-pool/-/node-worker-pool-3.0.2.tgz"
        },
        "object-assign": {
          "version": "4.0.1",
          "from": "https://registry.npmjs.org/object-assign/-/object-assign-4.0.1.tgz",
          "resolved": "https://registry.npmjs.org/object-assign/-/object-assign-4.0.1.tgz"
        },
        "optimist": {
          "version": "0.6.1",
          "from": "https://registry.npmjs.org/optimist/-/optimist-0.6.1.tgz",
          "resolved": "https://registry.npmjs.org/optimist/-/optimist-0.6.1.tgz",
          "dependencies": {
            "wordwrap": {
              "version": "0.0.3",
              "from": "https://registry.npmjs.org/wordwrap/-/wordwrap-0.0.3.tgz",
              "resolved": "https://registry.npmjs.org/wordwrap/-/wordwrap-0.0.3.tgz"
            },
            "minimist": {
              "version": "0.0.10",
              "from": "https://registry.npmjs.org/minimist/-/minimist-0.0.10.tgz",
              "resolved": "https://registry.npmjs.org/minimist/-/minimist-0.0.10.tgz"
            }
          }
        },
        "resolve": {
          "version": "1.1.6",
          "from": "https://registry.npmjs.org/resolve/-/resolve-1.1.6.tgz",
          "resolved": "https://registry.npmjs.org/resolve/-/resolve-1.1.6.tgz"
        },
        "sane": {
          "version": "1.3.0",
          "from": "https://registry.npmjs.org/sane/-/sane-1.3.0.tgz",
          "resolved": "https://registry.npmjs.org/sane/-/sane-1.3.0.tgz",
          "dependencies": {
            "exec-sh": {
              "version": "0.2.0",
              "from": "https://registry.npmjs.org/exec-sh/-/exec-sh-0.2.0.tgz",
              "resolved": "https://registry.npmjs.org/exec-sh/-/exec-sh-0.2.0.tgz",
              "dependencies": {
                "merge": {
                  "version": "1.2.0",
                  "from": "https://registry.npmjs.org/merge/-/merge-1.2.0.tgz",
                  "resolved": "https://registry.npmjs.org/merge/-/merge-1.2.0.tgz"
                }
              }
            },
            "fb-watchman": {
              "version": "1.6.0",
              "from": "https://registry.npmjs.org/fb-watchman/-/fb-watchman-1.6.0.tgz",
              "resolved": "https://registry.npmjs.org/fb-watchman/-/fb-watchman-1.6.0.tgz",
              "dependencies": {
                "bser": {
                  "version": "1.0.2",
                  "from": "https://registry.npmjs.org/bser/-/bser-1.0.2.tgz",
                  "resolved": "https://registry.npmjs.org/bser/-/bser-1.0.2.tgz",
                  "dependencies": {
                    "node-int64": {
                      "version": "0.4.0",
                      "from": "https://registry.npmjs.org/node-int64/-/node-int64-0.4.0.tgz",
                      "resolved": "https://registry.npmjs.org/node-int64/-/node-int64-0.4.0.tgz"
                    }
                  }
                }
              }
            },
            "minimatch": {
              "version": "0.2.14",
              "from": "https://registry.npmjs.org/minimatch/-/minimatch-0.2.14.tgz",
              "resolved": "https://registry.npmjs.org/minimatch/-/minimatch-0.2.14.tgz",
              "dependencies": {
                "lru-cache": {
                  "version": "2.7.0",
                  "from": "https://registry.npmjs.org/lru-cache/-/lru-cache-2.7.0.tgz",
                  "resolved": "https://registry.npmjs.org/lru-cache/-/lru-cache-2.7.0.tgz"
                },
                "sigmund": {
                  "version": "1.0.1",
                  "from": "https://registry.npmjs.org/sigmund/-/sigmund-1.0.1.tgz",
                  "resolved": "https://registry.npmjs.org/sigmund/-/sigmund-1.0.1.tgz"
                }
              }
            },
            "minimist": {
              "version": "1.2.0",
              "from": "https://registry.npmjs.org/minimist/-/minimist-1.2.0.tgz",
              "resolved": "https://registry.npmjs.org/minimist/-/minimist-1.2.0.tgz"
            },
            "walker": {
              "version": "1.0.7",
              "from": "https://registry.npmjs.org/walker/-/walker-1.0.7.tgz",
              "resolved": "https://registry.npmjs.org/walker/-/walker-1.0.7.tgz",
              "dependencies": {
                "makeerror": {
                  "version": "1.0.11",
                  "from": "https://registry.npmjs.org/makeerror/-/makeerror-1.0.11.tgz",
                  "resolved": "https://registry.npmjs.org/makeerror/-/makeerror-1.0.11.tgz",
                  "dependencies": {
                    "tmpl": {
                      "version": "1.0.4",
                      "from": "https://registry.npmjs.org/tmpl/-/tmpl-1.0.4.tgz",
                      "resolved": "https://registry.npmjs.org/tmpl/-/tmpl-1.0.4.tgz"
                    }
                  }
                }
              }
            },
            "watch": {
              "version": "0.10.0",
              "from": "https://registry.npmjs.org/watch/-/watch-0.10.0.tgz",
              "resolved": "https://registry.npmjs.org/watch/-/watch-0.10.0.tgz"
            }
          }
        },
        "which": {
          "version": "1.2.0",
          "from": "https://registry.npmjs.org/which/-/which-1.2.0.tgz",
          "resolved": "https://registry.npmjs.org/which/-/which-1.2.0.tgz",
          "dependencies": {
            "is-absolute": {
              "version": "0.1.7",
              "from": "https://registry.npmjs.org/is-absolute/-/is-absolute-0.1.7.tgz",
              "resolved": "https://registry.npmjs.org/is-absolute/-/is-absolute-0.1.7.tgz",
              "dependencies": {
                "is-relative": {
                  "version": "0.1.3",
                  "from": "https://registry.npmjs.org/is-relative/-/is-relative-0.1.3.tgz",
                  "resolved": "https://registry.npmjs.org/is-relative/-/is-relative-0.1.3.tgz"
>>>>>>> 0a99bd4f
                }
              }
            }
          }
        }
      }
    },
    "escape-string-regexp": {
      "version": "1.0.4",
      "from": "escape-string-regexp@>=1.0.2 <2.0.0",
      "resolved": "https://registry.npmjs.org/escape-string-regexp/-/escape-string-regexp-1.0.4.tgz"
    },
    "extend": {
      "version": "3.0.0",
      "from": "extend@>=3.0.0 <3.1.0",
      "resolved": "https://registry.npmjs.org/extend/-/extend-3.0.0.tgz"
    },
    "extsprintf": {
      "version": "1.0.2",
      "from": "extsprintf@1.0.2",
      "resolved": "https://registry.npmjs.org/extsprintf/-/extsprintf-1.0.2.tgz"
    },
    "forever-agent": {
      "version": "0.6.1",
      "from": "forever-agent@>=0.6.1 <0.7.0",
      "resolved": "https://registry.npmjs.org/forever-agent/-/forever-agent-0.6.1.tgz"
    },
    "form-data": {
      "version": "1.0.0-rc3",
      "from": "form-data@>=1.0.0-rc3 <1.1.0",
      "resolved": "https://registry.npmjs.org/form-data/-/form-data-1.0.0-rc3.tgz"
    },
    "form-serialize": {
      "version": "0.6.0",
      "from": "https://registry.npmjs.org/form-serialize/-/form-serialize-0.6.0.tgz",
      "resolved": "https://registry.npmjs.org/form-serialize/-/form-serialize-0.6.0.tgz"
    },
    "generate-function": {
      "version": "2.0.0",
      "from": "generate-function@>=2.0.0 <3.0.0",
      "resolved": "https://registry.npmjs.org/generate-function/-/generate-function-2.0.0.tgz"
    },
    "generate-object-property": {
      "version": "1.2.0",
      "from": "generate-object-property@>=1.1.0 <2.0.0",
      "resolved": "https://registry.npmjs.org/generate-object-property/-/generate-object-property-1.2.0.tgz"
    },
    "google-analytics": {
      "version": "0.1.0",
      "from": "node_shims/google-analytics",
      "resolved": "file:node_shims/google-analytics"
    },
    "graceful-readlink": {
      "version": "1.0.1",
      "from": "graceful-readlink@>=1.0.0",
      "resolved": "https://registry.npmjs.org/graceful-readlink/-/graceful-readlink-1.0.1.tgz"
    },
    "graphlib": {
      "version": "1.0.7",
      "from": "graphlib@>=1.0.1 <2.0.0",
      "resolved": "https://registry.npmjs.org/graphlib/-/graphlib-1.0.7.tgz",
      "dependencies": {
        "lodash": {
          "version": "3.10.1",
          "from": "lodash@>=3.10.0 <4.0.0",
          "resolved": "https://registry.npmjs.org/lodash/-/lodash-3.10.1.tgz"
        }
      }
    },
    "har-validator": {
      "version": "2.0.5",
      "from": "har-validator@>=2.0.2 <2.1.0",
      "resolved": "https://registry.npmjs.org/har-validator/-/har-validator-2.0.5.tgz"
    },
    "has-ansi": {
      "version": "2.0.0",
      "from": "has-ansi@>=2.0.0 <3.0.0",
      "resolved": "https://registry.npmjs.org/has-ansi/-/has-ansi-2.0.0.tgz"
    },
    "hawk": {
      "version": "3.1.2",
      "from": "hawk@>=3.1.0 <3.2.0",
      "resolved": "https://registry.npmjs.org/hawk/-/hawk-3.1.2.tgz"
    },
    "hoek": {
      "version": "2.16.3",
      "from": "hoek@>=2.0.0 <3.0.0",
      "resolved": "https://registry.npmjs.org/hoek/-/hoek-2.16.3.tgz"
    },
    "http-signature": {
      "version": "1.1.0",
      "from": "http-signature@>=1.1.0 <1.2.0",
      "resolved": "https://registry.npmjs.org/http-signature/-/http-signature-1.1.0.tgz"
    },
    "immutable": {
      "version": "3.7.5",
      "from": "https://registry.npmjs.org/immutable/-/immutable-3.7.5.tgz",
      "resolved": "https://registry.npmjs.org/immutable/-/immutable-3.7.5.tgz"
    },
    "inherits": {
      "version": "2.0.1",
      "from": "inherits@>=2.0.1 <2.1.0",
      "resolved": "https://registry.npmjs.org/inherits/-/inherits-2.0.1.tgz"
    },
    "is-my-json-valid": {
      "version": "2.12.4",
      "from": "is-my-json-valid@>=2.12.3 <3.0.0",
      "resolved": "https://registry.npmjs.org/is-my-json-valid/-/is-my-json-valid-2.12.4.tgz"
    },
    "is-property": {
      "version": "1.0.2",
      "from": "is-property@>=1.0.0 <2.0.0",
      "resolved": "https://registry.npmjs.org/is-property/-/is-property-1.0.2.tgz"
    },
    "is-typedarray": {
      "version": "1.0.0",
      "from": "is-typedarray@>=1.0.0 <1.1.0",
      "resolved": "https://registry.npmjs.org/is-typedarray/-/is-typedarray-1.0.0.tgz"
    },
    "isarray": {
      "version": "0.0.1",
      "from": "isarray@0.0.1",
      "resolved": "https://registry.npmjs.org/isarray/-/isarray-0.0.1.tgz"
    },
    "isstream": {
      "version": "0.1.2",
      "from": "isstream@>=0.1.2 <0.2.0",
      "resolved": "https://registry.npmjs.org/isstream/-/isstream-0.1.2.tgz"
    },
    "jodid25519": {
      "version": "1.0.2",
      "from": "jodid25519@>=1.0.0 <2.0.0",
      "resolved": "https://registry.npmjs.org/jodid25519/-/jodid25519-1.0.2.tgz"
    },
    "jsbn": {
      "version": "0.1.0",
      "from": "jsbn@>=0.1.0 <0.2.0",
      "resolved": "https://registry.npmjs.org/jsbn/-/jsbn-0.1.0.tgz"
    },
    "json-schema": {
      "version": "0.2.2",
      "from": "json-schema@0.2.2",
      "resolved": "https://registry.npmjs.org/json-schema/-/json-schema-0.2.2.tgz"
    },
    "json-stringify-safe": {
      "version": "5.0.1",
      "from": "json-stringify-safe@>=5.0.1 <5.1.0",
      "resolved": "https://registry.npmjs.org/json-stringify-safe/-/json-stringify-safe-5.0.1.tgz"
    },
    "jsonparse": {
      "version": "0.0.5",
      "from": "jsonparse@0.0.5",
      "resolved": "https://registry.npmjs.org/jsonparse/-/jsonparse-0.0.5.tgz"
    },
    "jsonpointer": {
      "version": "2.0.0",
      "from": "jsonpointer@2.0.0",
      "resolved": "https://registry.npmjs.org/jsonpointer/-/jsonpointer-2.0.0.tgz"
    },
    "JSONStream": {
      "version": "0.9.0",
      "from": "JSONStream@>=0.9.0 <0.10.0",
      "resolved": "https://registry.npmjs.org/JSONStream/-/JSONStream-0.9.0.tgz"
    },
    "jsprim": {
      "version": "1.2.2",
      "from": "jsprim@>=1.2.2 <2.0.0",
      "resolved": "https://registry.npmjs.org/jsprim/-/jsprim-1.2.2.tgz"
    },
    "line-reader": {
      "version": "0.2.4",
      "from": "line-reader@>=0.2.0 <0.3.0",
      "resolved": "https://registry.npmjs.org/line-reader/-/line-reader-0.2.4.tgz"
    },
    "lodash": {
      "version": "2.4.2",
      "from": "lodash@>=2.4.1 <3.0.0",
      "resolved": "https://registry.npmjs.org/lodash/-/lodash-2.4.2.tgz"
    },
    "marked": {
      "version": "0.3.5",
      "from": "https://registry.npmjs.org/marked/-/marked-0.3.5.tgz",
      "resolved": "https://registry.npmjs.org/marked/-/marked-0.3.5.tgz"
    },
    "mime-db": {
      "version": "1.21.0",
      "from": "mime-db@>=1.21.0 <1.22.0",
      "resolved": "https://registry.npmjs.org/mime-db/-/mime-db-1.21.0.tgz"
    },
    "mime-types": {
      "version": "2.1.9",
      "from": "mime-types@>=2.1.7 <2.2.0",
      "resolved": "https://registry.npmjs.org/mime-types/-/mime-types-2.1.9.tgz"
    },
    "minimist": {
      "version": "0.0.10",
      "from": "minimist@>=0.0.1 <0.1.0",
      "resolved": "https://registry.npmjs.org/minimist/-/minimist-0.0.10.tgz"
    },
<<<<<<< HEAD
    "node-ckeditor": {
      "version": "4.3.2",
      "from": "https://registry.npmjs.org/node-ckeditor/-/node-ckeditor-4.3.2.tgz",
      "resolved": "https://registry.npmjs.org/node-ckeditor/-/node-ckeditor-4.3.2.tgz"
    },
    "node-uuid": {
      "version": "1.4.7",
      "from": "node-uuid@>=1.4.7 <1.5.0",
      "resolved": "https://registry.npmjs.org/node-uuid/-/node-uuid-1.4.7.tgz"
    },
    "oauth-sign": {
      "version": "0.8.0",
      "from": "oauth-sign@>=0.8.0 <0.9.0",
      "resolved": "https://registry.npmjs.org/oauth-sign/-/oauth-sign-0.8.0.tgz"
    },
    "optimist": {
      "version": "0.6.1",
      "from": "optimist@latest",
      "resolved": "https://registry.npmjs.org/optimist/-/optimist-0.6.1.tgz"
    },
    "pinkie": {
      "version": "2.0.1",
      "from": "pinkie@>=2.0.0 <3.0.0",
      "resolved": "https://registry.npmjs.org/pinkie/-/pinkie-2.0.1.tgz"
    },
    "pinkie-promise": {
      "version": "2.0.0",
      "from": "pinkie-promise@>=2.0.0 <3.0.0",
      "resolved": "https://registry.npmjs.org/pinkie-promise/-/pinkie-promise-2.0.0.tgz"
    },
    "process-nextick-args": {
      "version": "1.0.6",
      "from": "process-nextick-args@>=1.0.6 <1.1.0",
      "resolved": "https://registry.npmjs.org/process-nextick-args/-/process-nextick-args-1.0.6.tgz"
    },
    "qs": {
      "version": "5.2.0",
      "from": "qs@>=5.2.0 <5.3.0",
      "resolved": "https://registry.npmjs.org/qs/-/qs-5.2.0.tgz"
    },
=======
>>>>>>> 0a99bd4f
    "react": {
      "version": "0.12.2",
      "from": "https://registry.npmjs.org/react/-/react-0.12.2.tgz",
      "resolved": "https://registry.npmjs.org/react/-/react-0.12.2.tgz"
    },
    "react-bootstrap": {
      "version": "0.15.1",
      "from": "https://registry.npmjs.org/react-bootstrap/-/react-bootstrap-0.15.1.tgz",
      "resolved": "https://registry.npmjs.org/react-bootstrap/-/react-bootstrap-0.15.1.tgz"
    },
    "react-forms": {
      "version": "1.0.0-rc3",
      "from": "git+https://github.com/lrowe/react-forms.git#3953a633b1f77640dffb5e3f1d5bbe78a98c3dfe",
      "resolved": "git+https://github.com/lrowe/react-forms.git#3953a633b1f77640dffb5e3f1d5bbe78a98c3dfe"
    },
    "readable-stream": {
      "version": "2.0.5",
      "from": "readable-stream@>=2.0.0 <2.1.0",
      "resolved": "https://registry.npmjs.org/readable-stream/-/readable-stream-2.0.5.tgz"
    },
    "request": {
      "version": "2.67.0",
      "from": "request@>=2.0.0 <3.0.0",
      "resolved": "https://registry.npmjs.org/request/-/request-2.67.0.tgz"
    },
    "scriptjs": {
      "version": "2.5.8",
      "from": "https://registry.npmjs.org/scriptjs/-/scriptjs-2.5.8.tgz",
      "resolved": "https://registry.npmjs.org/scriptjs/-/scriptjs-2.5.8.tgz"
    },
    "shivie8": {
      "version": "1.0.0",
      "from": "https://registry.npmjs.org/shivie8/-/shivie8-1.0.0.tgz",
      "resolved": "https://registry.npmjs.org/shivie8/-/shivie8-1.0.0.tgz"
    },
    "sntp": {
      "version": "1.0.9",
      "from": "sntp@>=1.0.0 <2.0.0",
      "resolved": "https://registry.npmjs.org/sntp/-/sntp-1.0.9.tgz"
    },
    "source-map-support": {
      "version": "0.2.10",
      "from": "https://registry.npmjs.org/source-map-support/-/source-map-support-0.2.10.tgz",
      "resolved": "https://registry.npmjs.org/source-map-support/-/source-map-support-0.2.10.tgz",
      "dependencies": {
        "source-map": {
          "version": "0.1.32",
          "from": "https://registry.npmjs.org/source-map/-/source-map-0.1.32.tgz",
          "resolved": "https://registry.npmjs.org/source-map/-/source-map-0.1.32.tgz",
          "dependencies": {
            "amdefine": {
              "version": "1.0.0",
              "from": "https://registry.npmjs.org/amdefine/-/amdefine-1.0.0.tgz",
              "resolved": "https://registry.npmjs.org/amdefine/-/amdefine-1.0.0.tgz"
            }
          }
        }
      }
    },
    "sshpk": {
      "version": "1.7.3",
      "from": "sshpk@>=1.7.0 <2.0.0",
      "resolved": "https://registry.npmjs.org/sshpk/-/sshpk-1.7.3.tgz",
      "dependencies": {
        "assert-plus": {
          "version": "0.2.0",
          "from": "assert-plus@>=0.2.0 <0.3.0",
          "resolved": "https://registry.npmjs.org/assert-plus/-/assert-plus-0.2.0.tgz"
        }
      }
    },
    "string_decoder": {
      "version": "0.10.31",
      "from": "string_decoder@>=0.10.0 <0.11.0",
      "resolved": "https://registry.npmjs.org/string_decoder/-/string_decoder-0.10.31.tgz"
    },
    "stringstream": {
      "version": "0.0.5",
      "from": "stringstream@>=0.0.4 <0.1.0",
      "resolved": "https://registry.npmjs.org/stringstream/-/stringstream-0.0.5.tgz"
    },
    "strip-ansi": {
      "version": "3.0.0",
      "from": "strip-ansi@>=3.0.0 <4.0.0",
      "resolved": "https://registry.npmjs.org/strip-ansi/-/strip-ansi-3.0.0.tgz"
    },
    "subprocess-middleware": {
      "version": "0.1.0",
      "from": "https://registry.npmjs.org/subprocess-middleware/-/subprocess-middleware-0.1.0.tgz",
      "resolved": "https://registry.npmjs.org/subprocess-middleware/-/subprocess-middleware-0.1.0.tgz"
    },
    "supports-color": {
      "version": "2.0.0",
      "from": "supports-color@>=2.0.0 <3.0.0",
      "resolved": "https://registry.npmjs.org/supports-color/-/supports-color-2.0.0.tgz"
    },
    "through": {
      "version": "2.3.8",
      "from": "https://registry.npmjs.org/through/-/through-2.3.8.tgz",
      "resolved": "https://registry.npmjs.org/through/-/through-2.3.8.tgz"
    },
    "tough-cookie": {
      "version": "2.2.1",
      "from": "tough-cookie@>=2.2.0 <2.3.0",
      "resolved": "https://registry.npmjs.org/tough-cookie/-/tough-cookie-2.2.1.tgz"
    },
    "tunnel-agent": {
      "version": "0.4.2",
      "from": "tunnel-agent@>=0.4.1 <0.5.0",
      "resolved": "https://registry.npmjs.org/tunnel-agent/-/tunnel-agent-0.4.2.tgz"
    },
    "tweetnacl": {
      "version": "0.13.3",
      "from": "tweetnacl@>=0.13.0 <1.0.0",
      "resolved": "https://registry.npmjs.org/tweetnacl/-/tweetnacl-0.13.3.tgz"
    },
    "underscore": {
      "version": "1.8.3",
      "from": "https://registry.npmjs.org/underscore/-/underscore-1.8.3.tgz",
      "resolved": "https://registry.npmjs.org/underscore/-/underscore-1.8.3.tgz"
    },
    "util-deprecate": {
      "version": "1.0.2",
      "from": "util-deprecate@>=1.0.1 <1.1.0",
      "resolved": "https://registry.npmjs.org/util-deprecate/-/util-deprecate-1.0.2.tgz"
    },
    "verror": {
      "version": "1.3.6",
      "from": "verror@1.3.6",
      "resolved": "https://registry.npmjs.org/verror/-/verror-1.3.6.tgz"
    },
    "whatwg-fetch": {
      "version": "0.7.0",
      "from": "git+https://github.com/lrowe/fetch.git#bf5d58b738fb2ed6d60791b944d36075fee8604a",
      "resolved": "git+https://github.com/lrowe/fetch.git#bf5d58b738fb2ed6d60791b944d36075fee8604a"
    },
    "wordwrap": {
      "version": "0.0.3",
      "from": "wordwrap@>=0.0.2 <0.1.0",
      "resolved": "https://registry.npmjs.org/wordwrap/-/wordwrap-0.0.3.tgz"
    },
    "xtend": {
      "version": "4.0.1",
      "from": "xtend@>=4.0.0 <5.0.0",
      "resolved": "https://registry.npmjs.org/xtend/-/xtend-4.0.1.tgz"
    }
  }
}<|MERGE_RESOLUTION|>--- conflicted
+++ resolved
@@ -2,36 +2,6 @@
   "name": "encoded",
   "version": "0.0.0",
   "dependencies": {
-    "ansi-regex": {
-      "version": "2.0.0",
-      "from": "ansi-regex@>=2.0.0 <3.0.0",
-      "resolved": "https://registry.npmjs.org/ansi-regex/-/ansi-regex-2.0.0.tgz"
-    },
-    "ansi-styles": {
-      "version": "2.1.0",
-      "from": "ansi-styles@>=2.1.0 <3.0.0",
-      "resolved": "https://registry.npmjs.org/ansi-styles/-/ansi-styles-2.1.0.tgz"
-    },
-    "asn1": {
-      "version": "0.2.3",
-      "from": "asn1@>=0.2.3 <0.3.0",
-      "resolved": "https://registry.npmjs.org/asn1/-/asn1-0.2.3.tgz"
-    },
-    "assert-plus": {
-      "version": "0.1.5",
-      "from": "assert-plus@>=0.1.5 <0.2.0",
-      "resolved": "https://registry.npmjs.org/assert-plus/-/assert-plus-0.1.5.tgz"
-    },
-    "async": {
-      "version": "1.5.2",
-      "from": "async@>=1.4.0 <2.0.0",
-      "resolved": "https://registry.npmjs.org/async/-/async-1.5.2.tgz"
-    },
-    "aws-sign2": {
-      "version": "0.6.0",
-      "from": "aws-sign2@>=0.6.0 <0.7.0",
-      "resolved": "https://registry.npmjs.org/aws-sign2/-/aws-sign2-0.6.0.tgz"
-    },
     "babel-core": {
       "version": "5.8.25",
       "from": "https://registry.npmjs.org/babel-core/-/babel-core-5.8.25.tgz",
@@ -365,10 +335,20 @@
               "from": "https://registry.npmjs.org/commoner/-/commoner-0.10.3.tgz",
               "resolved": "https://registry.npmjs.org/commoner/-/commoner-0.10.3.tgz",
               "dependencies": {
+                "q": {
+                  "version": "1.1.2",
+                  "from": "https://registry.npmjs.org/q/-/q-1.1.2.tgz",
+                  "resolved": "https://registry.npmjs.org/q/-/q-1.1.2.tgz"
+                },
                 "commander": {
                   "version": "2.5.1",
                   "from": "https://registry.npmjs.org/commander/-/commander-2.5.1.tgz",
                   "resolved": "https://registry.npmjs.org/commander/-/commander-2.5.1.tgz"
+                },
+                "graceful-fs": {
+                  "version": "3.0.8",
+                  "from": "https://registry.npmjs.org/graceful-fs/-/graceful-fs-3.0.8.tgz",
+                  "resolved": "https://registry.npmjs.org/graceful-fs/-/graceful-fs-3.0.8.tgz"
                 },
                 "glob": {
                   "version": "4.2.2",
@@ -423,37 +403,27 @@
                     }
                   }
                 },
-                "graceful-fs": {
-                  "version": "3.0.8",
-                  "from": "https://registry.npmjs.org/graceful-fs/-/graceful-fs-3.0.8.tgz",
-                  "resolved": "https://registry.npmjs.org/graceful-fs/-/graceful-fs-3.0.8.tgz"
+                "mkdirp": {
+                  "version": "0.5.1",
+                  "from": "https://registry.npmjs.org/mkdirp/-/mkdirp-0.5.1.tgz",
+                  "resolved": "https://registry.npmjs.org/mkdirp/-/mkdirp-0.5.1.tgz",
+                  "dependencies": {
+                    "minimist": {
+                      "version": "0.0.8",
+                      "from": "https://registry.npmjs.org/minimist/-/minimist-0.0.8.tgz",
+                      "resolved": "https://registry.npmjs.org/minimist/-/minimist-0.0.8.tgz"
+                    }
+                  }
+                },
+                "install": {
+                  "version": "0.1.8",
+                  "from": "https://registry.npmjs.org/install/-/install-0.1.8.tgz",
+                  "resolved": "https://registry.npmjs.org/install/-/install-0.1.8.tgz"
                 },
                 "iconv-lite": {
                   "version": "0.4.13",
                   "from": "https://registry.npmjs.org/iconv-lite/-/iconv-lite-0.4.13.tgz",
                   "resolved": "https://registry.npmjs.org/iconv-lite/-/iconv-lite-0.4.13.tgz"
-                },
-                "install": {
-                  "version": "0.1.8",
-                  "from": "https://registry.npmjs.org/install/-/install-0.1.8.tgz",
-                  "resolved": "https://registry.npmjs.org/install/-/install-0.1.8.tgz"
-                },
-                "mkdirp": {
-                  "version": "0.5.1",
-                  "from": "https://registry.npmjs.org/mkdirp/-/mkdirp-0.5.1.tgz",
-                  "resolved": "https://registry.npmjs.org/mkdirp/-/mkdirp-0.5.1.tgz",
-                  "dependencies": {
-                    "minimist": {
-                      "version": "0.0.8",
-                      "from": "https://registry.npmjs.org/minimist/-/minimist-0.0.8.tgz",
-                      "resolved": "https://registry.npmjs.org/minimist/-/minimist-0.0.8.tgz"
-                    }
-                  }
-                },
-                "q": {
-                  "version": "1.1.2",
-                  "from": "https://registry.npmjs.org/q/-/q-1.1.2.tgz",
-                  "resolved": "https://registry.npmjs.org/q/-/q-1.1.2.tgz"
                 }
               }
             },
@@ -680,20 +650,20 @@
               "from": "https://registry.npmjs.org/recast/-/recast-0.10.33.tgz",
               "resolved": "https://registry.npmjs.org/recast/-/recast-0.10.33.tgz",
               "dependencies": {
+                "esprima-fb": {
+                  "version": "15001.1001.0-dev-harmony-fb",
+                  "from": "https://registry.npmjs.org/esprima-fb/-/esprima-fb-15001.1001.0-dev-harmony-fb.tgz",
+                  "resolved": "https://registry.npmjs.org/esprima-fb/-/esprima-fb-15001.1001.0-dev-harmony-fb.tgz"
+                },
+                "source-map": {
+                  "version": "0.5.1",
+                  "from": "https://registry.npmjs.org/source-map/-/source-map-0.5.1.tgz",
+                  "resolved": "https://registry.npmjs.org/source-map/-/source-map-0.5.1.tgz"
+                },
                 "ast-types": {
                   "version": "0.8.12",
                   "from": "https://registry.npmjs.org/ast-types/-/ast-types-0.8.12.tgz",
                   "resolved": "https://registry.npmjs.org/ast-types/-/ast-types-0.8.12.tgz"
-                },
-                "esprima-fb": {
-                  "version": "15001.1001.0-dev-harmony-fb",
-                  "from": "https://registry.npmjs.org/esprima-fb/-/esprima-fb-15001.1001.0-dev-harmony-fb.tgz",
-                  "resolved": "https://registry.npmjs.org/esprima-fb/-/esprima-fb-15001.1001.0-dev-harmony-fb.tgz"
-                },
-                "source-map": {
-                  "version": "0.5.1",
-                  "from": "https://registry.npmjs.org/source-map/-/source-map-0.5.1.tgz",
-                  "resolved": "https://registry.npmjs.org/source-map/-/source-map-0.5.1.tgz"
                 }
               }
             },
@@ -784,15 +754,17 @@
         }
       }
     },
-    "bl": {
-      "version": "1.0.0",
-      "from": "bl@>=1.0.0 <1.1.0",
-      "resolved": "https://registry.npmjs.org/bl/-/bl-1.0.0.tgz"
-    },
-    "boom": {
-      "version": "2.10.1",
-      "from": "boom@>=2.0.0 <3.0.0",
-      "resolved": "https://registry.npmjs.org/boom/-/boom-2.10.1.tgz"
+    "babelify": {
+      "version": "6.3.0",
+      "from": "https://registry.npmjs.org/babelify/-/babelify-6.3.0.tgz",
+      "resolved": "https://registry.npmjs.org/babelify/-/babelify-6.3.0.tgz",
+      "dependencies": {
+        "object-assign": {
+          "version": "3.0.0",
+          "from": "https://registry.npmjs.org/object-assign/-/object-assign-3.0.0.tgz",
+          "resolved": "https://registry.npmjs.org/object-assign/-/object-assign-3.0.0.tgz"
+        }
+      }
     },
     "brace": {
       "version": "0.3.0",
@@ -806,155 +778,118 @@
         }
       }
     },
-    "caseless": {
-      "version": "0.11.0",
-      "from": "caseless@>=0.11.0 <0.12.0",
-      "resolved": "https://registry.npmjs.org/caseless/-/caseless-0.11.0.tgz"
-    },
-    "chalk": {
-      "version": "1.1.1",
-      "from": "chalk@>=1.1.1 <2.0.0",
-      "resolved": "https://registry.npmjs.org/chalk/-/chalk-1.1.1.tgz"
-    },
-    "ckeditor": {
-      "version": "0.1.0",
-      "from": "node_shims/ckeditor",
-      "resolved": "file:node_shims/ckeditor"
-    },
-    "color": {
-      "version": "0.10.1",
-      "from": "color@*",
-      "resolved": "https://registry.npmjs.org/color/-/color-0.10.1.tgz",
+    "brfs": {
+      "version": "1.4.1",
+      "from": "https://registry.npmjs.org/brfs/-/brfs-1.4.1.tgz",
+      "resolved": "https://registry.npmjs.org/brfs/-/brfs-1.4.1.tgz",
       "dependencies": {
-        "color-convert": {
-          "version": "0.5.3",
-          "from": "color-convert@>=0.5.3 <0.6.0",
-          "resolved": "https://registry.npmjs.org/color-convert/-/color-convert-0.5.3.tgz"
-        },
-        "color-string": {
-          "version": "0.3.0",
-          "from": "color-string@>=0.3.0 <0.4.0",
-          "resolved": "https://registry.npmjs.org/color-string/-/color-string-0.3.0.tgz",
-          "dependencies": {
-            "color-name": {
-              "version": "1.0.1",
-              "from": "color-name@>=1.0.0 <2.0.0",
-              "resolved": "https://registry.npmjs.org/color-name/-/color-name-1.0.1.tgz"
-            }
-          }
-        }
-      }
-    },
-    "combined-stream": {
-      "version": "1.0.5",
-      "from": "combined-stream@>=1.0.5 <1.1.0",
-      "resolved": "https://registry.npmjs.org/combined-stream/-/combined-stream-1.0.5.tgz"
-    },
-    "commander": {
-      "version": "2.9.0",
-      "from": "commander@>=2.9.0 <3.0.0",
-      "resolved": "https://registry.npmjs.org/commander/-/commander-2.9.0.tgz"
-    },
-    "cookie-monster": {
-      "version": "0.0.7",
-      "from": "https://registry.npmjs.org/cookie-monster/-/cookie-monster-0.0.7.tgz",
-      "resolved": "https://registry.npmjs.org/cookie-monster/-/cookie-monster-0.0.7.tgz"
-    },
-    "core-util-is": {
-      "version": "1.0.2",
-      "from": "core-util-is@>=1.0.0 <1.1.0",
-      "resolved": "https://registry.npmjs.org/core-util-is/-/core-util-is-1.0.2.tgz"
-    },
-    "cryptiles": {
-      "version": "2.0.5",
-      "from": "cryptiles@>=2.0.0 <3.0.0",
-      "resolved": "https://registry.npmjs.org/cryptiles/-/cryptiles-2.0.5.tgz"
-    },
-    "d3": {
-      "version": "3.5.6",
-      "from": "https://registry.npmjs.org/d3/-/d3-3.5.6.tgz",
-      "resolved": "https://registry.npmjs.org/d3/-/d3-3.5.6.tgz"
-    },
-    "dagre": {
-      "version": "0.7.4",
-      "from": "dagre@>=0.7.1 <0.8.0",
-      "resolved": "https://registry.npmjs.org/dagre/-/dagre-0.7.4.tgz",
-      "dependencies": {
-        "lodash": {
-          "version": "3.10.1",
-          "from": "lodash@>=3.10.0 <4.0.0",
-          "resolved": "https://registry.npmjs.org/lodash/-/lodash-3.10.1.tgz"
-        }
-      }
-    },
-    "dagre-d3": {
-      "version": "0.4.3-pre",
-      "from": "git+https://github.com/ENCODE-DCC/dagre-d3.git#compound-nodes",
-      "resolved": "git+https://github.com/ENCODE-DCC/dagre-d3.git#3d89b2a2a2d531fc2806b27bb15246912eb0ea40"
-    },
-    "dashdash": {
-      "version": "1.12.2",
-      "from": "dashdash@>=1.10.1 <2.0.0",
-      "resolved": "https://registry.npmjs.org/dashdash/-/dashdash-1.12.2.tgz",
-      "dependencies": {
-        "assert-plus": {
-          "version": "0.2.0",
-          "from": "assert-plus@>=0.2.0 <0.3.0",
-          "resolved": "https://registry.npmjs.org/assert-plus/-/assert-plus-0.2.0.tgz"
-        }
-      }
-    },
-    "delayed-stream": {
-      "version": "1.0.0",
-      "from": "delayed-stream@>=1.0.0 <1.1.0",
-      "resolved": "https://registry.npmjs.org/delayed-stream/-/delayed-stream-1.0.0.tgz"
-    },
-    "domready": {
-      "version": "0.3.0",
-      "from": "https://registry.npmjs.org/domready/-/domready-0.3.0.tgz",
-      "resolved": "https://registry.npmjs.org/domready/-/domready-0.3.0.tgz"
-    },
-    "ecc-jsbn": {
-      "version": "0.1.1",
-      "from": "ecc-jsbn@>=0.0.1 <1.0.0",
-      "resolved": "https://registry.npmjs.org/ecc-jsbn/-/ecc-jsbn-0.1.1.tgz"
-    },
-    "elasticdump": {
-      "version": "0.16.2",
-      "from": "elasticdump@*",
-      "resolved": "https://registry.npmjs.org/elasticdump/-/elasticdump-0.16.2.tgz"
-    },
-    "envify": {
-      "version": "3.4.0",
-      "from": "https://registry.npmjs.org/envify/-/envify-3.4.0.tgz",
-      "resolved": "https://registry.npmjs.org/envify/-/envify-3.4.0.tgz",
-      "dependencies": {
-        "jstransform": {
-          "version": "10.1.0",
-          "from": "https://registry.npmjs.org/jstransform/-/jstransform-10.1.0.tgz",
-          "resolved": "https://registry.npmjs.org/jstransform/-/jstransform-10.1.0.tgz",
-          "dependencies": {
-            "base62": {
-              "version": "0.1.1",
-              "from": "https://registry.npmjs.org/base62/-/base62-0.1.1.tgz",
-              "resolved": "https://registry.npmjs.org/base62/-/base62-0.1.1.tgz"
-            },
-            "esprima-fb": {
-              "version": "13001.1001.0-dev-harmony-fb",
-              "from": "https://registry.npmjs.org/esprima-fb/-/esprima-fb-13001.1001.0-dev-harmony-fb.tgz",
-              "resolved": "https://registry.npmjs.org/esprima-fb/-/esprima-fb-13001.1001.0-dev-harmony-fb.tgz"
-            },
-            "source-map": {
-              "version": "0.1.31",
-              "from": "https://registry.npmjs.org/source-map/-/source-map-0.1.31.tgz",
-              "resolved": "https://registry.npmjs.org/source-map/-/source-map-0.1.31.tgz",
-              "dependencies": {
-                "amdefine": {
+        "quote-stream": {
+          "version": "1.0.2",
+          "from": "https://registry.npmjs.org/quote-stream/-/quote-stream-1.0.2.tgz",
+          "resolved": "https://registry.npmjs.org/quote-stream/-/quote-stream-1.0.2.tgz",
+          "dependencies": {
+            "buffer-equal": {
+              "version": "0.0.1",
+              "from": "https://registry.npmjs.org/buffer-equal/-/buffer-equal-0.0.1.tgz",
+              "resolved": "https://registry.npmjs.org/buffer-equal/-/buffer-equal-0.0.1.tgz"
+            },
+            "minimist": {
+              "version": "1.2.0",
+              "from": "https://registry.npmjs.org/minimist/-/minimist-1.2.0.tgz",
+              "resolved": "https://registry.npmjs.org/minimist/-/minimist-1.2.0.tgz"
+            }
+          }
+        },
+        "resolve": {
+          "version": "1.1.6",
+          "from": "https://registry.npmjs.org/resolve/-/resolve-1.1.6.tgz",
+          "resolved": "https://registry.npmjs.org/resolve/-/resolve-1.1.6.tgz"
+        },
+        "static-module": {
+          "version": "1.1.3",
+          "from": "https://registry.npmjs.org/static-module/-/static-module-1.1.3.tgz",
+          "resolved": "https://registry.npmjs.org/static-module/-/static-module-1.1.3.tgz",
+          "dependencies": {
+            "concat-stream": {
+              "version": "1.4.10",
+              "from": "https://registry.npmjs.org/concat-stream/-/concat-stream-1.4.10.tgz",
+              "resolved": "https://registry.npmjs.org/concat-stream/-/concat-stream-1.4.10.tgz",
+              "dependencies": {
+                "inherits": {
+                  "version": "2.0.1",
+                  "from": "https://registry.npmjs.org/inherits/-/inherits-2.0.1.tgz",
+                  "resolved": "https://registry.npmjs.org/inherits/-/inherits-2.0.1.tgz"
+                },
+                "typedarray": {
+                  "version": "0.0.6",
+                  "from": "https://registry.npmjs.org/typedarray/-/typedarray-0.0.6.tgz",
+                  "resolved": "https://registry.npmjs.org/typedarray/-/typedarray-0.0.6.tgz"
+                },
+                "readable-stream": {
+                  "version": "1.1.13",
+                  "from": "https://registry.npmjs.org/readable-stream/-/readable-stream-1.1.13.tgz",
+                  "resolved": "https://registry.npmjs.org/readable-stream/-/readable-stream-1.1.13.tgz",
+                  "dependencies": {
+                    "core-util-is": {
+                      "version": "1.0.1",
+                      "from": "https://registry.npmjs.org/core-util-is/-/core-util-is-1.0.1.tgz",
+                      "resolved": "https://registry.npmjs.org/core-util-is/-/core-util-is-1.0.1.tgz"
+                    },
+                    "isarray": {
+                      "version": "0.0.1",
+                      "from": "https://registry.npmjs.org/isarray/-/isarray-0.0.1.tgz",
+                      "resolved": "https://registry.npmjs.org/isarray/-/isarray-0.0.1.tgz"
+                    },
+                    "string_decoder": {
+                      "version": "0.10.31",
+                      "from": "https://registry.npmjs.org/string_decoder/-/string_decoder-0.10.31.tgz",
+                      "resolved": "https://registry.npmjs.org/string_decoder/-/string_decoder-0.10.31.tgz"
+                    }
+                  }
+                }
+              }
+            },
+            "duplexer2": {
+              "version": "0.0.2",
+              "from": "https://registry.npmjs.org/duplexer2/-/duplexer2-0.0.2.tgz",
+              "resolved": "https://registry.npmjs.org/duplexer2/-/duplexer2-0.0.2.tgz",
+              "dependencies": {
+                "readable-stream": {
+                  "version": "1.1.13",
+                  "from": "https://registry.npmjs.org/readable-stream/-/readable-stream-1.1.13.tgz",
+                  "resolved": "https://registry.npmjs.org/readable-stream/-/readable-stream-1.1.13.tgz",
+                  "dependencies": {
+                    "core-util-is": {
+                      "version": "1.0.1",
+                      "from": "https://registry.npmjs.org/core-util-is/-/core-util-is-1.0.1.tgz",
+                      "resolved": "https://registry.npmjs.org/core-util-is/-/core-util-is-1.0.1.tgz"
+                    },
+                    "isarray": {
+                      "version": "0.0.1",
+                      "from": "https://registry.npmjs.org/isarray/-/isarray-0.0.1.tgz",
+                      "resolved": "https://registry.npmjs.org/isarray/-/isarray-0.0.1.tgz"
+                    },
+                    "string_decoder": {
+                      "version": "0.10.31",
+                      "from": "https://registry.npmjs.org/string_decoder/-/string_decoder-0.10.31.tgz",
+                      "resolved": "https://registry.npmjs.org/string_decoder/-/string_decoder-0.10.31.tgz"
+                    },
+                    "inherits": {
+                      "version": "2.0.1",
+                      "from": "https://registry.npmjs.org/inherits/-/inherits-2.0.1.tgz",
+                      "resolved": "https://registry.npmjs.org/inherits/-/inherits-2.0.1.tgz"
+                    }
+                  }
+                }
+              }
+            },
+            "escodegen": {
+              "version": "1.3.3",
+              "from": "https://registry.npmjs.org/escodegen/-/escodegen-1.3.3.tgz",
+              "resolved": "https://registry.npmjs.org/escodegen/-/escodegen-1.3.3.tgz",
+              "dependencies": {
+                "esutils": {
                   "version": "1.0.0",
-<<<<<<< HEAD
-                  "from": "https://registry.npmjs.org/amdefine/-/amdefine-1.0.0.tgz",
-                  "resolved": "https://registry.npmjs.org/amdefine/-/amdefine-1.0.0.tgz"
-=======
                   "from": "https://registry.npmjs.org/esutils/-/esutils-1.0.0.tgz",
                   "resolved": "https://registry.npmjs.org/esutils/-/esutils-1.0.0.tgz"
                 },
@@ -3853,249 +3788,367 @@
                   "version": "0.1.3",
                   "from": "https://registry.npmjs.org/is-relative/-/is-relative-0.1.3.tgz",
                   "resolved": "https://registry.npmjs.org/is-relative/-/is-relative-0.1.3.tgz"
->>>>>>> 0a99bd4f
                 }
               }
             }
           }
         }
       }
-    },
-    "escape-string-regexp": {
-      "version": "1.0.4",
-      "from": "escape-string-regexp@>=1.0.2 <2.0.0",
-      "resolved": "https://registry.npmjs.org/escape-string-regexp/-/escape-string-regexp-1.0.4.tgz"
-    },
-    "extend": {
-      "version": "3.0.0",
-      "from": "extend@>=3.0.0 <3.1.0",
-      "resolved": "https://registry.npmjs.org/extend/-/extend-3.0.0.tgz"
-    },
-    "extsprintf": {
-      "version": "1.0.2",
-      "from": "extsprintf@1.0.2",
-      "resolved": "https://registry.npmjs.org/extsprintf/-/extsprintf-1.0.2.tgz"
-    },
-    "forever-agent": {
-      "version": "0.6.1",
-      "from": "forever-agent@>=0.6.1 <0.7.0",
-      "resolved": "https://registry.npmjs.org/forever-agent/-/forever-agent-0.6.1.tgz"
-    },
-    "form-data": {
-      "version": "1.0.0-rc3",
-      "from": "form-data@>=1.0.0-rc3 <1.1.0",
-      "resolved": "https://registry.npmjs.org/form-data/-/form-data-1.0.0-rc3.tgz"
-    },
-    "form-serialize": {
-      "version": "0.6.0",
-      "from": "https://registry.npmjs.org/form-serialize/-/form-serialize-0.6.0.tgz",
-      "resolved": "https://registry.npmjs.org/form-serialize/-/form-serialize-0.6.0.tgz"
-    },
-    "generate-function": {
-      "version": "2.0.0",
-      "from": "generate-function@>=2.0.0 <3.0.0",
-      "resolved": "https://registry.npmjs.org/generate-function/-/generate-function-2.0.0.tgz"
-    },
-    "generate-object-property": {
-      "version": "1.2.0",
-      "from": "generate-object-property@>=1.1.0 <2.0.0",
-      "resolved": "https://registry.npmjs.org/generate-object-property/-/generate-object-property-1.2.0.tgz"
-    },
-    "google-analytics": {
-      "version": "0.1.0",
-      "from": "node_shims/google-analytics",
-      "resolved": "file:node_shims/google-analytics"
-    },
-    "graceful-readlink": {
-      "version": "1.0.1",
-      "from": "graceful-readlink@>=1.0.0",
-      "resolved": "https://registry.npmjs.org/graceful-readlink/-/graceful-readlink-1.0.1.tgz"
-    },
-    "graphlib": {
-      "version": "1.0.7",
-      "from": "graphlib@>=1.0.1 <2.0.0",
-      "resolved": "https://registry.npmjs.org/graphlib/-/graphlib-1.0.7.tgz",
-      "dependencies": {
-        "lodash": {
-          "version": "3.10.1",
-          "from": "lodash@>=3.10.0 <4.0.0",
-          "resolved": "https://registry.npmjs.org/lodash/-/lodash-3.10.1.tgz"
-        }
-      }
-    },
-    "har-validator": {
-      "version": "2.0.5",
-      "from": "har-validator@>=2.0.2 <2.1.0",
-      "resolved": "https://registry.npmjs.org/har-validator/-/har-validator-2.0.5.tgz"
-    },
-    "has-ansi": {
-      "version": "2.0.0",
-      "from": "has-ansi@>=2.0.0 <3.0.0",
-      "resolved": "https://registry.npmjs.org/has-ansi/-/has-ansi-2.0.0.tgz"
-    },
-    "hawk": {
-      "version": "3.1.2",
-      "from": "hawk@>=3.1.0 <3.2.0",
-      "resolved": "https://registry.npmjs.org/hawk/-/hawk-3.1.2.tgz"
-    },
-    "hoek": {
-      "version": "2.16.3",
-      "from": "hoek@>=2.0.0 <3.0.0",
-      "resolved": "https://registry.npmjs.org/hoek/-/hoek-2.16.3.tgz"
-    },
-    "http-signature": {
-      "version": "1.1.0",
-      "from": "http-signature@>=1.1.0 <1.2.0",
-      "resolved": "https://registry.npmjs.org/http-signature/-/http-signature-1.1.0.tgz"
-    },
-    "immutable": {
-      "version": "3.7.5",
-      "from": "https://registry.npmjs.org/immutable/-/immutable-3.7.5.tgz",
-      "resolved": "https://registry.npmjs.org/immutable/-/immutable-3.7.5.tgz"
-    },
-    "inherits": {
-      "version": "2.0.1",
-      "from": "inherits@>=2.0.1 <2.1.0",
-      "resolved": "https://registry.npmjs.org/inherits/-/inherits-2.0.1.tgz"
-    },
-    "is-my-json-valid": {
-      "version": "2.12.4",
-      "from": "is-my-json-valid@>=2.12.3 <3.0.0",
-      "resolved": "https://registry.npmjs.org/is-my-json-valid/-/is-my-json-valid-2.12.4.tgz"
-    },
-    "is-property": {
-      "version": "1.0.2",
-      "from": "is-property@>=1.0.0 <2.0.0",
-      "resolved": "https://registry.npmjs.org/is-property/-/is-property-1.0.2.tgz"
-    },
-    "is-typedarray": {
-      "version": "1.0.0",
-      "from": "is-typedarray@>=1.0.0 <1.1.0",
-      "resolved": "https://registry.npmjs.org/is-typedarray/-/is-typedarray-1.0.0.tgz"
-    },
-    "isarray": {
-      "version": "0.0.1",
-      "from": "isarray@0.0.1",
-      "resolved": "https://registry.npmjs.org/isarray/-/isarray-0.0.1.tgz"
-    },
-    "isstream": {
-      "version": "0.1.2",
-      "from": "isstream@>=0.1.2 <0.2.0",
-      "resolved": "https://registry.npmjs.org/isstream/-/isstream-0.1.2.tgz"
-    },
-    "jodid25519": {
-      "version": "1.0.2",
-      "from": "jodid25519@>=1.0.0 <2.0.0",
-      "resolved": "https://registry.npmjs.org/jodid25519/-/jodid25519-1.0.2.tgz"
-    },
-    "jsbn": {
-      "version": "0.1.0",
-      "from": "jsbn@>=0.1.0 <0.2.0",
-      "resolved": "https://registry.npmjs.org/jsbn/-/jsbn-0.1.0.tgz"
-    },
-    "json-schema": {
-      "version": "0.2.2",
-      "from": "json-schema@0.2.2",
-      "resolved": "https://registry.npmjs.org/json-schema/-/json-schema-0.2.2.tgz"
-    },
-    "json-stringify-safe": {
-      "version": "5.0.1",
-      "from": "json-stringify-safe@>=5.0.1 <5.1.0",
-      "resolved": "https://registry.npmjs.org/json-stringify-safe/-/json-stringify-safe-5.0.1.tgz"
-    },
-    "jsonparse": {
-      "version": "0.0.5",
-      "from": "jsonparse@0.0.5",
-      "resolved": "https://registry.npmjs.org/jsonparse/-/jsonparse-0.0.5.tgz"
-    },
-    "jsonpointer": {
-      "version": "2.0.0",
-      "from": "jsonpointer@2.0.0",
-      "resolved": "https://registry.npmjs.org/jsonpointer/-/jsonpointer-2.0.0.tgz"
-    },
-    "JSONStream": {
-      "version": "0.9.0",
-      "from": "JSONStream@>=0.9.0 <0.10.0",
-      "resolved": "https://registry.npmjs.org/JSONStream/-/JSONStream-0.9.0.tgz"
-    },
-    "jsprim": {
-      "version": "1.2.2",
-      "from": "jsprim@>=1.2.2 <2.0.0",
-      "resolved": "https://registry.npmjs.org/jsprim/-/jsprim-1.2.2.tgz"
-    },
-    "line-reader": {
-      "version": "0.2.4",
-      "from": "line-reader@>=0.2.0 <0.3.0",
-      "resolved": "https://registry.npmjs.org/line-reader/-/line-reader-0.2.4.tgz"
-    },
-    "lodash": {
-      "version": "2.4.2",
-      "from": "lodash@>=2.4.1 <3.0.0",
-      "resolved": "https://registry.npmjs.org/lodash/-/lodash-2.4.2.tgz"
     },
     "marked": {
       "version": "0.3.5",
       "from": "https://registry.npmjs.org/marked/-/marked-0.3.5.tgz",
       "resolved": "https://registry.npmjs.org/marked/-/marked-0.3.5.tgz"
     },
-    "mime-db": {
-      "version": "1.21.0",
-      "from": "mime-db@>=1.21.0 <1.22.0",
-      "resolved": "https://registry.npmjs.org/mime-db/-/mime-db-1.21.0.tgz"
+    "minifyify": {
+      "version": "6.4.0",
+      "from": "https://registry.npmjs.org/minifyify/-/minifyify-6.4.0.tgz",
+      "resolved": "https://registry.npmjs.org/minifyify/-/minifyify-6.4.0.tgz",
+      "dependencies": {
+        "concat-stream": {
+          "version": "1.5.0",
+          "from": "https://registry.npmjs.org/concat-stream/-/concat-stream-1.5.0.tgz",
+          "resolved": "https://registry.npmjs.org/concat-stream/-/concat-stream-1.5.0.tgz",
+          "dependencies": {
+            "inherits": {
+              "version": "2.0.1",
+              "from": "https://registry.npmjs.org/inherits/-/inherits-2.0.1.tgz",
+              "resolved": "https://registry.npmjs.org/inherits/-/inherits-2.0.1.tgz"
+            },
+            "typedarray": {
+              "version": "0.0.6",
+              "from": "https://registry.npmjs.org/typedarray/-/typedarray-0.0.6.tgz",
+              "resolved": "https://registry.npmjs.org/typedarray/-/typedarray-0.0.6.tgz"
+            },
+            "readable-stream": {
+              "version": "2.0.2",
+              "from": "https://registry.npmjs.org/readable-stream/-/readable-stream-2.0.2.tgz",
+              "resolved": "https://registry.npmjs.org/readable-stream/-/readable-stream-2.0.2.tgz",
+              "dependencies": {
+                "core-util-is": {
+                  "version": "1.0.1",
+                  "from": "https://registry.npmjs.org/core-util-is/-/core-util-is-1.0.1.tgz",
+                  "resolved": "https://registry.npmjs.org/core-util-is/-/core-util-is-1.0.1.tgz"
+                },
+                "isarray": {
+                  "version": "0.0.1",
+                  "from": "https://registry.npmjs.org/isarray/-/isarray-0.0.1.tgz",
+                  "resolved": "https://registry.npmjs.org/isarray/-/isarray-0.0.1.tgz"
+                },
+                "process-nextick-args": {
+                  "version": "1.0.3",
+                  "from": "https://registry.npmjs.org/process-nextick-args/-/process-nextick-args-1.0.3.tgz",
+                  "resolved": "https://registry.npmjs.org/process-nextick-args/-/process-nextick-args-1.0.3.tgz"
+                },
+                "string_decoder": {
+                  "version": "0.10.31",
+                  "from": "https://registry.npmjs.org/string_decoder/-/string_decoder-0.10.31.tgz",
+                  "resolved": "https://registry.npmjs.org/string_decoder/-/string_decoder-0.10.31.tgz"
+                },
+                "util-deprecate": {
+                  "version": "1.0.2",
+                  "from": "https://registry.npmjs.org/util-deprecate/-/util-deprecate-1.0.2.tgz",
+                  "resolved": "https://registry.npmjs.org/util-deprecate/-/util-deprecate-1.0.2.tgz"
+                }
+              }
+            }
+          }
+        },
+        "convert-source-map": {
+          "version": "1.1.1",
+          "from": "https://registry.npmjs.org/convert-source-map/-/convert-source-map-1.1.1.tgz",
+          "resolved": "https://registry.npmjs.org/convert-source-map/-/convert-source-map-1.1.1.tgz"
+        },
+        "lodash.bind": {
+          "version": "3.1.0",
+          "from": "https://registry.npmjs.org/lodash.bind/-/lodash.bind-3.1.0.tgz",
+          "resolved": "https://registry.npmjs.org/lodash.bind/-/lodash.bind-3.1.0.tgz",
+          "dependencies": {
+            "lodash._createwrapper": {
+              "version": "3.0.7",
+              "from": "https://registry.npmjs.org/lodash._createwrapper/-/lodash._createwrapper-3.0.7.tgz",
+              "resolved": "https://registry.npmjs.org/lodash._createwrapper/-/lodash._createwrapper-3.0.7.tgz",
+              "dependencies": {
+                "lodash._arraycopy": {
+                  "version": "3.0.0",
+                  "from": "https://registry.npmjs.org/lodash._arraycopy/-/lodash._arraycopy-3.0.0.tgz",
+                  "resolved": "https://registry.npmjs.org/lodash._arraycopy/-/lodash._arraycopy-3.0.0.tgz"
+                },
+                "lodash._basecreate": {
+                  "version": "3.0.3",
+                  "from": "https://registry.npmjs.org/lodash._basecreate/-/lodash._basecreate-3.0.3.tgz",
+                  "resolved": "https://registry.npmjs.org/lodash._basecreate/-/lodash._basecreate-3.0.3.tgz"
+                }
+              }
+            },
+            "lodash._replaceholders": {
+              "version": "3.0.0",
+              "from": "https://registry.npmjs.org/lodash._replaceholders/-/lodash._replaceholders-3.0.0.tgz",
+              "resolved": "https://registry.npmjs.org/lodash._replaceholders/-/lodash._replaceholders-3.0.0.tgz"
+            },
+            "lodash.restparam": {
+              "version": "3.6.1",
+              "from": "https://registry.npmjs.org/lodash.restparam/-/lodash.restparam-3.6.1.tgz",
+              "resolved": "https://registry.npmjs.org/lodash.restparam/-/lodash.restparam-3.6.1.tgz"
+            }
+          }
+        },
+        "lodash.defaults": {
+          "version": "3.1.2",
+          "from": "https://registry.npmjs.org/lodash.defaults/-/lodash.defaults-3.1.2.tgz",
+          "resolved": "https://registry.npmjs.org/lodash.defaults/-/lodash.defaults-3.1.2.tgz",
+          "dependencies": {
+            "lodash.assign": {
+              "version": "3.2.0",
+              "from": "https://registry.npmjs.org/lodash.assign/-/lodash.assign-3.2.0.tgz",
+              "resolved": "https://registry.npmjs.org/lodash.assign/-/lodash.assign-3.2.0.tgz",
+              "dependencies": {
+                "lodash._baseassign": {
+                  "version": "3.2.0",
+                  "from": "https://registry.npmjs.org/lodash._baseassign/-/lodash._baseassign-3.2.0.tgz",
+                  "resolved": "https://registry.npmjs.org/lodash._baseassign/-/lodash._baseassign-3.2.0.tgz",
+                  "dependencies": {
+                    "lodash._basecopy": {
+                      "version": "3.0.1",
+                      "from": "https://registry.npmjs.org/lodash._basecopy/-/lodash._basecopy-3.0.1.tgz",
+                      "resolved": "https://registry.npmjs.org/lodash._basecopy/-/lodash._basecopy-3.0.1.tgz"
+                    }
+                  }
+                },
+                "lodash._createassigner": {
+                  "version": "3.1.1",
+                  "from": "https://registry.npmjs.org/lodash._createassigner/-/lodash._createassigner-3.1.1.tgz",
+                  "resolved": "https://registry.npmjs.org/lodash._createassigner/-/lodash._createassigner-3.1.1.tgz",
+                  "dependencies": {
+                    "lodash._bindcallback": {
+                      "version": "3.0.1",
+                      "from": "https://registry.npmjs.org/lodash._bindcallback/-/lodash._bindcallback-3.0.1.tgz",
+                      "resolved": "https://registry.npmjs.org/lodash._bindcallback/-/lodash._bindcallback-3.0.1.tgz"
+                    },
+                    "lodash._isiterateecall": {
+                      "version": "3.0.9",
+                      "from": "https://registry.npmjs.org/lodash._isiterateecall/-/lodash._isiterateecall-3.0.9.tgz",
+                      "resolved": "https://registry.npmjs.org/lodash._isiterateecall/-/lodash._isiterateecall-3.0.9.tgz"
+                    }
+                  }
+                },
+                "lodash.keys": {
+                  "version": "3.1.2",
+                  "from": "https://registry.npmjs.org/lodash.keys/-/lodash.keys-3.1.2.tgz",
+                  "resolved": "https://registry.npmjs.org/lodash.keys/-/lodash.keys-3.1.2.tgz",
+                  "dependencies": {
+                    "lodash._getnative": {
+                      "version": "3.9.1",
+                      "from": "https://registry.npmjs.org/lodash._getnative/-/lodash._getnative-3.9.1.tgz",
+                      "resolved": "https://registry.npmjs.org/lodash._getnative/-/lodash._getnative-3.9.1.tgz"
+                    },
+                    "lodash.isarguments": {
+                      "version": "3.0.4",
+                      "from": "https://registry.npmjs.org/lodash.isarguments/-/lodash.isarguments-3.0.4.tgz",
+                      "resolved": "https://registry.npmjs.org/lodash.isarguments/-/lodash.isarguments-3.0.4.tgz"
+                    },
+                    "lodash.isarray": {
+                      "version": "3.0.4",
+                      "from": "https://registry.npmjs.org/lodash.isarray/-/lodash.isarray-3.0.4.tgz",
+                      "resolved": "https://registry.npmjs.org/lodash.isarray/-/lodash.isarray-3.0.4.tgz"
+                    }
+                  }
+                }
+              }
+            },
+            "lodash.restparam": {
+              "version": "3.6.1",
+              "from": "https://registry.npmjs.org/lodash.restparam/-/lodash.restparam-3.6.1.tgz",
+              "resolved": "https://registry.npmjs.org/lodash.restparam/-/lodash.restparam-3.6.1.tgz"
+            }
+          }
+        },
+        "lodash.foreach": {
+          "version": "3.0.3",
+          "from": "https://registry.npmjs.org/lodash.foreach/-/lodash.foreach-3.0.3.tgz",
+          "resolved": "https://registry.npmjs.org/lodash.foreach/-/lodash.foreach-3.0.3.tgz",
+          "dependencies": {
+            "lodash._arrayeach": {
+              "version": "3.0.0",
+              "from": "https://registry.npmjs.org/lodash._arrayeach/-/lodash._arrayeach-3.0.0.tgz",
+              "resolved": "https://registry.npmjs.org/lodash._arrayeach/-/lodash._arrayeach-3.0.0.tgz"
+            },
+            "lodash._baseeach": {
+              "version": "3.0.4",
+              "from": "https://registry.npmjs.org/lodash._baseeach/-/lodash._baseeach-3.0.4.tgz",
+              "resolved": "https://registry.npmjs.org/lodash._baseeach/-/lodash._baseeach-3.0.4.tgz",
+              "dependencies": {
+                "lodash.keys": {
+                  "version": "3.1.2",
+                  "from": "https://registry.npmjs.org/lodash.keys/-/lodash.keys-3.1.2.tgz",
+                  "resolved": "https://registry.npmjs.org/lodash.keys/-/lodash.keys-3.1.2.tgz",
+                  "dependencies": {
+                    "lodash._getnative": {
+                      "version": "3.9.1",
+                      "from": "https://registry.npmjs.org/lodash._getnative/-/lodash._getnative-3.9.1.tgz",
+                      "resolved": "https://registry.npmjs.org/lodash._getnative/-/lodash._getnative-3.9.1.tgz"
+                    },
+                    "lodash.isarguments": {
+                      "version": "3.0.4",
+                      "from": "https://registry.npmjs.org/lodash.isarguments/-/lodash.isarguments-3.0.4.tgz",
+                      "resolved": "https://registry.npmjs.org/lodash.isarguments/-/lodash.isarguments-3.0.4.tgz"
+                    }
+                  }
+                }
+              }
+            },
+            "lodash._bindcallback": {
+              "version": "3.0.1",
+              "from": "https://registry.npmjs.org/lodash._bindcallback/-/lodash._bindcallback-3.0.1.tgz",
+              "resolved": "https://registry.npmjs.org/lodash._bindcallback/-/lodash._bindcallback-3.0.1.tgz"
+            },
+            "lodash.isarray": {
+              "version": "3.0.4",
+              "from": "https://registry.npmjs.org/lodash.isarray/-/lodash.isarray-3.0.4.tgz",
+              "resolved": "https://registry.npmjs.org/lodash.isarray/-/lodash.isarray-3.0.4.tgz"
+            }
+          }
+        },
+        "mkdirp": {
+          "version": "0.5.1",
+          "from": "https://registry.npmjs.org/mkdirp/-/mkdirp-0.5.1.tgz",
+          "resolved": "https://registry.npmjs.org/mkdirp/-/mkdirp-0.5.1.tgz",
+          "dependencies": {
+            "minimist": {
+              "version": "0.0.8",
+              "from": "https://registry.npmjs.org/minimist/-/minimist-0.0.8.tgz",
+              "resolved": "https://registry.npmjs.org/minimist/-/minimist-0.0.8.tgz"
+            }
+          }
+        },
+        "source-map": {
+          "version": "0.4.4",
+          "from": "https://registry.npmjs.org/source-map/-/source-map-0.4.4.tgz",
+          "resolved": "https://registry.npmjs.org/source-map/-/source-map-0.4.4.tgz",
+          "dependencies": {
+            "amdefine": {
+              "version": "1.0.0",
+              "from": "https://registry.npmjs.org/amdefine/-/amdefine-1.0.0.tgz",
+              "resolved": "https://registry.npmjs.org/amdefine/-/amdefine-1.0.0.tgz"
+            }
+          }
+        },
+        "tmp": {
+          "version": "0.0.25",
+          "from": "https://registry.npmjs.org/tmp/-/tmp-0.0.25.tgz",
+          "resolved": "https://registry.npmjs.org/tmp/-/tmp-0.0.25.tgz"
+        },
+        "transform-filter": {
+          "version": "0.1.1",
+          "from": "https://registry.npmjs.org/transform-filter/-/transform-filter-0.1.1.tgz",
+          "resolved": "https://registry.npmjs.org/transform-filter/-/transform-filter-0.1.1.tgz",
+          "dependencies": {
+            "multimatch": {
+              "version": "2.0.0",
+              "from": "https://registry.npmjs.org/multimatch/-/multimatch-2.0.0.tgz",
+              "resolved": "https://registry.npmjs.org/multimatch/-/multimatch-2.0.0.tgz",
+              "dependencies": {
+                "array-differ": {
+                  "version": "1.0.0",
+                  "from": "https://registry.npmjs.org/array-differ/-/array-differ-1.0.0.tgz",
+                  "resolved": "https://registry.npmjs.org/array-differ/-/array-differ-1.0.0.tgz"
+                },
+                "array-union": {
+                  "version": "1.0.1",
+                  "from": "https://registry.npmjs.org/array-union/-/array-union-1.0.1.tgz",
+                  "resolved": "https://registry.npmjs.org/array-union/-/array-union-1.0.1.tgz",
+                  "dependencies": {
+                    "array-uniq": {
+                      "version": "1.0.2",
+                      "from": "https://registry.npmjs.org/array-uniq/-/array-uniq-1.0.2.tgz",
+                      "resolved": "https://registry.npmjs.org/array-uniq/-/array-uniq-1.0.2.tgz"
+                    }
+                  }
+                },
+                "minimatch": {
+                  "version": "2.0.10",
+                  "from": "https://registry.npmjs.org/minimatch/-/minimatch-2.0.10.tgz",
+                  "resolved": "https://registry.npmjs.org/minimatch/-/minimatch-2.0.10.tgz",
+                  "dependencies": {
+                    "brace-expansion": {
+                      "version": "1.1.1",
+                      "from": "https://registry.npmjs.org/brace-expansion/-/brace-expansion-1.1.1.tgz",
+                      "resolved": "https://registry.npmjs.org/brace-expansion/-/brace-expansion-1.1.1.tgz",
+                      "dependencies": {
+                        "balanced-match": {
+                          "version": "0.2.0",
+                          "from": "https://registry.npmjs.org/balanced-match/-/balanced-match-0.2.0.tgz",
+                          "resolved": "https://registry.npmjs.org/balanced-match/-/balanced-match-0.2.0.tgz"
+                        },
+                        "concat-map": {
+                          "version": "0.0.1",
+                          "from": "https://registry.npmjs.org/concat-map/-/concat-map-0.0.1.tgz",
+                          "resolved": "https://registry.npmjs.org/concat-map/-/concat-map-0.0.1.tgz"
+                        }
+                      }
+                    }
+                  }
+                }
+              }
+            }
+          }
+        },
+        "uglify-js": {
+          "version": "2.5.0",
+          "from": "https://registry.npmjs.org/uglify-js/-/uglify-js-2.5.0.tgz",
+          "resolved": "https://registry.npmjs.org/uglify-js/-/uglify-js-2.5.0.tgz",
+          "dependencies": {
+            "async": {
+              "version": "0.2.10",
+              "from": "https://registry.npmjs.org/async/-/async-0.2.10.tgz",
+              "resolved": "https://registry.npmjs.org/async/-/async-0.2.10.tgz"
+            },
+            "source-map": {
+              "version": "0.5.1",
+              "from": "https://registry.npmjs.org/source-map/-/source-map-0.5.1.tgz",
+              "resolved": "https://registry.npmjs.org/source-map/-/source-map-0.5.1.tgz"
+            },
+            "uglify-to-browserify": {
+              "version": "1.0.2",
+              "from": "https://registry.npmjs.org/uglify-to-browserify/-/uglify-to-browserify-1.0.2.tgz",
+              "resolved": "https://registry.npmjs.org/uglify-to-browserify/-/uglify-to-browserify-1.0.2.tgz"
+            },
+            "yargs": {
+              "version": "3.5.4",
+              "from": "https://registry.npmjs.org/yargs/-/yargs-3.5.4.tgz",
+              "resolved": "https://registry.npmjs.org/yargs/-/yargs-3.5.4.tgz",
+              "dependencies": {
+                "camelcase": {
+                  "version": "1.2.1",
+                  "from": "https://registry.npmjs.org/camelcase/-/camelcase-1.2.1.tgz",
+                  "resolved": "https://registry.npmjs.org/camelcase/-/camelcase-1.2.1.tgz"
+                },
+                "decamelize": {
+                  "version": "1.0.0",
+                  "from": "https://registry.npmjs.org/decamelize/-/decamelize-1.0.0.tgz",
+                  "resolved": "https://registry.npmjs.org/decamelize/-/decamelize-1.0.0.tgz"
+                },
+                "window-size": {
+                  "version": "0.1.0",
+                  "from": "https://registry.npmjs.org/window-size/-/window-size-0.1.0.tgz",
+                  "resolved": "https://registry.npmjs.org/window-size/-/window-size-0.1.0.tgz"
+                },
+                "wordwrap": {
+                  "version": "0.0.2",
+                  "from": "https://registry.npmjs.org/wordwrap/-/wordwrap-0.0.2.tgz",
+                  "resolved": "https://registry.npmjs.org/wordwrap/-/wordwrap-0.0.2.tgz"
+                }
+              }
+            }
+          }
+        }
+      }
     },
-    "mime-types": {
-      "version": "2.1.9",
-      "from": "mime-types@>=2.1.7 <2.2.0",
-      "resolved": "https://registry.npmjs.org/mime-types/-/mime-types-2.1.9.tgz"
+    "moment": {
+      "version": "2.10.6",
+      "from": "https://registry.npmjs.org/moment/-/moment-2.10.6.tgz",
+      "resolved": "https://registry.npmjs.org/moment/-/moment-2.10.6.tgz"
     },
-    "minimist": {
-      "version": "0.0.10",
-      "from": "minimist@>=0.0.1 <0.1.0",
-      "resolved": "https://registry.npmjs.org/minimist/-/minimist-0.0.10.tgz"
-    },
-<<<<<<< HEAD
-    "node-ckeditor": {
-      "version": "4.3.2",
-      "from": "https://registry.npmjs.org/node-ckeditor/-/node-ckeditor-4.3.2.tgz",
-      "resolved": "https://registry.npmjs.org/node-ckeditor/-/node-ckeditor-4.3.2.tgz"
-    },
-    "node-uuid": {
-      "version": "1.4.7",
-      "from": "node-uuid@>=1.4.7 <1.5.0",
-      "resolved": "https://registry.npmjs.org/node-uuid/-/node-uuid-1.4.7.tgz"
-    },
-    "oauth-sign": {
-      "version": "0.8.0",
-      "from": "oauth-sign@>=0.8.0 <0.9.0",
-      "resolved": "https://registry.npmjs.org/oauth-sign/-/oauth-sign-0.8.0.tgz"
-    },
-    "optimist": {
-      "version": "0.6.1",
-      "from": "optimist@latest",
-      "resolved": "https://registry.npmjs.org/optimist/-/optimist-0.6.1.tgz"
-    },
-    "pinkie": {
-      "version": "2.0.1",
-      "from": "pinkie@>=2.0.0 <3.0.0",
-      "resolved": "https://registry.npmjs.org/pinkie/-/pinkie-2.0.1.tgz"
-    },
-    "pinkie-promise": {
-      "version": "2.0.0",
-      "from": "pinkie-promise@>=2.0.0 <3.0.0",
-      "resolved": "https://registry.npmjs.org/pinkie-promise/-/pinkie-promise-2.0.0.tgz"
-    },
-    "process-nextick-args": {
-      "version": "1.0.6",
-      "from": "process-nextick-args@>=1.0.6 <1.1.0",
-      "resolved": "https://registry.npmjs.org/process-nextick-args/-/process-nextick-args-1.0.6.tgz"
-    },
-    "qs": {
-      "version": "5.2.0",
-      "from": "qs@>=5.2.0 <5.3.0",
-      "resolved": "https://registry.npmjs.org/qs/-/qs-5.2.0.tgz"
-    },
-=======
->>>>>>> 0a99bd4f
     "react": {
       "version": "0.12.2",
       "from": "https://registry.npmjs.org/react/-/react-0.12.2.tgz",
@@ -4111,16 +4164,6 @@
       "from": "git+https://github.com/lrowe/react-forms.git#3953a633b1f77640dffb5e3f1d5bbe78a98c3dfe",
       "resolved": "git+https://github.com/lrowe/react-forms.git#3953a633b1f77640dffb5e3f1d5bbe78a98c3dfe"
     },
-    "readable-stream": {
-      "version": "2.0.5",
-      "from": "readable-stream@>=2.0.0 <2.1.0",
-      "resolved": "https://registry.npmjs.org/readable-stream/-/readable-stream-2.0.5.tgz"
-    },
-    "request": {
-      "version": "2.67.0",
-      "from": "request@>=2.0.0 <3.0.0",
-      "resolved": "https://registry.npmjs.org/request/-/request-2.67.0.tgz"
-    },
     "scriptjs": {
       "version": "2.5.8",
       "from": "https://registry.npmjs.org/scriptjs/-/scriptjs-2.5.8.tgz",
@@ -4131,11 +4174,6 @@
       "from": "https://registry.npmjs.org/shivie8/-/shivie8-1.0.0.tgz",
       "resolved": "https://registry.npmjs.org/shivie8/-/shivie8-1.0.0.tgz"
     },
-    "sntp": {
-      "version": "1.0.9",
-      "from": "sntp@>=1.0.0 <2.0.0",
-      "resolved": "https://registry.npmjs.org/sntp/-/sntp-1.0.9.tgz"
-    },
     "source-map-support": {
       "version": "0.2.10",
       "from": "https://registry.npmjs.org/source-map-support/-/source-map-support-0.2.10.tgz",
@@ -4155,92 +4193,25 @@
         }
       }
     },
-    "sshpk": {
-      "version": "1.7.3",
-      "from": "sshpk@>=1.7.0 <2.0.0",
-      "resolved": "https://registry.npmjs.org/sshpk/-/sshpk-1.7.3.tgz",
-      "dependencies": {
-        "assert-plus": {
-          "version": "0.2.0",
-          "from": "assert-plus@>=0.2.0 <0.3.0",
-          "resolved": "https://registry.npmjs.org/assert-plus/-/assert-plus-0.2.0.tgz"
-        }
-      }
-    },
-    "string_decoder": {
-      "version": "0.10.31",
-      "from": "string_decoder@>=0.10.0 <0.11.0",
-      "resolved": "https://registry.npmjs.org/string_decoder/-/string_decoder-0.10.31.tgz"
-    },
-    "stringstream": {
-      "version": "0.0.5",
-      "from": "stringstream@>=0.0.4 <0.1.0",
-      "resolved": "https://registry.npmjs.org/stringstream/-/stringstream-0.0.5.tgz"
-    },
-    "strip-ansi": {
-      "version": "3.0.0",
-      "from": "strip-ansi@>=3.0.0 <4.0.0",
-      "resolved": "https://registry.npmjs.org/strip-ansi/-/strip-ansi-3.0.0.tgz"
-    },
     "subprocess-middleware": {
       "version": "0.1.0",
       "from": "https://registry.npmjs.org/subprocess-middleware/-/subprocess-middleware-0.1.0.tgz",
       "resolved": "https://registry.npmjs.org/subprocess-middleware/-/subprocess-middleware-0.1.0.tgz"
-    },
-    "supports-color": {
-      "version": "2.0.0",
-      "from": "supports-color@>=2.0.0 <3.0.0",
-      "resolved": "https://registry.npmjs.org/supports-color/-/supports-color-2.0.0.tgz"
     },
     "through": {
       "version": "2.3.8",
       "from": "https://registry.npmjs.org/through/-/through-2.3.8.tgz",
       "resolved": "https://registry.npmjs.org/through/-/through-2.3.8.tgz"
     },
-    "tough-cookie": {
-      "version": "2.2.1",
-      "from": "tough-cookie@>=2.2.0 <2.3.0",
-      "resolved": "https://registry.npmjs.org/tough-cookie/-/tough-cookie-2.2.1.tgz"
-    },
-    "tunnel-agent": {
-      "version": "0.4.2",
-      "from": "tunnel-agent@>=0.4.1 <0.5.0",
-      "resolved": "https://registry.npmjs.org/tunnel-agent/-/tunnel-agent-0.4.2.tgz"
-    },
-    "tweetnacl": {
-      "version": "0.13.3",
-      "from": "tweetnacl@>=0.13.0 <1.0.0",
-      "resolved": "https://registry.npmjs.org/tweetnacl/-/tweetnacl-0.13.3.tgz"
-    },
     "underscore": {
       "version": "1.8.3",
       "from": "https://registry.npmjs.org/underscore/-/underscore-1.8.3.tgz",
       "resolved": "https://registry.npmjs.org/underscore/-/underscore-1.8.3.tgz"
     },
-    "util-deprecate": {
-      "version": "1.0.2",
-      "from": "util-deprecate@>=1.0.1 <1.1.0",
-      "resolved": "https://registry.npmjs.org/util-deprecate/-/util-deprecate-1.0.2.tgz"
-    },
-    "verror": {
-      "version": "1.3.6",
-      "from": "verror@1.3.6",
-      "resolved": "https://registry.npmjs.org/verror/-/verror-1.3.6.tgz"
-    },
     "whatwg-fetch": {
       "version": "0.7.0",
       "from": "git+https://github.com/lrowe/fetch.git#bf5d58b738fb2ed6d60791b944d36075fee8604a",
       "resolved": "git+https://github.com/lrowe/fetch.git#bf5d58b738fb2ed6d60791b944d36075fee8604a"
-    },
-    "wordwrap": {
-      "version": "0.0.3",
-      "from": "wordwrap@>=0.0.2 <0.1.0",
-      "resolved": "https://registry.npmjs.org/wordwrap/-/wordwrap-0.0.3.tgz"
-    },
-    "xtend": {
-      "version": "4.0.1",
-      "from": "xtend@>=4.0.0 <5.0.0",
-      "resolved": "https://registry.npmjs.org/xtend/-/xtend-4.0.1.tgz"
     }
   }
 }