version: 2.1

orbs:
    browser-tools: circleci/browser-tools@0.1.0

executors:
  pandiseased-executor:
    docker:
      - image: circleci/buildpack-deps:bionic
    working_directory: ~/encoded
    environment:
      - BASH_ENV: /home/circleci/.bashrc
      - ES_JAVA_OPTS: -Xms4g -Xmx4g
      - JAVA_HOME: /usr/lib/jvm/java-11-openjdk-amd64

commands:
  buildout:
    description: A buildout process based on pandiseased-executor
    steps:
      - checkout
      # Do not use caching for now to avoid potential conflicts/bugs
      - run:
          name: Add apt repositories
          command: |
            sudo apt-get update && sudo apt-get install apt-transport-https software-properties-common
            wget -qO - https://artifacts.elastic.co/GPG-KEY-elasticsearch | sudo apt-key add -
            echo "deb https://artifacts.elastic.co/packages/5.x/apt stable main" | sudo tee -a /etc/apt/sources.list.d/elastic-6.x.list
            curl -sSL https://deb.nodesource.com/gpgkey/nodesource.gpg.key | sudo apt-key add -
            curl -sL https://deb.nodesource.com/setup_10.x | sudo -E bash -
            sudo add-apt-repository -y ppa:openjdk-r/ppa
            sudo apt-get update
      - run:
          name: Install dependencies
          command: |
            sudo apt-get install -y \
              bsdtar \
              elasticsearch \
              graphviz \
              nodejs \
              openjdk-11-jdk \
              postgresql-10
            sudo chown -R circleci /etc/elasticsearch
            sed -i '1s;^;export PATH=/usr/share/elasticsearch/bin:/usr/lib/postgresql/10/bin:$PATH\n;' $BASH_ENV
            sudo apt-get install -y python3.7-dev python3-pip
            sudo update-alternatives --install /usr/bin/python3 python3 /usr/bin/python3.7 0
            sed -i '1s;^;alias python=python3\n;' $BASH_ENV
      - run:
          name: Run buildout
          command: |
            sudo pip3 install --upgrade pip setuptools
            sudo pip3 install zc.buildout
            buildout bootstrap
            bin/buildout
jobs:
<<<<<<< HEAD
  npm-non-bdd-tests:
    executor: pandiseased-executor
    # indexing tests fail using default medium resource_class
    resource_class: medium
    parallelism: 2
    steps:
      - buildout
      - run:
          name: NPM and non BDD tests
          command: |
            npm test
            bin/test -m "not bdd" --collect-only -qq |
              while read test; do
                [ -z "$test" ] && break
                echo ${test%:*}
              done | sort | circleci tests split | xargs -n 1 -t bin/test -v -v --timeout=400 -k
  bdd-tests:
    executor: pandiseased-executor
    resource_class: medium
    steps:
      - buildout
      # Use install tasks from the orb
=======
  bdd:
    executor: encoded-executor
    resource_class: large
    steps:
      - buildout
>>>>>>> b33b2ef8
      - browser-tools/install-chrome
      - browser-tools/install-chromedriver
      - run:
          name: Run bdd tests
          # collected 2189 items / 2119 deselected / 70 selected
          command: |
            bin/test -s -vv -m "bdd" --tb=short \
              --splinter-implicit-wait 10 \
              --splinter-webdriver chrome \
              --splinter-socket-timeout 300 \
              --chrome-options "--headless --disable-gpu --no-sandbox --disable-dev-shm-usage --disable-extensions --whitelisted-ips --window-size=1920,1080"
          no_output_timeout: 30m
  not-bdd-indexing:
    executor: encoded-executor
    resource_class: large
    steps:
      - buildout
      - run:
          name: non bdd indexing tests
          command: |
            # collected 2189 items / 2184 deselected / 5 selected
            bin/test -s -vv -m "not bdd" -k test_indexing
  not-bdd-non-indexing:
    executor: encoded-executor
    resource_class: large
    steps:
      - buildout
      - run:
          name: non bdd non indexing tests
          command: |
            # collected 2189 items / 75 deselected / 2114 selected
            bin/test -s -vv -m "not bdd" -k 'not test_indexing'
  npm:
    executor: encoded-executor
    resource_class: large
    steps:
      - buildout
      - run:
          name: npm tests
          command: |
            npm run circleci-test

workflows:
  version: 2
  encoded-tests:
    jobs:
      - bdd
      - not-bdd-indexing
      - not-bdd-non-indexing
      - npm<|MERGE_RESOLUTION|>--- conflicted
+++ resolved
@@ -52,36 +52,11 @@
             buildout bootstrap
             bin/buildout
 jobs:
-<<<<<<< HEAD
-  npm-non-bdd-tests:
+  bdd:
     executor: pandiseased-executor
-    # indexing tests fail using default medium resource_class
-    resource_class: medium
-    parallelism: 2
-    steps:
-      - buildout
-      - run:
-          name: NPM and non BDD tests
-          command: |
-            npm test
-            bin/test -m "not bdd" --collect-only -qq |
-              while read test; do
-                [ -z "$test" ] && break
-                echo ${test%:*}
-              done | sort | circleci tests split | xargs -n 1 -t bin/test -v -v --timeout=400 -k
-  bdd-tests:
-    executor: pandiseased-executor
-    resource_class: medium
-    steps:
-      - buildout
-      # Use install tasks from the orb
-=======
-  bdd:
-    executor: encoded-executor
     resource_class: large
     steps:
       - buildout
->>>>>>> b33b2ef8
       - browser-tools/install-chrome
       - browser-tools/install-chromedriver
       - run:
