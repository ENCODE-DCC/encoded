--- conflicted
+++ resolved
@@ -1,11 +1,6 @@
 language: python
-<<<<<<< HEAD
 sudo: required
 dist: trusty
-=======
-dist: precise
-sudo: false
->>>>>>> a388a59d
 cache:
   directories:
     - eggs
@@ -38,15 +33,9 @@
     - ES_JAVA_OPTS="-Xms2g -Xmx2g"
 matrix:
   include:
-<<<<<<< HEAD
     - python: "3.6.0"
       env: BROWSER=Chrome
     - python: "3.6.0"
-=======
-    - python: "3.4.3"
-      env: BROWSER=Chrome
-    - python: "3.4.3"
->>>>>>> a388a59d
       env: BROWSER=
 before_install:
   - postgres --version
