--- conflicted
+++ resolved
@@ -59,12 +59,8 @@
     "color": "^0.10.1",
     "cookie-monster": "0.0.7",
     "d3": "^3.4.6",
-<<<<<<< HEAD
-    "dagre-d3": "git+https://github.com/ENCODE-DCC/dagre-d3.git#coalesced-nodes",
+    "dagre-d3": "git+https://github.com/ENCODE-DCC/dagre-d3.git#v1.2.0",
     "dalliance": "git://github.com/ENCODE-DCC/dalliance.git#commonjs-require-13.x",
-=======
-    "dagre-d3": "git+https://github.com/ENCODE-DCC/dagre-d3.git#v1.2.0",
->>>>>>> e8c0c15d
     "domready": "^0.3.0",
     "form-serialize": "^0.6.0",
     "google-analytics": "file:node_shims/google-analytics",
