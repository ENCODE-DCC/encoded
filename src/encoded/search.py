--- conflicted
+++ resolved
@@ -566,14 +566,6 @@
         msg = "Invalid type: {}".format(', '.join(bad_types))
         raise HTTPBadRequest(explanation=msg)
 
-<<<<<<< HEAD
-    # Clear Filters path -- make a path that clears all non-datatype and non-limit filters.
-    # http://stackoverflow.com/questions/16491988/how-to-convert-a-list-of-strings-to-a-query-string#answer-16492046
-    limit_specs = request.params.getall('limit')
-    limits_only = urlencode([("limit", limit) for limit in limit_specs])
-    types_only = urlencode([("type", typ) for typ in doc_types])
-    clear_qs = types_only + ('&' if types_only and limits_only else '') + limits_only
-=======
     # Clear Filters path -- make a path that clears all non-datatype filters.
     # http://stackoverflow.com/questions/16491988/how-to-convert-a-list-of-strings-to-a-query-string#answer-16492046
     searchterm_specs = request.params.getall('searchTerm')
@@ -584,7 +576,6 @@
     else:
         # Possibly type(s) in query string
         clear_qs = urlencode([("type", typ) for typ in doc_types])
->>>>>>> 28749bd8
     result['clear_filters'] = request.route_path('search', slash='/') + (('?' + clear_qs) if clear_qs else '')
 
     # Building query for filters
