import re
from pyramid.view import view_config
from snovault import (
    AbstractCollection,
    TYPES,
)
from snovault.elasticsearch import ELASTIC_SEARCH
from snovault.resource_views import collection_view_listing_db
from elasticsearch.helpers import scan
from pyramid.httpexceptions import HTTPBadRequest
from pyramid.security import effective_principals
from urllib.parse import urlencode
from collections import OrderedDict

import pdb;
from pprint import pprint as pp



_ASSEMBLY_MAPPER = {
    'GRCh38-minimal': 'hg38',
    'GRCh38': 'hg38',
    'GRCh37': 'hg19',
    'mm10-minimal': 'mm10',
    'GRCm38': 'mm10',
    'GRCm37': 'mm9',
    'BDGP6': 'dm4',
    'BDGP5': 'dm3',
    'WBcel235': 'WBcel235'
}

CHAR_COUNT = 32


def includeme(config):
    config.add_route('search', '/search{slash:/?}')
    config.add_route('report', '/report{slash:/?}')
    config.add_route('matrix', '/matrix{slash:/?}')
    config.scan(__name__)


sanitize_search_string_re = re.compile(r'[\\\+\-\&\|\!\(\)\{\}\[\]\^\~\:\/\\\*\?]')

hgConnect = ''.join([
    'http://genome.ucsc.edu/cgi-bin/hgTracks',
    '?hubClear=',
])

audit_facets = [
    ('audit.ERROR.category', {'title': 'Audit category: ERROR'}),
    ('audit.NOT_COMPLIANT.category', {'title': 'Audit category: NOT COMPLIANT'}),
    ('audit.WARNING.category', {'title': 'Audit category: WARNING'}),
    ('audit.INTERNAL_ACTION.category', {'title': 'Audit category: DCC ACTION'})
]


DEFAULT_DOC_TYPES = [
    'AntibodyLot',
    'Biosample',
    'Dataset',
    'Page',
    'Pipeline',
    'Publication',
    'Software',
    'Target',
]


def get_pagination(request):
    from_ = request.params.get('from') or 0
    size = request.params.get('limit', 25)
    if size in ('all', ''):
        size = None
    else:
        try:
            size = int(size)
        except ValueError:
            size = 25
    return from_, size


def get_filtered_query(term, search_fields, result_fields, principals, doc_types):
    return {
        'query': {
            'bool': {
                'must': {
                    'multi_match': {
                        'query': term,
                        'fields': search_fields,
                        'type': 'best_fields',
                        'operator': 'and'
                    }
                },
                'filter': [ 
                    {
                        'terms': {
                            'principals_allowed.view': principals
                        }
                    },
                    {
                        'terms': {
                            'embedded.@type': doc_types
                        }
                    }
                ]
            },
        },

        '_source': list(result_fields),
    }


def prepare_search_term(request):
    from antlr4 import IllegalStateException
    from lucenequery.prefixfields import prefixfields
    from lucenequery import dialects

    search_term = request.params.get('searchTerm', '').strip() or '*'
    if search_term == '*':
        return search_term

    # avoid interpreting slashes as regular expressions
    search_term = search_term.replace('/', r'\/')
    # elasticsearch uses : as field delimiter, but we use it as namespace designator
    # if you need to search fields you have to use @type:field
    # if you need to search fields where the field contains ":", you will have to escape it
    # yourself
    if search_term.find("@type") < 0:
        search_term = search_term.replace(':', '\:')
    try:
        query = prefixfields('embedded.', search_term, dialects.elasticsearch)
    except (IllegalStateException):
        msg = "Invalid query: {}".format(search_term)
        raise HTTPBadRequest(explanation=msg)
    else:
        return query.getText()


def set_sort_order(request, search_term, types, doc_types, query, result):
    """
    sets sort order for elasticsearch results
    """
    sort = OrderedDict()
    result_sort = OrderedDict()

    # Prefer sort order specified in request, if any
    requested_sort = request.params.get('sort')
    if requested_sort:
        if requested_sort.startswith('-'):
            name = requested_sort[1:]
            order = 'desc'
        else:
            name = requested_sort
            order = 'asc'
        # TODO: unmapped type needs to be determined, not hard coded
        sort['embedded.' + name] = result_sort[name] = {
            'order': order,
            'unmapped_type': 'keyword',
        }

    # Otherwise we use a default sort only when there's no text search to be ranked
    if not sort and search_term == '*':

        # If searching for a single type, look for sort options in its schema
        if len(doc_types) == 1:
            type_schema = types[doc_types[0]].schema
            if 'sort_by' in type_schema:
                for k, v in type_schema['sort_by'].items():
                    # Should always sort on raw field rather than analyzed field
                    sort['embedded.' + k] = result_sort[k] = v

        # Default is most recent first, then alphabetical by label
        if not sort:
            sort['embedded.date_created'] = result_sort['date_created'] = {
                'order': 'desc',
                'unmapped_type': 'date',
            }
            sort['embedded.label'] = result_sort['label'] = {
                'order': 'asc',
                'missing': '_last',
                'unmapped_type': 'keyword',
            }

    if sort:
        query['sort'] = sort
        result['sort'] = result_sort
        return True

    return False


def get_search_fields(request, doc_types):
    """
    Returns set of columns that are being searched and highlights
    """
    fields = {'uuid'}
    highlights = {}
    types = request.registry[TYPES]
    for doc_type in doc_types:
        type_info = types[doc_type]
        for value in type_info.schema.get('boost_values', ()):
            fields.add('embedded.' + value)
            highlights['embedded.' + value] = {}
    return fields, highlights


def list_visible_columns_for_schemas(request, schemas):
    """
    Returns mapping of default columns for a set of schemas.
    """
    columns = OrderedDict({'@id': {'title': 'ID'}})
    for schema in schemas:
        if 'columns' in schema:
            columns.update(schema['columns'])
        else:
            # default columns if not explicitly specified
            columns.update(OrderedDict(
                (name, {
                    'title': schema['properties'][name].get('title', name)
                })
                for name in [
                    '@id', 'title', 'description', 'name', 'accession',
                    'aliases'
                ] if name in schema['properties']
            ))

    fields_requested = request.params.getall('field')
    if fields_requested:
        limited_columns = OrderedDict()
        for field in fields_requested:
            if field in columns:
                limited_columns[field] = columns[field]
            else:
                # We don't currently traverse to other schemas for embedded
                # objects to find property titles. In this case we'll just
                # show the field's dotted path for now.
                limited_columns[field] = {'title': field}
                for schema in schemas:
                    if field in schema['properties']:
                        limited_columns[field] = {
                            'title': schema['properties'][field]['title']
                        }
                        break
        columns = limited_columns

    return columns


def list_result_fields(request, doc_types):
    """
    Returns set of fields that are requested by user or default fields
    """
    frame = request.params.get('frame')
    fields_requested = request.params.getall('field')
    if fields_requested:
        fields = {'embedded.@id', 'embedded.@type'}
        fields.update('embedded.' + field for field in fields_requested)
    elif frame in ['embedded', 'object']:
        fields = [frame + '.*']
    else:
        frame = 'columns'
        fields = {'embedded.@id', 'embedded.@type'}
        if request.has_permission('search_audit'):
            fields.add('audit.*')
        types = request.registry[TYPES]
        schemas = [types[doc_type].schema for doc_type in doc_types]
        columns = list_visible_columns_for_schemas(request, schemas)
        fields.update('embedded.' + column for column in columns)

    # Ensure that 'audit' field is requested with _source in the ES query
    if request.__parent__ and '/metadata/' in request.__parent__.url and request.has_permission('search_audit'):
        fields.add('audit.*')

    return fields


def build_terms_filter(field, terms):
    if field.endswith('!'):
        field = field[:-1]
        if not field.startswith('audit'):
            field = 'embedded.' + field
        # Setting not filter instead of terms filter
        if terms == ['*']:
            return {
                'missing': {
                    'field': field,
                }
            }
        else:
            return {
                'not': {
                    'term': {
                        field: terms,
                    }
                }
            }
    else:
        if not field.startswith('audit'):
            field = 'embedded.' + field
        if terms == ['*']:
            return {
                'exists': {
                    'field': field,
                }
            }
        else:
            return {
                'terms': {
                    field: terms,
                },
            }


def set_filters(request, query, result):
    """
    Sets filters in the query
    """
    query_filters = query['query']['bool']['filter']
    used_filters = {}
    for field in request.params.keys():
        if field in used_filters:
            continue

        terms = request.params.getall(field)
        if field in ['type', 'limit', 'y.limit', 'x.limit', 'mode', 'annotation',
                     'format', 'frame', 'datastore', 'field', 'region', 'genome',
                     'sort', 'from', 'referrer']:
            continue

        # Add filter to result
        for term in terms:
            qs = urlencode([
                (k.encode('utf-8'), v.encode('utf-8'))
                for k, v in request.params.items()
                if '{}={}'.format(k, v) != '{}={}'.format(field, term)
            ])
            result['filters'].append({
                'field': field,
                'term': term,
                'remove': '{}?{}'.format(request.path, qs)
            })

        if field == 'searchTerm':
            continue

        # Add to list of active filters
        used_filters[field] = terms

        # Add filter to query
        query_filters.append(build_terms_filter(field, terms))
    # pp('used and query filters ')
    # pp(used_filters)
    # pp('')
    # pp(query_filters)

    return used_filters


def build_aggregation(facet_name, facet_options, min_doc_count=0):
    """Specify an elasticsearch aggregation from schema facet configuration.
    """
    exclude = []
    if facet_name == 'type':
        field = 'embedded.@type'
        exclude = ['Item']
    elif facet_name.startswith('audit'):
        field = facet_name
    else:
        field = 'embedded.' + facet_name
    agg_name = facet_name.replace('.', '-')

    facet_type = facet_options.get('type', 'terms')
    if facet_type == 'terms':
        agg = {
            'terms': {
                'field': field,
                'min_doc_count': min_doc_count,
                'size': 100,
            },
        }
        if exclude:
            agg['terms']['exclude'] = exclude
    elif facet_type == 'exists':
        agg = {
            'filters': {
                'filters': {
                    'yes': {'exists': {'field': field}},
                    'no': {'missing': {'field': field}},
                },
            },
        }
    else:
        raise ValueError('Unrecognized facet type {} for {} facet'.format(
            facet_type, field))

    return agg_name, agg


def set_facets(facets, used_filters, principals, doc_types):
    """
    Sets facets in the query using filters
    """
    aggs = {}
    for facet_name, facet_options in facets:
        # Filter facet results to only include
        # objects of the specified type(s) that the user can see
        filters = [
            {'terms': {'principals_allowed.view': principals}},
            {'terms': {'embedded.@type': doc_types}},
        ]
        # Also apply any filters NOT from the same field as the facet
        for field, terms in used_filters.items():
            if field.endswith('!'):
                query_field = field[:-1]
            else:
                query_field = field

            # if an option was selected in this facet,
            # don't filter the facet to only include that option
            if query_field == facet_name:
                continue

            if not query_field.startswith('audit'):
                query_field = 'embedded.' + query_field

            if field.endswith('!'):
                if terms == ['*']:
                    filters.append({'missing': {'field': query_field}})
                else:
                    filters.append({'not': {'terms': {query_field: terms}}})
            else:
                if terms == ['*']:
                    filters.append({'exists': {'field': query_field}})
                else:
                    filters.append({'terms': {query_field: terms}})

        agg_name, agg = build_aggregation(facet_name, facet_options)
        aggs[agg_name] = {
            'aggs': {
                agg_name: agg
            },
            'filter': {
                'bool': {
                    'must': filters,
                },
            },
        }

    return aggs


def format_results(request, hits, result=None):
    """
    Loads results to pass onto UI
    """
    fields_requested = request.params.getall('field')
    if fields_requested:
        frame = 'embedded'
    else:
        frame = request.params.get('frame')

    # Request originating from metadata generation will skip to
    # partion of the code that adds audit  object to result items
    if request.__parent__ and '/metadata/' in request.__parent__.url:
        frame = ''

    any_released = False  # While formatting, figure out if any are released.

    if frame in ['embedded', 'object']:
        for hit in hits:
            if not any_released and hit['_source'][frame].get('status','released') == 'released':
                any_released = True
            yield hit['_source'][frame]
    else:
        # columns
        for hit in hits:
            item = hit['_source']['embedded']
            if not any_released and item.get('status','released') == 'released':
                any_released = True # Not exp? 'released' to do the least harm
            if 'audit' in hit['_source']:
                item['audit'] = hit['_source']['audit']
            if 'highlight' in hit:
                item['highlight'] = {}
                for key in hit['highlight']:
                    item['highlight'][key[9:]] = list(set(hit['highlight'][key]))
            yield item

    # After all are yielded, it may not be too late to change this result setting
    if not any_released and result is not None and 'batch_hub' in result:
        del result['batch_hub']


def search_result_actions(request, doc_types, es_results, position=None):
    actions = {}
    aggregations = es_results['aggregations']

    # generate batch hub URL for experiments
    # TODO we could enable them for Datasets as well here, but not sure how well it will work
    if doc_types == ['Experiment'] or doc_types == ['Annotation']:
        for bucket in aggregations['assembly']['assembly']['buckets']:
            if bucket['doc_count'] > 0:
                assembly = bucket['key']
                ucsc_assembly = _ASSEMBLY_MAPPER.get(assembly, assembly)
                search_params = request.query_string.replace('&', ',,')
                if not request.params.getall('assembly') or assembly in request.params.getall('assembly'):
                    # filter  assemblies that are not selected
                    hub = request.route_url('batch_hub',
                                            search_params=search_params,
                                            txt='hub.txt')
                    if 'region-search' in request.url and position is not None:
                        actions.setdefault('batch_hub', {})[assembly] = hgConnect + hub + '&db=' + ucsc_assembly + '&position={}'.format(position)
                    else:
                        actions.setdefault('batch_hub', {})[assembly] = hgConnect + hub + '&db=' + ucsc_assembly

    # generate batch download URL for experiments
    # TODO we could enable them for Datasets as well here, but not sure how well it will work
    # batch download disabled for region-search results
    if '/region-search/' not in request.url:
        #if (doc_types == ['Experiment'] or doc_types == ['Annotation']) and any(
        if (doc_types == ['Experiment']) and any(
                bucket['doc_count'] > 0
                for bucket in aggregations['files-file_type']['files-file_type']['buckets']):
            actions['batch_download'] = request.route_url(
                'batch_download',
                search_params=request.query_string
            )

    return actions


def format_facets(es_results, facets, used_filters, schemas, total, principals):
    result = []
    # Loading facets in to the results
    if 'aggregations' not in es_results:
        return result

    aggregations = es_results['aggregations']
    used_facets = set()
    for field, options in facets:
        used_facets.add(field)
        agg_name = field.replace('.', '-')
        if agg_name not in aggregations:
            continue
        terms = aggregations[agg_name][agg_name]['buckets']
        if len(terms) < 2:
            continue
        # internal_status exception. Only display for admin users
        if field == 'internal_status' and 'group.admin' not in principals:
            continue
        facet_type = options.get('type', 'terms')
        if facet_type == 'exists':
            terms = [
                {'key': 'yes', 'doc_count': terms['yes']['doc_count']},
                {'key': 'no', 'doc_count': terms['no']['doc_count']},
            ]
        result.append({
            'type': facet_type,
            'field': field,
            'title': options.get('title', field),
            'terms': terms,
            'total': aggregations[agg_name]['doc_count']
        })

    # Show any filters that aren't facets as a fake facet with one entry,
    # so that the filter can be viewed and removed
    for field, values in used_filters.items():
        if field not in used_facets and not field.endswith('!'):
            title = field
            for schema in schemas:
                if field in schema['properties']:
                    title = schema['properties'][field].get('title', field)
                    break
            result.append({
                'field': field,
                'title': title,
                'terms': [{'key': v} for v in values],
                'total': total,
                })

    return result


def normalize_query(request):
    types = request.registry[TYPES]
    fixed_types = (
        (k, types[v].name if k == 'type' and v in types else v)
        for k, v in request.params.items()
    )
    qs = urlencode([
        (k.encode('utf-8'), v.encode('utf-8'))
        for k, v in fixed_types
    ])
    return '?' + qs if qs else ''


def iter_long_json(name, iterable, other):
    import json

    start = None

    # Note: by yielding @graph (iterable) first, then the contents of result (other) *may* be altered based upon @graph
    it = iter(iterable)
    try:
        first = next(it)
    except StopIteration:
        pass
    else:
        #yield json.dumps(first)
        start = '{' + json.dumps(name) + ':['
        yield start + json.dumps(first)
        for value in it:
            yield ',' + json.dumps(value)

    if start is None: # Nothing has bee yielded yet
        yield json.dumps(other)
    else:
        other_stuff = (',' + json.dumps(other)[1:-1]) if other else ''
        yield ']' + other_stuff + '}'

@view_config(route_name='search', request_method='GET', permission='search')
def search(context, request, search_type=None, return_generator=False):
    """
    Search view connects to ElasticSearch and returns the results
    """
<<<<<<< HEAD
    # pdb.set_trace()
=======
    # sets up ES and checks permissions/principles

    # gets schemas for all types
>>>>>>> d9ff03b7
    types = request.registry[TYPES]
    search_base = normalize_query(request)
    result = {
        '@context': request.route_path('jsonld_context'),
        '@id': '/search/' + search_base,
        '@type': ['Search'],
        'title': 'Search',
        'filters': [],
    }
    principals = effective_principals(request)
    es = request.registry[ELASTIC_SEARCH]
    es_index = request.registry.settings['snovault.elasticsearch.index']
    search_audit = request.has_permission('search_audit')


    # extract from/size from query parameters
    from_, size = get_pagination(request)

    # looks at searchTerm query parameter, sets to '*' if none, and creates antlr/lucene query for fancy stuff
    search_term = prepare_search_term(request)

    ## converts type= query parameters to list of doc_types to search, "*" becomes super class Item
    if search_type is None:
        doc_types = request.params.getall('type')
        if '*' in doc_types:
            doc_types = ['Item']

    else:
        doc_types = [search_type]

    # Normalize to item_type
    try:
        doc_types = sorted({types[name].name for name in doc_types})
    except KeyError:
        # Check for invalid types
        bad_types = [t for t in doc_types if t not in types]
        msg = "Invalid type: {}".format(', '.join(bad_types))
        raise HTTPBadRequest(explanation=msg)

    # Clear Filters path -- make a path that clears all non-datatype filters.
    # this saves the searchTerm when you click clear filters
    # http://stackoverflow.com/questions/16491988/how-to-convert-a-list-of-strings-to-a-query-string#answer-16492046
    searchterm_specs = request.params.getall('searchTerm')
    searchterm_only = urlencode([("searchTerm", searchterm) for searchterm in searchterm_specs])
    if searchterm_only:
        # Search term in query string; clearing keeps that
        clear_qs = searchterm_only
    else:
        # Possibly type(s) in query string
        clear_qs = urlencode([("type", typ) for typ in doc_types])
    result['clear_filters'] = request.route_path('search', slash='/') + (('?' + clear_qs) if clear_qs else '')

    # Building query for filters
    if not doc_types:
        # For form editing embedded searches
        if request.params.get('mode') == 'picker':
            doc_types = ['Item']
        # For /search/ with no type= use defalts
        else:
            doc_types = DEFAULT_DOC_TYPES
    else:
        # TYPE filters that were set by UI for labeling, only seen with >1 types
        # Probably this is why filtering Items with subclasses doesn't work right
        # i.e., search/?type=Dataset   Type is not a regular filter/facet.
        for item_type in doc_types:
            ti = types[item_type]
            qs = urlencode([
                (k.encode('utf-8'), v.encode('utf-8'))
                for k, v in request.params.items() if not (k == 'type' and types['Item' if v == '*' else v] is ti)
            ])
            result['filters'].append({
                'field': 'type',
                'term': ti.name,
                'remove': '{}?{}'.format(request.path, qs)
            })

        # Add special views like Report and Matrix if search is a single type
        if len(doc_types) == 1:
            result['views'] = views = []
            views.append({
                'href': request.route_path('report', slash='/') + search_base,
                'title': 'View tabular report',
                'icon': 'table',
            })
            # matrix is encoded in schema for type
            if hasattr(ti.factory, 'matrix'):
                views.append({
                    'href': request.route_path('matrix', slash='/') + search_base,
                    'title': 'View summary matrix',
                    'icon': 'th',
                })

    search_fields, highlights = get_search_fields(request, doc_types)

    # Builds filtered query which supports multiple facet selection
    query = get_filtered_query(search_term,
                               search_fields,
                               sorted(list_result_fields(request, doc_types)),
                               principals,
                               doc_types)

    #  Columns is used in report view
    schemas = [types[doc_type].schema for doc_type in doc_types]
    columns = list_visible_columns_for_schemas(request, schemas)
    # and here it is attached to the result for the UI
    if columns:
        result['columns'] = columns

    # If no text search, use match_all query instead of query_string
    if search_term == '*':
        # query['query']['match_all'] = {}
        del query['query']['bool']['must']
    # If searching for more than one type, don't specify which fields to search
    elif len(doc_types) != 1:
        del query['query']['bool']['must']['multi_match']['fields']
        query['query']['bool']['must']['multi_match']['fields'] = ['_all', '*.uuid', '*.md5sum', '*.submitted_file_name']


    # Set sort order
    set_sort_order(request, search_term, types, doc_types, query, result)

    # Setting filters
    used_filters = set_filters(request, query, result)

    # Adding facets to the query
    facets = [
        ('type', {'title': 'Data Type'}),
    ]
    if len(doc_types) == 1 and 'facets' in types[doc_types[0]].schema:
        facets.extend(types[doc_types[0]].schema['facets'].items())

    # Display all audits if logged in, or all but INTERNAL_ACTION if logged out
    for audit_facet in audit_facets:
        if search_audit and 'group.submitter' in principals or 'INTERNAL_ACTION' not in audit_facet[0]:
            facets.append(audit_facet)

    query['aggs'] = set_facets(facets, used_filters, principals, doc_types)

    # Decide whether to use scan for results.
    do_scan = size is None or size > 1000
    # Execute the query
    # pdb.set_trace()
    if do_scan:
        # pp('###### inside search type count')
        # pp(query)
        # pdb.set_trace()

        es_results = es.search(body=query, index=es_index, search_type='query_then_fetch')
    else:
        pp(query)
        # pdb.set_trace()
        es_results = es.search(body=query, index=es_index, from_=from_, size=size)

    result['total'] = total = es_results['hits']['total']

    schemas = (types[item_type].schema for item_type in doc_types)
    result['facets'] = format_facets(
        es_results, facets, used_filters, schemas, total, principals)

    # Add batch actions
    result.update(search_result_actions(request, doc_types, es_results))

    # Add all link for collections
    if size is not None and size < result['total']:
        params = [(k, v) for k, v in request.params.items() if k != 'limit']
        params.append(('limit', 'all'))
        result['all'] = '%s?%s' % (request.resource_path(context), urlencode(params))

    if not result['total']:
        # http://googlewebmastercentral.blogspot.com/2014/02/faceted-navigation-best-and-5-of-worst.html
        request.response.status_code = 404
        result['notification'] = 'No results found'
        result['@graph'] = []
        return result if not return_generator else []

    result['notification'] = 'Success'
    # Format results for JSON-LD
    if not do_scan:
        graph = format_results(request, es_results['hits']['hits'], result)
        if return_generator:
            return graph
        else:
            result['@graph'] = list(graph)
            return result

    # Scan large result sets.
    del query['aggs']
    if size is None:
        # preserve_order=True has unexpected results in clustered environment
        # https://github.com/elastic/elasticsearch-py/blob/master/elasticsearch/helpers/__init__.py#L257
        hits = scan(es, query=query, index=es_index, preserve_order=False)
    else:
        hits = scan(es, query=query, index=es_index, from_=from_, size=size, preserve_order=False)
    graph = format_results(request, hits, result)

    # Support for request.embed() and `return_generator`
    if request.__parent__ is not None or return_generator:
        if return_generator:
            return graph
        else:
            result['@graph'] = list(graph)
            return result

    # Stream response using chunked encoding.
    # XXX BeforeRender event listeners not called.
    app_iter = iter_long_json('@graph', graph, result)
    request.response.content_type = 'application/json'
    if str is bytes:  # Python 2 vs 3 wsgi differences
        request.response.app_iter = app_iter  # Python 2
    else:
        request.response.app_iter = (s.encode('utf-8') for s in app_iter)
    return request.response


def iter_search_results(context, request):
    return search(context, request, return_generator=True)


@view_config(context=AbstractCollection, permission='list', request_method='GET',
             name='listing')
def collection_view_listing_es(context, request):
    # Switch to change summary page loading options
    if request.datastore != 'elasticsearch':
        return collection_view_listing_db(context, request)

    return search(context, request, context.type_info.name)


@view_config(route_name='report', request_method='GET', permission='search')
def report(context, request):
    doc_types = request.params.getall('type')
    if len(doc_types) != 1:
        msg = 'Report view requires specifying a single type.'
        raise HTTPBadRequest(explanation=msg)

    # schemas for all types
    types = request.registry[TYPES]

    # Get the subtypes of the requested type
    try:
        sub_types = types[doc_types[0]].subtypes
    except KeyError:
        # Raise an error for an invalid type
        msg = "Invalid type: " + doc_types[0]
        raise HTTPBadRequest(explanation=msg)

    # Raise an error if the requested type has subtypes.
    if len(sub_types) > 1:
        msg = 'Report view requires a type with no child types.'
        raise HTTPBadRequest(explanation=msg)

    # Ignore large limits, which make `search` return a Response
    # -- UNLESS we're being embedded by the download_report view
    from_, size = get_pagination(request)
    if ('limit' in request.GET and request.__parent__ is None
            and (size is None or size > 1000)):
        del request.GET['limit']
    # Reuse search view
    res = search(context, request)

    # change @id, @type, and views
    res['views'][0] = {
        'href': res['@id'],
        'title': 'View results as list',
        'icon': 'list-alt',
    }
    search_base = normalize_query(request)
    res['@id'] = '/report/' + search_base
    res['download_tsv'] = request.route_path('report_download') + search_base
    res['title'] = 'Report'
    res['@type'] = ['Report']
    return res


@view_config(route_name='matrix', request_method='GET', permission='search')
def matrix(context, request):
    """
    Return search results aggregated by x and y buckets for building a matrix display.
    """
    search_base = normalize_query(request)
    result = {
        '@context': request.route_path('jsonld_context'),
        '@id': request.route_path('matrix', slash='/') + search_base,
        '@type': ['Matrix'],
        'filters': [],
        'notification': '',
    }
    search_audit = request.has_permission('search_audit')

    doc_types = request.params.getall('type')
    if len(doc_types) != 1:
        msg = 'Search result matrix currently requires specifying a single type.'
        raise HTTPBadRequest(explanation=msg)
    item_type = doc_types[0]
    types = request.registry[TYPES]
    if item_type not in types:
        msg = 'Invalid type: {}'.format(item_type)
        raise HTTPBadRequest(explanation=msg)
    type_info = types[item_type]
    if not hasattr(type_info.factory, 'matrix'):
        msg = 'No matrix configured for type: {}'.format(item_type)
        raise HTTPBadRequest(explanation=msg)
    schema = type_info.schema
    if type_info.name is 'Annotation':
        result['title'] = 'Encyclopedia'
    else:
        result['title'] = type_info.name + ' Matrix'

    matrix = result['matrix'] = type_info.factory.matrix.copy()
    matrix['x']['limit'] = request.params.get('x.limit', 20)
    matrix['y']['limit'] = request.params.get('y.limit', 5)
    matrix['search_base'] = request.route_path('search', slash='/') + search_base
    matrix['clear_matrix'] = request.route_path('matrix', slash='/') + '?type=' + item_type

    result['views'] = [
        {
            'href': request.route_path('search', slash='/') + search_base,
            'title': 'View results as list',
            'icon': 'list-alt',
        },
        {
            'href': request.route_path('report', slash='/') + search_base,
            'title': 'View tabular report',
            'icon': 'table',
        }
    ]

    principals = effective_principals(request)
    es = request.registry[ELASTIC_SEARCH]
    es_index = request.registry.settings['snovault.elasticsearch.index']

    search_term = prepare_search_term(request)

    search_fields, highlights = get_search_fields(request, doc_types)

    # Builds filtered query which supports multiple facet selection
    query = get_filtered_query(search_term,
                               search_fields,
                               [],
                               principals,
                               doc_types)

    if search_term == '*':
        # query['query']['match_all'] = {}
        del query['query']['bool']['must']

    # Setting filters.
    # Rather than setting them at the top level of the query
    # we collect them for use in aggregations later.
    query_filters = query['query']['bool'].pop('filter')
    filter_collector = {'query': { 'bool': {'filter': query_filters}}}
    used_filters = set_filters(request, filter_collector, result)
    filters = filter_collector['query']['bool']['filter']

    # Adding facets to the query
    facets = [(field, facet) for field, facet in schema['facets'].items() if
              field in matrix['x']['facets'] or field in matrix['y']['facets']]

    # Display all audits if logged in, or all but INTERNAL_ACTION if logged out
    for audit_facet in audit_facets:
        if search_audit and 'group.submitter' in principals or 'INTERNAL_ACTION' not in audit_facet[0]:
            facets.append(audit_facet)

    query['aggs'] = set_facets(facets, used_filters, principals, doc_types)

    # Group results in 2 dimensions
    x_grouping = matrix['x']['group_by']
    y_groupings = matrix['y']['group_by']
    x_agg = {
        "terms": {
            "field": 'embedded.' + x_grouping,
            "size": 999999,  # no limit
        },
    }
    aggs = {x_grouping: x_agg}
    for field in reversed(y_groupings):
        aggs = {
            field: {
                "terms": {
                    "field": 'embedded.' + field,
                    "size": 999999,  # no limit
                },
                "aggs": aggs,
            },
        }
    aggs['x'] = x_agg
    query['aggs']['matrix'] = {
        "filter": {
            "bool": {
                "must": filters,
            }
        },
        "aggs": aggs,
    }
    # pdb.set_trace()

    # Execute the query
    es_results = es.search(body=query, index=es_index, search_type='query_then_fetch')

    # Format matrix for results
    aggregations = es_results['aggregations']
    result['matrix']['doc_count'] = total = aggregations['matrix']['doc_count']
    result['matrix']['max_cell_doc_count'] = 0

    # Format facets for results
    result['facets'] = format_facets(
        es_results, facets, used_filters, (schema,), total, principals)

    def summarize_buckets(matrix, x_buckets, outer_bucket, grouping_fields):
        group_by = grouping_fields[0]
        grouping_fields = grouping_fields[1:]
        if not grouping_fields:
            counts = {}
            for bucket in outer_bucket[group_by]['buckets']:
                doc_count = bucket['doc_count']
                if doc_count > matrix['max_cell_doc_count']:
                    matrix['max_cell_doc_count'] = doc_count
                counts[bucket['key']] = doc_count
            summary = []
            for bucket in x_buckets:
                summary.append(counts.get(bucket['key'], 0))
            outer_bucket[group_by] = summary
        else:
            for bucket in outer_bucket[group_by]['buckets']:
                summarize_buckets(matrix, x_buckets, bucket, grouping_fields)

    summarize_buckets(
        result['matrix'],
        aggregations['matrix']['x']['buckets'],
        aggregations['matrix'],
        y_groupings + [x_grouping])

    result['matrix']['y'][y_groupings[0]] = aggregations['matrix'][y_groupings[0]]
    result['matrix']['x'].update(aggregations['matrix']['x'])

    # Add batch actions
    result.update(search_result_actions(request, doc_types, es_results))

    # Adding total
    result['total'] = es_results['hits']['total']
    if result['total']:
        result['notification'] = 'Success'
    else:
        # http://googlewebmastercentral.blogspot.com/2014/02/faceted-navigation-best-and-5-of-worst.html
        request.response.status_code = 404
        result['notification'] = 'No results found'

    return result<|MERGE_RESOLUTION|>--- conflicted
+++ resolved
@@ -622,13 +622,9 @@
     """
     Search view connects to ElasticSearch and returns the results
     """
-<<<<<<< HEAD
-    # pdb.set_trace()
-=======
     # sets up ES and checks permissions/principles
 
     # gets schemas for all types
->>>>>>> d9ff03b7
     types = request.registry[TYPES]
     search_base = normalize_query(request)
     result = {
