--- conflicted
+++ resolved
@@ -299,7 +299,6 @@
     if not dry_run:
         err = None
         uuid_current = None
-        th_indexer_run = False
         pp('length of invalidated {}'.format(len(invalidated)))
         invalidated_files = list(set(invalidated).intersection(set(all_bed_file_uuids(request))))
         try:
@@ -325,11 +324,5 @@
                         log.error('Indexing error for {}, error message: {}'.format(item['uuid'], item['error']))
                         item['error'] = "Error occured during indexing, check the logs"
                 result['errors'] = error_messages
-<<<<<<< HEAD
-
-    return result
-
-=======
->>>>>>> fdd92c3b
 
     return result