--- conflicted
+++ resolved
@@ -149,31 +149,16 @@
     return (context.get('assay_term_name', None), context.get('assay_title', None))
 
 
-<<<<<<< HEAD
 def all_file_uuids_by_type(request, type='bed'):
     stmt = text("select distinct(resources.rid) from resources, propsheets where resources.rid = propsheets.rid and resources.item_type='file' and propsheets.properties->>'file_format' = '%s' and properties->>'status' = 'released';" % type)
-=======
-def all_bed_file_uuids(request):
-    stmt = text("select distinct(resources.rid) from resources, propsheets where resources.rid = propsheets.rid and resources.item_type='file' and propsheets.properties->>'file_format' = 'bed' and properties->>'status' = 'released';")
->>>>>>> 7413afd4
     connection = request.registry[DBSESSION].connection()
     uuids = connection.execute(stmt)
     return [str(item[0]) for item in uuids]
 
-<<<<<<< HEAD
-=======
 
 def all_visualizable_uuids(request):
     return list(all_uuids(request.registry, types=VISIBLE_DATASET_TYPES_LC))
->>>>>>> 7413afd4
-
-def all_dataset_uuids(request):
-    datasets = request.registry[COLLECTIONS]['datasets']
-    return [uuid for uuid in datasets]
-
-
-def all_experiment_uuids(request):
-    return list(all_uuids(request.registry, types='experiment'))
+
 
 
 def index_peaks(uuid, request, ftype='bed'):
@@ -332,6 +317,7 @@
     regen_vis_uuids = list(set(invalidated).intersection(all_visualizable_uuids(request)))
     request.registry.notify(AfterIndexedExperimentsAndDatasets(regen_vis_uuids, request))
 
+
 @view_config(route_name='index_file', request_method='POST', permission="index")
 def index_file(request):
     registry = request.registry
@@ -422,11 +408,7 @@
             '_source': False,
         })
         if res['hits']['total'] > SEARCH_MAX:
-<<<<<<< HEAD
-            invalidated = list(all_uuids(registry))
-=======
             invalidated = list(all_uuids(request.registry))
->>>>>>> 7413afd4
         else:
             referencing = {hit['_id'] for hit in res['hits']['hits']}
             invalidated = referencing | updated
@@ -443,64 +425,48 @@
     if not dry_run:
         err = None
         uuid_current = None
-<<<<<<< HEAD
-        for ftype in ('bed', 'tsv'):
-            invalidated_files = list(set(invalidated).intersection(set(all_file_uuids_by_type(request, ftype))))
+        th_indexer_run = False
+        for ftype in ('bed','tsv'):
+            invalidated_files = list(set(invalidated).intersection(set(all_file_uuids_by_type(request,type=ftype))))
             try:
+                files_indexed = 0
                 for uuid in invalidated_files:
                     uuid_current = uuid
-                    index_peaks(uuid, request, ftype)
+                    if TRACKHUB_CACHING and not th_indexer_run and files_indexed % 100 == 0:
+                        # Temporary 'simple most efficient' solution, b4 separate index_trackhub process
+                        try:
+                            if object_indexer_done(registry, last_xmin):
+                                index_visualizable(request, invalidated)
+                                th_indexer_run = True
+                        except Exception as e:
+                            log.error('Unhandled index_vis exception: ' + repr(e))
+
+                    index_peaks(uuid, request, ftype=ftype)
+                    files_indexed += 1
             except Exception as e:
                 log.error('Error indexing %s', uuid_current, exc_info=True)
                 err = repr(e)
             result['errors'] = [err]
             result['indexed'] = len(invalidated)
-        if record:
-            es_peaks.index(index='snovault', doc_type='meta', body=result, id='peak_indexing')
-        invalidated_datasets_and_experiments = list(set(invalidated).intersection(set(all_dataset_uuids(request) + all_experiment_uuids(request))))
-        registry.notify(AfterIndexedExperimentsAndDatasets(invalidated_datasets_and_experiments, request))
-=======
-        th_indexer_run = False
-        invalidated_files = list(set(invalidated).intersection(set(all_bed_file_uuids(request))))
-        try:
-            files_indexed = 0
-            for uuid in invalidated_files:
-                uuid_current = uuid
-                if TRACKHUB_CACHING and not th_indexer_run and files_indexed % 100 == 0:
-                    # Temporary 'simple most efficient' solution, b4 separate index_trackhub process
-                    try:
-                        if object_indexer_done(registry, last_xmin):
-                            index_visualizable(request, invalidated)
-                            th_indexer_run = True
-                    except Exception as e:
-                        log.error('Unhandled index_vis exception: ' + repr(e))
-
-                index_peaks(uuid, request)
-                files_indexed += 1
-        except Exception as e:
-            log.error('Error indexing %s', uuid_current, exc_info=True)
-            err = repr(e)
-        result['errors'] = [err]
-        result['indexed'] = len(invalidated)
-        if record:
-            try:
-                es_peaks.index(index='snovault', doc_type='meta', body=result, id='peak_indexing')
-            except:
-                error_messages = copy.deepcopy(result['errors'])
-                del result['errors']
-                es_peaks.index(index='snovault', doc_type='meta', body=result, id='peak_indexing')
-                for item in error_messages:
-                    if 'error' in item:
-                        log.error('Indexing error for {}, error message: {}'.format(item['uuid'], item['error']))
-                        item['error'] = "Error occured during indexing, check the logs"
-                result['errors'] = error_messages
+            if record:
+                try:
+                    es_peaks.index(index='snovault', doc_type='meta', body=result, id='peak_indexing')
+                except:
+                    error_messages = copy.deepcopy(result['errors'])
+                    del result['errors']
+                    es_peaks.index(index='snovault', doc_type='meta', body=result, id='peak_indexing')
+                    for item in error_messages:
+                        if 'error' in item:
+                            log.error('Indexing error for {}, error message: {}'.format(item['uuid'], item['error']))
+                            item['error'] = "Error occured during indexing, check the logs"
+                    result['errors'] = error_messages
+                    
         if TRACKHUB_CACHING and not th_indexer_run:
             try:
                 index_visualizable(request, invalidated)
             except Exception as e:
                 log.error('Unhandled index_vis exception (after files): ' + repr(e))
 
->>>>>>> 7413afd4
     return result
 
 
