--- conflicted
+++ resolved
@@ -75,26 +75,6 @@
             "description": "Organism of the donor.",
             "type": "string",
             "linkTo": "Organism"
-<<<<<<< HEAD
-        },
-        "internal_tags": {
-            "title": "Internal tags",
-            "description": "Some donors are part of particular data collections",
-            "comment": "Do not submit. DCC personnel is responsible for submission of this property.",
-            "type": "array",
-            "default": [],
-            "permission": "import_items",
-            "uniqueItems": true,
-            "items": {
-                "type": "string",
-                "enum": [
-                    "DREAM",
-                    "ENCORE",
-                    "ENTEx",
-                    "SESCC"]
-            }
-=======
->>>>>>> f442d5bc
         }
     },
     "boost_values": {
