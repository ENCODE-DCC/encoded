--- conflicted
+++ resolved
@@ -19,21 +19,6 @@
         "accession": {
             "accessionType": "DO"
         },
-<<<<<<< HEAD
-        "external_ids": {
-            "title": "Unique external identifier(s) of strain or donor",
-            "description": "External identifiers that uniquely identify the donor of the sample, e.g. for strains it might be a strain identifier at a repository or a de-identified donor ID for a person.",
-            "comment": "List of identifiers that are used by external resources that can be used to identify samples from that particular donor or strain.",
-            "type": "array",
-            "uniqueItems": true,
-            "items": {
-                "type": "string",
-                "description": "External identifier that uniquely identify the donor of the sample, e.g. for strains it might be a strain identifier at a repository or a de-identified donor ID for a person.",
-                "pattern": "^(BDSC:\\d+)$|^(NICHD:\\d+)$|^(CGC:[A-Z]{2,3}[0-9]+)$|^(PGP:hu[A-Z0-9]+)$|^(PromoCell:\\d+)$|^(BioChain:[A-Z0-9-]+)$|^(DSSC:[0-9.-]+)$|^(DGGR:\\d+)$|^(GEO:SAMN\\d+)$|^(MGI.D:[A-Za-z0-9]+)$|^(GTEx:[A-Z0-9-]+)$|^(FlyBase:FBst\\d+)$|^(JAX:\\d{6})$|^(NBRP:\\d+)$|^(TRiP:[A-Z0-9]+)$|^(AllCells:\\d+)$"
-            }
-        },
-=======
->>>>>>> c782cd30
         "alternate_accessions": {
             "items": {
                 "title": "Alternate accession",
