--- conflicted
+++ resolved
@@ -15,7 +15,6 @@
         { "$ref": "mixins.json#/submitted" },
         { "$ref": "mixins.json#/references" },
         { "$ref": "mixins.json#/documents" },
-        { "$ref": "mixins.json#/url" },
         { "$ref": "mixins.json#/notes" },
         { "$ref": "mixins.json#/genetic_modifications" }
 
@@ -77,17 +76,6 @@
             "type": "string",
             "linkTo": "Organism"
         },
-        "url": {
-            "title": "URL",
-<<<<<<< HEAD
-            "description": "An external resource with additional information about the donor."
-=======
-            "description": "An external resource with additional information about the donor.",
-            "comment": "URL to an external resource with additional information about that particular donor or strain.",
-            "type": "string",
-            "format": "uri"
->>>>>>> 76560a62
-        },
         "internal_tags": {
             "title": "Internal tags",
             "description": "Some donors are part of particular data collections",
