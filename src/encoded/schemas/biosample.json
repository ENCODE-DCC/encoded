--- conflicted
+++ resolved
@@ -1036,13 +1036,10 @@
         "genetic_modifications.modified_site_by_target_id.gene_name": 1.0,
         "genetic_modifications.modified_site_by_target_id.dbxref": 1.0,
         "genetic_modifications.modified_site_by_target_id.aliases": 1.0,
-<<<<<<< HEAD
         "model_organism_donor_modifications.modified_site_by_target_id.label": 1.0,
         "model_organism_donor_modifications.modified_site_by_target_id.gene_name": 1.0,
         "model_organism_donor_modifications.modified_site_by_target_id.dbxref": 1.0,
         "model_organism_donor_modifications.modified_site_by_target_id.aliases": 1.0,
-=======
->>>>>>> dd8be61b
         "constructs.construct_type": 1.0,
         "constructs.vector_backbone_name": 1.0,
         "constructs.target.gene_name": 1.0,
@@ -1071,9 +1068,6 @@
         "rnais.product_id": 1.0,
         "rnais.target.label": 1.0,
         "rnais.target.aliases": 1.0,
-        "constructs.target.label": 1.0,
-        "constructs.target.aliases": 1.0,
-        "constructs.target.gene_name": 1.0,
         "award.pi.title": 1.0,
         "notes": 1.0,
         "internal_tags": 1.0
