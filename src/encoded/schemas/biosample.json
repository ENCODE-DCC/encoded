--- conflicted
+++ resolved
@@ -79,7 +79,6 @@
             "required": ["transfection_type"],
             "comment": "Transfected biosamples require specification of the transfection_type."
         },
-<<<<<<< HEAD
         "biosample_term_id":{
             "oneOf": [
                 { 
@@ -146,7 +145,10 @@
                         "linkEnum": [
                             "7745b647-ff15-4ff3-9ced-b897d4e2983c"
                         ]
-=======
+                    }
+                }
+            }
+        },
         "post_synchronization_time_units": {
             "comment": "Biosample with a specified post_synchronization_units requires post_synchronization_time specification and specification of the model organism synchronization stage.",
              "allOf":[
@@ -161,7 +163,6 @@
                                 ]
                             }
                         }
->>>>>>> db8643e5
                     }
                 },
                 {
@@ -175,7 +176,6 @@
                     ]
                 }
             ]
-
         },
         "post_treatment_time": {
             "required":["post_treatment_time_units", "treatments"],
@@ -402,11 +402,7 @@
     },
     "properties": {
         "schema_version": {
-<<<<<<< HEAD
-            "default": "16"
-=======
-            "default": "17"
->>>>>>> db8643e5
+            "default": "18"
         },
         "accession": {
             "accessionType": "BS"
