{
    "title": "Biosample",
    "description": "Schema for submitting a biosample.",
    "comment": "For cultured samples this object represents unique growths or culture harvests.",
    "id": "/profiles/biosample.json",
    "$schema": "http://json-schema.org/draft-04/schema#",
    "type": "object",
    "required": [ "award", "lab", "biosample_type", "source", "organism", "biosample_term_id", "biosample_term_name"],
    "identifyingProperties": ["uuid","accession","aliases"],
    "additionalProperties": false,
    "mixinProperties": [
        {"$ref": "mixins.json#/genetic_modifications"},
        {"$ref": "mixins.json#/biosample_classification"},
        {"$ref": "mixins.json#/product_id"},
        {"$ref": "mixins.json#/lot_id"},
        {"$ref": "mixins.json#/source"},
        {"$ref": "mixins.json#/references"},
        {"$ref": "mixins.json#/documents"},
        {"$ref": "mixins.json#/submitter_comment"},
        {"$ref": "mixins.json#/notes"},
        {"$ref": "mixins.json#/submitted"},
        {"$ref": "mixins.json#/attribution"},
        {"$ref": "mixins.json#/accessioned_status"},
        {"$ref": "mixins.json#/schema_version"},
        {"$ref": "mixins.json#/aliases"},
        {"$ref": "mixins.json#/url"},
        {"$ref": "mixins.json#/accession"},
        {"$ref": "mixins.json#/uuid"}
    ],
    "dependencies": {
        "phase": {
            "comment": "The phase property is restricted to biosamples with biosample_type that belongs to [primary cell, immortalized cell line, in vitro differentiated cells, induced pluripotent stem cell line, stem cell].",
            "properties": {
                "biosample_type": {
                    "enum": ["primary cell", "immortalized cell line", "in vitro differentiated cells", "stem cell", "induced pluripotent stem cell line"]
                }
            }
        },
        "biosample_term_id":{
            "oneOf": [
                { 
                    "properties": {
                        "biosample_type": {
                            "enum" : [
                                "tissue",
                                "whole organisms"
                            ]
                        },
                        "biosample_term_id":{
                            "pattern": "^(UBERON|NTR):[0-9]{2,8}$"
                        }
                    }
                },
                { 
                    "properties": {
                        "biosample_type": {
                            "enum" : [
                                "primary cell"                               
                            ]
                        },
                        "biosample_term_id":{
                            "pattern": "^(CL|NTR):[0-9]{2,8}$"
                        }
                    }
                },
                { 
                    "properties": {
                        "biosample_type": {
                            "enum" : [
                                "immortalized cell line",
                                "induced pluripotent stem cell line"                               
                            ]
                        },
                        "biosample_term_id":{
                            "pattern": "^(EFO|NTR):[0-9]{2,8}$"
                        }
                    }
                },
                { 
                    "properties": {
                        "biosample_type": {
                            "enum" : [
                                "stem cell",
                                "in vitro differentiated cells"                               
                            ]
                        },
                        "biosample_term_id":{
                            "pattern": "^(CL|EFO|NTR):[0-9]{2,8}$"
                        }
                    }
                }
            ]
        },
        "biosample_type": {
            "not": {
                "properties": {
                    "biosample_type": {
                        "enum": ["whole organisms"]
                    },
                    "organism": {
                        "linkTo": "Organism",
                        "linkEnum": [
                            "7745b647-ff15-4ff3-9ced-b897d4e2983c"
                        ]
                    }
                }
            }
        },
        "post_synchronization_time_units": {
            "comment": "Biosample with a specified post_synchronization_units requires post_synchronization_time specification and specification of the model organism synchronization stage.",
             "allOf":[
                {
                    "not": {
                        "properties": {
                            "organism": {
                                "linkTo": "Organism",
                                "linkEnum": [
                                    "7745b647-ff15-4ff3-9ced-b897d4e2983c",
                                    "3413218c-3d86-498b-a0a2-9a406638e786"
                                ]
                            }
                        }
                    }
                },
                {
                    "oneOf": [
                        {
                            "required": ["fly_synchronization_stage", "post_synchronization_time"]
                        },
                        {
                            "required": ["worm_synchronization_stage", "post_synchronization_time"]
                        }
                    ]
                }
            ]
        },
        "post_treatment_time": {
            "required":["post_treatment_time_units", "treatments"],
            "comment": "Biosample with a specified post_treatment_time requires non-empty treatments list and post_treatment_time_units specification.",
            "properties":{
                "treatments": {
                    "minItems": 1
                }
            }
        },
        "post_treatment_time_units": {
            "required":["post_treatment_time", "treatments"],
            "comment": "Biosample with a specified post_treatment_time_units requires requires non-empty treatments list post_treatment_time specification.",
            "properties":{
                "treatments": {
                    "minItems": 1
                }
            }
        },
        "pooled_from": {
            "comment": "Biosample with a specified pooled_from list requires at least two entries in the list.",
            "properties":{
                "pooled_from": {
                    "minItems": 2
                }
            }
        },
        "culture_harvest_date":{
            "comment": "The culture_harvest_date property is restricted to biosamples with biosample_type that belongs to [primary cell, immortalized cell line, in vitro differentiated cells, induced pluripotent stem cell line, stem cell].",
            "properties": {
                "biosample_type": {
                    "enum": ["tissue", "primary cell", "immortalized cell line", "in vitro differentiated cells", "stem cell", "induced pluripotent stem cell line"]
                }
            }
        },
        "culture_start_date": {
            "comment": "The culture_start_date property is restricted to biosamples with biosample_type that belongs to [primary cell, immortalized cell line, in vitro differentiated cells, induced pluripotent stem cell line, stem cell].",
            "properties": {
                "biosample_type": {
                    "enum": ["tissue", "primary cell", "immortalized cell line", "in vitro differentiated cells", "stem cell", "induced pluripotent stem cell line"]
                }
            }
        },
        "starting_amount":{
            "required": ["starting_amount_units"],
            "comment": "Biosample with a specified starting_amount requires starting_amount_units specification."
        },
        "starting_amount_units": {
            "required":["starting_amount"],
            "comment": "Biosample with a specified starting_amount_units requires starting_amount specification."
        },
        "model_organism_age_units": {
            "required":["model_organism_age"],
            "comment": "Biosample with a specified model_organism_age_units requires model_organism_age specification."
        },
        "depleted_in_term_name": {
            "comment": "Only biosamples with biosample_type whole organisms or tissue are allowed to have depleted_in_term_name property.",
            "properties": {
                "biosample_type": {"enum": ["whole organisms", "tissue"]}
            }
        },
        "model_organism_age": {
            "comment": "Biosample with a specified model_organism_age requires model_organism_age_units specification.",
            "required": ["model_organism_age_units"]
        },
        "model_organism_mating_status": {
            "comment": "Biosample with a specified model_organism_mating_status requires model_organism_sex specification.",
            "required": ["model_organism_sex"]
        },
        "organism":{
            "comment": "Human biosamples are not allowed to have model organism properties, and biosample_type should be different from whole organisms.",
            "oneOf": [
                {
                    "not": {
                        "properties": {
                            "organism": {
                                "linkTo": "Organism",
                                "linkEnum": [
                                    "7745b647-ff15-4ff3-9ced-b897d4e2983c"
                                ]
                            }
                        }
                    }
                },
                {
                    "allOf": [
                        {
                            "properties": {
                                "biosample_type": {
                                    "enum": [
                                        "primary cell",
                                        "immortalized cell line",
                                        "tissue",
                                        "in vitro differentiated cells",
                                        "induced pluripotent stem cell line",
                                        "stem cell"
                                    ]
                                },
                                "organism": {
                                    "linkTo": "Organism",
                                    "linkEnum": [
                                        "7745b647-ff15-4ff3-9ced-b897d4e2983c"
                                    ]
                                }   
                            }
                        },
                        {
                            "not": { "required": ["model_organism_mating_status"] }
                        },
                        {
                            "not": { "required": ["model_organism_sex"] }
                        },
                        {
                            "not": { "required": ["model_organism_health_status"] }
                        },
                        {
                            "not": { "required": ["model_organism_age"] }
                        }                        
                    ]
                }
            ]              
         },
        "post_synchronization_time": {
            "comment": "Human and mouse biosamples are not allowed to have post_synchronization_time property. Biosample with a specified post_synchronization_time requires post_synchronization_time_units specification and model organism synchronization stage.",
            "allOf":[
                {
                    "not": {
                        "properties": {
                            "organism": {
                                "linkTo": "Organism",
                                "linkEnum": [
                                    "7745b647-ff15-4ff3-9ced-b897d4e2983c",
                                    "3413218c-3d86-498b-a0a2-9a406638e786"
                                ]
                            }
                        }
                    }
                },
                {
                    "oneOf": [
                        {
                            "required": ["fly_synchronization_stage", "post_synchronization_time_units"]
                        },
                        {
                            "required": ["worm_synchronization_stage", "post_synchronization_time_units"]
                        }
                    ]
                }
            ]
        },
        "fly_life_stage": {
            "comment": "Only fly biosamples are allowed to have fly_life_stage property.",
            "properties": {
                "organism": {
                    "linkTo": "Organism",
                    "linkEnum": [
                        "ab546d43-8e2a-4567-8db7-a217e6d6eea0",
                        "5be68469-94ba-4d60-b361-dde8958399ca",
                        "74144f1f-f3a6-42b9-abfd-186a1ca93198",
                        "c3cc08b7-7814-4cae-a363-a16b76883e3f",
                        "d1072fd2-8374-4f9b-85ce-8bc2c61de122",
                        "b9ce90a4-b791-40e9-9b4d-ffb1c6a5aa2b",
                        "0bdd955a-57f0-4e4b-b93d-6dd1df9b766c"
                    ]
                }
            }
        },
        "fly_synchronization_stage": {
            "comment": "Only fly biosamples are allowed to have fly_synchronization_stage property.",
            "properties": {
                "organism": {
                    "linkTo": "Organism",
                    "linkEnum": [
                        "ab546d43-8e2a-4567-8db7-a217e6d6eea0",
                        "5be68469-94ba-4d60-b361-dde8958399ca",
                        "74144f1f-f3a6-42b9-abfd-186a1ca93198",
                        "c3cc08b7-7814-4cae-a363-a16b76883e3f",
                        "d1072fd2-8374-4f9b-85ce-8bc2c61de122",
                        "b9ce90a4-b791-40e9-9b4d-ffb1c6a5aa2b",
                        "0bdd955a-57f0-4e4b-b93d-6dd1df9b766c"
                    ]
                }
            }
        },
        "worm_synchronization_stage": {
            "comment": "Only roundworm biosamples are allowed to have worm_synchronization_stage property.",
            "properties": {
                "organism": {
                    "linkTo": "Organism",
                    "linkEnum": [
                        "2732dfd9-4fe6-4fd2-9d88-61b7c58cbe20", 
                        "e3ec4c1b-a203-4fe7-a013-96c2d45ab242", 
                        "69efae2b-4df5-4957-81da-346f1b93cb98", 
                        "a7e711b9-534c-44a3-a782-2a15af620739", 
                        "451f9e49-685d-40d5-ad89-760b2512262a" 
                    ]
                }
            }
        },
        "worm_life_stage": {
            "comment": "Only roundworm biosamples are allowed to have worm_life_stage property.",
            "properties": {
                "organism": {
                    "linkTo": "Organism",
                    "linkEnum": [
                        "2732dfd9-4fe6-4fd2-9d88-61b7c58cbe20", 
                        "e3ec4c1b-a203-4fe7-a013-96c2d45ab242", 
                        "69efae2b-4df5-4957-81da-346f1b93cb98", 
                        "a7e711b9-534c-44a3-a782-2a15af620739", 
                        "451f9e49-685d-40d5-ad89-760b2512262a"
                    ]
                }
            }
        },
        "mouse_life_stage": {
            "comment": "Only mouse biosamples are allowed to have mouse_life_stage property.",
            "properties": {
                "organism": {
                    "linkTo": "Organism",
                    "linkEnum": ["3413218c-3d86-498b-a0a2-9a406638e786"]
                }
            }
        }
    },
    "properties": {
        "schema_version": {
            "default": "19"
        },
        "accession": {
            "accessionType": "BS"
        },
        "alternate_accessions": {
            "title": "Alternate accessions",
            "description": "Accessions previously assigned to objects that have been merged with this object.",
            "comment": "Do not submit. Only admins are allowed to set or update this value.",
            "type": "array",
            "default": [],
            "permission": "import_items",
            "items": {
                "title": "Alternate Accession",
                "description": "An accession previously assigned to an object that has been merged with this object.",
                "comment": "Only accessions of objects that have status equal replaced will work here.",
                "type": "string",
                "format": "accession",
                "pattern": "^(ENCBS\\d{3}[A-Z]{3})$|^(TSTBS\\d{6})$"
            }
        },
        "description": {
            "title": "Description",
            "description": "A plain text description of the biosample. Do not include experiment details, constructs or treatments.",
            "comment": "Free text description of the biosample, do not mix with biosample summary that is calculated and controlled.",
            "type": "string",
            "elasticsearch_mapping_index_type": {
                "title": "Field mapping index type",
                "description": "Defines one of three types of indexing available",
                "type": "string",
                "default": "analyzed",
                "enum": [
                    "analyzed",
                    "no",
                    "not_analyzed"
                ]
            },
            "pattern": "^(\\S+(\\s|\\S)*\\S+|\\S)$|^$"
        },
        "treatments": {
            "title": "Treatments",
            "description": "A list of treatments applied to the biosample.",
            "comment": "A list of treatments applied to the biosample, it is required to be non-empty if post_treatment_time or post_treatment_time_units are specified.",
            "type": "array",
            "default": [],
            "uniqueItems": true,
            "items": {
                "title": "Treatment",
                "comment": "See treatment.json for available identifiers.",
                "type": "string",
                "linkTo": "Treatment"
            }
        },
        "dbxrefs": {
            "@type": "@id",
            "rdfs:subPropertyOf": "rdfs:seeAlso",
            "title": "External identifiers",
            "description": "Biosample identifiers from external resources, such as Biosample database or Cellosaurus.",
            "comment": "Do not submit. DCC personnel is responsible for submission of biosample external resource identifiers.",
            "permission": "import_items",
            "type": "array",
            "default": [],
            "uniqueItems": true,
            "items": {
                "title": "External identifier",
                "description": "An identifier from external resource.",
                "type":  "string",
                "pattern": "^((UCSC-ENCODE-cv:[\\S\\s\\d\\-\\(\\)\\+]+)|(GTEx:[a-zA-Z0-9\\-_]+)|(GEO:SAMN\\d+)|(Cellosaurus:CVCL_\\w{4}))$"
            }
        },
        "documents": {
            "description": "Documents that describe the biosample preparation."
        },
        "donor": {
            "title": "Donor",
            "description": "The donor or strain the biosample was originated from.",
            "comment": "For human biosamples, see human_donor.json for available identifiers. For mouse biosamples, see mouse_donor.json for available identifiers. For worm biosamples, see worm_donor.json for available identifiers. For fly biosamples, see fly_donor.json for available identifiers.",
            "type": "string",
            "linkTo": "Donor"
        },
        "organism": {
            "title": "Organism",
            "description": "The organism the biosample was originated from.",
            "comment": "See organism.json for available identifiers.",
            "type": "string",
            "linkTo": "Organism"
        },
        "passage_number": {
            "title": "Passage number",
            "description": "Number of passages including the passages from the source.",
            "comment": "In calculating passage number, include passages from the source.",
            "type": "integer"
        },
        "depleted_in_term_name": {
            "title": "Depleted in term",
            "type": "array",
            "uniqueItems": true,
            "description": "UBERON (Uber Anatomy Ontology) term best matching the tissue(s)/body part(s) that were removed from the biosample.",
            "items": {
                "type": "string",
                "enum": [
                    "adult maxillary segment",
                    "antenna",
                    "arthropod fat body",
                    "digestive system",
                    "female gonad",
                    "female reproductive system",
                    "head",
                    "limb",
                    "male accessory sex gland",
                    "male reproductive system",
                    "salivary gland",
                    "testis"
                ]
            }
        },
        "model_organism_mating_status": {
            "title": "Mating status",
            "description": "The mating status of the animal.",
            "comment": "The value is not available for human biosamples.",
            "type": "string",
            "enum": [
                "mated",
                "mixed",
                "sterile",
                "virgin"
            ]
        },
        "internal_tags": {
            "title": "Internal tags",
            "description": "Some biosamples are part of particular data collections.",
            "comment" : "Do not submit. Internal tags are for DCC use only.",
            "type": "array",
            "default": [],
            "permission": "import_items",
            "uniqueItems": true,
            "items": {
                "type": "string",
                "enum": [
                    "DREAM",
                    "ENCORE",
                    "ENTEx",
                    "SESCC"
                ]
            }
        },
        "originated_from": {
            "title": "Originated from",
            "description": "A biosample that the sample was orginated from.",
            "comment": "See biosample.json for available identifiers.",
            "type": "string",
            "linkTo": "Biosample"
        },
        "pooled_from": {
            "title": "Pooled from",
            "description": "The biosamples from which aliquots were pooled to form the biosample.",
            "comment": "A list of biosamples used to create the biosample, if specified, it requires minimum of two entries.",
            "type":  "array",
            "uniqueItems": true,
            "items": {
                "description": "A biosample from which an aliquot was taken to form the biosample.",
                "comment": "See biosample.json for available identifiers.",
                "type": "string",
                "linkTo": "Biosample"
            }
        },
        "part_of": {
            "title": "Separated from",
            "description": "A biosample from which a discrete component was taken. That component is this biosample.",
            "comment": "See biosamples.json for available identifiers.",
            "type": "string",
            "linkTo": "Biosample"
        },
        "host": {
            "title": "Host biosample",
            "description": "A biosample that was hosting this biosample.",
            "comment": "For example a mouse could be a host of bone marrow biosample in case of transplantation. See biosamples.json for available identifiers.",
            "type": "string",
            "linkTo": "Biosample"
        },
        "subcellular_fraction_term_name": {
            "title": "Subcellular fraction name",
            "description": "The GO (Gene Ontology) term name for cellular component that constitutes the biosample.",
            "type": "string",
            "enum": [
                "chromatin",
                "cytosol",
                "insoluble cytoplasmic fraction",
                "membrane",
                "mitochondria",
                "nuclear matrix",
                "nucleolus",
                "nucleoplasm",
                "nucleus",
                "polysome" 
            ]
        },
        "phase": {
            "title": "Cell-cycle phase",
            "description": "Specification of cell cycle phase of the biosample.",
            "comment": "The phase property is restricted to biosamples with biosample_type that belongs to [primary cell, immortalized cell line, in vitro differentiated cells, induced pluripotent stem cell line, stem cell].",
            "type": "string",
            "enum": [
                "G1",
                "G1b",
                "G2",
                "S",
                "early S",
                "late S",
                "S1",
                "S2",
                "S3",
                "S4"
            ]
        },
<<<<<<< HEAD
=======
        "transfection_type": {
            "title": "Transfection type",
            "description": "The persistence of the transfection construct.",
            "comment": "transfection_type requires specification of transfection_method.",
            "type": "string",
            "enum": [
                "stable",
                "transient"
            ]
        },
        "transfection_method": {
            "title": "Transfection method",
            "description": "How the transfection was performed on the biosample to introduce the contruct or RNAi.",
            "comment": "transfection_method requires specification of transfection_type.",
            "type": "string",
            "enum": [
                "chemical",
                "electroporation",
                "transduction"
            ]
        },
>>>>>>> 0c740649
        "culture_harvest_date": {
            "title": "Culture harvest date",
            "description": "For cultured samples, the date the biosample was taken.",
            "comment": "Date should be submitted in as YYYY-MM-DD. The property is limited to biosamples with biosample_type that belongs to [primary cell, immortalized cell line, in vitro differentiated cells, induced pluripotent stem cell line, stem cell].",
            "type": "string",
            "format": "date"
        },
        "culture_start_date": {
            "title": "Culture start date",
            "description": "For cultured samples, the date the culture was started. For cell lines, the date this particular growth was started, not the date the line was established.",
            "comment": "Date should be submitted in as YYYY-MM-DD. The property is limited to biosamples with biosample_type that belongs to [primary cell, immortalized cell line, in vitro differentiated cells, induced pluripotent stem cell line, stem cell].",
            "type": "string",            
            "format": "date"
        },
        "date_obtained": {
            "title": "Date obtained",
            "description": "For tissue samples, the date the biosample was taken.",
            "comment": "Date should be submitted in as YYYY-MM-DD.",
            "type": "string",
            "format": "date"
        },
        "starting_amount": {
            "title": "Starting amount",
            "description": "The initial quantity of cells, tissue or animals obtained.",
            "type": "number",
            "minimum":0
        },
        "starting_amount_units": {
            "title": "Starting amount units",
            "description": "The units used to quantify the amount of cells or tissue obtained.",
            "type": "string",
            "enum": [
                "cells",
                "cells/ml",
                "g",
                "items",
                "mg",
                "whole animals",
                "whole embryos",
                "μg"
            ]
        },
        "model_organism_sex": {
            "title": "Model organism sex",
            "type": "string",
            "description": "The sex of the organism the biosample comes from.",
            "comment": "model_organism_sex is not valid for a human biosample.",
            "enum": [
                "female",
                "male",
                "mixed",
                "hermaphrodite",
                "unknown"
            ]
        },
        "mouse_life_stage": {
            "title": "Mouse life stage",
            "type": "string",
            "description": "The life stage of the mouse biosample.",
            "comment": "mouse_life_stage is not valid for a human biosample.",
            "enum": [
                "embryonic",
                "postnatal",
                "adult",
                "unknown"
            ]
        },
        "fly_life_stage": {
            "title": "Fly life stage",
            "type": "string",
            "description": "Fly development stage of the animals used to prepare the biosample.",
            "comment": "fly_life_stage is valid only for fly biosamples.",
            "enum": [
                "embryonic",
                "larva",
                "first instar larva",
                "second instar larva",
                "third instar larva",
                "wandering third instar larva",
                "prepupa",
                "pupa",
                "adult"
            ]
        },
        "fly_synchronization_stage": {
            "title": "Fly synchronization stage",
            "description": "Fly development stage at which flies were synchronized.",
            "comment": "Stage at which flies were synchronized. If available use in conjunction with time and time units post-synchronization.",
            "type": "string",
            "enum": [
                "egg laying",
                "fertilization",
                "first larval molt",
                "second larval molt",
                "puff stage: PS (1-2), dark blue gut",
                "puff stage: PS (3-6), light blue gut",
                "puff stage: PS (7-9), clear gut",
                "white prepupa",
                "eclosion"
            ]  
        },
        "post_synchronization_time": {
            "title": "Post-synchronization time",
            "description": "The time that elapsed past the point when animals were synchronized.",
            "comment": "Use in conjunction with fly_synchronization_stage or worm_synchronization_stage to specify time elapsed post-synchronization. It requires specification of post_synchronization_time_units as well.",
            "type": "string",
            "pattern": "^(\\d+(\\.[1-9])?(\\-\\d+(\\.[1-9])?)?)|(unknown)$"
        },
        "post_synchronization_time_units": {
            "title": "Post-synchronization time units",
            "description": "The units of time that elapsed past the point when animals were synchronized.",
            "comment": "Use in conjunction with fly_synchronization_stage or worm_synchronization_stage and post_synchronization_time to specify time elapsed post-synchronization.",
            "type": "string",
            "enum": [
                "minute",
                "hour",
                "day",
                "week",
                "month",
                "stage"
            ]
        },
        "post_treatment_time": {
            "title": "Post-treatment time",
            "description": "The time that elapsed past the point when biosamples were treated.",
            "comment": "Use in conjunction with treatment and post_treatment_time_units to specify time elapsed post-treatment. post_treatment_time specification requires non-empty treatments list and post_treatment_time_units specification.",
            "type": "string",
            "pattern": "^(\\d+(\\.[1-9])?(\\-\\d+(\\.[1-9])?)?)|(unknown)$"
        },
        "post_treatment_time_units": {
            "title": "Post-treatment time units",
            "description": "The units of time that elapsed past the point when biosamples were treated.",
            "comment": "Use in conjunction with post_treatment_time and treatment to specify time elapsed post-treatment. post_treatment_time_units specification requires non-empty treatments list and post_treatment_time specification.",
            "type": "string",
            "enum": [
                "minute",
                "hour",
                "day",
                "week",
                "month",
                "stage"
            ]
        },              
        "worm_life_stage":{
            "title": "Worm life stage",
            "type": "string",
            "description": "Worm development stage of the animals used to prepare the biosample.",
            "comment": "worm_life_stage is valid only for worm biosamples.",
            "enum": [
                "early embryonic",
                "midembryonic",
                "late embryonic",
                "mixed stage (embryonic)",
                "mixed stage (late embryonic and L1 larva)",
                "L1 larva",
                "L2 larva",
                "L2d larva",
                "L3 larva",
                "L4 larva",
                "L4/young adult",
                "young adult",
                "dauer",
                "adult",
                "mixed stage"
            ]    
        },
        "worm_synchronization_stage": {
            "title": "Worm synchronization stage",
            "description": "Worm development stage at which the animals were synchronized.",
            "comment": "Stage at which worms were synchronized. Use in conjunction with time and time units post-synchronization.  worm_life_stage is valid only for worm biosamples.",
            "type": "string",
            "enum": [
                "egg laying",
                "egg bleaching",
                "fertilization",
                "4 cell",
                "L1 larva starved after bleaching",
                "dauer exit"
            ]
        },
        "model_organism_age": {
            "title": "Model organism donor age",
            "description": " The age or age range of the model donor organism when biological material was sampled.",
            "type": "string",
            "comment": "model_organism_age is not valid for a human biosample.",
            "pattern": "^((\\d+(\\.\\d+)?(\\-\\d+(\\.\\d+)?)?)|(unknown))$"
        },
        "model_organism_age_units": {
            "title": "Model organism donor age units",
            "type": "string",
            "description": "Age units of the model organism.",
            "comment": "model_organism_age_units are not valid for a human biosample.",
            "enum": [
                "minute",
                "hour",
                "day",
                "week",
                "month",
                "year",
                "stage"
            ]
        },
        "model_organism_health_status": {
            "title": "Model organism donor health status",
            "type": "string",
            "description": "Health status of the model organism.",
            "comment": "model_organism_health_status is not valid for a human biosample."
        }
    },
    "facets": {
        "organism.scientific_name": {
            "title": "Organism"
        },
        "status": {
            "title": "Biosample status"
        },
        "biosample_type": {
            "title": "Biosample type"
        },
        "organ_slims": {
            "title": "Organ"
        },
        "sex": {
            "title": "Sex"
        },
        "life_stage": {
            "title": "Life stage"
        },
        "subcellular_fraction_term_name": {
            "title": "Subcellular fraction"
        },
        "phase": {
            "title": "Cell cycle phase"
        },
        "treatments.treatment_term_name": {
            "title": "Biosample treatment"
        },
        "source.title": {
            "title": "Source"
        },
        "lab.title": {
            "title": "Lab"
        },
        "award.project": {
            "title": "Project"
        },
        "award.rfa": {
            "title": "RFA"
        }
    },
    "columns": {
        "accession": {
            "title": "Accession"
        },
        "description": {
            "title": "Description"
        },
        "age": {
            "title": "Age"
        },
        "age_units": {
            "title": "Age Units"
        },
        "biosample_term_name": {
            "title": "Term"
        },
        "biosample_type": {
            "title": "Type"
        },
        "synchronization": {
            "title": "Synchronization"
        },
        "post_synchronization_time": {
            "title": "Post-synchronization time"
        },
        "post_synchronization_time_units": {
            "title": "Post-synchronization time units"
        },       
        "organism.scientific_name": {
            "title": "Species"
        },
        "source.title": {
            "title": "Source"
        },
        "lab.title": {
            "title": "Submitter"
        },
        "life_stage": {
            "title": "Life stage"
        },
        "status": {
            "title": "Status"
        },
        "treatments.treatment_term_name": {
            "title": "Treatment"
        },
        "culture_harvest_date": {
            "title": "Culture harvest date"
        },
        "date_obtained": {
            "title": "Date obtained"
        },
        "donor.mutated_gene.label": {
            "title": "Mutated gene"
        },
        "treatments.length": {
            "title": "Treatments length"
        },
        "summary": {
            "title": "Summary"
        },
        "summary_object": {
            "title": "Summary object"
        }
    },
    "boost_values": {
        "accession": 1.0,
        "aliases": 1.0,
        "alternate_accessions": 1.0,
        "biosample_term_id": 1.0,
        "biosample_term_name": 1.0,
        "organ_slims": 1.0,
        "developmental_slims": 1.0,
        "biosample_synonyms": 1.0,
        "dbxrefs": 1.0,
        "subcellular_fraction_term_name": 1.0,
        "phase": 2.0,
        "life_stage": 1.0,
        "synchronization": 1.0,
        "health_status": 1.0,
        "donor.accession": 1.0,
        "donor.alternate_accessions": 1.0,
        "donor.organism.name": 1.0,
        "donor.organism.scientific_name": 1.0,
        "donor.organism.taxon_id": 1.0,
        "award.title": 1.0,
        "award.project": 1.0,
        "submitted_by.email": 1.0,
        "submitted_by.first_name": 1.0,
        "submitted_by.last_name": 1.0,
        "lab.institute_name": 1.0,
        "lab.institute_label": 1.0,
        "lab.title": 1.0,
        "source.title": 1.0,
        "treatments.treatment_type": 1.0,
        "treatments.treatment_term_id": 1.0,
        "treatments.treatment_term_name": 1.0,
        "treatments.dbxrefs": 1.0,
        "treatments.aliases": 1.0,
        "applied_modifications.modified_site_by_target_id.label": 1.0,
        "applied_modifications.modified_site_by_target_id.gene_name": 1.0,
        "applied_modifications.modified_site_by_target_id.dbxref": 1.0,
        "applied_modifications.modified_site_by_target_id.aliases": 1.0,
        "originated_from.accession": 1.0,
        "originated_from.alternate_accessions": 1.0,
        "originated_from.biosample_term_id": 1.0,
        "originated_from.biosample_term_name": 1.0,
        "pooled_from.accession": 1.0,
        "pooled_from.alternate_accessions": 1.0,
        "pooled_from.biosample_term_id": 1.0,
        "pooled_from.biosample_term_name": 1.0,
        "characterizations.characterization_method": 1.0,
        "organism.name": 1.0,
        "organism.scientific_name": 1.0,
        "organism.taxon_id": 1.0,
        "references.title": 1.0,
        "award.pi.title": 1.0,
        "notes": 1.0,
        "internal_tags": 1.0
    },
    "changelog": "/profiles/changelogs/biosample.md"

}<|MERGE_RESOLUTION|>--- conflicted
+++ resolved
@@ -382,7 +382,7 @@
         },
         "description": {
             "title": "Description",
-            "description": "A plain text description of the biosample. Do not include experiment details, constructs or treatments.",
+            "description": "A plain text description of the biosample. Do not include experiment details, genetic modifications or treatments.",
             "comment": "Free text description of the biosample, do not mix with biosample summary that is calculated and controlled.",
             "type": "string",
             "elasticsearch_mapping_index_type": {
@@ -574,30 +574,6 @@
                 "S4"
             ]
         },
-<<<<<<< HEAD
-=======
-        "transfection_type": {
-            "title": "Transfection type",
-            "description": "The persistence of the transfection construct.",
-            "comment": "transfection_type requires specification of transfection_method.",
-            "type": "string",
-            "enum": [
-                "stable",
-                "transient"
-            ]
-        },
-        "transfection_method": {
-            "title": "Transfection method",
-            "description": "How the transfection was performed on the biosample to introduce the contruct or RNAi.",
-            "comment": "transfection_method requires specification of transfection_type.",
-            "type": "string",
-            "enum": [
-                "chemical",
-                "electroporation",
-                "transduction"
-            ]
-        },
->>>>>>> 0c740649
         "culture_harvest_date": {
             "title": "Culture harvest date",
             "description": "For cultured samples, the date the biosample was taken.",
