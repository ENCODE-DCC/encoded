--- conflicted
+++ resolved
@@ -78,61 +78,6 @@
         "transfection_method": {
             "required": ["transfection_type"],
             "comment": "Transfected biosamples require specification of the transfection_type."
-        },
-        "biosample_term_id":{
-            "oneOf": [
-                { 
-                    "properties": {
-                        "biosample_type": {
-                            "enum" : [
-                                "tissue",
-                                "whole organisms"
-                            ]
-                        },
-                        "biosample_term_id":{
-                            "pattern": "^(UBERON|NTR):[0-9]{2,8}$"
-                        }
-                    }
-                },
-                { 
-                    "properties": {
-                        "biosample_type": {
-                            "enum" : [
-                                "primary cell"                               
-                            ]
-                        },
-                        "biosample_term_id":{
-                            "pattern": "^(CL|NTR):[0-9]{2,8}$"
-                        }
-                    }
-                },
-                { 
-                    "properties": {
-                        "biosample_type": {
-                            "enum" : [
-                                "immortalized cell line",
-                                "induced pluripotent stem cell line"                               
-                            ]
-                        },
-                        "biosample_term_id":{
-                            "pattern": "^(EFO|NTR):[0-9]{2,8}$"
-                        }
-                    }
-                },
-                { 
-                    "properties": {
-                        "biosample_type": {
-                            "enum" : [
-                                "stem cell",
-                                "in vitro differentiated cells"                               
-                            ]
-                        },
-                        "biosample_term_id":{
-                            "pattern": "^(CL|EFO|NTR):[0-9]{2,8}$"
-                        }
-                    }
-                }
-            ]
         },
         "biosample_term_id":{
             "oneOf": [
@@ -457,11 +402,7 @@
     },
     "properties": {
         "schema_version": {
-<<<<<<< HEAD
-            "default": "16"
-=======
             "default": "18"
->>>>>>> dde93198
         },
         "accession": {
             "accessionType": "BS"
