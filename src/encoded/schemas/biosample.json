{
    "title": "Biosample",
    "description": "Schema for submitting a biosample.",
    "id": "/profiles/biosample.json",
    "$schema": "http://json-schema.org/draft-04/schema#",
    "type": "object",
    "required": [ "award", "lab", "biosample_type", "source", "organism", "biosample_term_id"],
    "identifyingProperties": ["uuid","accession","aliases"],
    "additionalProperties": false,
    "mixinProperties": [
        { "$ref": "mixins.json#/schema_version" },
        { "$ref": "mixins.json#/uuid" },
        { "$ref": "mixins.json#/accession" },
        { "$ref": "mixins.json#/biosample_classification" },
        { "$ref": "mixins.json#/aliases" },
        { "$ref": "mixins.json#/attribution" },
        { "$ref": "mixins.json#/accessioned_status" },
        { "$ref": "mixins.json#/submitted" },
        { "$ref": "mixins.json#/product_id" },
        { "$ref": "mixins.json#/lot_id" },
        { "$ref": "mixins.json#/source" },
        { "$ref": "mixins.json#/references" },
        { "$ref": "mixins.json#/notes" },
        { "$ref": "mixins.json#/submitter_comment" },
        { "$ref": "mixins.json#/genetic_modifications" },
        { "$ref": "mixins.json#/documents"}
    ],
    "dependencies": {
        "transfection_method": ["transfection_type"],
        "post_synchronization_time_units": ["post_synchronization_time"],
<<<<<<< HEAD
        "post_synchronization_time": ["post_synchronization_time_units"],
        "depleted_in_term_name": {
=======
        "post_treatment_time": ["post_treatment_time_units"],
        "post_treatment_time_units": ["post_treatment_time"],
        "starting_amount": ["starting_amount_units"],
        "starting_amount_units": ["starting_amount"],
        "depleted_in_term_id": {
            "required": ["depleted_in_term_name"],
>>>>>>> e58a8353
            "properties": {
                "biosample_type": {"enum": ["whole organisms", "tissue"]}
            }
        },
        "biosample_type": {
            "not": {
                "properties": {
                    "biosample_type": {
                        "enum": ["whole organisms"]
                    },
                    "organism": {
                        "linkTo": "Organism",
                        "linkEnum": [
                            "7745b647-ff15-4ff3-9ced-b897d4e2983c"
                        ]
                    }
                }
            }
        },
        "model_organism_age": {
            "required": ["model_organism_age_units"],
            "not": {
                "properties": {
                    "organism": {
                        "linkTo": "Organism",
                        "linkEnum": [
                            "7745b647-ff15-4ff3-9ced-b897d4e2983c"
                        ]
                    }
                }
            }
        },
        "model_organism_health_status": {
            "not": {
                "properties": {
                    "organism": {
                        "linkTo": "Organism",
                        "linkEnum": [
                            "7745b647-ff15-4ff3-9ced-b897d4e2983c"
                        ]
                    }
                }
            }
        },
        "model_organism_sex": {
            "not": {
                "properties": {
                    "organism": {
                        "linkTo": "Organism",
                        "linkEnum": [
                            "7745b647-ff15-4ff3-9ced-b897d4e2983c"
                        ]
                    }
                }
            }
        },
        "model_organism_mating_status": {
            "required": ["model_organism_sex"],
            "not": {
                "properties": {
                    "organism": {
                        "linkTo": "Organism",
                        "linkEnum": [
                            "7745b647-ff15-4ff3-9ced-b897d4e2983c"
                        ]
                    }
                }
            }
        },
        "post_synchronization_time": {
            "required": ["post_synchronization_time_units"],
            "not": {
                "properties": {
                    "organism": {
                        "linkTo": "Organism",
                        "linkEnum": [
                            "7745b647-ff15-4ff3-9ced-b897d4e2983c",
                            "3413218c-3d86-498b-a0a2-9a406638e786"
                        ]
                    }
                }
            }
        },
        "model_organism_age_units": ["model_organism_age"],
        "fly_life_stage": {
            "properties": {
                "organism": {
                    "linkTo": "Organism",
                    "linkEnum": [
                        "ab546d43-8e2a-4567-8db7-a217e6d6eea0",
                        "5be68469-94ba-4d60-b361-dde8958399ca",
                        "74144f1f-f3a6-42b9-abfd-186a1ca93198",
                        "c3cc08b7-7814-4cae-a363-a16b76883e3f",
                        "d1072fd2-8374-4f9b-85ce-8bc2c61de122",
                        "b9ce90a4-b791-40e9-9b4d-ffb1c6a5aa2b",
                        "0bdd955a-57f0-4e4b-b93d-6dd1df9b766c"
                    ]
                }
            }
        },
        "fly_synchronization_stage": {
            "properties": {
                "organism": {
                    "linkTo": "Organism",
                    "linkEnum": [
                        "ab546d43-8e2a-4567-8db7-a217e6d6eea0",
                        "5be68469-94ba-4d60-b361-dde8958399ca",
                        "74144f1f-f3a6-42b9-abfd-186a1ca93198",
                        "c3cc08b7-7814-4cae-a363-a16b76883e3f",
                        "d1072fd2-8374-4f9b-85ce-8bc2c61de122",
                        "b9ce90a4-b791-40e9-9b4d-ffb1c6a5aa2b",
                        "0bdd955a-57f0-4e4b-b93d-6dd1df9b766c"
                    ]
                }
            }
        },
        "worm_synchronization_stage": {
            "properties": {
                "organism": {
                    "linkTo": "Organism",
                    "linkEnum": [
                        "2732dfd9-4fe6-4fd2-9d88-61b7c58cbe20", 
                        "e3ec4c1b-a203-4fe7-a013-96c2d45ab242", 
                        "69efae2b-4df5-4957-81da-346f1b93cb98", 
                        "a7e711b9-534c-44a3-a782-2a15af620739", 
                        "451f9e49-685d-40d5-ad89-760b2512262a" 
                    ]
                }
            }
        },
        "worm_life_stage": {
            "properties": {
                "organism": {
                    "linkTo": "Organism",
                    "linkEnum": [
                        "2732dfd9-4fe6-4fd2-9d88-61b7c58cbe20", 
                        "e3ec4c1b-a203-4fe7-a013-96c2d45ab242", 
                        "69efae2b-4df5-4957-81da-346f1b93cb98", 
                        "a7e711b9-534c-44a3-a782-2a15af620739", 
                        "451f9e49-685d-40d5-ad89-760b2512262a"
                    ]
                }
            }
        },
        "mouse_life_stage": {
            "properties": {
                "organism": {
                    "linkTo": "Organism",
                    "linkEnum": ["3413218c-3d86-498b-a0a2-9a406638e786"]
                }
            }
        }
    },
    "properties": {
        "schema_version": {
            "default": "13"
        },
        "accession": {
            "accessionType": "BS"
        },
        "description": {
            "title": "Description",
            "description": "A plain text description of the biosample. Do not include experiment details, constructs or treatments.",
            "type": "string",
            "default": "",
            "elasticsearch_mapping_index_type": {
                "title": "Field mapping index type",
                "description": "Defines one of three types of indexing available",
                "type": "string",
                "default": "analyzed",
                "enum": [
                    "analyzed",
                    "not_analyzed",
                    "no"
                ]
            }
        },
       "constructs": {
            "title": "DNA constructs",
            "description": "Expression or targeting vectors stably or transiently transfected (not RNAi or TALEN).",
            "type": "array",
            "default": [],
            "uniqueItems": true,
            "items": {
                "title": "DNA Constructs",
                "description": "An expression or targeting vector stably or transiently transfected (not RNAi).",
                "comment": "See contstruct.json for available identifiers.",
                "type":  "string",
                "linkTo": "Construct"
            }
        },
        "rnais": {
            "title": "RNAi vectors",
            "description": "RNAi vectors stably or transiently transfected.",
            "type": "array",
            "default": [],
            "uniqueItems": true,
            "items": {
                "title": "RNAi Vector",
                "description": "RNAi vector stably or transiently transfected.",
                "comment": "See rnai.json for available identifiers.",
                "type":  "string",
                "linkTo": "RNAi"
            }
        },
        "talens": {
            "title": "TALEN constructs",
            "description": "TALEN constructs used to modify the biosample",
            "type": "array",
            "default": [],
            "uniqueItems": true,
            "items": {
                "title": "TALEN",
                "description": "TALEN used to modify the biosample",
                "comment": "See talen.json for valid identifiers.",
                "type": "string",
                "linkTo": "TALEN"
            }
        },
        "treatments": {
            "title": "Treatments",
            "type": "array",
            "default": [],
            "uniqueItems": true,
            "items": {
                "title": "Treatment",
                "comment": "See treatment.json for available identifiers.",
                "type": "string",
                "linkTo": "Treatment"
            }
        },
        "dbxrefs": {
            "@type": "@id",
            "rdfs:subPropertyOf": "rdfs:seeAlso",
            "title": "External identifiers",
            "description": "Unique identifiers from external resources.",
            "type": "array",
            "default": [],
            "uniqueItems": true,
            "items": {
                "title": "External identifier",
                "description": "A unique identifier from external resource.",
                "type":  "string",
                "pattern": "^((UCSC-ENCODE-cv:[\\S\\s\\d\\-\\(\\)\\+]+)|(GTEx:[a-zA-Z0-9\\-_]+)|(GEO:SAMN\\d+)|(Cellosaurus:CVCL_\\w{4}))$"
            }
        },
        "documents": {
            "description": "Documents that describe the biosample preparation."
        },
        "donor": {
            "title": "Donor",
            "comment": "For human biosamples, see human_donor.json for available identifiers. For mouse biosamples, see mouse_donor.json for available identifiers.",
            "type": "string",
            "linkTo": "Donor"
        },
        "organism": {
            "title": "Organism",
            "comment": "See organism.json for available identifiers.",
            "type": "string",
            "linkTo": "Organism"
        },
        "passage_number": {
            "title": "Passage number",
            "description": "In calculating passage number, include passages from the source.",
            "type": "integer"
        },
        "depleted_in_term_name": {
            "title": "Depleted in term",
            "type": "array",
<<<<<<< HEAD
            "uniqueItems": true,
=======
            "description": "UBERON (Uber Anatomy Ontology) term best matching the tissue(s)/body part(s) that were removed from the biosample.",
>>>>>>> e58a8353
            "items": {
                "type": "string",
                "enum": [
                    "head",
                    "limb",
                    "salivary gland",
                    "male accessory sex gland",
                    "testis",
                    "female gonad",
                    "digestive system",
                    "arthropod fat body",
                    "antenna",
                    "adult maxillary segment",
                    "female reproductive system",
                    "male reproductive system"
                ]
            }
        },
<<<<<<< HEAD
=======
        "depleted_in_term_id": {
            "title": "Depleted in ID",
            "description": "UBERON (Uber Anatomy Ontology) identifier best matching the tissue(s)/body part(s) that were removed from the biosample.",
            "comment": "Based on the choice in depleted_in_term_name use the following guide: head - UBERON:0000033, limb - UBERON:0002101, salivary gland - UBERON:0001044 , male accessory sex gland - UBERON:0010147, testis - UBERON:0000473, female gonad - UBERON:0000992, digestive system - UBERON:0001007, arthropod fat body - UBERON:0003917, antenna - UBERON:0000972, adult maxillary segmant - FBbt:00003016",
            "@type": "@id",
            "type": "array",
            "items": {
                "type": "string",
                "enum": [
                    "UBERON:0000033",
                    "UBERON:0002101",
                    "UBERON:0001044",
                    "UBERON:0010147",
                    "UBERON:0000473",
                    "UBERON:0000992",
                    "UBERON:0001007",
                    "UBERON:0003917",
                    "UBERON:0000972",
                    "FBbt:00003016",
                    "UBERON:0000474",
                    "UBERON:0000079"
                ]
            }
        },
>>>>>>> e58a8353
        "model_organism_mating_status": {
            "title": "Mating status",
            "description": "The mating status of the animal.",
            "type": "string",
            "enum": [
                "mated",
                "virgin",
                "sterile",
                "mixed"
            ]
        },
        "internal_tags": {
            "title": "Internal tags",
            "description": "Some biosamples are part of particular data collections",
            "type": "array",
            "default": [],
            "permission": "import_items",
            "uniqueItems": true,
            "items": {
                "type": "string",
                "enum": [
                    "DREAM",
                    "ENCORE",
                    "ENTEx",
                    "SESCC"]
            }
        },
        "derived_from": {
            "title": "Derived from",
            "description": "A biosample that the sample derives from via a construct or treatment.",
            "comment": "See biosample.json for available identifiers.",
            "type": "string",
            "linkTo": "Biosample"
        },
        "pooled_from": {
            "title": "Pooled from",
            "description": "The biosamples from which aliquots were pooled to form the biosample.",
            "type":  "array",
            "default": [],
            "uniqueItems": true,
            "items": {
                "description": "A biosample from which an aliquot was taken to form the biosample.",
                "comment": "See biosample.json for available identifiers.",
                "type": "string",
                "linkTo": "Biosample"
            }
        },
        "part_of": {
            "title": "Separated from",
            "description": "A biosample from which a discrete component was taken. That component is this biosample.",
            "comment": "See biosamples.json for available identifiers.",
            "type": "string",
            "linkTo": "Biosample"
        },
        "host": {
            "title": "Host biosample",
            "description": "A biosample that was hosting this biosample.",
            "comment": "See biosamples.json for available identifiers.",
            "type": "string",
            "linkTo": "Biosample"
        },
        "subcellular_fraction_term_name": {
            "title": "Subcellular fraction name",
            "description": "The GO (Gene Ontology) term name for cellular component that constitutes the biosample.",
            "type": "string",
            "enum": [
                "nucleus", 
                "cytosol", 
                "chromatin",
                "membrane",
                "mitochondria",
                "nuclear matrix",
                "nucleolus",
                "nucleoplasm",
                "polysome",
                "insoluble cytoplasmic fraction"
            ]
        },
        "phase": {
            "title": "Cell-cycle phase",
            "type": "string",
            "enum": [
                "G1",
                "G1b",
                "G2",
                "S",
                "S1",
                "S2",
                "S3",
                "S4"
            ]
        },
        "transfection_type": {
            "title": "Transfection type",
            "description": "The persistence of the transfection construct.",
            "type": "string",
            "enum": [
                "stable", "transient"
            ]
        },
        "transfection_method": {
            "title": "Transfection method",
            "description": "How the transfection was performed on the biosample to introduce the contruct or RNAi.",
            "type": "string",
            "enum": [
                "electroporation", "transduction", "chemical"
            ]
        },
        "culture_harvest_date": {
            "title": "Culture harvest date",
            "description": "For cultured samples, the date the biosample was taken.",
            "comment": "Date can be submitted in as YYYY-MM-DD or YYYY-MM-DDTHH:MM:SSTZD (TZD is the time zone designator; use Z to express time in UTC or for time expressed in local time add a time zone offset from UTC +HH:MM or -HH:MM.",
            "type": "string",
            "anyOf": [
                {"format": "date-time"},
                {"format": "date"}
            ]
        },
        "culture_start_date": {
            "title": "Culture start date",
            "description": "For cultured samples, the date the culture was started. For cell lines, the date this particular growth was started, not the date the line was established.",
            "comment": "Date can be submitted in as YYYY-MM-DD or YYYY-MM-DDTHH:MM:SSTZD ((TZD is the time zone designator; use Z to express time in UTC or for time expressed in local time add a time zone offset from UTC +HH:MM or -HH:MM).",
            "type": "string",            
            "anyOf": [
                {"format": "date-time"},
                {"format": "date"}
            ]
        },
        "date_obtained": {
            "title": "Date obtained",
            "description": "For tissue samples, the date the biosample was taken.",
            "comment": "Date can be submitted in as YYYY-MM-DD or YYYY-MM-DDTHH:MM:SSTZD (TZD is the time zone designator; use Z to express time in UTC or for time expressed in local time add a time zone offset from UTC +HH:MM or -HH:MM).",
            "type": "string",
            "anyOf": [
                {"format": "date-time"},
                {"format": "date"}
            ]
        },
        "starting_amount": {
            "title": "Starting amount",
            "description": "The initial quantity of cells or tissue obtained.",
            "type": "number",
            "minimum":0
        },
        "starting_amount_units": {
            "title": "Starting amount units",
            "type": "string",
            "enum": [
                "g",
                "mg",
                "cells/ml",
                "cells", 
                "whole embryos", 
                "items", 
                "μg",
                "whole animals"
            ]
        },
        "url": {
            "title": "URL",
            "description": "An external resource with additional information about the biosample.",
            "type": "string",
            "format": "uri"
        },
        "model_organism_sex": {
            "title": "Model organism sex",
            "type": "string",
            "comment": "model_organism_sex is not valid for a human biosample.",
            "enum": [
                "male",
                "female",
                "unknown",
                "mixed",
                "hermaphrodite"
            ]
        },
        "mouse_life_stage": {
            "title": "Mouse life stage",
            "type": "string",
            "comment": "mouse_life_stage is not valid for a human biosample.",
            "enum": [
                "adult",
                "unknown",
                "embryonic",
                "postnatal"
            ]
        },
        "fly_life_stage": {
            "title": "Fly life stage",
            "type": "string",
            "comment": "fly_life_stage is not valid for a human biosample.",
            "enum": [
                "embryonic",
                "larva",
                "first instar larva",
                "second instar larva",
                "third instar larva",
                "wandering third instar larva",
                "prepupa",
                "pupa",
                "adult"
            ]
        },
        "fly_synchronization_stage": {
            "title": "Fly synchronization stage",
            "comment": "Stage at which flies were synchronized. Use in conjunction with time and time units post-synchronization.",
            "type": "string",
            "enum": [
                "fertilization",
                "egg laying",
                "first larval molt",
                "second larval molt",
                "puff stage: PS (1-2), dark blue gut",
                "puff stage: PS (3-6), light blue gut",
                "puff stage: PS (7-9), clear gut",
                "white prepupa",
                "eclosion"
            ]  
        },
        "post_synchronization_time": {
            "title": "Post-synchronization time",
            "comment": "Use in conjunction with fly_sychronization_stage or worm_synchronization_stage to specify time elapsed post-synchronization.",
            "type": "string",
            "pattern": "^(\\d+(\\.[1-9])?(\\-\\d+(\\.[1-9])?)?)|(unknown)$"
        },
        "post_synchronization_time_units": {
            "title": "Post-synchronization time units",
            "comment": "Use in conjunction with post_synchronization_time to specify time elapsed post-synchronization.",
            "type": "string",
            "enum": [
                "minute",
                "hour",
                "day",
                "week",
                "month",
                "stage"
            ]
        },
        "post_treatment_time": {
            "title": "Post-treatment time",
            "comment": "Use in conjunction with treatment to specify time elapsed post-treatment.",
            "type": "string",
            "pattern": "^(\\d+(\\.[1-9])?(\\-\\d+(\\.[1-9])?)?)|(unknown)$"
        },
        "post_treatment_time_units": {
            "title": "Post-treatment time units",
            "comment": "Use in conjunction with treatment to specify time elapsed post-treatment.",
            "type": "string",
            "enum": [
                "minute",
                "hour",
                "day",
                "week",
                "month",
                "stage"
            ]
        },              
        "worm_life_stage":{
            "title": "Worm life stage",
            "type": "string",
            "comment": "worm_life_stage is not valid for a human biosample.",
            "enum": [
                "early embryonic",
                "midembryonic",
                "late embryonic",
                "mixed stage (embryonic)",
                "mixed stage (late embryonic and L1 larva)",
                "L1 larva",
                "L2 larva",
                "L2d larva",
                "L3 larva",
                "L4 larva",
                "dauer",
                "L4/young adult",
                "young adult",
                "adult"
            ]    
        },
        "worm_synchronization_stage": {
            "title": "Worm synchronization stage",
            "comment": "Stage at which worms were synchronized. Use in conjunction with time and time units post-synchronization.",
            "type": "string",
            "enum": [
                "fertilization",
                "egg laying",
                "egg bleaching",
                "4 cell",
                "L1 larva starved after bleaching",
                "dauer exit"
            ]
        },
        "model_organism_age": {
            "title": "Model organism donor age",
            "description": " The age or age range of the model donor organism when biological material was sampled.",
            "type": "string",
            "comment": "model_organism_age is not valid for a human biosample.",
            "pattern": "^((\\d+(\\.\\d+)?(\\-\\d+(\\.\\d+)?)?)|(unknown))$"
        },
        "model_organism_age_units": {
            "title": "Model organism donor age units",
            "type": "string",
            "comment": "model_organism_age_units are not valid for a human biosample.",
            "enum": [
                "minute",
                "hour",
                "day",
                "week",
                "month",
                "year",
                "stage"
            ]
        },
        "model_organism_health_status": {
            "title": "Model organism donor health status",
            "type": "string",
            "comment": "model_organism_health_status is not valid for a human biosample."
        },
        "status": {
            "enum" : [
                "in progress",
                "deleted",
                "replaced",
                "released",
                "revoked",
                "preliminary",
                "proposed"
            ]
        }
    },
    "facets": {
        "organism.scientific_name": {
            "title": "Organism"
        },
        "status": {
            "title": "Biosample status"
        },
        "biosample_type": {
            "title": "Biosample type"
        },
        "organ_slims": {
            "title": "Organ"
        },
        "sex": {
            "title": "Sex"
        },
        "life_stage": {
            "title": "Life stage"
        },
        "subcellular_fraction_term_name": {
            "title": "Subcellular fraction"
        },
        "phase": {
            "title": "Cell cycle phase"
        },
        "treatments.treatment_term_name": {
            "title": "Biosample treatment"
        },
        "transfection_type": {
            "title": "Transfection type"
        },
        "transfection_method": {
            "title": "Transfection method"
        },
        "source.title": {
            "title": "Source"
        },
        "lab.title": {
            "title": "Lab"
        },
        "award.project": {
            "title": "Project"
        },
        "award.rfa": {
            "title": "RFA"
        }
    },
    "columns": {
        "accession": {
            "title": "Accession"
        },
        "description": {
            "title": "Description"
        },
        "age": {
            "title": "Age"
        },
        "age_units": {
            "title": "Age Units"
        },
        "biosample_term_name": {
            "title": "Term"
        },
        "biosample_type": {
            "title": "Type"
        },
        "synchronization": {
            "title": "Synchronization"
        },
        "post_synchronization_time": {
            "title": "Post-synchronization time"
        },
        "post_synchronization_time_units": {
            "title": "Post-synchronization time units"
        },       
        "organism.scientific_name": {
            "title": "Species"
        },
        "source.title": {
            "title": "Source"
        },
        "lab.title": {
            "title": "Submitter"
        },
        "life_stage": {
            "title": "Life stage"
        },
        "status": {
            "title": "Status"
        },
        "rnais.target.label": {
            "title": "RNAi target"
        },
        "treatments.treatment_term_name": {
            "title": "Treatment"
        },
        "constructs.target.label": {
            "title": "Construct"
        },
        "culture_harvest_date": {
            "title": "Culture harvest date"
        },
        "date_obtained": {
            "title": "Date obtained"
        },
        "model_organism_donor_constructs.target.label": {
            "title": "Constructs"
        },
        "donor.mutated_gene.label": {
            "title": "Mutated gene"
        },
        "treatments.length": {
            "title": "Treatments length"
        },
        "constructs.length": {
            "title": "Constructs"
        },
        "summary": {
            "title": "Summary"
        },
        "summary_object": {
            "title": "Summary object"
        }
    },
    "boost_values": {
        "accession": 1.0,
        "aliases": 1.0,
        "alternate_accessions": 1.0,
        "biosample_term_id": 1.0,
        "biosample_term_name": 1.0,
        "organ_slims": 1.0,
        "developmental_slims": 1.0,
        "biosample_synonyms": 1.0,
        "dbxrefs": 1.0,
        "subcellular_fraction_term_name": 1.0,
        "phase": 2.0,
        "life_stage": 1.0,
        "synchronization": 1.0,
        "health_status": 1.0,
        "donor.accession": 1.0,
        "donor.alternate_accessions": 1.0,
        "donor.organism.name": 1.0,
        "donor.organism.scientific_name": 1.0,
        "donor.organism.taxon_id": 1.0,
        "award.title": 1.0,
        "award.project": 1.0,
        "submitted_by.email": 1.0,
        "submitted_by.first_name": 1.0,
        "submitted_by.last_name": 1.0,
        "lab.institute_name": 1.0,
        "lab.institute_label": 1.0,
        "lab.title": 1.0,
        "source.title": 1.0,
        "treatments.treatment_type": 1.0,
        "treatments.treatment_term_id": 1.0,
        "treatments.treatment_term_name": 1.0,
        "treatments.dbxrefs": 1.0,
        "treatments.aliases": 1.0,
        "constructs.construct_type": 1.0,
        "constructs.vector_backbone_name": 1.0,
        "constructs.target.gene_name": 1.0,
        "constructs.target.label": 1.0,
        "constructs.target.dbxref": 1.0,
        "constructs.target.aliases": 1.0,
        "derived_from.accession": 1.0,
        "derived_from.alternate_accessions": 1.0,
        "derived_from.biosample_term_id": 1.0,
        "derived_from.biosample_term_name": 1.0,
        "pooled_from.accession": 1.0,
        "pooled_from.alternate_accessions": 1.0,
        "pooled_from.biosample_term_id": 1.0,
        "pooled_from.biosample_term_name": 1.0,
        "characterizations.characterization_method": 1.0,
        "rnais.rnai_type": 1.0,
        "rnais.vector_backbone_name": 1.0,
        "rnais.target.organism.name": 1.0,
        "rnais.target.organism.scientific_name": 1.0,
        "rnais.target.organism.taxon_id": 1.0,
        "rnais.source.title": 1.0,
        "organism.name": 1.0,
        "organism.scientific_name": 1.0,
        "organism.taxon_id": 1.0,
        "references.title": 1.0,
        "rnais.product_id": 1.0,
        "rnais.target.label": 1.0,
        "rnais.target.aliases": 1.0,
        "constructs.target.label": 1.0,
        "constructs.target.aliases": 1.0,
        "constructs.target.gene_name": 1.0,
        "award.pi.title": 1.0,
        "notes": 1.0,
        "internal_tags": 1.0
    }
}<|MERGE_RESOLUTION|>--- conflicted
+++ resolved
@@ -28,17 +28,12 @@
     "dependencies": {
         "transfection_method": ["transfection_type"],
         "post_synchronization_time_units": ["post_synchronization_time"],
-<<<<<<< HEAD
         "post_synchronization_time": ["post_synchronization_time_units"],
-        "depleted_in_term_name": {
-=======
         "post_treatment_time": ["post_treatment_time_units"],
         "post_treatment_time_units": ["post_treatment_time"],
         "starting_amount": ["starting_amount_units"],
         "starting_amount_units": ["starting_amount"],
-        "depleted_in_term_id": {
-            "required": ["depleted_in_term_name"],
->>>>>>> e58a8353
+        "depleted_in_term_name": {
             "properties": {
                 "biosample_type": {"enum": ["whole organisms", "tissue"]}
             }
@@ -194,7 +189,7 @@
     },
     "properties": {
         "schema_version": {
-            "default": "13"
+            "default": "14"
         },
         "accession": {
             "accessionType": "BS"
@@ -308,11 +303,8 @@
         "depleted_in_term_name": {
             "title": "Depleted in term",
             "type": "array",
-<<<<<<< HEAD
             "uniqueItems": true,
-=======
             "description": "UBERON (Uber Anatomy Ontology) term best matching the tissue(s)/body part(s) that were removed from the biosample.",
->>>>>>> e58a8353
             "items": {
                 "type": "string",
                 "enum": [
@@ -331,33 +323,6 @@
                 ]
             }
         },
-<<<<<<< HEAD
-=======
-        "depleted_in_term_id": {
-            "title": "Depleted in ID",
-            "description": "UBERON (Uber Anatomy Ontology) identifier best matching the tissue(s)/body part(s) that were removed from the biosample.",
-            "comment": "Based on the choice in depleted_in_term_name use the following guide: head - UBERON:0000033, limb - UBERON:0002101, salivary gland - UBERON:0001044 , male accessory sex gland - UBERON:0010147, testis - UBERON:0000473, female gonad - UBERON:0000992, digestive system - UBERON:0001007, arthropod fat body - UBERON:0003917, antenna - UBERON:0000972, adult maxillary segmant - FBbt:00003016",
-            "@type": "@id",
-            "type": "array",
-            "items": {
-                "type": "string",
-                "enum": [
-                    "UBERON:0000033",
-                    "UBERON:0002101",
-                    "UBERON:0001044",
-                    "UBERON:0010147",
-                    "UBERON:0000473",
-                    "UBERON:0000992",
-                    "UBERON:0001007",
-                    "UBERON:0003917",
-                    "UBERON:0000972",
-                    "FBbt:00003016",
-                    "UBERON:0000474",
-                    "UBERON:0000079"
-                ]
-            }
-        },
->>>>>>> e58a8353
         "model_organism_mating_status": {
             "title": "Mating status",
             "description": "The mating status of the animal.",
