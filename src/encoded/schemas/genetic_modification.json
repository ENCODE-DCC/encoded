--- conflicted
+++ resolved
@@ -410,22 +410,14 @@
             ]
         },
         "modified_site_by_target_id": {
-<<<<<<< HEAD
-            "title": "Modified site by target ID",
-=======
             "title": "Modification site",
->>>>>>> bd7bdd50
             "description": "The name (ENCODE target ID) of the gene whose expression or product is modified by the genetic modification.",
             "comment": "See target.json for available identifiers.",
             "type": "string",
             "linkTo": "Target"
         },
         "modified_site_by_coordinates": {
-<<<<<<< HEAD
-            "title": "Modified site by coordinates",
-=======
             "title": "Modification site",
->>>>>>> bd7bdd50
             "description": "Genomic coordinates specifying the location of the modification.",
             "type": "object",
             "additionalProperties": false,
@@ -467,21 +459,13 @@
             }
         },
         "modified_site_by_sequence" : {
-<<<<<<< HEAD
-            "title": "Modified site by sequence",
-=======
             "title": "Modification site",
->>>>>>> bd7bdd50
             "description": "Genomic sequence specifying location of the modification.",
             "type": "string",
             "pattern": "^[ACTG]+$"
         },
         "modified_site_nonspecific": {
-<<<<<<< HEAD
-            "title": "Modified site (non-specific)",
-=======
             "title": "Modification site",
->>>>>>> bd7bdd50
             "description": "Site of modification that is not known (i.e. is random, not targeted).",
             "type": "string",
             "comment": "May be expanded to include extrachromosomal arrays if need arises.",
