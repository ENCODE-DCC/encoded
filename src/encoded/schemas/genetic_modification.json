{
    "title": "Genetic Modification",
    "description": "Schema for submitting an information on genetic modification.",
    "id": "/profiles/genetic_modification.json",
    "$schema": "http://json-schema.org/draft-04/schema#",
    "type": "object",
    "required": ["lab", "award", "category", "purpose", "method"],  
    "identifyingProperties": ["uuid","aliases"],
    "additionalProperties": false,
    "mixinProperties": [
        { "$ref": "mixins.json#/schema_version" },
        { "$ref": "mixins.json#/uuid" },
        { "$ref": "mixins.json#/accession" },
        { "$ref": "mixins.json#/aliases" },
        { "$ref": "mixins.json#/attribution" },
        { "$ref": "mixins.json#/accessioned_status" },
        { "$ref": "mixins.json#/submitted" },
        { "$ref": "mixins.json#/notes" }
    ],
    "dependencies": {
        "purpose": {
            "comment": "Modifications for tagging purposes need to include the introduced_tag property in combination with a target. Modifications for other purposes also need either the site and/or target specified.",
            "oneOf": [
                {
                    "anyOf": [
                        {
                            "required": ["modified_site_by_target_id", "introduced_tags"]
                        },
                        {
                            "required": ["modified_site_nonspecific", "introduced_tags"]
                        }
                    ],
                    "properties": {
                        "purpose": {
                                "enum": ["tagging"]
                        },
                        "category": {
                                "enum": ["insertion"]
                        }
                    }
                },
                {
                    "oneOf": [
                        {
                            "required": ["modified_site_by_target_id"]
                        },
                        {
                            "required": ["modified_site_by_coordinates"]
                        },
                        {
                            "required": ["modified_site_by_sequence"]
                        },
                        {
                            "required": ["modified_site_nonspecific"]
                        }
                    ],
                    "properties": {
                        "purpose": {
                                "enum": ["repression", "activation", "overexpression", "validation"]
                        }
                    }
                },
                {
                    "properties": {
                        "purpose": {
                            "enum": ["analysis"]
                        }
                    }
                }
            ]
        },
        "category": {
            "comment": "Insertions need to specify introduced_tags or introduced_sequence. Replacements need to specify introduced_sequence. Deletions need either target id, coordinates or deleted sequence specified. Interference needs target id specified and mutagenesis needs treatment specified.",
            "oneOf": [
                {
                    "anyOf": [
                        {
                            "required": ["introduced_tags"],
                            "properties": {
                                "category": {
                                    "enum": ["insertion"]
                                },
                                "purpose": {
                                    "enum": ["tagging"]
                                }
                            }
                        },
                        {
                            "required": ["introduced_sequence"],
                            "properties": {
                                "category": {
                                    "enum": ["insertion"]
                                }
                            }
                        }
                    ]
                },
                {
                    "required": ["introduced_sequence"],
                    "properties": {
                        "category": {
                            "enum": ["replacement"]
                        }
                    }
                },
                {
                    "oneOf": [
                        {
                             "required": ["modified_site_by_coordinates"]
                        },
                        {
                             "required": ["modified_site_by_target_id"]
                        },
                        {
                             "required": ["modified_site_by_sequence"]
                        }
                    ],
                    "properties": {
                        "category": {
                            "enum": ["deletion"]
                        }
                    }
                },
                {
                    "required": ["modified_site_by_target_id"],
                    "properties": {
                        "category": {
                            "enum": ["interference"]
                        },
                        "purpose": {
                            "enum": ["repression"]
                        }
                    }
                },
                {
                    "anyOf": [
                        {
                            "required": ["treatments", "modified_site_nonspecific"],
                            "properties": {
                                "category": {
                                    "enum": ["mutagenesis", "site-specific recombination"]
                                }
                            }
                        },
                        {
                            "required": ["treatments"],
                            "properties": {
                                "category": {
                                    "enum": ["mutagenesis"]
                                }
                            }
                        }
                    ]
                }
            ]
        },
        "introduced_tags": {
            "comment": "Specified introduced protein tags should include at least one entry and apply only to tagging modifications.",
            "properties":{
                "introduced_tags": {
                    "minItems": 1
                },
                "category": {
                    "enum": ["insertion"]
                },
                "purpose": {
                    "enum": ["tagging"]
                }
            }
        },
        "guide_rna_sequences": {
            "comment": "Guide RNA sequences apply only to modification_technique = CRISPR.",
            "properties": {
                "guide_rna_sequences": {
                    "minItems": 1
                },
                "method": {
                    "enum": ["CRISPR"]
                }
            }
        },
        "rnai_sequences": {
            "comment": "RNAi sequences apply only to modification_technique = RNAi, for interference and the purposes of repression only.",
            "properties": {
                "rnais_sequences": {
                    "minItems": 1
                },
                "method": {
                    "enum": ["RNAi"]
                },
                "category": {
                    "enum": ["interference"]
                },
                "purpose": {
                    "enum": ["repression"]
                }
            }
        },
        "RVD_sequence_pairs": {
            "comment": "RVD sequence pairs apply only to modification_technique = TALE and should include at least one entry but no more than two.",
            "properties": {
                "RVD_sequence_pairs": {
                    "minItems": 1,
                    "maxItems": 2
                },
                "method": {
                    "enum": ["TALE"]
                }
            }
        },
        "introduced_sequence": {
            "comment": "Introduced sequences apply only to modification_type = insertion and replacement.",
            "properties": {
                "category": {
                    "enum": ["insertion", "replacement"]
                }
            }
        },
        "reagents": {
            "comment": "Specified reagent availablity details should include at least one entry.",
            "properties": {
                "reagents": {
                     "minItems": 1
                }
            }
        },
        "treatments": {
            "comment": "Only treatments for mutagenesis and site-specific recombination should be specified.",
            "properties": {
                "treatments": {
                    "minItems": 1
                },
                "method": {
                    "enum": ["mutagen treatment", "site-specific recombination"]
                }
            }
        },
        "method": {
            "comment": "CRISPR technique requires guide_rna_sequences and/or reagent_availability specified. RNAi requires rnai_sequences and/or reagent availability specified. TALEs require zygosity, RVD_sequence_pairs and/or reagent_availability specified. Mutagen treatment needs treatment to be specified. All other techniques need reagent_avialability and/or supporting documents to be specified.",
            "oneOf": [
                {
                    "anyOf": [
                        {
                            "required": ["guide_rna_sequences"],
                            "properties": {
                                "method": {
                                    "enum": ["CRISPR"]
                                }
                            }
                        },
                        {
                            "required": ["reagents"],
                            "properties": {
                                "method": {
                                    "enum": ["CRISPR"]
                                }
                            }
                        }
                    ]
                },
                {
                    "anyOf": [
                        {
                            "required": ["rnai_sequences"],
                            "properties":{
                                "method": {
                                    "enum": ["RNAi"]
                                }
                            }
                        },
                        {
                            "required": ["reagents"],
                            "properties":{
                                "method": {
                                    "enum": ["RNAi"]
                                }
                            }
                        }
                    ]
                },
                {    
                    "required": ["reagents"],
                    "comment": "Add back anyOf block with zygosity and RVD_sequence_pairs to the required list after Jason gets metadata",
                    "properties":{
                        "method": {
                            "enum": ["TALE"]
                        }
                    }
                },
                {
                    "anyOf": [
                        {
                            "required": ["treatments", "documents"]
                        },
                        {
                            "required": ["treatments", "reagents"]
                        }
                    ],
                    "properties":{
                        "method": {
                            "enum": [
                                "mutagen treatment",
                                "site-specific recombination"
                            ]
                        }
                    }
                },
                {
                    "anyOf": [
                        {
                            "required": ["documents"],
                            "properties":{
                                "documents": {
                                    "minItems": 1
                                },
                                "method": {
                                    "enum": [
                                        "stable transfection",
                                        "transient transfection",
                                        "transduction",
                                        "microinjection",
                                        "bombardment"
                                     ]
                                }
                            }
                        },
                        {
                            "required": ["reagents"],
                            "properties":{
                                "method": {
                                    "enum": [
                                        "stable transfection",
                                        "transient transfection",
                                        "transduction",
                                        "microinjection",
                                        "bombardment"
                                    ]
                                }
                            }
                        }
                    ]
                }
            ]
        }
    },    
    "properties": {
        "schema_version": {
            "default": "6"
        },
        "accession": {
            "accessionType": "GM"
        },
        "alternate_accessions": {
            "title": "Alternate accessions",
            "description": "Accessions previously assigned to objects that have been merged with this object.",
            "comment": "Do not submit. Only admins are allowed to set or update this value.",
            "type": "array",
            "default": [],
            "uniqueItems": true,
            "permission": "import_items",
            "items": {
                "title": "Alternate Accession",
                "description": "An accession previously assigned to an object that has been merged with this object.",
                "comment": "Only accessions of objects that have status equal replaced will work here.",
                "type": "string",
                "format": "accession",
                "pattern": "^(ENCGM\\d{3}[A-Z]{3})$|^(TSTGM\\d{6})$"
            }
        },
        "description": {
            "title": "Description",
            "description": "A plain text description of the genetic modification.",
            "type": "string",
            "pattern": "^(\\S+(\\s|\\S)*\\S+|\\S)$"
        },
        "category": {
            "title": "Category",
            "description": "The category/type of the genetic modification performed.",
            "type": "string",
            "comment": "Locking down to temporarily prevent new genetic_modifications from being submitted.",
            "permission": "import_items",
            "enum": [
                "deletion",
                "insertion",
                "replacement",
                "mutagenesis",
                "interference"
            ]
        },
        "purpose":{
            "title": "Purpose",
            "description": "The purpose of the genetic modification.",
            "type": "string",
            "enum": [
                "repression",
                "activation",
                "overexpression",
                "tagging",
                "validation",
                "analysis"
            ]
        },
        "zygosity":{
            "title": "Modification zygosity",
            "description": "The zygosity of the genetic modification.",
            "type": "string",
            "enum": [
                "homozygous",
                "heterozygous"
            ]
        },
        "modified_site_by_target_id": {
            "title": "Modified site by target ID",
            "description": "The name (ENCODE target ID) of the gene whose expression or product is modified by the genetic modification.",
            "comment": "See target.json for available identifiers.",
            "type": "string",
            "linkTo": "Target"
        },
        "modified_site_by_coordinates": {
            "title": "Modified site by coordinates",
            "description": "Genomic coordinates specifying the location of the modification.",
            "type": "object",
            "additionalProperties": false,
            "required":["assembly", "chromosome", "start", "end"],
            "properties": {
                "assembly": {
                    "title": "Mapping assembly",
                    "description": "The genome assembly to which modification coordinates relate. e.g. GRCh38.",
                    "type": "string",
                    "enum": [
                        "mm9",
                        "mm10",
                        "mm10-minimal",
                        "hg19",
                        "GRCh38",
                        "GRCh38-minimal",
                        "ce10",
                        "ce11",
                        "dm3",
                        "dm6",
                        "J02459.1"
                        ]
                },
                "chromosome": {
                    "title": "Chromosome",
                    "description": "The number (or letter) designation for the target chromosome. e.g. 1, 2L, or X",
                    "type": "string"
                },
                "start": {
                    "title": "Start",
                    "description": "The starting coordinate.",
                    "type": "integer"
                },
                "end": {
                    "title": "End",
                    "description": "The ending coordinate (possibly equal to the starting coordinate for one base.)",
                    "type": "integer"
                }
            }
        },
        "modified_site_by_sequence" : {
            "title": "Modified site by sequence",
            "description": "Genomic sequence specifying location of the modification.",
            "type": "string",
            "pattern": "^[ACTG]+$"
        },
        "modified_site_nonspecific": {
            "title": "Modified site (non-specific)",
            "description": "Site of modification that is not known (i.e. is random, not targeted).",
            "type": "string",
            "comment": "May be expanded to include extrachromosomal arrays if need arises.",
            "enum": [
                "random"
            ]
        },
        "introduced_tags": {
            "title": "Introduced protein tags",
            "description": "Protein tags introduced in the modification.",
            "type": "array",
            "uniqueItems": true,
            "items": {
                "title": "Introduced tag",
                "description": "Protein tag introduced in the modification.",
                "comment": "Submit tag name and tag location. If the fusion protein is designed to be expressed with a non-native promoter, please indicate the promoter used by its ENCODE target id.",
                "type": "object",
                "additionalProperties": false,
                "required": ["name", "location"],
                "properties": {
                    "name": {
                        "type": "string",
                        "default": "",
                        "enum": [
                            "eGFP",
                            "GFP",
                            "YFP",
                            "mCherry",
                            "3xFLAG",
                            "FLAG",
                            "6XHis",
                            "V5",
                            "HA",
                            "ER",
                            "DsRed",
                            "TRE",
                            "T2A"
                        ]
                    },
                    "location": {
                        "type": "string",
                        "default": "",
                        "enum": [
                            "N-terminal",
                            "C-terminal",
                            "internal",
                            "other",
                            "unknown"
                        ]
                    },
                    "promoter_used": {
                        "title": "Promoter used in construct",
                        "description": "The name (ENCODE target id) of the gene that the promoter regulates natively.",
                        "comment": "See target.json for available identifiers.",
                        "type": "string",
                        "linkTo": "Target"
                    }
                }
            }
        },
        "introduced_sequence": {
            "title": "Introduced sequence",
            "description": "If modification_type = insertion or replacement, the newly introduced sequence via the modification.",
        	"type": "string",
            "pattern": "^[ACTG]+$"	
		},
        "method": {
            "title": "Method",
            "description": "The method used to produce the described genetic modification.",
            "type": "string",
            "enum":[
                "CRISPR",
                "TALE",
                "stable transfection",
                "transient transfection",
                "site-specific recombination",
                "transduction",
                "RNAi",
                "mutagen treatment",
                "microinjection",
                "bombardment"
            ]
        },
        "treatments": { 
            "title": "Treatments",
            "description": "Relevant mutagenesis treatments applied to result in the modification.",
            "type": "array",
            "uniqueItems": true,
            "items": {
                "title": "Treatment",
                "description": "Relevant mutagenesis treatment applied to result in the modification.",
                "comment": "See treatment.json for available identifiers.",
                "type":  "string",
                "linkTo": "Treatment"
            }
        },
        "rnai_sequences": {
            "title": "RNAi sequences",
            "description": "Sequences of the inhibitory RNA.",
            "type": "array",
            "uniqueItems": true,
            "items": {
                "title": "RNAi sequence",
                "description": "Sequences of the inhibitory RNA.",
                "type": "string",
                "pattern": "^[ACUNTG-]+$"
            }
        },
        "guide_rna_sequences": {
            "title": "Guide RNA sequences",
            "description": "gRNA sequences used in CRISPR genetic modification.",
            "type": "array",
            "uniqueItems": true,
            "items": {
                "title": "guide RNA sequence",
                "description": "guide RNA sequence used in the experiment.",
                "type": "string",
                "pattern": "^[ACUNTGacuntg]+$"
            }
        },
        "RVD_sequence_pairs": {
            "title": "RVD sequence pairs",
            "description": "The pair(s) of repeat variable diresidue sequences of the TAL effectors that recognize the left and right half sites at a particular location. e.g. NI,NG,NI,HD,NG,NN,NG,NG,NN,HD,NI,NI,NI,NI,NM,HD,HD,NG",
            "comment": "Each cut should be specified by a pair. No more than two pairs should be specified per genetic_modification.",
            "type": "array",
            "uniqueItems": true,
            "additionalProperties": false,
            "items": {
                "title": "RVD sequence pair",
                "description": "The pair of repeat variable diresidue sequences of the TAL effectors that recognize the left and right half sites at a particular location. e.g. NI,NG,NI,HD,NG,NN,NG,NG,NN,HD,NI,NI,NI,NI,NM,HD,HD,NG",
                "type": "object",
                "required": ["left_RVD_sequence", "right_RVD_sequence"],
                "properties": {
                    "left_RVD_sequence": {
                        "title": "Left RVD sequence",
                        "description": "The repeat variable diresidue sequence of the left half-site for recognized by the TAL effector at a particular location. e.g. NI,NG,NI,HD,NG,NN,NG,NG,NN,HD,NI,NI,NI,NI,NM,HD,HD,NG",
                        "type": "string",
                        "pattern": "^([ARNDCQEGHILKMFPSTWYV]{2})($|(,\\1))*"
                    },
                    "right_RVD_sequence": {
                        "title": "Right RVD sequence",
                        "description": "The repeat variable diresidue sequence of the right half-site for recognized by the TAL effector at a particular location. e.g. NI,NG,NI,HD,NG,NN,NG,NG,NN,HD,NI,NI,NI,NI,NM,HD,HD,NG",
                        "type": "string",
                        "pattern": "^([ARNDCQEGHILKMFPSTWYV]{2})($|(,\\1))*"
                    }
                }
            }
        },
        "reagents": {
            "title": "Reagents",
            "description": "Details on where reagents (e.g. plasmids) used to produce the described genetic modification can be obtained, if applicable.",
            "comment": "See source.json for identifiers (e.g. addgene, bacpac, rnai-consortium)",
            "type": "array",
            "uniqueItems": true,
            "items": {
                "title": "Reagent",
                "description": "Details for where a reagent used to produce the described genetic modification can be obtained, if applicable.",
                "type": "object",
<<<<<<< HEAD
                "required": ["repository", "identifier"],
=======
                "required": ["source", "identifier"],
>>>>>>> 013f1126
                "properties": {
                    "source": {
                        "title": "Source",
                        "description": "Source where reagent used to produce the described genetic modification can be obtained, if applicable.",
                        "comment": "See source.json for identifiers (e.g. addgene, bacpac, rnai-consortium)",
                        "type": "string",
                        "linkTo": "Source"
                    },
                    "identifier": {
                        "title": "Identifier",
                        "description": "Identifier of the reagent (as assigned by the source) used to produce the describe genetic modification, if applicable.",
                        "type": "string",
                        "pattern": "^(\\S+(\\s|\\S)*\\S+|\\S)$|^$"
                    },
                    "url": {
                        "@type": "@id",
                        "rdfs:subPropertyOf": "rdfs:seeAlso",
                        "title": "URL",
                        "description": "An external link with additional information about the reagent.",
                        "type": "string",
                        "format": "uri"
                    }
                }
            }
        },
        "documents": {
            "title": "Documents",
            "description": "Supporting documents describing how the genetic modification(s) was/were produced.",
            "comment": "If reagents were not deposited into a repository with relevant details, then please describe the methods in attached documents.",
            "type": "array",
            "uniqueItems": true,
            "items": {
                "title": "Document",
                "description": "Supporting document describing how the genetic modification(s) was/were produced.",
                "type": "string",
                "comment": "See document.json for available identifiers.",
                "linkTo": "Document"
            }
        }
    },
    "columns": {
        "accession": {
            "title": "Accession",
            "type": "string"
        },
        "aliases": {
            "title": "Lab aliases"
        },
        "category": {
            "title": "Category"
        },
        "purpose": {
            "title": "Purpose"
        },
        "method": {
            "title": "Method"
        },
        "lab.title": {
            "title": "Lab"
        },
        "status": {
            "title": "Genetic modification status"
        }
    },
    "facets": {
        "category": {
            "title": "Category"
        },
        "purpose": {
            "title": "Purpose"
        },
        "method": {
            "title": "Method"
        },
        "lab.title": {
            "title": "Lab"
        },
        "status": {
            "title": "Genetic modification status"
        }
    },
    "boost_values": {
        "accession": 1.0,
        "alternate_accessions": 1.0,
        "aliases": 1.0,
        "modified_site_by_target_id.label": 1.0,
        "modified_site_by_target_id.gene_name": 1.0,
        "modified_site_by_target_id.dbxref": 1.0,
        "modified_site_by_target_id.aliases": 1.0
    },
    "changelog": "/profiles/changelogs/genetic_modification.md"
}<|MERGE_RESOLUTION|>--- conflicted
+++ resolved
@@ -624,11 +624,7 @@
                 "title": "Reagent",
                 "description": "Details for where a reagent used to produce the described genetic modification can be obtained, if applicable.",
                 "type": "object",
-<<<<<<< HEAD
-                "required": ["repository", "identifier"],
-=======
                 "required": ["source", "identifier"],
->>>>>>> 013f1126
                 "properties": {
                     "source": {
                         "title": "Source",
