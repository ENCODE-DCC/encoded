--- conflicted
+++ resolved
@@ -197,22 +197,14 @@
             }
         },
         "RVD_sequence_pairs": {
-<<<<<<< HEAD
-            "comment": "RVD sequence pairs apply only to modification_technique = TALE and should include at least one entry but no more than two.",
-=======
             "comment": "RVD sequence pairs apply only to modification_technique = TALEN and should include at least one entry but no more than two.",
->>>>>>> 0291e7d0
             "properties": {
                 "RVD_sequence_pairs": {
                     "minItems": 1,
                     "maxItems": 2
                 },
                 "method": {
-<<<<<<< HEAD
-                    "enum": ["TALE"]
-=======
                     "enum": ["TALEN"]
->>>>>>> 0291e7d0
                 }
             }
         },
@@ -291,11 +283,7 @@
                     "comment": "Add back anyOf block with zygosity and RVD_sequence_pairs to the required list after Jason gets metadata",
                     "properties":{
                         "method": {
-<<<<<<< HEAD
-                            "enum": ["TALE"]
-=======
                             "enum": ["TALEN"]
->>>>>>> 0291e7d0
                         }
                     }
                 },
@@ -550,11 +538,7 @@
             "type": "string",
             "enum":[
                 "CRISPR",
-<<<<<<< HEAD
-                "TALE",
-=======
                 "TALEN",
->>>>>>> 0291e7d0
                 "stable transfection",
                 "transient transfection",
                 "site-specific recombination",
