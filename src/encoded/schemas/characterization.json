--- conflicted
+++ resolved
@@ -12,13 +12,9 @@
         { "$ref": "mixins.json#/aliases" },
         { "$ref": "mixins.json#/attachment" },
         { "$ref": "mixins.json#/attribution" },
-<<<<<<< HEAD
-        { "$ref": "mixins.json#/submitted" },
-        { "$ref": "mixins.json#/standard_status"}
-=======
+        { "$ref": "mixins.json#/standard_status"},
         { "$ref": "mixins.json#/references" },
         { "$ref": "mixins.json#/submitted" }
->>>>>>> 7bb5ff22
     ],
     "properties": {
         "schema_version": {
