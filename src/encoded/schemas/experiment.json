--- conflicted
+++ resolved
@@ -137,9 +137,7 @@
     },
     "properties": {
         "schema_version": {
-            "default": "12"
-<<<<<<< HEAD
-=======
+            "default": "13"
         },
         "submission_date": {
             "title": "Submission date" ,
@@ -148,7 +146,6 @@
             "type": "string",
             "format": "date",
             "permission": "import_items"
->>>>>>> db8643e5
         },
         "target": {
             "title": "Target",
