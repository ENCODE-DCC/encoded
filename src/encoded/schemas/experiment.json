{
    "title": "Experiment",
    "description": "Schema for submitting metadata for an assay with 1 or more replicates.",
    "comment": "An experiment is a special case of dataset. It includes assay metadata, replicate information and data files.",
    "id": "/profiles/experiment.json",
    "$schema": "http://json-schema.org/draft-04/schema#",
    "type": "object",
    "required": ["award", "lab", "assay_term_name", "biosample_type"],
    "approvalRequired": ["assay_term_id", "biosample_term_id", "biosample_type"],
    "identifyingProperties": ["uuid", "accession" , "aliases"],
    "additionalProperties": false,
    "mixinProperties": [
        { "$ref": "mixins.json#/schema_version" },
        { "$ref": "mixins.json#/uuid" },
        { "$ref": "mixins.json#/accession" },
        { "$ref": "mixins.json#/aliases" },
        { "$ref": "mixins.json#/attribution" },
        { "$ref": "mixins.json#/submitted" },
        { "$ref": "mixins.json#/notes" },
        { "$ref": "dataset.json#/properties" },
        { "$ref": "mixins.json#/references" },
        { "$ref": "mixins.json#/documents" },
        { "$ref": "mixins.json#/biosample_classification" },
        { "$ref": "mixins.json#/assay" },
        { "$ref": "mixins.json#/submitter_comment" }
    ],
    "dependencies": {
<<<<<<< HEAD
        "biosample_type": {
            "oneOf": [
                {                   
                    "properties": {
                        "biosample_type": {
                            "enum": ["in vitro sample"]
                        }
                    }
                },
                {
                    "required": ["biosample_term_id"],
                    "properties": {
                        "biosample_type": {
                            "enum": [                
                                "primary cell",
                                "immortalized cell line",
                                "tissue",
                                "in vitro differentiated cells",
                                "induced pluripotent stem cell line",
                                "whole organisms",
                                "stem cell"
                            ]
                        }
                    }
                }
            ]
        },
        "biosample_term_id":{
=======
         "biosample_term_id":{
>>>>>>> 8a6c9844
            "oneOf": [
                { 
                    "properties": {
                        "biosample_type": {
                            "enum" : [
                                "tissue",
                                "whole organisms"
                            ]
                        },
                        "biosample_term_id":{
                            "pattern": "^(UBERON|NTR):[0-9]{2,8}$"
                        }
                    }
                },
                { 
                    "properties": {
                        "biosample_type": {
                            "enum" : [
                                "primary cell"                               
                            ]
                        },
                        "biosample_term_id":{
                            "pattern": "^(CL|NTR):[0-9]{2,8}$"
                        }
                    }
                },
                { 
                    "properties": {
                        "biosample_type": {
                            "enum" : [
                                "immortalized cell line",
                                "induced pluripotent stem cell line"                               
                            ]
                        },
                        "biosample_term_id":{
                            "pattern": "^(EFO|NTR):[0-9]{2,8}$"
                        }
                    }
                },
                { 
                    "properties": {
                        "biosample_type": {
                            "enum" : [
                                "stem cell",
                                "in vitro differentiated cells"                               
                            ]
                        },
                        "biosample_term_id":{
                            "pattern": "^(CL|EFO|NTR):[0-9]{2,8}$"
                        }
                    }
                }
            ]
        },
        "status": {
            "oneOf": [
                {
                    "required": ["date_released"],
                    "properties": {
                        "status": {
                            "enum": ["released", "revoked"]
                        }
                    }
                },
                {
                    "not": {
                        "properties": {
                            "status": {
                                "enum": ["released", "revoked"]
                            }
                        }
                    }
                }
            ]
        },
        "internal_status": {
            "oneOf": [
                {
                    "required": ["pipeline_error_detail"],
                    "properties": {
                        "internal_status": {
                            "enum": ["pipeline error"]
                        }
                    }
                },
                {
                    "not": {
                        "oneOf": [
                            {
                                "required": ["pipeline_error_detail"],
                                "properties": {
                                    "internal_status": {
                                        "enum": ["unreviewed", "no available pipeline", "unrunnable", "pipeline ready", "processing", "pipeline completed", "requires lab review", "release ready"]
                                    }
                                }
                            },
                            {
                                "properties": {
                                    "internal_status": {
                                        "enum": ["pipeline error"]
                                    }
                                }
                            }
                        ]
                    }
                }
            ]
        }
    },
    "properties": {
        "schema_version": {
            "default": "13"
        },
        "date_submitted": {
            "title": "Date submitted" ,
            "description": "The date that the experiment received all required replicates and files",
            "comment": "Do not submit. date_submitted will be assigned only by DCC personnel.",
            "type": "string",
            "format": "date",
            "permission": "import_items"
        },
        "target": {
            "title": "Target",
            "description": "For assays, such as ChIP-seq or RIP-seq, the name of the gene whose expression or product is under investigation for the experiment.",
            "comment": "See target.json for available identifiers.",
            "type": "string",
            "linkTo": "Target"
        },
        "biosample_type": {
            "title": "Biosample type",
            "description": "The categorization of the biosample.",
            "type": "string",
            "enum" : [
                "primary cell",
                "immortalized cell line",
                "tissue",
                "in vitro differentiated cells",
                "induced pluripotent stem cell line",
                "whole organisms",
                "stem cell",
                "in vitro sample"
            ]
        },
        "dbxrefs": {
            "@type": "@id",
            "rdfs:subPropertyOf": "rdfs:seeAlso",
            "title": "External identifiers",
            "description": "Identifiers from external resources that may have 1-to-1 or 1-to-many relationships with ENCODE objects.",
            "type": "array",
            "default": [],
            "uniqueItems": true,
            "items": {
                "title": "External identifier",
                "description": "An identifier from an external resource that may have 1-to-1 or 1-to-many relationships with ENCODE objects.",
                "type":  "string",
                "pattern": "^(UCSC-ENCODE-mm9:wgEncodeEM\\d+|UCSC-ENCODE-hg19:wgEncodeEH\\d+|GEO:(GSM|GSE)\\d+|GEO-obsolete:(GSM|GSE)\\d+|RBPImage:[^\\s].*)$"
            }
        },
        "documents": {
            "description": "Protocols or other documents that describe the assay or the results (not data files)."
        },
        "possible_controls": {
            "title": "Controls",
            "description": "Experiments that contain files that can serve as scientific controls for this experiment.",
            "type": "array",
            "default": [],
            "uniqueItems": true,
            "items": {
                "title": "Control",
                "description": "An experiment that contains files that can serve as a scientific control for this experiment.",
                "comment": "See experiment.json for a list of available identifiers. Exact pairing of data files with their controls is done using file relationships.",
                "type": "string",
                "linkTo": "Experiment"
            }
        },
        "supersedes": {
            "title": "Supersedes" ,
            "description": "The experiment(s) that this experiment supersedes by virtue of being newer, better etc. than the one(s) it supersedes.",
            "type": "array",
            "default": [],
            "uniqueItems": true,
            "items": {
                    "comment": "See experiment.json for a list of available identifiers.",
                    "type": "string",
                    "linkTo": "Experiment"
            }
        },
        "related_files": {
            "title": "Additional data files",
            "description": "To be removed in a future release after data cleanup.",
            "type": "array",
            "default": [],
            "permission": "import_items",
            "items": {
                "title": "Data file",
                "comment": "See file.json for available identifiers.",
                "type": "string",
                "linkTo": "File"
            }
        },
        "internal_status": {
            "type": "string",
            "description": "The status of an experiment in the DCC process.",
            "comment":"unreviewed:wrangler has not evaluated, unrunnable:experiment requires more metadata to run, pipeline ready:experiment is ready for the pipeline, processing:pipeline is running, pipeline completed: pipeline has run through completion, requires lab review:there are QC concerns about this data, release ready:DCC feels that this is ready for release, pipeline error:pipeline run was started but failed for a reason that should be noted in pipeline_error_message",
            "default": "unreviewed",
            "permission": "import_items",
            "title": "Internal status",
            "enum": [
                "unreviewed",
                "no available pipeline",
                "unrunnable",
                "pipeline ready",
                "processing",
                "pipeline completed",
                "requires lab review",
                "release ready",
                "pipeline error"
            ]
        },
        "pipeline_error_detail": {
            "type": "string",
            "description": "Explanation of why the experiment failed pipeline analysis.",
            "comment": "should be used on experiments with internal_status:pipeline error",
            "permission": "import_items",
            "title": "Pipeline error message"
        }
    },
    "facets": {
        "assay_slims": {
            "title": "Assay category"
        },
        "assay_title": {
            "title": "Assay"
        },
        "award.project": {
            "title": "Project"
        },
        "award.rfa": {
            "title": "RFA"
        },
        "status": {
            "title": "Experiment status"
        },
        "assembly": {
            "title": "Genome assembly (visualization)"
        },
        "replicates.library.biosample.donor.organism.scientific_name": {
            "title": "Organism"
        },
        "target.investigated_as": {
            "title": "Target of assay"
        },
        "biosample_type": {
            "title": "Biosample type"
        },
        "organ_slims": {
            "title": "Organ"
        },
        "replicates.library.biosample.life_stage": {
            "title": "Life stage"
        },
        "replicates.library.biosample.treatments.treatment_term_name": {
            "title": "Biosample treatment"
        },
        "files.file_type": {
            "title": "Available data"
        },
        "files.run_type": {
            "title": "Run type"
        },
        "files.read_length": {
            "title": "Read length (nt)"
        },
        "files.mapped_read_length": {
            "title": "Mapped read length (nt)"
        },
        "replicates.library.size_range": {
            "title": "Library insert size (nt)"
        },
        "replicates.library.nucleic_acid_term_name": {
            "title": "Library made from"
        },
        "replicates.library.depleted_in_term_name": {
            "title": "Library depleted in"
        },
        "replicates.library.treatments.treatment_term_name": {
            "title": "Library treatment"
        },
        "month_released": {
            "title": "Date released"
        },
        "lab.title": {
            "title": "Lab"
        },
        "internal_status": {
            "title": "Internal status"
        },
        "replication_type": {
            "title": "Replication type"
        }
        
    },
    "columns": {
        "accession": {
            "title": "Accession"
        },
        "assay_term_name": {
            "title": "Assay Type"
        },
        "assay_title": {
            "title": "Assay Nickname"
        },
        "target.label": {
            "title": "Target label"
        },
        "target.gene_name": {
            "title": "Target gene"
        },
        "biosample_summary": {
            "title": "Biosample summary"
        },
        "biosample_term_name": {
            "title": "Biosample"
        },
        "description": {
            "title": "Description"
        },
        "lab.title": {
            "title": "Lab"
        },
        "award.project": {
            "title": "Project"
        },
        "status": {
            "title": "Status"
        },
        "replicates.biological_replicate_number": {
            "title": "Biological replicate"
        },
        "replicates.technical_replicate_number": {
            "title": "Technical replicate"
        },
        "replicates.antibody.accession": {
            "title": "Linked Antibody"
        },
        "replicates.library.biosample.organism.scientific_name": {
            "title": "Species"
        },
        "replicates.library.biosample.life_stage": {
            "title": "Life stage"
        },
        "replicates.library.biosample.age": {
            "title": "Age"
        },
        "replicates.library.biosample.age_units": {
            "title": "Age Units"
        },
        "replicates.library.biosample.treatments.treatment_term_name": {
            "title": "Treatment"
        },
        "replicates.library.biosample.treatments.treatment_term_id": {
            "title": "Term ID"
        },
        "replicates.library.biosample.treatments.concentration": {
            "title": "Concentration"
        },
        "replicates.library.biosample.treatments.concentration_units": {
            "title": "Concentration units"
        },
        "replicates.library.biosample.treatments.duration": {
            "title": "Duration"
        },
        "replicates.library.biosample.treatments.duration_units": {
            "title": "Duration units"
        },
        "replicates.library.biosample.synchronization": {
            "title": "Synchronization"
        },
        "replicates.library.biosample.post_synchronization_time": {
            "title": "Post-synchronization time"
        },
        "replicates.library.biosample.post_synchronization_time_units": {
            "title": "Post-synchronization time units"
        },       
        "replicates.@id": {
            "title": "Replicates"
        }
    },
    "boost_values": {
        "accession": 1.0,
        "alternate_accessions": 1.0,
        "assay_term_name": 1.0,
        "assay_term_id": 1.0,
        "dbxrefs": 1.0,
        "aliases": 1.0,
        "biosample_term_id": 1.0,
        "biosample_term_name": 1.0,
        "biosample_type": 1.0,
        "organ_slims": 1.0,
        "developmental_slims": 1.0,
        "category_slims": 1.0,
        "objective_slims": 1.0,
        "type_slims": 1.0,
        "assay_synonyms": 1.0,
        "biosample_synonyms": 1.0,
        "files.accession": 1.0,
        "files.alternate_accessions": 1.0,
        "files.file_format": 1.0,
        "files.output_type": 1.0,
        "files.md5sum": 1.0,
        "replicates.library.accession": 1.0,
        "replicates.library.alternate_accessions": 1.0,
        "replicates.library.aliases": 1.0,
        "replicates.library.biosample.accession": 1.0,
        "replicates.library.biosample.alternate_accessions": 1.0,
        "replicates.library.biosample.aliases": 1.0,
        "replicates.library.biosample.subcellular_fraction_term_name" : 1.0,
        "replicates.library.biosample.donor.accession": 1.0,
        "replicates.library.biosample.donor.alternate_accessions": 1.0,
        "replicates.antibody.accession": 1.0,
        "replicates.antibody.alternate_accessions": 1.0,
        "replicates.antibody.lot_id": 1.0,
        "replicates.antibody.lot_id_alias": 1.0,
        "replicates.antibody.clonality": 1.0,
        "replicates.antibody.isotype": 1.0,
        "replicates.antibody.purifications": 1.0,
        "replicates.antibody.product_id": 1.0,
        "replicates.antibody.aliases": 1.0,
        "replicates.antibody.dbxrefs": 1.0,
        "replicates.library.biosample.phase":2.0,
        "replicates.library.biosample.donor.organism.name": 1.0,
        "replicates.library.biosample.donor.organism.scientific_name": 1.0,
        "replicates.library.biosample.donor.organism.taxon_id": 1.0,
        "replicates.library.notes": 1.0,
        "replicates.library.nucleic_acid_term_name": 1.0,
        "award.title": 1.0,
        "award.project": 1.0,
        "submitted_by.email": 1.0,
        "submitted_by.first_name": 1.0,
        "submitted_by.last_name": 1.0,
        "lab.institute_name": 1.0,
        "lab.institute_label": 1.0,
        "lab.title": 1.0,
        "possible_controls.accession": 1.0,
        "possible_controls.alternate_accessions": 1.0,
        "target.aliases": 1.0,
        "target.gene_name": 1.0,
        "target.label": 1.0,
        "target.dbxref": 1.0,
        "target.organism.name": 1.0,
        "target.organism.scientific_name": 1.0,
        "references.title": 1.0,
        "replicates.library.biosample.rnais.product_id": 1.0,
        "notes": 1.0,
        "internal_tags": 1.0
    },
    "changelog": "/profiles/changelogs/experiment.md"
}<|MERGE_RESOLUTION|>--- conflicted
+++ resolved
@@ -25,7 +25,7 @@
         { "$ref": "mixins.json#/submitter_comment" }
     ],
     "dependencies": {
-<<<<<<< HEAD
+
         "biosample_type": {
             "oneOf": [
                 {                   
@@ -54,9 +54,6 @@
             ]
         },
         "biosample_term_id":{
-=======
-         "biosample_term_id":{
->>>>>>> 8a6c9844
             "oneOf": [
                 { 
                     "properties": {
