--- conflicted
+++ resolved
@@ -20,11 +20,7 @@
     ],
     "properties": {
         "schema_version": {
-<<<<<<< HEAD
-            "default": "7"
-=======
             "default": "1"
->>>>>>> c782cd30
         },
         "software_type": {
             "title": "Software type",
@@ -75,115 +71,6 @@
             "description": "An external resource to the code base.",
             "type": "string",
             "format": "uri"
-<<<<<<< HEAD
-        },
-        "purpose": {
-            "title": "Purpose",
-            "description": "The purpose that the software was used for in the project.",
-            "type": "array",
-            "uniqueItems": true,
-            "items": {
-                "title": "Purpose",
-                "type": "string",
-                "enum": [
-                    "3' RACE",
-                    "4C",
-                    "5' RACE",
-                    "5' RLM RACE",
-                    "5C",
-                    "ATAC-seq",
-                    "Bru-seq",
-                    "BruChase-seq",
-                    "BruUV-seq",
-                    "CAGE",
-                    "ChIA-PET",
-                    "ChIP-seq",
-                    "Circulome-seq",
-                    "Clone-seq",
-                    "community resource",
-                    "comparative genomic hybridization by array",
-                    "CRISPR genome editing followed by RNA-seq",
-                    "CRISPR screen",
-                    "CRISPRi followed by RNA-seq",
-                    "data QC",
-                    "direct RNA-seq",
-                    "DNA methylation profiling by array assay",
-                    "DNA-PET",
-                    "DNase-seq",
-                    "eCLIP",
-                    "FAIRE-seq",
-                    "genetic modification followed by DNase-seq",
-                    "genotype phasing by HiC",
-                    "genotyping by high throughput sequencing assay",
-                    "HiC",
-                    "iCLIP",
-                    "icLASER",
-                    "icSHAPE",
-                    "integrative analysis",
-                    "long read RNA-seq",
-                    "MeDIP-seq",
-                    "microRNA counts",
-                    "microRNA-seq",
-                    "Mint-ChIP-seq",
-                    "MNase-seq",
-                    "MPRA",
-                    "MRE-seq",
-                    "PAS-seq",
-                    "PLAC-seq",
-                    "pooled clone sequencing",
-                    "PRO-cap",
-                    "PRO-seq",
-                    "protein sequencing by tandem mass spectrometry assay",
-                    "RAMPAGE",
-                    "Repli-chip",
-                    "Repli-seq",
-                    "RIP-chip",
-                    "RIP-seq",
-                    "RNA Bind-n-Seq",
-                    "RNA-PET",
-                    "RNA-seq",
-                    "RRBS",
-                    "shRNA knockdown followed by RNA-seq",
-                    "single-cell ATAC-seq",
-                    "single-cell RNA sequencing assay",
-                    "single-nucleus ATAC-seq",
-                    "siRNA knockdown followed by RNA-seq",
-                    "small RNA-seq",
-                    "SPRITE",
-                    "STARR-seq",
-                    "Switchgear",
-                    "TAB-seq",
-                    "transcription profiling by array assay",
-                    "variant analysis",
-                    "whole genome sequencing assay",
-                    "whole-genome shotgun bisulfite sequencing"
-                ]
-            }
-        },
-        "used_by": {
-            "title": "Used by",
-            "type": "array",
-            "uniqueItems": true,
-            "items": {
-                "title": "Used by",
-                "type": "string",
-                "enum": [
-                    "community",
-                    "ENCODE",
-                    "modENCODE",
-                    "modERN",
-                    "mouseENCODE"
-                ]
-            }
-        },
-        "description": {
-            "title": "Description",
-            "description": "A plain text description of the software.",
-            "type": "string",
-            "pattern": "^(\\S+(\\s|\\S)*\\S+|\\S)$",
-            "formInput": "textarea"
-=======
->>>>>>> c782cd30
         }
     },
     "facets": {
