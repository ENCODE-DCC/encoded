 {
    "title": "Antibody characterization",
    "description": "Schema for submitting antibody characterization data.",
    "id": "/profiles/antibody_characterization.json",
    "$schema": "http://json-schema.org/draft-04/schema#",
    "type": "object",
    "required": [ "award", "lab", "characterizes", "target"],
    "calculatedProperties": ["characterization_method"],
    "identifyingProperties": ["uuid", "aliases"],
    "additionalProperties": false,
    "mixinProperties": [
        { "$ref": "mixins.json#/schema_version" },
        { "$ref": "mixins.json#/uuid" },
        { "$ref": "mixins.json#/aliases" },
        { "$ref": "mixins.json#/attachment" },
        { "$ref": "mixins.json#/attribution" },
        { "$ref": "mixins.json#/submitted" },
        { "$ref": "characterization.json#/properties" },
        { "$ref": "mixins.json#/references" },
        { "$ref": "mixins.json#/notes" }
    ],
    "dependencies": {
        "characterization_reviews": ["primary_characterization_method"],
        "primary_characterization_method": {
            "oneOf": [
                {
                    "required": ["characterization_reviews"],
                    "properties": {
                        "status": {
                            "enum": ["pending dcc review", "compliant", "not compliant" ]
                        }
                    }
                },
                {
                    "not": {
                        "properties": {
                            "status": {
                               "enum": ["pending dcc review", "compliant", "not compliant" ]
                            }
                        }
                    }
                }
            ]   
        },
        "attachment": {
            "oneOf": [
                {
                    "required": ["primary_characterization_method"]
                },
                {
                    "required": ["secondary_characterization_method"]
                }
            ]
        },
        "status": {
            "oneOf": [
                {
                    "required": ["reviewed_by"],
                    "properties": {
                        "status": {
                            "enum": ["not reviewed"]
                        }
                    }
                },
                {
                    "required": ["reviewed_by", "documents"],
                    "properties": {
                        "status": {
                            "enum": ["compliant", "not compliant"]
                        }
                    }
                },
                {
                    "not": {
                        "properties": {
                            "status": {
                                "enum": ["compliant", "not compliant", "not reviewed"]
                            }
                        }
                    }
                }
            ]
        }
    },
    "properties": {
        "schema_version": {
            "default": "5"
        },
        "reviewed_by": {
            "title": "Reviewed by",
            "description": "Person (from DCC or antibody review panel) who reviewed the antibody characterizations associated with this antibody lot and determined the lot status",
            "comment": "Only admins are allowed to set or update this value.",
            "permission": "import_items",
            "linkTo": "user",
            "type": "string",
            "enum": [
                "/users/81a6cc12-2847-4e2e-8f2c-f566699eb29e/",
                "/users/4c23ec32-c7c8-4ac0-affb-04befcc881d4/",
                "/users/ce2bde01-07ec-4b8a-b179-554ef95b71dd/",
                "/users/20ce8cd4-c407-453c-b0f3-7e45e5b7e493/",
                "/users/6800d05f-7213-48b1-9ad8-254c73c5b83f/",
                "/users/ff7b77e7-bb55-4307-b665-814c9f1e65fb/"
            ]
        },
        "characterizes": {
            "title": "Antibody characterized",
            "comment": "See antibody_lot.json for available identifiers.",
            "linkTo": "antibody_lot"
        },
        "status": {
            "title": "Approval status",
            "description": "The current state of the characterization.",
            "comment": "Submit a status of 'pending dcc review' to indicate that DCC should begin reviewing characterization. Submit a status of 'not submitted for review by lab'  to indicate that DCC should not review the characterization.'",
            "type": "string",
            "default": "in progress",
            "enum" : [
                "in progress",
                "pending dcc review",
                "compliant",
                "not compliant",
                "not reviewed",
                "not submitted for review by lab",
                "deleted"
            ]
        },
        "characterization_reviews": {
            "title": "Primary characterization lane reviews",
            "description": "Characterization details reviewed by each cell type for immunoblot and immunoprecipitation primary characterizations only.",
            "comment": "Do not submit status, it is assigned by DCC when reviewing the characterization.",
            "type": "array",
<<<<<<< HEAD
=======
            "permission": "import_items",
>>>>>>> 0673f839
            "items": {
                "title": "Primary characterization lane review", 
                "type": "object",
                "additionalProperties": false,
                "required": [ "organism", "lane", "lane_status", "biosample_term_id", "biosample_term_name", "biosample_type"],
                "properties": {
                    "organism": {
                        "title": "Organism",
                        "comment": "See organism.json for available identifiers.",
                        "type": "string",
                        "linkTo": "organism"
                    },
                    "lane": {
                        "title": "Lane",
                        "type": "integer"
                    },
                    "lane_status": {
                        "title": "Characterization status",
                        "description": "The current state of the characterization for a particular cell type.",
                        "type": "string",
                        "permission": "import_items",
                        "default": "pending dcc review",
                        "enum" : [
                            "pending dcc review",
                            "compliant",
                            "not compliant"
                        ]
                    },
                    "biosample_term_id": {
                        "title": "Ontology ID",
                        "description": "Ontology identifier describing biosample.",
                        "comment": "NTR is a new term request identifier provided by the DCC.",
                        "type": "string",
<<<<<<< HEAD
                        "pattern": "^(UBERON|EFO|BTO|CL|AMAD|NTR):[0-9]{2,8}$"
=======
                        "pattern": "^(UBERON|EFO|CL|NTR|FBbt|WBbt):[0-9]{2,8}$"
>>>>>>> 0673f839
                    },
                    "biosample_term_name": {
                        "title": "Ontology term",
                        "description": "Ontology term describing biosample.",
                        "type":  "string"
                    },
                    "biosample_type": {
                        "title": "Biosample type",
                        "description": "The categorization of the biosample.",
                        "type": "string",
                        "enum" : [
                            "primary cell",
                            "immortalized cell line",
                            "tissue",
                            "in vitro differentiated cells",
                            "induced pluripotent stem cell line",
                            "stem cell"
                        ]
                    }
                }
            }
        },
        "target": {
            "title": "Target",
            "description": "The name of the gene whose expression or product is the intended goal of the antibody.",
            "comment": "See target.json for available identifiers.",
            "type": "string",
            "linkTo": "target"
        },
        "primary_characterization_method": {
            "title": "Primary method",
            "description": "Primary experimental method of the characterization, as defined in the standards document.",
            "type": "string",
            "enum": [
                "immunoblot",
                "immunoprecipitation",
                "immunofluorescence"
            ]
        },
        "secondary_characterization_method": {
            "title": "Secondary method",
            "description": "Secondary experimental method of the characterization, as defined in the standards document.",
            "type": "string",
            "enum": [
                "knockdown or knockout",
                "immunoprecipitation followed by mass spectrometry",
                "ChIP-seq comparison",
                "motif enrichment",
                "dot blot assay",
                "peptide array assay",
                "peptide ELISA assay",
                "peptide competition assay",
                "overexpression analysis"
            ]
        }
    },
    "facets": {
        "status": {
            "title": "Characterization status",
            "type": "string"
        },
        "target.organism.scientific_name": {
            "title": "Target Organism",
            "type": "string"
        },
        "characterization_method":{
            "title": "Characterization method",
            "type": "string"
        },
        "lab.title": {
            "title": "Lab",
            "type": "string"
        }
    },
    "calculated_props": {
        "characterization_method":{
            "title": "Characterization method",
            "type": "string"
        }
    }
}<|MERGE_RESOLUTION|>--- conflicted
+++ resolved
@@ -128,10 +128,7 @@
             "description": "Characterization details reviewed by each cell type for immunoblot and immunoprecipitation primary characterizations only.",
             "comment": "Do not submit status, it is assigned by DCC when reviewing the characterization.",
             "type": "array",
-<<<<<<< HEAD
-=======
             "permission": "import_items",
->>>>>>> 0673f839
             "items": {
                 "title": "Primary characterization lane review", 
                 "type": "object",
@@ -165,11 +162,7 @@
                         "description": "Ontology identifier describing biosample.",
                         "comment": "NTR is a new term request identifier provided by the DCC.",
                         "type": "string",
-<<<<<<< HEAD
                         "pattern": "^(UBERON|EFO|BTO|CL|AMAD|NTR):[0-9]{2,8}$"
-=======
-                        "pattern": "^(UBERON|EFO|CL|NTR|FBbt|WBbt):[0-9]{2,8}$"
->>>>>>> 0673f839
                     },
                     "biosample_term_name": {
                         "title": "Ontology term",
