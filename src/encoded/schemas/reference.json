{
    "title": "Reference",
    "description": "Schema for submitting metadata for a reference set.",
    "id": "/profiles/reference.json",
    "$schema": "http://json-schema.org/draft-04/schema#",
    "type": "object",
    "required": [ "award", "lab"],
    "identifyingProperties": ["uuid", "accession" , "aliases"],
    "additionalProperties": false,
    "mixinProperties": [
        { "$ref": "mixins.json#/schema_version" },
        { "$ref": "mixins.json#/uuid" },
        { "$ref": "mixins.json#/accession" },
        { "$ref": "mixins.json#/aliases" },
        { "$ref": "mixins.json#/attribution" },
        { "$ref": "mixins.json#/submitted" },
        { "$ref": "mixins.json#/references" },
        { "$ref": "mixins.json#/notes" },
        { "$ref": "dataset.json#/properties" },
        { "$ref": "mixins.json#/documents" },
        { "$ref": "file_set.json#/properties" }
    ],
    "dependencies": {
        "status": {
            "oneOf": [
                {
                    "required": ["date_released"],
                    "properties": {
                        "status": {
                            "enum": ["released", "revoked"]
                        }
                    }
                },
                {
                    "not": {
                        "properties": {
                            "status": {
                                "enum": ["released", "revoked"]
                            }
                        }
                    }
                }
            ]
        },
        "donor": {
            "comment": "Genome references (such as those from the ENTEx project) may specify a donor.",
            "required": ["reference_type"],
            "properties": {
                "reference_type": {
                    "enum": ["genome"]
                    }
            }
        },
        "examined_loci": {
            "comment": "The loci whose expression or product is under investigation for the functional characterization experiment.",
            "required": ["reference_type"],
            "properties": {
                "reference_type": {
                    "enum": ["functional elements"]
                }
            }
        }
    },
    "properties": {
        "schema_version": {
            "default": "19"
        },
        "reference_type": {
            "title": "Reference type",
            "description": "The category that best describes the reference set.",
            "type": "string",
            "enum": [
                "index",
                "genome",
                "mappability",
                "sequence barcodes",
                "spike-in",
                "functional elements",
                "sequence adapters"
            ]
        },
        "organism": {
            "title": "Organism",
            "comment": "See organism.json for available identifiers.",
            "type": "string",
            "linkTo": "Organism"
        },
        "donor": {
            "title": "Donor",
            "description": "The donor or strain the biosample was originated from.",
            "comment": "For human biosamples, see human_donor.json for available identifiers. For mouse biosamples, see mouse_donor.json for available identifiers. For worm biosamples, see worm_donor.json for available identifiers. For fly biosamples, see fly_donor.json for available identifiers.",
            "type": "string",
            "linkTo": "Donor"
        },
        "software_used": {
            "title": "Software used",
            "description": "A list of software used to derive the reference file set.",
            "type": "array",
            "items": {
                "title": "Software used",
                "description": "Version of software used to derived the reference file set.",
                "type": "string",
                "comment": "See software_version.json for available identifiers.",
                "linkTo": "SoftwareVersion"
            }
        },
        "examined_loci": {
            "title": "Examined loci",
            "description": "The loci whose expression or product is under investigation for the functional characterization experiment.",
            "comment": "See gene.json for available identifiers.",
            "type": "array",
            "uniqueItems": true,
            "minItems": 1,
            "items": {
                "title": "Gene",
                "description": "The gene under investigation.",
                "comment": "see gene.json for available identifiers",
                "type": "string",
                "linkTo": "Gene"
            }
        }
    },
    "facets": {
        "reference_type": {
            "title": "Reference type"
        },
        "status": {
            "title": "Status"
        },
        "assembly": {
            "title": "Genome assembly"
        },
        "files.file_type": {
            "title": "Available file types"
        },
        "files.run_type": {
            "title": "Run type"
        },
        "files.read_length": {
            "title": "Read length (nt)"
        },
        "files.mapped_read_length": {
            "title": "Mapped read length (nt)"
        },
<<<<<<< HEAD
        "month_released": {
            "title": "Month released"
        },
       
=======
        "software_used.software.name": {
            "title": "Software used"
        },
>>>>>>> 821c62c4
        "lab.title": {
            "title": "Lab"
        },
        "award.project": {
            "title": "Project"
        },
        "award.rfa": {
            "title": "RFA"
        }
    },
    "columns": {
        "accession": {
            "title": "Accession",
            "type": "string"
        },
        "description": {
            "title": "Description",
            "type": "string"
        },
        "lab.title": {
            "title": "Lab",
            "type": "string"
        },
        "award.project": {
            "title": "Project",
            "type": "string"
        },
        "donor": {
            "title": "Donor",
            "type": "string"
        },
        "status": {
            "title": "Status",
            "type": "string"
        },
        "software_used.software.name": {
            "title": "Software used",
            "type": "array"
        }
    },
    "boost_values": {
        "accession": 1.0,
        "alternate_accessions": 1.0,
        "dbxrefs": 1.0,
        "aliases": 1.0,
        "donor.accession": 1.0,
        "award.title": 1.0,
        "award.project": 1.0,
        "award.name": 1.0,
        "submitted_by.email": 1.0,
        "submitted_by.first_name": 1.0,
        "submitted_by.last_name": 1.0,
        "lab.institute_name": 1.0,
        "lab.institute_label": 1.0,
        "lab.title": 1.0,
        "organism.scientific_name": 1.0,
        "organism.taxon_id": 1.0,
        "software_used.software.name": 1.0,
        "reference_type": 1.0,
        "internal_tags": 1.0,
        "description": 1.0
    },
    "changelog": "/profiles/changelogs/reference.md"

}<|MERGE_RESOLUTION|>--- conflicted
+++ resolved
@@ -142,16 +142,12 @@
         "files.mapped_read_length": {
             "title": "Mapped read length (nt)"
         },
-<<<<<<< HEAD
         "month_released": {
             "title": "Month released"
         },
-       
-=======
         "software_used.software.name": {
             "title": "Software used"
         },
->>>>>>> 821c62c4
         "lab.title": {
             "title": "Lab"
         },
