{
    "title": "Antibody lot",
    "description": "Schema for submitting an antibody lot (not including target or characterization information).",
    "id": "/profiles/antibody_lot.json",
    "$schema": "http://json-schema.org/draft-04/schema#",
    "type": "object",
    "required": ["product_id", "source", "host_organism"],
    "identifyingProperties": ["uuid","accession","aliases"],
    "additionalProperties": false,
    "mixinProperties": [
        {"$ref": "mixins.json#/schema_version" },
        {"$ref": "mixins.json#/uuid" },
        {"$ref": "mixins.json#/accession" },
        {"$ref": "mixins.json#/aliases" },
        {"$ref": "mixins.json#/accessioned_status" },
        {"$ref": "mixins.json#/submitted" },
        {"$ref": "mixins.json#/source" },
        {"$ref": "mixins.json#/url" },
        {"$ref": "mixins.json#/notes" },
        {"$ref": "mixins.json#/dbxrefs"}

    ],
    "properties": {
        "schema_version": {
            "default": "1"
        },
        "accession": {
            "accessionType": "AB"
        },
        "alternate_accessions": {
            "items": {
                "title": "Alternate Accession",
                "description": "An accession previously assigned to an object that has been merged with this object.",
                "comment": "Only accessions of objects that have status equal replaced will work here.",
                "type": "string",
                "format": "accession",
                "pattern": "^(ENCAB\\d{3}[A-Z]{3})$|^(TSTAB\\d{6})$"
            }
        },
        "lot_id_alias": {
            "title": "Lot ID aliases",
            "description": "The lot identifiers for this lot deemed to be exactly the same by the vendor.",
            "type": "array",
            "default": [],
            "uniqueItems": true,
            "items": {
                "title": "Lot ID Alias",
                "description": "The lot identifier for this lot deemed to be exactly the same by the vendor. ",
                "type": "string"
            }
        },
        "antigen_description": {
            "title": "Antigen description",
            "description": "The plain text description of the antigen used in raising the antibody (e.g. amino acid residue locations of the antigen).",
            "type": "string",
            "pattern": "^(\\S+(\\s|\\S)*\\S+|\\S)$|^$",
            "formInput": "textarea"
        },
        "antigen_sequence": {
            "title": "Antigen sequence",
            "description": "The amino acid sequence of the antigen.",
            "type": "string"
        },
        "clonality": {
            "title": "Clonality",
            "description": "The diversification of the immune cell lineage to make the antibody.",
            "type": "string",
            "enum": [
                "monoclonal",
                "polyclonal"
            ]
        },
        "dbxrefs": {
            "items": {
                "title": "External identifier",
                "description": "Identifier from an external resource that may have 1-to-1 or 1-to-many relationships with ENCODE objects.",
                "type":  "string",
                "pattern": "^(UCSC-ENCODE-cv:\\S+|AR:AB_\\d+)$"
            }
        },
        "host_organism": {
            "title": "Host organism",
            "description": "The organism the antibody was grown in.",
            "comment": "See organism.json for available identifiers.",
            "type": "string",
            "linkTo": "Organism"
        },
        "isotype": {
            "title": "Isotype",
            "description": "The class of antibody ( e.g. IgA, IgD, IgE, IgG or IgM)",
            "type": "string",
            "enum": [
                "IgA",
                "IgA1",
                "IgA2",
                "IgD",
                "IgE",
                "IgG",
                "IgG1",
                "IgG1κ",
                "IgG1λ",
                "IgG2",
                "IgG2a",
                "IgG2aκ",
                "IgG2aλ",
                "IgG2b",
                "IgG2bκ",
                "IgG2bλ",
                "IgG2c",
                "IgG2κ",
                "IgG2λ",
                "IgG3",
                "IgG3κ",
                "IgG4",
                "IgGκ",
                "IgM",
                "IgMκ",
                "serum"
            ]
        },
        "purification_methods": {
            "title": "Purification methods",
            "description": "The purification protocols used to isolate the antibody.",
            "type": "array",
            "default": [],
            "uniqueItems": true,
            "items": {
                "title": "Purification method",
                "description": "A purification protocol used to isolate the antibody.",
                "comment": "IMAC refers to Immobilized Metal Chelate Chromatography and IEC refers to Ion Exchange Chromatography",
                "type": "string",
                "enum": [
                    "affinity",
                    "antiserum",
                    "crude",
                    "IEC",
                    "IgG fraction",
                    "IMAC",
                    "other",
                    "Protein A",
                    "Protein A/G",
                    "Protein G",
                    "tissue culture supernatant"
                ]
            }
        },
        "targets": {
            "title": "Target",
            "description": "The name of the genes whose expression or product is the intended goal of the antibody.",
            "type": "array",
            "minItems": 1,
            "uniqueItems": true,
            "items": {
                "description": "The name of the gene whose expression or product is the intended goal of the antibody.",
                "comment": "See target.json for available identifiers.",
                "type": "string",
                "linkTo": "Target"
            }
        },
        "oligo_sequence": {
            "title": "Oligo sequence",
            "description": "The sequence of oligonucleotide that is conjugated to the antibody. ",
            "type": "string"
        }
    },
<<<<<<< HEAD
    "boost_values": {
        "accession": 1.0,
        "alternate_accessions": 1.0,
        "lot_id": 1.0,
        "lot_id_alias": 1.0,
        "clonality": 1.0,
        "isotype": 1.0,
        "purifications": 1.0,
        "product_id": 1.0,
        "aliases": 1.0,
        "dbxrefs": 1.0,
        "source.title": 1.0,
        "host_organism.name": 1.0,
        "host_organism.scientific_name": 1.0,
        "host_organism.taxon_id": 1.0,
        "targets.genes.symbol": 1.0,
        "targets.label": 1.0,
        "targets.genes.dbxrefs": 1.0,
        "targets.aliases": 1.0,
        "targets.organism.name": 1.0,
        "targets.organism.scientific_name": 1.0,
        "targets.organism.taxon_id": 1.0,
        "characterizations.primary_characterization_method": 1.0,
        "characterizations.secondary_characterization_method": 1.0,
        "characterizations.award.title": 1.0,
        "characterizations.award.project": 1.0,
        "characterizations.submitted_by.email": 1.0,
        "characterizations.submitted_by.first_name": 1.0,
        "characterizations.submitted_by.last_name": 1.0,
        "characterizations.lab.institute_name": 1.0,
        "characterizations.lab.institute_label": 1.0,
        "characterizations.lab.title": 1.0,
        "characterizations.target.genes.symbol": 1.0,
        "characterizations.target.label": 1.0,
        "characterizations.target.genes.dbxrefs": 1.0,
        "characterizations.target.aliases": 1.0,
        "characterizations.target.organism.name": 1.0,
        "characterizations.target.organism.scientific_name": 1.0,
        "characterizations.target.organism.taxon_id": 1.0
    },
=======
>>>>>>> c782cd30
    "changelog": "/profiles/changelogs/antibody_lot.md"
}<|MERGE_RESOLUTION|>--- conflicted
+++ resolved
@@ -163,48 +163,5 @@
             "type": "string"
         }
     },
-<<<<<<< HEAD
-    "boost_values": {
-        "accession": 1.0,
-        "alternate_accessions": 1.0,
-        "lot_id": 1.0,
-        "lot_id_alias": 1.0,
-        "clonality": 1.0,
-        "isotype": 1.0,
-        "purifications": 1.0,
-        "product_id": 1.0,
-        "aliases": 1.0,
-        "dbxrefs": 1.0,
-        "source.title": 1.0,
-        "host_organism.name": 1.0,
-        "host_organism.scientific_name": 1.0,
-        "host_organism.taxon_id": 1.0,
-        "targets.genes.symbol": 1.0,
-        "targets.label": 1.0,
-        "targets.genes.dbxrefs": 1.0,
-        "targets.aliases": 1.0,
-        "targets.organism.name": 1.0,
-        "targets.organism.scientific_name": 1.0,
-        "targets.organism.taxon_id": 1.0,
-        "characterizations.primary_characterization_method": 1.0,
-        "characterizations.secondary_characterization_method": 1.0,
-        "characterizations.award.title": 1.0,
-        "characterizations.award.project": 1.0,
-        "characterizations.submitted_by.email": 1.0,
-        "characterizations.submitted_by.first_name": 1.0,
-        "characterizations.submitted_by.last_name": 1.0,
-        "characterizations.lab.institute_name": 1.0,
-        "characterizations.lab.institute_label": 1.0,
-        "characterizations.lab.title": 1.0,
-        "characterizations.target.genes.symbol": 1.0,
-        "characterizations.target.label": 1.0,
-        "characterizations.target.genes.dbxrefs": 1.0,
-        "characterizations.target.aliases": 1.0,
-        "characterizations.target.organism.name": 1.0,
-        "characterizations.target.organism.scientific_name": 1.0,
-        "characterizations.target.organism.taxon_id": 1.0
-    },
-=======
->>>>>>> c782cd30
     "changelog": "/profiles/changelogs/antibody_lot.md"
 }