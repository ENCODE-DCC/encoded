--- conflicted
+++ resolved
@@ -148,34 +148,6 @@
         }
    },
    "facets": {
-<<<<<<< HEAD
-      "lot_reviews.status": {
-          "title": "Approval status",
-          "type": "string"
-      },
-      "characterizations.target.organism.scientific_name": {
-          "title": "Target Organism",
-	  "type": "string"
-      },
-      "source.title" : {
-          "title": "Source",
-          "type": "string"
-      },
-      "clonality": {
-          "title": "Clonality",
-          "type": "string"
-      },
-      "host_organism.name": {
-          "title": "Host organism",
-          "type": "string"
-      },
-      "characterizations.lab.title": {
-          "title": "Lab",
-          "type": "string"
-      }
-    },
-   "columns": {
-=======
         "lot_reviews.status": {
             "title": "Approval status",
             "type": "string"
@@ -202,21 +174,10 @@
         }
     },
     "columns": {
->>>>>>> 17ea2c06
         "accession": {
             "title": "Accession",
             "type": "string"
         },
-<<<<<<< HEAD
-	"characterizations.target.label": {
-	    "title": "Target",
-	    "type": "string"
-	},
-	"characterizations.target.organism.scientific_name": {
-	    "title": "Species",
-	    "type": "string"
-	},
-=======
         "characterizations.target.label": {
             "title": "Target",
             "type": "string"
@@ -225,7 +186,6 @@
             "title": "Species",
             "type": "string"
         },
->>>>>>> 17ea2c06
         "source.title": {
             "title": "Source",
             "type": "string"
@@ -247,41 +207,6 @@
             "type": "array"
         }
     },
-<<<<<<< HEAD
-    "boost_values": {
-        "uuid": 1.0,
-        "accession": 1.0,
-	   "alternate_accessions": 1.0,
-	   "lot_id": 1.0,
-	   "lot_id_alias": 1.0,
-	   "clonality": 1.0,
-	   "isotype": 1.0,
-	   "purifications": 1.0,
-	   "product_id": 1.0,
-	   "aliases": 1.0,
-	   "dbxrefs": 1.0,
-	   "source.title": 1.0,
-	   "host_organism.name": 1.0,
-	   "host_organism.scientific_name": 1.0,
-	   "host_organism.taxon_id": 1.0,
-	   "characterizations.primary_characterization_method": 1.0,
-	   "characterizations.secondary_characterization_method": 1.0,
-	   "characterizations.award.title": 1.0,
-	   "characterizations.award.project": 1.0,
-	   "characterizations.submitted_by.email": 1.0,
-	   "characterizations.submitted_by.first_name": 1.0,
-	   "characterizations.submitted_by.last_name": 1.0,
-	   "characterizations.lab.institute_name": 1.0,
-	   "characterizations.lab.institute_label": 1.0,
-	   "characterizations.lab.title": 1.0,
-	   "characterizations.target.gene_name": 1.0,
-	   "characterizations.target.label": 1.0,
-	   "characterizations.target.dbxref": 1.0,
-	   "characterizations.target.aliases": 1.0,
-	   "characterizations.target.organism.name": 1.0,
-	   "characterizations.target.organism.scientific_name": 1.0,
-	   "characterizations.target.organism.taxon_id": 1.0
-=======
     "calculated_props": {
         "lot_reviews": {
             "title": "Antibody lot reviews",
@@ -376,6 +301,5 @@
         "characterizations.target.organism.name": 1.0,
         "characterizations.target.organism.scientific_name": 1.0,
         "characterizations.target.organism.taxon_id": 1.0
->>>>>>> 17ea2c06
     }
 }