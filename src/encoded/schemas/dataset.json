
{
    "title": "Dataset",
    "description": "Schema for submitting metadata for a dataset.",
    "id": "/profiles/dataset.json",
    "$schema": "http://json-schema.org/draft-04/schema#",
    "type": "object",
    "required": [ "award", "lab"],
    "identifyingProperties": ["uuid", "accession" , "aliases"],
    "additionalProperties": false,
    "mixinProperties": [
        { "$ref": "mixins.json#/schema_version" },
        { "$ref": "mixins.json#/uuid" },
        { "$ref": "mixins.json#/accession" },
        { "$ref": "mixins.json#/aliases" },
        { "$ref": "mixins.json#/attribution" },
        { "$ref": "mixins.json#/submitted" },
        { "$ref": "mixins.json#/references" },
        { "$ref": "mixins.json#/notes" }
    ],
    "properties": {
        "schema_version": {
            "default": "4"
        },
        "accession": {
            "accessionType": "SR"
        },
        "description": {
            "title": "Description",
            "description": "A plain text description of the dataset.",
            "type": "string",
            "default": ""
        },
        "dataset_type": {
            "title": "Type",
            "description": "The category that best describes the dataset.",
            "type": "string",
            "default": "project",
            "enum": [
                "project",
                "composite",
                "publication"
            ]
        },
        "dbxrefs": {
            "title": "External identifiers",
            "description": "Unique identifiers from external resources.",
            "type": "array",
            "default": [],
            "items": {
                "title": "External identifier",
                "description": "A unique identifier from external resource.",
                "type":  "string",
                "pattern": "^((UCSC-GB-mm9|UCSC-GB-hg19):\\S+|GEO:(GSM|GSE)\\d+|UCSC-ENCODE-mm9:wgEncodeEM\\d+|UCSC-ENCODE-hg19:wgEncodeEH\\d+)$"
            }
        },
        "documents": {
            "title": "Documents",
            "description": "Documents that provide additional information about the dataset (not data files).",
            "type": "array",
            "default": [],
            "items": {
                "title": "Document",
                "description": "A document that provides additional information about the dataset (not data files).",
                "type": "string",
                "comment": "See document.json for available identifiers.",
                "linkTo": "document"
            }
        },
        "related_files": {
            "title": "Additional data files",
            "description": "List of data files to be associated with the dataset.",
            "type": "array",
            "default": [],
            "items": {
                "title": "Data file",
                "comment": "See file.json for available identifiers.",
                "type": "string",
                "linkTo": "file"
            }
        },
<<<<<<< HEAD
        "date_released": {
            "title": "Date released",
            "comment": "Do not submit, value is assigned whe the object is releaesd.",
            "type": "string",
            "anyOf": [
                {"format": "date-time"},
                {"format": "date"}
            ],
            "permission": "import_items"
=======
        "status": {
            "title": "Status",
            "type": "string",
            "default": "proposed",
            "enum" : [
                "in progress",
                "started",
                "verified",
                "submitted",
                "proposed",
                "release ready",
                "released",
                "deleted",
                "revoked"
            ]
>>>>>>> a7449533
        }
    },
    "facets": {
        "dataset_type": {
            "title": "Dataset type",
            "type": "string"
        },
        "lab.title": {
            "title": "Lab",
            "type": "string"
        }
    },
    "columns": {
        "accession": {
            "title": "Accession",
            "type": "string"
        },
        "description": {
            "title": "Description",
            "type": "string"
        },
        "dataset_type": {
            "title": "Dataset type",
            "type": "string"
        },
        "lab.title": {
            "title": "Submitter",
            "type": "string"
        },
        "award.project": {
            "title": "Project",
            "type": "string"
        }
    },
    "boost_values": {
        "uuid": 1.0,
        "accession": 1.0,
        "aliases": 1.3,
        "description": 1.0,
        "dataset_type": 1.0,
        "dbxrefs": 1.0,
        "award.title": 1.0,
        "award.project": 1.0,
        "submitted_by.email": 1.0,
        "submitted_by.first_name": 1.0,
        "submitted_by.last_name": 1.0,
        "lab.institute_name": 1.1,
        "lab.institute_label": 1.0,
        "lab.title": 1.0,
        "files.accession": 1.0,
        "files.file_format": 1.0,
        "files.output_type": 1.0,
        "files.md5sum": 1.0
    }
}<|MERGE_RESOLUTION|>--- conflicted
+++ resolved
@@ -79,7 +79,6 @@
                 "linkTo": "file"
             }
         },
-<<<<<<< HEAD
         "date_released": {
             "title": "Date released",
             "comment": "Do not submit, value is assigned whe the object is releaesd.",
@@ -89,8 +88,8 @@
                 {"format": "date"}
             ],
             "permission": "import_items"
-=======
-        "status": {
+        },
+	"status": {
             "title": "Status",
             "type": "string",
             "default": "proposed",
@@ -105,7 +104,6 @@
                 "deleted",
                 "revoked"
             ]
->>>>>>> a7449533
         }
     },
     "facets": {
