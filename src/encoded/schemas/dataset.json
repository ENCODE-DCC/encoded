--- conflicted
+++ resolved
@@ -78,19 +78,6 @@
                 "type": "string",
                 "linkTo": "file"
             }
-<<<<<<< HEAD
-        },
-        "references": {
-            "title": "References",
-            "description": "The identifiers that reference data found in the experiment.",
-            "type": "array",
-            "default": [],
-            "items": {
-                "title": "Reference",
-                "description": "An identifier that references data found in the experiment.",
-                "type": "string",
-                "pattern": "^(PMID:[0-9]+|doi:10\\.[0-9]{4}[\\d\\s\\S\\:\\.\\/]+)$"
-            }
         },
         "status": {
             "title": "Status",
@@ -105,8 +92,6 @@
                 "deleted",
                 "revoked"
             ]
-=======
->>>>>>> 7bb5ff22
         }
     },
     "facets": {
