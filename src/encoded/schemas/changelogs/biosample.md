--- conflicted
+++ resolved
@@ -2,11 +2,9 @@
 
 ### Schema version 16
 
-<<<<<<< HEAD
 * *part_of* and *derived_from* fields are replaced by *originated_from* field
-=======
 * *alternate_accessions* now must match accession format, "ENCBS..." or "TSTBS..."
->>>>>>> f6dcdf14
+
 
 ### Schema version 15
 
