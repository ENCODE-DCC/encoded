## Changelog for biosample.json

<<<<<<< HEAD
### Schema version 16

* *biosample_type* and *biosample_term_id* consistency added to the list of schema dependencies

=======
### Schema version 18

* *biosample_type* and *biosample_term_id* consistency added to the list of schema dependencies

### Schema version 17

* *status* value "proposed" was removed


### Schema version 16

* *talens* array was removed, as we are migrating towards the use of genetic_modification with modification_technique specifications
* *treatments* array is required to be non-empty if post_treatment_time_units or post_treatment_time are specified
* *dbxrefs* property was restricted to DCC access only
* *pooled_from* array requires at least two entries to be specified
* *phase* property is restricted to biosamples with biosample_type one of ["primary cell", "immortalized cell line", "in vitro differentiated cells", "stem cell", "induced pluripotent stem cell line"]
* *culture_harvest_date*, *culture_start_date* propeties are restricted to biosamples with biosample_type one of ["primary cell", "immortalized cell line", "in vitro differentiated cells", "stem cell", "induced pluripotent stem cell line", "tissue"] and their format is limited now to only *date* and not one of ["date", "date-time"] as it used to be
* *transfection_method* specification requires specirfication of *transfection_type*
* *post_synchronization_time* specification requires specification of *post_synchronization_time_units* and *fly_synchronization_stage* or *worm_synchronization_stage*
* *status* value "preliminary" was removed
* *date_obtained* format is limited now to only *date* and not one of ["date", "date-time"] as it used to be
* *derived_from* property was renamed to *originated_from*
* *alternate_accessions* now must match accession format, "ENCBS..." or "TSTBS..."

>>>>>>> dde93198
### Schema version 15

* *aliases* now must be properly namespaced according lab.name:alphanumeric characters with no leading or trailing spaces
* unsafe characters such as " # @ % ^ & | ~ ; ` [ ] { } and consecutive whitespaces will no longer be allowed in the alias


### Schema version 14

* *depleted_in_term_id* is no longer allowed to be submitted, it will be automatically calculated based on the term_name
* *subcellular_fraction_term_id* is not longer allowed to be submitted, it will be automatically calculated based on the term_name
* *depleted_in_term_name* array can now only contain unique elements
* *notes*, *description*, *submitter_comment*, *product_id* and *lot_id* are no longer allowed to have any leading or trailing whitespace.

### Schema version 13

* *note* was removed and values were copied over to *submitter_comment*
* *starting_amount* requires *starting_amount_units* and vice versa
* *starting_amount* was previously a mixed type property (string, number), only numbers are allowed now
* *model_organism_age* requires *model_organism_age_units* and vice versa
* *model_organism_age*, *model_organism_age_units*, *model_organism_sex*, *model_organism_mating_status* and *model_organism_health_status* properties all are restricted from use in human biosamples.
* *post_synchronization_time* and *post_synchronization_time_units* are restricted from use in human and mouse biosamples.
* *protocol_documents* was renamed to *documents*

### Schema version 12

* *host* was added 
* *constructs* were updated to be an array of unique entries
* *rnais* were updated to be an array of unique entries
* *talens* were updated to be an array of unique entries
* *treatments* were updated to be an array of unique entries
* *protocol_documents* were updated to be an array of unique entries
* *pooled_from* were updated to be an array of unique entries
* *dbxrefs* were updated to be an array of unique entries
* *aliases* were updated to be an array of unique entries
* *references* were updated to be an array of unique entries

### Schema version 11

* *worm_synchronization_stage* enum was renamed to "L1 larva starved after bleaching" from "starved L1 larva"

### Schema version 8

* *worm_life_stage* enum was renamed to "mixed stage (embryonic))" from "embryonic"

### Schema version 6

* *biosample_type* enum was renamed to "primary cell" from "primary cell line"

### Schema version 3

* *subcellular_fraction* property was split into *subcellular_fraction_term_id* and *subcellular_fraction_term_name*

### Schema version 2

* *starting_amount* property was converted to take number values from string values<|MERGE_RESOLUTION|>--- conflicted
+++ resolved
@@ -1,11 +1,5 @@
 ## Changelog for biosample.json
 
-<<<<<<< HEAD
-### Schema version 16
-
-* *biosample_type* and *biosample_term_id* consistency added to the list of schema dependencies
-
-=======
 ### Schema version 18
 
 * *biosample_type* and *biosample_term_id* consistency added to the list of schema dependencies
@@ -30,7 +24,6 @@
 * *derived_from* property was renamed to *originated_from*
 * *alternate_accessions* now must match accession format, "ENCBS..." or "TSTBS..."
 
->>>>>>> dde93198
 ### Schema version 15
 
 * *aliases* now must be properly namespaced according lab.name:alphanumeric characters with no leading or trailing spaces
