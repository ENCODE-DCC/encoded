## Changelog for biosample.json

<<<<<<< HEAD
### Schema version 16

* *biosample_type* and *biosample_term_id* consistency added to the list of schema dependencies
=======
### Schema version 17

* *status* value "proposed" was removed


### Schema version 16

* *talens* array was removed, as we are migrating towards the use of genetic_modification with modification_technique specifications
* *treatments* array is required to be non-empty if post_treatment_time_units or post_treatment_time are specified
* *dbxrefs* property was restricted to DCC access only
* *pooled_from* array requires at least two entries to be specified
* *phase* property is restricted to biosamples with biosample_type one of ["primary cell", "immortalized cell line", "in vitro differentiated cells", "stem cell", "induced pluripotent stem cell line"]
* *culture_harvest_date*, *culture_start_date* propeties are restricted to biosamples with biosample_type one of ["primary cell", "immortalized cell line", "in vitro differentiated cells", "stem cell", "induced pluripotent stem cell line", "tissue"] and their format is limited now to only *date* and not one of ["date", "date-time"] as it used to be
* *transfection_method* specification requires specirfication of *transfection_type*
* *post_synchronization_time* specification requires specification of *post_synchronization_time_units* and *fly_synchronization_stage* or *worm_synchronization_stage*
* *status* value "preliminary" was removed
* *date_obtained* format is limited now to only *date* and not one of ["date", "date-time"] as it used to be
* *derived_from* property was renamed to *originated_from*
* *alternate_accessions* now must match accession format, "ENCBS..." or "TSTBS..."

>>>>>>> db8643e5

### Schema version 15

* *aliases* now must be properly namespaced according lab.name:alphanumeric characters with no leading or trailing spaces
* unsafe characters such as " # @ % ^ & | ~ ; ` [ ] { } and consecutive whitespaces will no longer be allowed in the alias


### Schema version 14

* *depleted_in_term_id* is no longer allowed to be submitted, it will be automatically calculated based on the term_name
* *subcellular_fraction_term_id* is not longer allowed to be submitted, it will be automatically calculated based on the term_name
* *depleted_in_term_name* array can now only contain unique elements
* *notes*, *description*, *submitter_comment*, *product_id* and *lot_id* are no longer allowed to have any leading or trailing whitespace.

### Schema version 13

* *note* was removed and values were copied over to *submitter_comment*
* *starting_amount* requires *starting_amount_units* and vice versa
* *starting_amount* was previously a mixed type property (string, number), only numbers are allowed now
* *model_organism_age* requires *model_organism_age_units* and vice versa
* *model_organism_age*, *model_organism_age_units*, *model_organism_sex*, *model_organism_mating_status* and *model_organism_health_status* properties all are restricted from use in human biosamples.
* *post_synchronization_time* and *post_synchronization_time_units* are restricted from use in human and mouse biosamples.
* *protocol_documents* was renamed to *documents*

### Schema version 12

* *host* was added 
* *constructs* were updated to be an array of unique entries
* *rnais* were updated to be an array of unique entries
* *talens* were updated to be an array of unique entries
* *treatments* were updated to be an array of unique entries
* *protocol_documents* were updated to be an array of unique entries
* *pooled_from* were updated to be an array of unique entries
* *dbxrefs* were updated to be an array of unique entries
* *aliases* were updated to be an array of unique entries
* *references* were updated to be an array of unique entries

### Schema version 11

* *worm_synchronization_stage* enum was renamed to "L1 larva starved after bleaching" from "starved L1 larva"

### Schema version 8

* *worm_life_stage* enum was renamed to "mixed stage (embryonic))" from "embryonic"

### Schema version 6

* *biosample_type* enum was renamed to "primary cell" from "primary cell line"

### Schema version 3

* *subcellular_fraction* property was split into *subcellular_fraction_term_id* and *subcellular_fraction_term_name*

### Schema version 2

* *starting_amount* property was converted to take number values from string values<|MERGE_RESOLUTION|>--- conflicted
+++ resolved
@@ -1,10 +1,9 @@
 ## Changelog for biosample.json
 
-<<<<<<< HEAD
-### Schema version 16
+### Schema version 18
 
 * *biosample_type* and *biosample_term_id* consistency added to the list of schema dependencies
-=======
+
 ### Schema version 17
 
 * *status* value "proposed" was removed
@@ -24,8 +23,6 @@
 * *date_obtained* format is limited now to only *date* and not one of ["date", "date-time"] as it used to be
 * *derived_from* property was renamed to *originated_from*
 * *alternate_accessions* now must match accession format, "ENCBS..." or "TSTBS..."
-
->>>>>>> db8643e5
 
 ### Schema version 15
 
