## Changelog for dnase_alignment_quality_metric.json

### Minor changes since schema version 1
<<<<<<< HEAD
* Added *SPRITE-IP* to *assay_term_name* enum
* Added *CUT&Tag* to *assay_term_name* enum
=======

* *fourier_transform_eleven* was updated to not include minimal value
* Added *SPRITE-IP* to *assay_term_name* enum
>>>>>>> 16e021ad
<|MERGE_RESOLUTION|>--- conflicted
+++ resolved
@@ -1,11 +1,7 @@
 ## Changelog for dnase_alignment_quality_metric.json
 
 ### Minor changes since schema version 1
-<<<<<<< HEAD
 * Added *SPRITE-IP* to *assay_term_name* enum
 * Added *CUT&Tag* to *assay_term_name* enum
-=======
-
 * *fourier_transform_eleven* was updated to not include minimal value
-* Added *SPRITE-IP* to *assay_term_name* enum
->>>>>>> 16e021ad
+* Added *SPRITE-IP* to *assay_term_name* enum