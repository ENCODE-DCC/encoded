--- conflicted
+++ resolved
@@ -2,14 +2,11 @@
 
 ### Schema version 6
 
-<<<<<<< HEAD
 * *aliases* now must be properly namespaced according lab.name:alphanumeric characters with no leading or trailing spaces
 * unsafe characters such as " # @ % $ ^ & | ~ ; ` [ ] { } and consecutive whitespaces will no longer be allowed in the alias
 * *generated_by* field has been added as a required field, to distinguish between Hotspot1 and Hotspot2 scores.
-=======
 * *SPOT2 score* field has been renamed from *SPOT score* to show it was calculated by Hotspot2.
 * *SPOT1 score* field has been added for scores as calculated by Hotspot1.
->>>>>>> 29af2db7
 * *total tags* and *hotspot tags* fields have been added to characterize Hotspot1 methods"
 
 ### Schema version 5
