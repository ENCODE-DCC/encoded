--- conflicted
+++ resolved
@@ -2,13 +2,10 @@
 
 ### Schema version 6
 
-<<<<<<< HEAD
 * *aliases* now must be properly namespaced according lab.name:alphanumeric characters with no leading or trailing spaces
 * unsafe characters such as " # @ % $ ^ & | ~ ; ` [ ] { } and consecutive whitespaces will no longer be allowed in the alias
-=======
 * *generated_by* field has been added as a required field, to distinguish between Hotspot1 and Hotspot2 scores.
 * *total tags* and *hotspot tags* fields have been added to characterize Hotspot1 methods"
->>>>>>> 993e0287
 
 ### Schema version 5
 
