## Changelog for annotation.json

### Minor changes since schema version 30
* Added *curated SNVs*, *dsQTLs*, *eQTLs*, *footprints* and *PWMs* enum to *annotation_type* property.
* Added *doi* property
* Added *analysis_objects* property.
* Added *GRO-cap*, *GRO-seq*, and *long read single-cell RNA-seq* to *assay_term_name* enum;  *single-nucleus RNA-seq* and *genotyping by high throughput sequencing assay* were removed and remapped to *single-cell RNA sequencing assay* and *whole genome sequencing assay* respectively
<<<<<<< HEAD
* Removed *single-cell ATAC-seq* from *assay_term_name* enum and remapped to *single-nucleus ATAC-seq*
=======
* Added *fine-mapped variants* enum to *annotation_type* property.
* Added a new property, *annotation_subtype*, to specify the elements in a *candidate Cis-Regulatory Elements* annotation object
>>>>>>> 842e86f2

### Schema version 31
* Changed *blacklist* to *exclusion list* in enum for *annotation_type*

### Minor changes since schema version 30

* Added *LRGASP* to the *internal_tags* enum

### Schema version 30
* Updated *representative DNase hypersensitivity sites (rDHSs)*  to *representative DNase hypersensitivity sites* in enum for *annotation_type*

### Minor changes since schema version 29
* The *biochemical_inputs* calculated property now lists the biochemical signal inputs used to generate a candidate Cis-Regulatory Elements (cCRE) annotation.

### Schema version 29
* Remove enum *stage* from *relevant_timepoint* property.

### Schema version 28
* Updated *representative DNase hypersensitivity sites* to *representative DNase hypersensitivity sites (rDHSs)* in enum for *annotation_type*.

### Minor changes since schema version 27
* Added ENCODE v6 to the list of enums within *encyclopedia_version* property.

### Schema version 27

* Update IHEC dbxref regex to remove version number

### Minor changes since schema version 26
* Added *functional characterization elements* and *transcription start sites* enum to *annotation_type* property.
* Added *assay_term_name* property.

### Schema version 26
* Altered *encyclopedia_version* from free text to an enum list of terms, including a new specification for ENCODE v5.

### Minor changes since schema version 25
* Added *MouseDevSeries* enum to *internal_tags*
* Added *consensus DNase hypersensitivity sites* enum to *annotation_type*
* Removed *month_released* calculated property.

### Schema version 25

* Changed enum value *candidate regulatory elements* in *annotation_type* to *candidate Cis-Regulatory Elements*

### Schema version 24

* Adds *annotation_type* imputation and makes *annotation_type* required.

### Schema version 23

* Remove *biosample_type*, *biosample_term_id* and *biosample_term_name*.

### Schema version 22

* *internal_tags* removes *cre_inputv10* and *cre_inputv11*, and adds *ENCYCLOPEDIAv5*, *ccre_inputv1*, and *ccre_inputv2*.

### Schema version 21

* Link to BiosampleType object.

### Schema version 20

* Removed *induced pluripotent stem cell line* and *stem cell* from *biosample_type* enums.

### Schema version 19

* Added *organoid* to *biosample_type* enums.

### Schema version 18

* Replace *started* enum in *status* with *in progress*.

### Minor changes since schema version 17

* Added *single cell* to *biosample_type* enums

### Schema version 17

* Replace *immortalized cell line* with *cell line* in *biosample_type* enum

### Schema version 16

* Remove *enhancer-* and *promoter-like regions* from *annotation_type* (now *candidate regulatory elements*)
* Remove *DNase master peaks* from *annotation_type* (now *representative DNase hypersensitivity sites*)

### Schema version 15

* Remove *proposed* from *status* enum (*dataset* mixin)

### Schema version 14

* *biosample_type* and *biosample_term_id* consistency added to the list of schema dependencies

### Schema version 13

* *annotation_type* *candidate regulatory regions* was changed into *candidate regulatory elements*

### Schema version 12

* *alternate_accessions* now must match accession format, "ENCSR..." or "TSTSR..."

### Schema version 11

* *aliases* now must be properly namespaced according lab.name:alphanumeric characters with no leading or trailing spaces
* unsafe characters such as " # @ % ^ & | ~ ; ` [ ] { } and consecutive whitespaces will no longer be allowed in the alias

### Schema version 10

* *description*, *notes*, and *submitter_comment* are now not allowed to have any leading or trailing whitespace

### Schema version 9

* *annotation_type* was changed to be the following list
 
        "enum": [
                "binding sites",
                "blacklist",
                "chromatin state",
                "enhancer-like regions",
                "promoter-like regions",
                "enhancer predictions",
                "DNase master peaks",
                "transcription factor motifs",
                "validated enhancers",
                "overlap",
                "other"
        ]<|MERGE_RESOLUTION|>--- conflicted
+++ resolved
@@ -5,12 +5,9 @@
 * Added *doi* property
 * Added *analysis_objects* property.
 * Added *GRO-cap*, *GRO-seq*, and *long read single-cell RNA-seq* to *assay_term_name* enum;  *single-nucleus RNA-seq* and *genotyping by high throughput sequencing assay* were removed and remapped to *single-cell RNA sequencing assay* and *whole genome sequencing assay* respectively
-<<<<<<< HEAD
 * Removed *single-cell ATAC-seq* from *assay_term_name* enum and remapped to *single-nucleus ATAC-seq*
-=======
 * Added *fine-mapped variants* enum to *annotation_type* property.
 * Added a new property, *annotation_subtype*, to specify the elements in a *candidate Cis-Regulatory Elements* annotation object
->>>>>>> 842e86f2
 
 ### Schema version 31
 * Changed *blacklist* to *exclusion list* in enum for *annotation_type*
