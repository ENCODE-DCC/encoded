## Changelog for annotation.json

<<<<<<< HEAD
### Schema version 12
    
* *biosample_type* and *biosample_term_id* consistency added to the list of schema dependencies
=======
### Schema version 13

* *annotation_type* 'candidate regulatory regions' was changed into 'candidate regulatory elements'

### Schema version 12

* *alternate_accessions* now must match accession format, "ENCSR..." or "TSTSR..."
>>>>>>> db8643e5

### Schema version 11

* *aliases* now must be properly namespaced according lab.name:alphanumeric characters with no leading or trailing spaces
* unsafe characters such as " # @ % ^ & | ~ ; ` [ ] { } and consecutive whitespaces will no longer be allowed in the alias

### Schema version 10

* *description*, *notes*, and *submitter_comment* are now not allowed to have any leading or trailing whitespace

### Schema version 9

* *annotation_type* was changed to be the following list
 
        "enum": [
                "binding sites",
                "blacklist",
                "chromatin state",
                "enhancer-like regions",
                "promoter-like regions",
                "enhancer predictions",
                "DNase master peaks",
                "transcription factor motifs",
                "validated enhancers",
                "overlap",
                "other"
        ]<|MERGE_RESOLUTION|>--- conflicted
+++ resolved
@@ -1,10 +1,9 @@
 ## Changelog for annotation.json
 
-<<<<<<< HEAD
-### Schema version 12
-    
+### Schema version 14
+
 * *biosample_type* and *biosample_term_id* consistency added to the list of schema dependencies
-=======
+
 ### Schema version 13
 
 * *annotation_type* 'candidate regulatory regions' was changed into 'candidate regulatory elements'
@@ -12,7 +11,6 @@
 ### Schema version 12
 
 * *alternate_accessions* now must match accession format, "ENCSR..." or "TSTSR..."
->>>>>>> db8643e5
 
 ### Schema version 11
 
