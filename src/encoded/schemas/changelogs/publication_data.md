--- conflicted
+++ resolved
@@ -1,8 +1,5 @@
 ## Changelog for publication_data.json
 
-<<<<<<< HEAD
-=======
 ### Schema version 12
 
 * *alternate_accessions* now must match accession format, "ENCSR..." or "TSTSR..."
->>>>>>> master