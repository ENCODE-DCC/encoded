--- conflicted
+++ resolved
@@ -1,16 +1,13 @@
 ## Changelog for experiment.json
 
+### Schema version 13
+
+* *biosample_type* and *biosample_term_id* consistency added to the list of schema dependencies
+
 ### Schema version 12
-<<<<<<< HEAD
-    
-* *biosample_type* and *biosample_term_id* consistency added to the list of schema dependencies
-=======
 
 * *alternate_accessions* now must match accession format, "ENCSR..." or "TSTSR..."
 * *submission_date* property was added to Experiment schema and can only be submitted by DCC personnel
-
-### Schema version 11
->>>>>>> db8643e5
 
 ### Schema version 11
     
