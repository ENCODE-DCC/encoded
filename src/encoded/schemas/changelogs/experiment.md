--- conflicted
+++ resolved
@@ -1,16 +1,10 @@
 ## Changelog for experiment.json
 
 ### Schema version 12
-<<<<<<< HEAD
 
 * *biosample_type* is a required field
-* *biosample_term_id* is required for experiments with *biosample_type* != "in vitro sample"
-
-### Schema version 11
-=======
-    
+* *biosample_term_id* is required for experiments with *biosample_type* != "in vitro sample"    
 * *biosample_type* and *biosample_term_id* consistency added to the list of schema dependencies
->>>>>>> ed17e9e6
 
 ### Schema version 11
     
