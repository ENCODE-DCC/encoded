--- conflicted
+++ resolved
@@ -2,11 +2,8 @@
 
 ### Schema version 11
 
-<<<<<<< HEAD
 * *alternate_accessions* now must match accession format, "ENCFF..." or "TSTFF..."
-=======
 * *no_file_available* field was added. The DCC will post this boolean field. Files with no_files_available = true will not be required to specify md5sum and file_size values.
->>>>>>> 7771fff9
 * *revoke_detail* was added.  The DCC will post this field. The goal is to mkae the reason for file revoke clear.:
 
         "revoke_detail": {
