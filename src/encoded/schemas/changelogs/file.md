## Changelog for file.json

### Schema version 11

<<<<<<< HEAD
* *alternate_accessions* now must match accession format, "ENCFF..." or "TSTFF..."
=======
* *revoke_detail* was added.  The DCC will post this field. The goal is to mkae the reason for file revoke clear.:

        "revoke_detail": {
            "title": "Revoke error detail",
            "description": "Explanation of why the file was revoked.",
            "comment": "Do not submit. The field would be posted by DCC.",
            "type": "string",
            "permission": "import_items"
        }
#### Formats and enums are more restrictive for several fields:

* *output_type* values ["predicted forebrain enhancers", "predicted heart enhancers", "predicted whole brain enhancers", "sequence alignability",] added to the ist of values that could be submitted only by DCC personnel
* *revoke_detail* is available only for files with status = revoked

>>>>>>> 1b05435a

### Schema version 10

* *aliases* now must be properly namespaced according lab.name:alphanumeric characters with no leading or trailing spaces
* unsafe characters such as " # @ % ^ & | ~ ; ` [ ] { } and consecutive whitespaces will no longer be allowed in the alias

### Schema version 9.a

#### Fields restricted to DCC access only:
* *status*
* *restricted*
* *content_md5sum*
* *mapped_read_length*
* *mapped_run_type*

#### Fields that are now required for certain cases:

* *platform* value is now required for files with *file_format* that is one of ["fastq", "rcc", "csfasta", "csqual", "sra", "CEL", "idat"]
* *assembly* value is required for files with *file_format* that is one of ["bam", "sam", "gtf", "bigWig"]
* *file_size* value is now required for files with *status* that is one of ["in progress", "released", "archived", "revoked"]
* *paired_end* value (1, 2, or 1,2) is required for files with *run_type* = paired-ended and forbidden for run_type that is one of ["single-ended", "unknown"]
* *read_length* value is now required for files with *output_type* = reads and *file_format* that is one of ["fastq", "fasta", "csfasta", "csqual", "sra"]

#### Formats and enums are more restrictive for several fields:

* *date_created* format is limited now to only *date-time* and not one of ["date", "date-time"] as it used to be
* *md5sum* value formatting is now enforced with regex, validating it as a 32-character hexadecimal number
* *output_type* values ["tRNA reference", "miRNA reference", "snRNA reference"] added to the ist of values that could be submitted only by DCC personnel
* *file_format* values ["sra", "btr"] could be submitted only by DCC personnel

#### Restrictions for use were also put in place:

* *mapped_read_length* is available only for files with file_format = bam
* *mapped_run_type* is available only for files with file_format = bam
* *statuses* "uploaded" and "format check failed" were removed
* *paired_end* enums list was expanded to include a "1,2" value that is acceptable only for *file_format* = sra files that have *run_type* = paired_ended

### Schema version 9

* property *supercedes* was renamed to *supersedes*
* *assembly* values are no longer accepted for *file_format* = fastq

### Schema version 8

* *technical_replicates* was added as a calculated field.

* *mapped_read_length* was added for alignments when the length of the mapped reads differs from the accessioned fastq.

### Schema version 7

#### The following arrays were restricted to contain unique values

* *derived_from*
* *controlled_by*
* *supersedes*
* *aliases*
* *file_format_specifications*

### Schema version 6

* *output_type* was updated to have more accurate terms:

        "mapping": {
            'minus strand signal of multi-mapped reads': 'minus strand signal of all reads',
            'plus strand signal of multi-mapped reads': 'plus strand signal of all reads',
            'signal of multi-mapped reads': 'signal of all reads',
            'normalized signal of multi-mapped reads': 'normalized signal of all reads'
        }
       
### Schema version 5

* *run_type* was migrated from replicate.paired_ended. It will be required for fastq files.  If run_type is paired-ended then "paired_with" will be required as well.:

           "run_type": {
            "title": "Run type for sequencing files",
            "description": "Indicates if file is part of a single or paired run",
            "type": "string",
            "enum": [
                "single-ended",
                "paired-ended",
                "unknown"
            ]
        },

* *read_length* was migrated this field from replicate.read_length.  It will be required for fastq files.:

            "read_length": {
                "title": "Read length",
                "description": "For high-throughput sequencing, the number of contiguous nucleotides determined by sequencing.",
                "type": "integer"
            },

* *read_length_units* was added as a calculated field.  It will not need to be submitted.

* *platform* was migrated this field from replicate.read_length.  It will be required for fastq files.:

            "platform": {
                "title": "Platform",
                "description": "The measurement device used to collect data.",
                "comment": "See platform.json for available identifiers.",
                "type": "string",
                "linkTo": "platform"
            },

* *file_format* enum was restricted to general formats for example bed not bed_narrowpeak:
    
            "mapping" = {
                'bed_bedLogR': 'bed',
                'bed_bedMethyl': 'bed',
                'bed_broadPeak': 'bed',
                'bed_gappedPeak': 'bed',
                'bed_narrowPeak': 'bed',
                'bed_bedRnaElements': 'bed',
                'bedLogR': 'bigBed',
                'bedMethyl': 'bigBed',
                'broadPeak': 'bigBed',
                'narrowPeak': 'bigBed',
                'gappedPeak': 'bigBed',
                'bedRnaElements': 'bigBed'
            }

            "current_enum": [
                    "bam",
                    "bed",
                    "bigBed",
                    "bigWig",
                    "fasta",
                    "fastq",
                    "gff",
                    "gtf",
                    "hdf5",
                    "idat",
                    "rcc",
                    "CEL",
                    "tsv",
                    "csv",
                    "sam",
                    "tar",
                    "wig"
            ]


* *file_format_type* was added and will be required when *file_format* is ["bed", "bigBed", "gff"]:

            "enum": [
                "bed6",
                "bed9",
                "bedGraph",
                "bedLogR",
                "bedMethyl",
                "broadPeak",
                "gappedPeak",
                "gff2",
                "gff3",
                "narrowPeak"
            ]

            "comment": "Historical file formats, not valid for new submissions.",
            "enum": [
                "unknown",
                "bedRnaElements"
            ]

* *file_format_specifications* was added as a way to add description or autosql to the file object:

            "file_format_specifications": {
                "title": "File format specifications documents",
                "description": "Text or .as files the further explain the file format",
                "type": "array",
                "items": {
                        "comment": "See document.json for a list of available identifiers.",
                        "type": "string",
                        "linkTo": "document"
                        }
            },
             
* *output_category* added as a calculated field.  The files are now given one of these categories.:

           [
           "raw data",
           "alignment",
           "signal",
           "annotation",
           "quantification",
           "reference",
           "validation"
           ]


* *output_type* enum was changed dramatically to more specifically describe what the file contents are.  The maping here is simplistic.  (For further details in how we re-classified please look at src/encoded/upgrade/file.py.):

            output_mapping = {
                'idat green file': 'idat green channel',
                'idat red file': 'idat red channel',
                'reads': 'reads',
                'rejected reads': 'rejected reads',
                'rcc': 'reporter code counts',
                'CEL': 'intensity values',
                'raw data': 'raw data',
                'alignments': 'alignments',
                'transcriptome alignments': 'transcriptome alignments',
                'spike-ins': 'spike-in alignments',
                'multi-read minus signal': 'minus strand signal of multi-mapped reads',
                'multi-read plus signal': 'plus strand signal of multi-mapped reads',
                'multi-read signal': 'signal of multi-mapped reads',
                'multi-read normalized signal': 'normalized signal of multi-mapped reads',
                'raw minus signal': 'raw minus strand signal',
                'raw plus signal': 'raw plus strand signal',
                'raw signal': 'raw signal',
                'raw normalized signal': 'raw normalized signal',
                'unique minus signal': 'minus strand signal of unique reads',
                'unique plus signal': 'plus strand signal of unique reads',
                'unique signal': 'signal of unique reads',
                'signal': 'signal',
                'minus signal': 'minus strand signal',
                'plus signal': 'plus strand signal',
                'Base_Overlap_Signal': 'base overlap signal',
                'PctSignal': 'percentage normalized signal',
                'SumSignal': 'summed densities signal',
                'WaveSignal': 'wavelet-smoothed signal',
                'signal p-value': 'signal p-value',
                'fold change over control': 'fold change over control',
                'enrichment': 'enrichment',
                'exon quantifications': 'exon quantifications',
                'ExonsDeNovo': 'exon quantifications',
                'ExonsEnsV65IAcuff': 'exon quantifications',
                'ExonsGencV10': 'exon quantifications',
                'ExonsGencV3c': 'exon quantifications',
                'ExonsGencV7': 'exon quantifications',
                'GeneDeNovo': 'gene quantifications',
                'GeneEnsV65IAcuff': 'gene quantifications',
                'GeneGencV10': 'gene quantifications',
                'GeneGencV3c': 'gene quantifications',
                'GeneGencV7': 'gene quantifications',
                'genome quantifications': 'gene quantifications',
                'library_fraction': 'library fraction',
                'transcript quantifications': 'transcript quantifications',
                'TranscriptDeNovo': 'transcript quantifications',
                'TranscriptEnsV65IAcuff': 'transcript quantifications',
                'TranscriptGencV10': 'transcript quantifications',
                'TranscriptGencV3c': 'transcript quantifications',
                'TranscriptGencV7': 'transcript quantifications',
                'mPepMapGcFt': 'filtered modified peptide quantification',
                'mPepMapGcUnFt': 'unfiltered modified peptide quantification',
                'pepMapGcFt': 'filtered peptide quantification',
                'pepMapGcUnFt': 'unfiltered peptide quantification',
                'clusters': 'clusters',
                'CNV': 'copy number variation',
                'contigs': 'contigs',
                'enhancer validation': 'enhancer validation',
                'FiltTransfrags': 'filtered transcribed fragments',
                'hotspots': 'hotspots',
                'Junctions': 'splice junctions',
                'interactions': 'long range chromatin interactions',
                'Matrix': 'long range chromatin interactions',
                'PrimerPeaks': 'long range chromatin interactions',
                'sites': 'methylation state at CpG',
                'methyl CG': 'methylation state at CpG',
                'methyl CHG': 'methylation state at CHG',
                'methyl CHH': 'methylation state at CHH',
                'peaks': 'peaks',
                'replicated peaks': 'replicated peaks',
                'RbpAssocRna': 'RNA-binding protein associated mRNAs',
                'splice junctions': 'splice junctions',
                'Transfrags': 'transcribed fragments',
                'TssGencV3c': 'transcription start sites',
                'TssGencV7': 'transcription start sites',
                'Valleys': 'valleys',
                'Alignability': 'sequence alignability',
                'Excludable': 'blacklisted regions',
                'Uniqueness': 'sequence uniqueness',
                'genome index': 'genome index',
                'genome reference': 'genome reference',
                'Primer': 'primer sequence',
                'spike-in sequence': 'spike-in sequence',
                'reference': 'reference',
                'enhancers': 'predicted enhancers',
                'enhancers_forebrain': 'predicted forebrain enhancers',
                'enhancers_heart': 'predicted heart enhancers',
                'enhancers_wholebrain': 'predicted whole brain enhancers',
                'TssHmm': 'predicted transcription start sites',
                'UniformlyProcessedPeakCalls': 'optimal idr thresholded peaks',
                'Validation': 'validation',
                'HMM': 'HMM predicted chromatin state'
            }


* *md5sum_content* was added.  The DCC will calculate this field. The goal is to make this unique.:

            "content_md5sum": {
                    "title": "Content MD5sum",
                    "description": "The MD5sum of the uncompressed file.",
                    "comment": "This is only relavant for gzipped files.",
                    "type": "string",
                    "format": "hex"
            }


### Schema version 4

* *lab* was added
* *award* was added
* *download_path* was removed as we now have *href*
* *flowcell_details* array was migrated from *replicate.flowcell_details*<|MERGE_RESOLUTION|>--- conflicted
+++ resolved
@@ -2,9 +2,7 @@
 
 ### Schema version 11
 
-<<<<<<< HEAD
 * *alternate_accessions* now must match accession format, "ENCFF..." or "TSTFF..."
-=======
 * *revoke_detail* was added.  The DCC will post this field. The goal is to mkae the reason for file revoke clear.:
 
         "revoke_detail": {
@@ -18,8 +16,6 @@
 
 * *output_type* values ["predicted forebrain enhancers", "predicted heart enhancers", "predicted whole brain enhancers", "sequence alignability",] added to the ist of values that could be submitted only by DCC personnel
 * *revoke_detail* is available only for files with status = revoked
-
->>>>>>> 1b05435a
 
 ### Schema version 10
 
