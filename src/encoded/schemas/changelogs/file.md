--- conflicted
+++ resolved
@@ -1,14 +1,11 @@
 ## Changelog for file.json
 
 ### Schema version 10
-<<<<<<< HEAD
 
 * *aliases* now must be properly namespaced according lab.name:alphanumeric characters with no leading or trailing spaces
 * unsafe characters such as " # @ % $ ^ & | ~ ; ` [ ] { } and consecutive whitespaces will no longer be allowed in the alias
 
 ### Schema version 9.a
-=======
->>>>>>> 72f1ae4f
 
 #### Fields restricted to DCC access only:
 * *status*
