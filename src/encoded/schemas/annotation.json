--- conflicted
+++ resolved
@@ -118,11 +118,7 @@
     },
     "properties": {
         "schema_version": {
-<<<<<<< HEAD
-            "default": "12"
-=======
             "default": "14"
->>>>>>> dde93198
         },
         "annotation_type": {
             "title": "Type",
