--- conflicted
+++ resolved
@@ -322,12 +322,8 @@
         "organism.name": 1.0,
         "organism.scientific_name": 1.0,
         "organism.taxon_id": 1.0,
-<<<<<<< HEAD
-        "annotation_type": 1.0
-=======
         "annotation_type": 1.0,
         "internal_tags": 1.0
->>>>>>> 4ae4258e
     },
     "changelog": "/profiles/changelogs/annotation.md"
 }