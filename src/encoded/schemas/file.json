{
    "title": "Data file",
    "description": "Schema for submitting metadata for a data file.",
    "id": "/profiles/file.json",
    "$schema": "http://json-schema.org/draft-04/schema#",
    "type": "object",
    "anyOf":[
        {
            "required": ["dataset", "file_format", "output_type", "award", "lab", "md5sum"]
        },
        {
            "required": ["dataset", "file_format", "output_type", "award", "lab", "no_file_available"]   
        }  
    ],    
    "identifyingProperties": ["uuid", "accession", "aliases"],
    "additionalProperties": false,
    "mixinProperties": [
        { "$ref": "mixins.json#/notes" },
        { "$ref": "mixins.json#/submitted" },     
        { "$ref": "mixins.json#/attribution" },
        { "$ref": "mixins.json#/accessioned_status" },
        { "$ref": "mixins.json#/schema_version" },
        { "$ref": "mixins.json#/aliases" },
        { "$ref": "mixins.json#/accession" },
        { "$ref": "mixins.json#/uuid" }
    ],
    "facets": {
        "status": {
            "title": "File status"
        },
        "output_category": {
            "title": "Content category"
        },
        "output_type": {
            "title": "Content type"
        },
        "file_format": {
            "title": "File format"
        },
        "file_format_type": {
            "title": "Specific file format type"
        },
        "award.project": {
            "title": "Project"
        },
        "assembly": {
            "title": "Mapping assembly"
        },
        "lab.title": {
            "title": "Lab"
        }
    },
    "dependencies": {
        "no_file_available":{
            "comment": "md5sum is required for all files unless the file is not available from the portal. file_size is required for files present on portal and have one of the statuses: in progress, revoked, archived or released.",
            "oneOf": [
                {
                    "properties": {
                        "no_file_available": {
                            "enum": [true]
                        }
                    }
                },
                {
                    "allOf": [
                        {
                            "required": ["md5sum"],       
                            "properties": {
                                "no_file_available": {
                                    "enum": [false]
                                }
                            }
                        },
                        {
                            "oneOf": [
                                {
                                    "required": ["file_size"],
                                    "properties": {
                                        "status": {
                                            "enum": ["in progress",  "revoked", "archived", "released"]
                                        },
                                        "no_file_available": {
                                            "enum": [false]
                                        }
                                    }
                                },
                                {
                                    "properties": {
                                        "status": {
                                            "enum": ["uploading", "upload failed", "deleted", "replaced", "content error"]
                                        },
                                        "no_file_available": {
                                            "enum": [false]
                                        }
                                    }
                                }
                            ]
                            
                        }
                    ]
                   
                }
            ]
        },
        "paired_with": {
            "comment": "Only paired-ended files should have paired_with value.",
            "required": ["run_type"],
            "properties": {
                "run_type": {
                    "enum": ["paired-ended"]
                }
            }
        },
        "run_type": {
            "comment": "Only paired-ended files should have paired_end values.",
            "oneOf": [
                {
                    "properties": {
                        "run_type": {
                            "enum": ["single-ended", "unknown"]
                        }                        
                    }
                },
                {
                    "required": ["paired_end"],
                    "properties": {
                        "run_type": {
                            "enum": ["paired-ended"]
                        },
                        "paired_end":{
                            "enum": ["1", "2", "1,2"]
                        }
                    }
                }
            ]
        },
        "external_accession": {
            "comment": "A file with an external accession should not get an ENCODE accession.",
            "not": {
                "required": ["accession"]
            }
        },
        "revoke_detail": {
            "comment": "Only revoked files can have revoke_detail specified.",
            "properties": {
                "status": {
                    "enum": ["revoked"]
                }
            }
        },
        "mapped_run_type": {
            "comment": "Only bam files can have mapped_run_type specified.",
            "properties": {
                "file_format": {
                    "enum": ["bam"]
                }
            }
        },
        "mapped_read_length": {
            "comment": "Only bam files can have mapped_read_length specified.",
            "properties": {
                "file_format": {
                    "enum": ["bam"]
                }
            }
        },
        "paired_end": {
            "comment": "Files with paired-end value 2 require a paired_with value and files with paired_end specified require run_type to be specified as paired-ended",
            "oneOf": [
                {
                   "required": ["paired_with", "run_type"],
                    "properties": {
                        "paired_end": {
                            "enum": ["2"]
                        },
                        "run_type": {
                            "enum": ["paired-ended"]
                        }
                    }
                },
                {
                    "required": ["run_type"],
                    "properties": {
                        "paired_end": {
                            "enum": ["1"]
                        },
                        "run_type": {
                            "enum": ["paired-ended"]
                        }
                    }
                },
                {
                    "required": ["run_type"],
                    "properties": {
                        "file_format": {
                            "enum": ["sra"]
                        },
                        "paired_end": {
                            "enum": ["1,2"]
                        },
                        "run_type": {
                            "enum": ["paired-ended"]
                        }
                    }
                }
            ]
        },
        "output_type":{
            "comment": "Files with output_type reads and file format fastq, fatsa, csfasta, csqual and sra require read_length to be specified.",
            "oneOf":[
                {
                    "required": ["read_length"],
                    "properties": {
                        "file_format": {
                            "enum": ["fastq", "fasta", "csfasta", "csqual","sra"]
                        },
                        "output_type": {
                             "enum": ["reads"]
                        }
                    }
                },
                {
                    "not": {
                        "properties": {
                            "output_type": {
                                "enum": ["reads"]
                            }
                        }
                    }
                }
            ]
        },
        "file_format":{
            "comment": "Fastq and sra files require run_type and replicate but should not have assembly. Raw data files require platform to be specified. Processed files require assembly to be specified.",
            "oneOf": [
                {
                    "allOf": [
                        {
                            "required": ["replicate", "run_type"],
                            "properties": {
                                "file_format": {
                                    "enum": ["fastq","sra"]
                                }
                            }
                        },
                        {
                            "not": {
                                "required": ["assembly"],
                                "properties": {
                                    "file_format": {
                                        "enum": ["fastq","sra"]
                                    }
                                }
                            }
                        },
                        {
                            "required": ["platform"],
                            "properties": {
                                "file_format": {
                                    "enum": ["sra",
                                             "fastq",
                                             "csfasta",
                                             "csqual",
                                             "rcc",
                                             "idat",
                                             "CEL"]
                                }
                            }
                        }
                    ]
                },
                {
                    "required": ["file_format_type", "assembly"],
                    "properties": {
                        "file_format": {
                            "enum": ["gff","bed","bigBed"]
                        }
                    }
                },
                {
                    "required": ["assembly"],
                    "properties": {
                        "file_format": {
                            "enum": ["bam", "sam", "gtf", "bigWig"]
                        }
                    }
                },
                {
                    "not": {
                        "properties": {
                            "file_format": {
                                "enum": ["fastq", "gff", "gtf", "bed", "bigBed", "bam", "sam", "sra", "bigWig"]
                            }
                        }
                    }
                }
            ]
        },
       
        "status": {
            "comment": "file_size is required in files with statuses in progress, revoked, archived and released unless the file is not available from the portal. content_error_details can be specified in files with status deleted and is required in files with the status content error.",
            "allOf": [
                {
                    "oneOf": [
                        {
                            "anyOf": [
                                    {
                                        "required": ["no_file_available"],
                                        "properties": {
                                            "status": {
                                                "enum": ["in progress",  "revoked", "archived", "released"]
                                            },
                                             "no_file_available": {
                                                "enum": [true]
                                            }
                                        }
                                    },
                                    {
                                        "required": ["file_size"],   
                                        "properties": {
                                            "status": {
                                                "enum": ["in progress",  "revoked", "archived", "released"]
                                            }
                                        }
                                    }                                   
                            ]
                        },

                        {
                            "properties": {
                                "status": {
                                    "enum": ["uploading", "upload failed", "deleted", "replaced", "content error"]
                                }
                            }
                        }
                    ]
                },
                {
                    "oneOf": [
                        {
                            "required": ["content_error_detail"],
                            "properties": {
                                "status": {
                                    "enum": ["content error"]
                                }
                            }
                        },
                        {
                            "not": {
                                "oneOf": [
                                    {
                                        "required": ["content_error_detail"],
                                        "properties": {
                                            "status": {
                                                "enum": ["uploading", "uploaded", "upload failed", "format check failed", "in progress", "replaced", "revoked", "archived", "released"]
                                            }
                                        }
                                    },
                                    {
                                        "properties": {
                                            "status": {
                                                "enum": ["content error"]
                                            }
                                        }
                                    }
                                ]
                            }
                        }
                    ]

                }
            ]
        }
    },
    "properties": {
         "date_created": {
            "rdfs:subPropertyOf": "dc:created",
            "title": "Date created",
            "decription": "The date the object was created.",
            "comment": "Do not submit. The date the object is created is assigned by the server.",
            "type": "string",
            "format": "date-time",
            "serverDefault": "now",
            "permission": "import_items"
        },
        "schema_version": {
            "default": "11"
        },
        "accession": {
            "accessionType": "FF"
        },
        "alternate_accessions": {
            "title": "Alternate accessions",
            "description": "Accessions previously assigned to objects that have been merged with this object.",
            "comment": "Do not submit. Only admins are allowed to set or update this value.",
            "type": "array",
            "default": [],
            "permission": "import_items",
            "items": {
                "title": "Alternate Accession",
                "description": "An accession previously assigned to an object that has been merged with this object.",
                "comment": "Only accessions of objects that have status equal replaced will work here.",
                "type": "string",
                "format": "accession",
                "pattern": "^(ENCFF\\d{3}[A-Z]{3})$|^(TSTFF\\d{6})$"
            }
        },
        "external_accession": {
            "title": "External accession",
            "description": "For files that were not accessioned at our site but have an accession elsewhere.",
            "comment": "Do not submit. Only admins are allowed to set or update this value.",
            "type": "string",
            "permission": "import_items",
            "uniqueKey": "accession"
        },
        "read_count": {
            "title": "Read count",
            "description": "Number of reads in fastq file.",
            "comment": "Do not submit. This value is calculated and posted by checkfiles script upon submission.",
            "permission": "import_items",
            "type": "integer"
        },
        "file_format": {
            "title": "File format",
            "type": "string",
            "oneOf": [
                {
                    "comment": "This field is required.",
                    "enum": [
                        "bam",
                        "bed",
                        "bigBed",
                        "bigWig",
                        "fasta",
                        "fastq",
                        "gff",
                        "gtf",
                        "hdf5",
                        "hic",
                        "idat",
                        "rcc",
                        "CEL",
                        "tsv",
                        "csv",
                        "sam",
                        "tar",
                        "tagAlign",
                        "vcf",
                        "wig",
                        "bedpe",
                        "PWM",
                        "chain"
                    ]
                },
                {
                    "comment": "Historical file formats, not valid for new submissions.",
                    "permission": "import_items",
                    "enum": [
                        "btr",
                        "2bit",
                        "csfasta",
                        "sra",
                        "csqual"
                    ]
                }
            ]
        },
        "file_format_type": {
            "title": "Specific file format type",
            "description": "Files of type bed and gff require further specification",
            "type": "string",
            "oneOf": [
                {
                    "enum": [
                        "bed3",
                        "bed3+",
                        "bed5",
                        "bed6",
                        "bed6+",
                        "bed9",
                        "bed9+",
                        "bed12",
                        "bedGraph",
                        "bedLogR",
                        "bedMethyl",
                        "broadPeak",
                        "enhancerAssay",
                        "gappedPeak",
                        "gff2",
                        "gff3",
                        "narrowPeak",
                        "candidate enhancer predictions",
                        "enhancer predictions",
                        "tss_peak",
                        "idr_peak"
                    ]
                },
                {
                    "comment": "Historical file formats, not valid for new submissions.",
                    "permission": "import_items",
                    "enum": [
                        "unknown",
                        "bedRnaElements",
                        "peptideMapping",
                        "modPepMap",
                        "pepMap",
                        "shortFrags",
                        "bedExonScore",
                        "openChromCombinedPeaks",
                        "mango"
                    ]
                }
           ]
        },
        "file_format_specifications": {
            "title": "File format specifications documents",
            "description": "Text or .as files the further explain the file format",
            "type": "array",
            "uniqueItems": true,
            "items": {
                    "comment": "See document.json for a list of available identifiers.",
                    "type": "string",
                    "linkTo": "Document"
                    }
        },
        "restricted": {
            "title": "Restricted file",
            "permission":"import_items",
            "description": "A flag to indicate whether this file is subject to restricted access",
            "comment": "Do not submit. This value can only be set by admins.",
            "type": "boolean"
        },
        "no_file_available": {
            "title": "No file available",
            "permission":"import_items",
            "description": "A flag to indicate whether this file is available to download. It may also not exist if it is the result of an unproductive analysis.",
            "comment": "Do not submit. This value can only be set by admins.",
            "default": false,
            "type": "boolean"
        },
        "submitted_file_name": {
            "title": "Original file name",
            "description": "The local file name used at time of submission.",
            "comment": "Although this is not required. It is highly recommended.",
            "type": "string"
        },
        "md5sum": {
            "title": "MD5sum",
            "description": "The md5sum of the file being transferred.",
            "comment": "Required for files with no_file_available = false . Warning: This value can vary for files of same content gzipped at different times",
            "type": "string",
            "format": "hex",
            "maxLength": 32,
            "pattern": "[a-f\\d]{32}|[A-F\\d]{32}"
        },
        "content_md5sum": {
            "title": "Content MD5sum",
            "description": "The MD5sum of the uncompressed file.",
            "comment": "Do not submit. This is only relavant for gzipped files. This value is calculated and posted by checkfiles script upon submission.",
            "type": "string",
            "permission": "import_items",
            "format": "hex",
            "maxLength": 32,
            "pattern": "[a-f\\d]{32}|[A-F\\d]{32}"
        },
        "fastq_signature": {
            "title": "Fastq file flowcell based signature",
            "description": "Fastq file flowcell based unique signature to reference a file.",
            "comment": "Do not submit. This value is calculated and posted by checkfiles script upon submission.",
            "type": "array",
            "default": [],
            "uniqueItems": true,
            "permission": "import_items",
            "items": {
                "title": "Flowcell based fastq siganture part",
                "description": "Fastq file flowcell based unique signature to reference a file.",
                "comment": "Current convention is based on the Illumina unique sequence identifier, colon separated flowcell, lane, read_end(1/2) and barcode.",
                "type":  "string",
                "pattern": "^[a-zA-Z0-9_-]+:[0-9]+:[12]:.*:.*$"
            }
        },
        "file_size": {
            "title": "File size",
            "description": "File size specified in bytes.",
            "comment": "Required.",
            "type": "integer"
        },
        "platform": {
            "title": "Platform",
            "description": "The measurement device used to collect data.",
            "comment": "This field is required for csfasta, csqual, rcc, idat and CEL file formats. See platform.json for identifer format.",
            "type": "string",
            "linkTo": "Platform"
        },
        "read_length": {
            "title": "Read length",
            "description": "For high-throughput sequencing, the number of contiguous nucleotides determined by sequencing.",
            "comment": "This field is required for fastq, fasta, csfasta, csqual and sra file formats containing sequencing reads.",
            "type": "integer"
        },
        "run_type": {
            "title": "Run type for sequencing files",
            "description": "Indicates if file is part of a single or paired end sequencing run",
            "comment": "This field is required for sra and fastq files.",
            "type": "string",
            "enum": [
                "single-ended",
                "paired-ended",
                "unknown"
            ]
        },
        "paired_end": {
            "title": "Paired End Identifier",
            "description": "Which read of the pair the file represents (in case of paired end sequencing run)",
            "comment": "This field is required if run_type is paired-ended.",
            "type": "string",
            "enum": [
                "1",
                "2",
                "1,2"
            ]
        },
        "paired_with": {
            "title": "File pairing",
            "description": "The paired end fastq that corresponds with this file.",
            "comment": "This is required for files with paired_end 2 and is calculated for files with paired_end 1.",
            "type": "string",
            "linkTo": "File"
        },
        "mapped_read_length": {
            "title": "Mapped read length",
            "permission": "import_items",
            "description": "The length of the reads actually mapped, if the original read length was clipped.",
            "comment": "This is used when the original sequenced read length needed to be adjusted to match a replicate, or to match experiments and controls.",
            "type": "integer"
        },
        "mapped_run_type": {
            "title": "Mapped run type for bam files",
            "description": "The mapped run type of the alignment file which may differ from the fastqs it is derived from.",
            "comment": "When the control and experiment run types do not match, one may be changed in order to meet pipeline requirements.",
            "permission": "import_items",
            "type": "string",
            "enum": [
                "single-ended",
                "paired-ended",
                "unknown"
            ]
        },
        "flowcell_details": {
            "title": "Flowcells",
            "description": "For high-throughput sequencing, the flowcells used for the sequencing of the replicate.",
            "type": "array",
            "default": [],
            "items": {
                "title": "Flowcell details",
                "type": "object",
                "additionalProperties": false,
                "properties": {
                    "machine": {
                        "title": "Machine Name",
                        "description": "The lab specific name of the machine used.",
                        "type": "string"
                    },
                    "flowcell": {
                        "title": "Flowcell ID",
                        "type": "string"
                    },
                    "lane": {
                        "title": "Lane",
                        "type": "string"
                    },
                    "barcode": {
                        "title": "Barcode",
                        "type": "string"
                    },
                    "barcode_in_read": {
                        "title": "Barcode in read",
                        "description": "The read the barcode is located on.",
                        "type": "string",
                        "enum": [
                            "1",
                            "2"
                        ]
                    },
                    "barcode_position": {
                         "title": "Barcode position",
                         "description": "The 1-based start position of the barcode in 5->3 orientation.",
                         "type": "integer"
                    },
                    "chunk": {
                        "title": "Chunk",
                        "description": "The file chunk label as assigned by Illumina software when splitting up a fastq into specified chunk sizes.",
                        "comment": "This label is used to re-assemble the chunks into the original file in the correct order.",
                        "type": "string"
                    }
                }
            }
        },
        "output_type": {
            "title": "Output type",
            "description": "A description of the file's purpose or contents.",
            "type": "string",
            "oneOf": [
                {
                    "enum": [
                        "idat green channel",
                        "idat red channel",
                        "reads",
                        "intensity values",
                        "reporter code counts",
                        
                        "alignments",
                        "unfiltered alignments",
                        "transcriptome alignments",
                        "maternal haplotype mapping",
                        "paternal haplotype mapping",
                        "phased mapping",

                        "minus strand signal of all reads",
                        "plus strand signal of all reads",
                        "signal of all reads",
                        "normalized signal of all reads",
                        "raw minus strand signal",
                        "raw plus strand signal",
                        "raw signal",
                        "raw normalized signal",
                        "read-depth normalized signal",
                        "control normalized signal",
                        "minus strand signal of unique reads",
                        "plus strand signal of unique reads",
                        "signal of unique reads",
                        "signal p-value",
                        "fold change over control",
                        
                        "exon quantifications",
                        "gene quantifications",
                        "microRNA quantifications",
                        "transcript quantifications",
                        "library fraction",
                        "methylation state at CpG",
                        "methylation state at CHG",
                        "methylation state at CHH",
                        "enrichment",
                        "replication timing profile",
                        "maternal variant calls",
                        "paternal variant calls",
                        "phased variant calls",
                        "variant calls",
                        "filtered SNPs",
                        "filtered indels",
                        "motif model",

                        "hotspots",
                        "long range chromatin interactions",
                        "chromatin interactions",
                        "topologically associated domains",
                        "nested topologically associated domains",
                        "genome compartments",
                        "open chromatin regions",
                        "filtered peaks",
                        "filtered regions",
                        "DHS peaks",
                        "peaks",
                        "replicated peaks",
                        "RNA-binding protein associated mRNAs",           
                        "splice junctions",
                        "transcription start sites",
                        "predicted enhancers",
                        "candidate enhancers",
                        "candidate promoters",
                        
                        "candidate regulatory elements",
                        "representative dnase hypersensitivity sites",
                        
                        
                        "genome reference",
                        "transcriptome reference",
                        "transcriptome index",

                        "rRNA reference",
                        "TSS reference",
                        "reference variants",
                        "genome index",
                        "female genome reference",
                        "female genome index",
                        "male genome reference",
                        "male genome index",
                        "spike-in sequence",

                        "optimal idr thresholded peaks",
                        "conservative idr thresholded peaks",
                        "pseudoreplicated idr thresholded peaks",
                        "stable peaks",

                        "enhancer validation",
                        "semi-automated genome annotation",

                        "blacklisted regions",
                        "mitochondria blacklisted regions"

                    ]
                },
                {
                    "comment": "Historical output types, not valid for new submissions.",
                    "permission": "import_items",
                    "enum": [
                        "rejected reads",
                        "raw data",
                        "tRNA reference",
                        "miRNA reference",
                        "snRNA reference",
                        "spike-in alignments",

                        "signal",
                        "minus strand signal",
                        "plus strand signal",
                        "summed densities signal",
                        "percentage normalized signal",
                        "base overlap signal",
                        "wavelet-smoothed signal",

                        "filtered modified peptide quantification",
                        "unfiltered modified peptide quantification",
                        "filtered peptide quantification",
                        "unfiltered peptide quantification",

                        "clusters",
                        "contigs",
                        "copy number variation",
                        "transcribed fragments",
                        "filtered transcribed fragments",
                        "valleys",
                        "sequence uniqueness",

                        "primer sequence",
                        "reference",

                        "predicted transcription start sites",
                        "minus strand transcription start sites",
                        "plus strand transcription start sites",
                        "distal peaks",
                        "proximal peaks",

                        "validation",

                        "HMM predicted chromatin state",

                        "predicted forebrain enhancers",
                        "predicted heart enhancers",
                        "predicted whole brain enhancers",
                        "sequence alignability"

                    ]
                }
            ]
        },
        "derived_from": {
            "title": "Derived from",
            "description": "The files participating as inputs into software to produce this output file.",
            "type": "array",
            "uniqueItems": true,
            "items": {
                    "comment": "See file.json for a list of available identifiers.",
                    "type": "string",
                    "linkTo": "File"
                    }
        },
        "controlled_by": {
            "title": "Controlled by",
            "description": "The files which should be used as a control for this file. ",
            "comment": "This is used by the pipeline to find ChIP-seq controls.",
            "type": "array",
            "uniqueItems": true,
            "items": {
                    "comment": "See file.json for a list of available identifiers.",
                    "type": "string",
                    "linkTo": "File"
            }
        },
        "supersedes": {
            "title": "Supersedes" ,
            "description": "The files that this file supersedes.",
            "comment": "The files in this list should be obsolete and the superseeding file object should be used instead.",
            "type": "array",
            "uniqueItems": true,
            "items": {
                    "comment": "The files in this list should be archived or revoked.",
                    "type": "string",
                    "linkTo": "File"
            }
        },
        "dataset": {
            "title": "Dataset",
            "description": "The experiment or dataset the file belongs to.",
            "comment": "Required. See dataset.json for available identifiers.",
            "type": "string",
            "linkTo": ["Dataset"]
        },
        "replicate": {
            "title": "Replicate",
            "description": "The experimental replicate designation for the file.",
            "comment": "This field is required for sra and fastq files. See replicate.json for available identifiers.",
            "type": "string",
            "linkTo": "Replicate"
        },
        "assembly": {
            "title": "Mapping assembly",
            "description": "Genome assembly that files were mapped to.",
            "comment": "Required property for bam, sam, gtf, gff, bed and bigBed file format files. This property should not be submitted with sra or fastq files.",
            "type": "string",
            "enum": [
                "mm9",
                "mm10",
                "mm10-minimal",
                "hg19",
                "GRCh38",
                "GRCh38-minimal",
                "ce10",
                "ce11",
                "dm3",
                "dm6",
                "J02459.1"
                ]
        },
        "genome_annotation": {
            "title": "Genome annotation",
            "description": "Genome annotation that file was generated with.",
            "comment": "Applies to files created using annotations.",
            "type": "string",
            "enum": [
                "None",
                "M2",
                "M3",
                "M4",
                "M7",
                "V3c",
                "V7",
                "V10",
                "V19",
                "V22",
                "V24",
                "ENSEMBL V65",
                "miRBase V21",
                "WS235",
                "WS245"
                ]
        },
        "status": {
            "title": "Status",
            "type": "string",
            "permission": "import_items",
            "default": "uploading",
            "description": "The status of the file object.",
            "comment": "Do not submit.  This is set by admins along the process of file submission.",
            "enum" : [
                "uploading",
                "content error",
                "upload failed",
                "in progress",
                "deleted",
                "released",
                "replaced",
                "revoked",
                "archived"      
                ]
        },
        "dbxrefs": {
            "@type": "@id",
            "rdfs:subPropertyOf": "rdfs:seeAlso",
            "title": "External identifiers",
<<<<<<< HEAD
            "description": "Unique identifiers from external resources.",
            "comment": "Do not submit. This is for admins to make virtual file objcts for files at external resources.",
=======
            "description": "Identifiers from external resources that may have 1-to-1 or 1-to-many relationships with ENCODE objects.",
            "comment": "Do not submit.  This is for admins to make virtual file objcts for files at external resources.",
>>>>>>> f6dcdf14
            "type": "array",
            "default": [],
            "uniqueItems": true,
            "items": {
                "title": "External identifier",
                "description": "Identifier from an external resource that may have 1-to-1 or 1-to-many relationships with ENCODE objects.",
                "type":  "string",
                "pattern": "^(SRA:(SRR|SRX)\\d+)$"
            }
        },
        "step_run": {
            "title": "Analysis step run",
            "description": "The run instance of the step used to generate the file.",
            "comment": "This may be linked to an individual instance at DNANexus or it may be virtual and have many files linked to it.",
            "type": "string",
            "linkTo": "AnalysisStepRun"
        },
        "content_error_detail": {
            "title": "Content error detail",
            "description": "Explanation of why the file failed the automated content checks.",
            "comment": "Do not submit.  This is posted by the checkfiles script. It is required when status is 'content error'",
            "type": "string",
            "permission": "import_items"
        },
         "revoke_detail": {
            "title": "Revoke error detail",
            "description": "Explanation of why the file was revoked.",
            "comment": "Do not submit. The field would be posted by DCC.",
            "type": "string",
            "permission": "import_items"
        }
    },
    "columns": {
        "title": {
            "title": "Title"
        },
        "accession": {
            "title": "Accession"
        },
        "dataset": {
            "title": "Dataset"
        },
        "assembly": {
            "title": "Mapping assembly"
        },
        "technical_replicates": {
            "title": "Technical replicates"
        },
        "biological_replicates": {
            "title": "Biological replicates"
        },
        "file_format": {
            "title": "File Format"
        },
        "file_type": {
            "title": "File type"
        },
        "file_format_type": {
            "title": "Specific file format type"
        },
        "file_size": {
            "title": "File size"
        },
        "href": {
            "title": "Download URL"
        },
        "derived_from": {
            "title": "Derived from"
        },
        "genome_annotation": {
            "title": "Genome annotation"
        },
        "replicate.library.accession": {
            "title": "Library"
        },
        "paired_end": {
            "title": "Paired End Identifier"
        },
        "paired_with": {
            "title": "File pairing"
        },
        "run_type": {
            "title": "Run type for sequencing files"
        },
        "read_length": {
            "title": "Read length"
        },
        "mapped_read_length": {
            "title": "Mapped read length"
        },
        "read_length_units": {
            "title": "Read length units"
        },
        "output_category": {
            "title": "Data category"
        },
        "output_type": {
            "title": "Data type"
        },
        "quality_metrics": {
            "title": "QC Metric"
        },
        "lab": {
            "title": "Lab"
        },
        "award.project": {
            "title": "BioProject"
        },
        "step_run": {
            "title": "Analysis step run"
        },
        "date_created": {
            "title": "Date added"
        },
        "analysis_step_version": {
            "title": "Analysis Step Version"
        },
        "restricted": {
            "title": "Restricted file"
        },
        "status": {
            "title": "File status"
        }
    },
    "output_type_output_category": {
        "idat green channel": "raw data",
        "idat red channel": "raw data",
        "intensity values": "raw data",
        "reads": "raw data",
        "rejected reads": "raw data",
        "raw data": "raw data",
        "reporter code counts": "raw data",

        "alignments": "alignment",
        "unfiltered alignments": "alignment",
        "transcriptome alignments": "alignment",
        "spike-in alignments": "alignment",
        "maternal haplotype mapping": "alignment",
        "paternal haplotype mapping": "alignment",
        "phased mapping": "alignment",

        "minus strand signal of all reads": "signal",
        "plus strand signal of all reads": "signal",
        "signal of all reads": "signal",
        "normalized signal of all reads": "signal",
        "raw minus strand signal": "signal",
        "raw plus strand signal": "signal",
        "raw signal": "signal",
        "raw normalized signal": "signal",
        "read-depth normalized signal": "signal",
        "control normalized signal": "signal",
        "minus strand signal of unique reads": "signal",
        "plus strand signal of unique reads": "signal",
        "signal of unique reads": "signal",
        "signal p-value": "signal",
        "fold change over control": "signal",
        "minus strand signal": "signal",
        "plus strand signal": "signal",
        "signal": "signal",
        "base overlap signal": "signal",
        "percentage normalized signal":"signal",
        "summed densities signal": "signal",
        "wavelet-smoothed signal": "signal",

        "enrichment": "quantification",
        "library fraction": "quantification",
        "exon quantifications": "quantification",
        "gene quantifications": "quantification",
        "microRNA quantifications": "quantification",
        "transcript quantifications": "quantification",
        "methylation state at CpG": "quantification",
        "methylation state at CHG": "quantification",
        "methylation state at CHH": "quantification",
        "filtered modified peptide quantification": "quantification",
        "unfiltered modified peptide quantification": "quantification",
        "filtered peptide quantification": "quantification",
        "unfiltered peptide quantification": "quantification",
        "replication timing profile": "quantification",
        "motif model": "quantification",

        "hotspots": "annotation",
        "long range chromatin interactions": "annotation",
        "chromatin interactions": "annotation",
        "topologically associated domains": "annotation",
        "nested topologically associated domains": "annotation",
        "genome compartments": "annotation",
        "open chromatin regions":"annotation",
        "filtered peaks":"annotation",
        "filtered regions":"annotation",
        "DHS peaks": "annotation",
        "peaks": "annotation",
        "replicated peaks": "annotation",
        "RNA-binding protein associated mRNAs": "annotation",
        "splice junctions": "annotation",
        "copy number variation": "annotation",
        "clusters": "annotation",
        "contigs": "annotation",
        "transcribed fragments": "annotation",
        "filtered transcribed fragments": "annotation",
        "valleys": "annotation",
        "blacklisted regions": "annotation",
        "mitochondria blacklisted regions": "annotation",
        "distal peaks": "annotation",
        "proximal peaks": "annotation",
        "optimal idr thresholded peaks": "annotation",
        "conservative idr thresholded peaks": "annotation",
        "pseudoreplicated idr thresholded peaks": "annotation",
        "stable peaks": "annotation",
        "predicted forebrain enhancers": "annotation",
        "predicted heart enhancers": "annotation",
        "predicted whole brain enhancers": "annotation",
        "predicted enhancers": "annotation",
        "candidate enhancers": "annotation",
        "candidate promoters": "annotation",
        "predicted transcription start sites": "annotation",
        "transcription start sites": "annotation",
        "candidate regulatory elements": "annotation",
        "representative dnase hypersensitivity sites":"annotation",
        "variant calls": "annotation",
        "maternal variant calls": "annotation",
        "paternal variant calls": "annotation",
        "phased variant calls": "annotation",
        "filtered SNPs": "annotation",
        "filtered indels": "annotation",

        "transcriptome reference": "reference",
        "transcriptome index": "reference",
        "genome index": "reference",
        "tRNA reference": "reference",
        "miRNA reference": "reference",
        "snRNA reference": "reference",
        "rRNA reference": "reference",
        "TSS reference": "reference",
        "reference variants": "reference",
        "genome reference": "reference",
        "female genome reference": "reference",
        "female genome index": "reference",
        "male genome reference": "reference",
        "male genome index": "reference",
        "primer sequence": "reference",
        "spike-in sequence": "reference",
        "reference": "reference",
        "sequence alignability": "reference",
        "sequence uniqueness": "reference",

        "enhancer validation": "validation",
        "validation": "validation",
        
        "HMM predicted chromatin state": "annotation",
        "semi-automated genome annotation": "annotation"
        
    },
    "file_format_file_extension": {
        "2bit": ".2bit",
        "CEL": ".cel.gz",
        "bam": ".bam",
        "bed": ".bed.gz",
        "bedpe": ".bedpe.gz",
        "chain": ".chain",
        "bigBed": ".bigBed",
        "bigWig": ".bigWig",
        "btr": ".btr",
        "csfasta": ".csfasta.gz",
        "csqual": ".csqual.gz",
        "fasta": ".fasta.gz",
        "fastq": ".fastq.gz",
        "gff": ".gff.gz",
        "gtf": ".gtf.gz",
        "hic": ".hic",
        "hdf5": ".h5",
        "idat": ".idat",
        "PWM":".pwm",
        "rcc": ".rcc",
        "sra": ".sra",
        "tagAlign": ".tagAlign.gz",
        "tar": ".tar.gz",
        "tsv": ".tsv",
        "csv": ".csv",
        "vcf": ".vcf.gz",
        "wig": ".wig.gz",
        "sam": ".sam.gz"
    },
    "changelog": "/profiles/changelogs/file.md"
}<|MERGE_RESOLUTION|>--- conflicted
+++ resolved
@@ -968,13 +968,8 @@
             "@type": "@id",
             "rdfs:subPropertyOf": "rdfs:seeAlso",
             "title": "External identifiers",
-<<<<<<< HEAD
-            "description": "Unique identifiers from external resources.",
-            "comment": "Do not submit. This is for admins to make virtual file objcts for files at external resources.",
-=======
             "description": "Identifiers from external resources that may have 1-to-1 or 1-to-many relationships with ENCODE objects.",
             "comment": "Do not submit.  This is for admins to make virtual file objcts for files at external resources.",
->>>>>>> f6dcdf14
             "type": "array",
             "default": [],
             "uniqueItems": true,
