{
    "title": "Data file",
    "description": "Schema for submitting metadata for a data file.",
    "id": "/profiles/file.json",
    "$schema": "http://json-schema.org/draft-04/schema#",
    "type": "object",
    "required": ["dataset", "file_format", "md5sum", "output_type", "award", "lab"],
    "identifyingProperties": ["uuid", "accession", "aliases"],
    "additionalProperties": false,
    "mixinProperties": [
        { "$ref": "mixins.json#/schema_version" },
        { "$ref": "mixins.json#/uuid" },
        { "$ref": "mixins.json#/accession" },
        { "$ref": "mixins.json#/submitted" },
        { "$ref": "mixins.json#/aliases" },
        { "$ref": "mixins.json#/attribution" },
        { "$ref": "mixins.json#/accessioned_status" },
        { "$ref": "mixins.json#/notes" }
    ],
    "facets": {
        "status": {
            "title": "File status"
        },
        "output_category": {
            "title": "Data category"
        },
        "output_type": {
            "title": "Data type"
        },
        "file_format": {
            "title": "File format"
        },
        "file_format_type": {
            "title": "Specific file format type"
        },
        "lab.title": {
            "title": "Lab"
        }
    },
    "dependencies": {
        "external_accession": {
            "not": {
                "required": ["accession"]
            }
        },
        "paired_end": {
            "oneOf": [
                {
                   "required": ["paired_with"],
                    "properties": {
                        "paired_end": {
                            "enum": ["2"]
                        }
                    }
                },
                {
                    "properties": {
                        "paired_end": {
                            "enum": ["1"]
                        }
                    }
                }
            ]
        },
        "paired_with": {
            "required": ["paired_end"],
            "properties": {
                "file_format": {
                    "enum": ["fastq", "csfasta", "csqual"]
                },
                "paired_end": {
                    "enum": ["2"]
                }
            }
        },
        "file_format":{
            "oneOf": [
                {
                    "required": ["replicate"],
                    "properties": {
                        "file_format": {
                            "enum": ["fastq"]
                        }
                    }
                },
                {
                    "required": ["file_format_type"],
                    "properties": {
                        "file_format": {
                            "enum": ["gff","bed","bigBed"]
                        }
                    }
                },
                {
                    "not": {
                        "properties": {
                            "file_format": {
                                "enum": ["fastq", "gff", "bed", "bigBed"]
                            }
                        }
                    }
                }
            ]
        }
    },
    "properties": {
        "schema_version": {
            "default": "7"
        },
        "accession": {
            "accessionType": "FF"
        },
        "external_accession": {
            "title": "External accession",
            "comment": "Only admins are allowed to set or update this value.",
            "type": "string",
            "permission": "import_items",
            "uniqueKey": "accession"
        },
        "file_format": {
            "title": "File format",
            "type": "string",
            "oneOf": [
                {
                    "enum": [
                        "bam",
                        "bed",
                        "bigBed",
                        "bigWig",
                        "fasta",
                        "fastq",
                        "gff",
                        "gtf",
                        "hdf5",
                        "idat",
                        "rcc",
                        "CEL",
                        "tsv",
                        "csv",
                        "sam",
                        "tar",
                        "tagAlign",
                        "vcf",
                        "wig",
                        "bedpe"
                    ]
                },
                {
                    "comment": "Historical file formats, not valid for new submissions.",
                    "permission": "import_items",
                    "enum": [
                        "2bit",
                        "csfasta",
                        "csqual"
                    ]
                }
            ]
        },
        "file_format_type": {
            "title": "Specific file format type",
            "description": "Files of type bed and gff require further specification",
            "type": "string",
            "oneOf": [
                {
                    "enum": [
                        "bed3",
                        "bed3+",
                        "bed5",
                        "bed6",
                        "bed6+",
                        "bed9",
                        "bed9+",
                        "bed12",
                        "bedGraph",
                        "bedLogR",
                        "bedMethyl",
                        "broadPeak",
                        "enhancerAssay",
                        "gappedPeak",
                        "gff2",
                        "gff3",
                        "narrowPeak",
                        "candidate enhancer predictions",
                        "enhancer predictions",
                        "tss_peak",
                        "idr_peak"
                    ]
                },
                {
                    "comment": "Historical file formats, not valid for new submissions.",
                    "permission": "import_items",
                    "enum": [
                        "unknown",
                        "bedRnaElements",
                        "peptideMapping",
                        "modPepMap",
                        "pepMap",
                        "shortFrags",
                        "bedExonScore",
                        "openChromCombinedPeaks",
                        "mango"
                    ]
                }
           ]
        },
        "file_format_specifications": {
            "title": "File format specifications documents",
            "description": "Text or .as files the further explain the file format",
            "type": "array",
            "uniqueItems": true,
            "items": {
                    "comment": "See document.json for a list of available identifiers.",
                    "type": "string",
                    "linkTo": "Document"
                    }
        },
        "restricted": {
            "title": "Restricted file",
            "description": "A flag to indicate whether this file is subject to restricted access",
            "type": "boolean"
        },
        "md5sum": {
            "title": "MD5sum",
            "description": "The md5sum of the file being transferred.",
            "comment": "This can vary for files of same content gzipped at different times",
            "type": "string",
            "format": "hex"
        },
        "content_md5sum": {
            "title": "Content MD5sum",
            "description": "The MD5sum of the uncompressed file.",
            "comment": "This is only relavant for gzipped files.",
            "type": "string",
            "format": "hex"
        },
        "file_size": {
            "title": "File size",
            "comment": "File size is specified in bytes",
            "type": "integer"
        },
        "platform": {
            "title": "Platform",
            "description": "The measurement device used to collect data.",
            "comment": "See platform.json for available identifiers.",
            "type": "string",
            "linkTo": "Platform"
        },
        "read_length": {
            "title": "Read length",
            "description": "For high-throughput sequencing, the number of contiguous nucleotides determined by sequencing.",
            "type": "integer"
        },
        "flowcell_details": {
            "title": "Flowcells",
            "description": "For high-throughput sequencing, the flowcells used for the sequencing of the replicate.",
            "type": "array",
            "default": [],
            "items": {
                "title": "Flowcell details",
                "type": "object",
                "additionalProperties": false,
                "properties": {
                    "machine": {
                        "title": "Machine Name",
                        "description": "The lab specific name of the machine used.",
                        "type": "string"
                    },
                    "flowcell": {
                        "title": "Flowcell ID",
                        "type": "string"
                    },
                    "lane": {
                        "title": "Lane",
                        "type": "string"
                    },
                    "barcode": {
                        "title": "Barcode",
                        "type": "string"
                    },
                    "barcode_in_read": {
                        "title": "Barcode in read",
                        "description": "The read the barcode is located on.",
                        "type": "string",
                        "enum": [
                            "1",
                            "2"
                        ]
                    },
                    "barcode_position": {
                         "title": "Barcode position",
                         "description": "The 1-based start position of the barcode in 5->3 orientation.",
                         "type": "integer"
                    },
                    "chunk": {
                        "title": "Chunk",
                        "description": "The file chunk label as assigned by Illumina software when splitting up a fastq into specified chunk sizes.",
                        "comment": "This label is used to re-assemble the chunks into the original file in the correct order.",
                        "type": "string"
                    }
                }
            }
        },
        "output_type": {
            "title": "Output type",
            "description": "A description of the file's purpose or contents.",
            "type": "string",
            "oneOf": [
                {
                    "enum": [
                        "idat green channel",
                        "idat red channel",
                        "reads",
                        "intensity values",
                        "reporter code counts",
                        
                        "alignments",
                        "unfiltered alignments",
                        "transcriptome alignments",

                        "minus strand signal of all reads",
                        "plus strand signal of all reads",
                        "signal of all reads",
                        "normalized signal of all reads",
                        "raw minus strand signal",
                        "raw plus strand signal",
                        "raw signal",
                        "raw normalized signal",
                        "read-depth normalized signal",
                        "control normalized signal",
                        "minus strand signal of unique reads",
                        "plus strand signal of unique reads",
                        "signal of unique reads",
                        "signal p-value",
                        "fold change over control",
                        
                        "exon quantifications",
                        "gene quantifications",
                        "microRNA quantifications",
                        "transcript quantifications",
                        "library fraction",
                        "methylation state at CpG",
                        "methylation state at CHG",
                        "methylation state at CHH",
                        "enrichment",
                        "replication timing profile",
                        "variant calls",
                        "filtered SNPs",
                        "filtered indels",

                        "hotspots",
                        "long range chromatin interactions",
                        "chromatin interactions",
                        "topologically associated domains",
                        "genome compartments",
                        "open chromatin regions",
                        "filtered peaks",
                        "filtered regions",
                        "DHS peaks",
                        "peaks",
                        "replicated peaks",
                        "RNA-binding protein associated mRNAs",           
                        "splice junctions",
                        "transcription start sites",
                        "predicted enhancers",
                        "candidate enhancers",
                        "candidate promoters",
                        "predicted forebrain enhancers",
                        "predicted heart enhancers",
                        "predicted whole brain enhancers",
                        "candidate regulatory elements",
                        
                        "genome reference",
                        "transcriptome reference",
                        "transcriptome index",
                        "tRNA reference",
                        "miRNA reference",
                        "snRNA reference",
                        "rRNA reference",
                        "TSS reference",
                        "reference variants",
                        "genome index",
                        "female genome reference",
                        "female genome index",
                        "male genome reference",
                        "male genome index",
                        "spike-in sequence",

                        "optimal idr thresholded peaks",
                        "conservative idr thresholded peaks",

                        "enhancer validation",
                        "semi-automated genome annotation"

                    ]
                },
                {
                    "comment": "Historical output types, not valid for new submissions.",
                    "permission": "import_items",
                    "enum": [
                        "rejected reads",
                        "raw data",

                        "spike-in alignments",

                        "signal",
                        "minus strand signal",
                        "plus strand signal",
                        "summed densities signal",
                        "percentage normalized signal",
                        "base overlap signal",
                        "wavelet-smoothed signal",

                        "filtered modified peptide quantification",
                        "unfiltered modified peptide quantification",
                        "filtered peptide quantification",
                        "unfiltered peptide quantification",

                        "clusters",
                        "contigs",
                        "copy number variation",
                        "transcribed fragments",
                        "filtered transcribed fragments",
                        "valleys",
                        "sequence alignability",
                        "sequence uniqueness",
                        "blacklisted regions",

                        "primer sequence",
                        "reference",

                        "predicted transcription start sites",
                        "minus strand transcription start sites",
                        "plus strand transcription start sites",
                        "distal peaks",
                        "proximal peaks",

                        "validation",

                        "HMM predicted chromatin state"

                    ]
                }
            ]
        },
        "run_type": {
            "title": "Run type for sequencing files",
            "description": "Indicates if file is part of a single or paired run",
            "type": "string",
            "enum": [
                "single-ended",
                "paired-ended",
                "unknown"
            ]
        },
        "paired_end": {
            "title": "Paired End Identifier",
            "description": "Which pair the file belongs to (if paired end library)",
            "type": "string",
            "enum": [
                "1",
                "2"
            ]
        },
        "derived_from": {
            "title": "Derived from",
            "description": "The files participating as inputs into software to produce this output file.",
            "type": "array",
            "uniqueItems": true,
            "items": {
                    "comment": "See file.json for a list of available identifiers.",
                    "type": "string",
                    "linkTo": "File"
                    }
        },
        "controlled_by": {
            "title": "Controlled by",
            "description": "The files that control this file. ",
            "type": "array",
            "uniqueItems": true,
            "items": {
                    "comment": "See file.json for a list of available identifiers.",
                    "type": "string",
                    "linkTo": "File"
            }
        },
        "supercedes": {
            "title": "Supercedes" ,
            "description": "The files that this file replaces.",
            "type": "array",
            "uniqueItems": true,
            "items": {
                    "comment": "See file.json for a list of available identifiers.",
                    "type": "string",
                    "linkTo": "File"
            }
        },
        "paired_with": {
            "title": "File pairing",
            "description": "The file that corresponds with this file.",
            "comment": "See file.json for a list of available identifiers.",
            "type": "string",
            "linkTo": "File"
        },
        "dataset": {
            "title": "Dataset",
            "description": "The experiment or dataset the file belongs to.",
            "comment": "For experiments, see experiment.json for available identifiers. For datasets, see dataset.json for available identifiers.",
            "type": "string",
            "linkTo": ["Experiment", "Dataset", "Reference", "Annotation", "PublicationData", "UcscBrowserComposite"]
        },
        "replicate": {
            "title": "Replicate",
            "description": "The experimental replicate designation for the file.",
            "comment": "See replicate.json for available identifiers.",
            "type": "string",
            "linkTo": "Replicate"
        },
        "assembly": {
            "title": "Mapping assembly",
            "description": "Genome assembly that files were mapped to.",
            "comment": "Applies to mapped files (e.g. BAM, BED and BigWig).",
            "type": "string",
            "enum": [
                "mm9",
                "mm10",
                "mm10-minimal",
                "hg19",
                "GRCh38",
                "GRCh38-minimal",
                "ce10",
                "ce11",
                "dm3",
                "dm6",
                "J02459.1"
                ]
        },
        "genome_annotation": {
            "title": "Genome annotation",
            "description": "Genome annotation that file was generated with.",
            "comment": "Applies to files created using annotations.",
            "type": "string",
            "enum": [
                "None",
                "M2",
                "M3",
                "M4",
                "M7",
                "V3c",
                "V7",
                "V10",
                "V19",
                "V22",
                "V24",
                "ENSEMBL V65",
                "miRBase V21",
                "WS235",
                "WS245"
                ]
        },
        "submitted_file_name": {
            "title": "Original file name",
            "description": "The local file name used at time of submission.",
            "type": "string"
        },
        "status": {
            "title": "Status",
            "type": "string",
            "default": "uploading",
            "enum" : [
                "uploading",
                "uploaded",
                "upload failed",
                "format check failed",
                "in progress",
                "deleted",
                "replaced",
                "revoked",
                "archived",
                "released"
                ]
        },
        "dbxrefs": {
            "@type": "@id",
            "rdfs:subPropertyOf": "rdfs:seeAlso",
            "title": "External identifiers",
            "description": "Unique identifiers from external resources.",
            "type": "array",
            "default": [],
            "uniqueItems": true,
            "items": {
                "title": "External identifier",
                "description": "A unique identifier from external resource.",
                "type":  "string",
                "pattern": "^\\S+:\\S+"
            }
        },
        "step_run": {
            "title": "Analysis step run",
            "description": "The run instance of the step the file was generated from.",
            "comment": "For steps, see analysis_step_run.json (and analysis_step.json) - may be virtual",
            "type": "string",
             "linkTo": "AnalysisStepRun"
        }
    },
    "columns": {
        "title": {
            "title": "Title"
        },
        "accession": {
            "title": "Accession"
        },
        "assembly": {
            "title": "Mapping assembly"
        },
        "dataset": {
            "title": "Dataset"
        },
        "biological_replicates": {
            "title": "Biological replicates"
        },
        "file_format": {
            "title": "File Format"
        },
        "file_type": {
            "title": "File type"
        },
        "file_size": {
            "title": "File size"
        },
        "href": {
            "title": "Download URL"
        },
        "derived_from": {
            "title": "Derived from"
        },
        "genome_annotation": {
            "title": "Genome annotation"
        },
        "replicate.library.accession": {
            "title": "Library"
        },
        "paired_end": {
            "title": "Paired End Identifier"
        },
        "run_type": {
            "title": "Run type for sequencing files"
        },
        "read_length": {
            "title": "Read length"
        },
        "read_length_units": {
            "title": "Read length units"
        },
        "md5sum": {
            "title": "MD5 Sum"
        },
        "output_category": {
            "title": "Data category"
        },
        "output_type": {
            "title": "Data type"
        },
        "quality_metrics": {
            "title": "QC Metric"
        },
        "lab": {
            "title": "Lab"
        },
        "step_run": {
            "title": "Analysis step run"
        },
<<<<<<< HEAD
=======
        "lab": {
            "title": "Lab"
        },
>>>>>>> 0895d06f
        "date_created": {
            "title": "Date added"
        },
        "analysis_step_version": {
            "title": "Analysis Step Version"
        },
        "status": {
            "title": "File status"
        }
    },
    "output_type_output_category": {
        "idat green channel": "raw data",
        "idat red channel": "raw data",
        "intensity values": "raw data",
        "reads": "raw data",
        "rejected reads": "raw data",
        "raw data": "raw data",
        "reporter code counts": "raw data",

        "alignments": "alignment",
        "unfiltered alignments": "alignment",
        "transcriptome alignments": "alignment",
        "spike-in alignments": "alignment",

        "minus strand signal of all reads": "signal",
        "plus strand signal of all reads": "signal",
        "signal of all reads": "signal",
        "normalized signal of all reads": "signal",
        "raw minus strand signal": "signal",
        "raw plus strand signal": "signal",
        "raw signal": "signal",
        "raw normalized signal": "signal",
        "read-depth normalized signal": "signal",
        "control normalized signal": "signal",
        "minus strand signal of unique reads": "signal",
        "plus strand signal of unique reads": "signal",
        "signal of unique reads": "signal",
        "signal p-value": "signal",
        "fold change over control": "signal",
        "minus strand signal": "signal",
        "plus strand signal": "signal",
        "signal": "signal",
        "base overlap signal": "signal",
        "percentage normalized signal":"signal",
        "summed densities signal": "signal",
        "wavelet-smoothed signal": "signal",

        "enrichment": "quantification",
        "library fraction": "quantification",
        "exon quantifications": "quantification",
        "gene quantifications": "quantification",
        "microRNA quantifications": "quantification",
        "transcript quantifications": "quantification",
        "methylation state at CpG": "quantification",
        "methylation state at CHG": "quantification",
        "methylation state at CHH": "quantification",
        "filtered modified peptide quantification": "quantification",
        "unfiltered modified peptide quantification": "quantification",
        "filtered peptide quantification": "quantification",
        "unfiltered peptide quantification": "quantification",
        "replication timing profile": "quantification",

        "hotspots": "annotation",
        "long range chromatin interactions": "annotation",
        "chromatin interactions": "annotation",
        "topologically associated domains": "annotation",
        "genome compartments": "annotation",
        "open chromatin regions":"annotation",
        "filtered peaks":"annotation",
        "filtered regions":"annotation",
        "DHS peaks": "annotation",
        "peaks": "annotation",
        "replicated peaks": "annotation",
        "RNA-binding protein associated mRNAs": "annotation",
        "splice junctions": "annotation",
        "copy number variation": "annotation",
        "clusters": "annotation",
        "contigs": "annotation",
        "transcribed fragments": "annotation",
        "filtered transcribed fragments": "annotation",
        "valleys": "annotation",
        "sequence alignability": "annotation",
        "sequence uniqueness": "annotation",
        "blacklisted regions": "annotation",
        "distal peaks": "annotation",
        "proximal peaks": "annotation",
        "optimal idr thresholded peaks": "annotation",
        "conservative idr thresholded peaks": "annotation",
        "predicted forebrain enhancers": "annotation",
        "predicted heart enhancers": "annotation",
        "predicted whole brain enhancers": "annotation",
        "predicted enhancers": "annotation",
        "candidate enhancers": "annotation",
        "candidate promoters": "annotation",
        "predicted transcription start sites": "annotation",
        "transcription start sites": "annotation",
        "candidate regulatory elements": "annotation",
        "variant calls": "annotation",
        "filtered SNPs": "annotation",
        "filtered indels": "annotation",

        "transcriptome reference": "reference",
        "transcriptome index": "reference",
        "genome index": "reference",
        "tRNA reference": "reference",
        "miRNA reference": "reference",
        "snRNA reference": "reference",
        "rRNA reference": "reference",
        "TSS reference": "reference",
        "reference variants": "reference",
        "genome reference": "reference",
        "female genome reference": "reference",
        "female genome index": "reference",
        "male genome reference": "reference",
        "male genome index": "reference",
        "primer sequence": "reference",
        "spike-in sequence": "reference",
        "reference": "reference",

        "enhancer validation": "validation",
        "validation": "validation",
        
        "HMM predicted chromatin state": "annotation",
        "semi-automated genome annotation": "annotation"
        
    },
    "file_format_file_extension": {
        "2bit": ".2bit",
        "CEL": ".cel.gz",
        "bam": ".bam",
        "bed": ".bed.gz",
        "bigBed": ".bigBed",
        "bigWig": ".bigWig",
        "csfasta": ".csfasta.gz",
        "csqual": ".csqual.gz",
        "fasta": ".fasta.gz",
        "fastq": ".fastq.gz",
        "gff": ".gff.gz",
        "gtf": ".gtf.gz",
        "hdf5": ".h5",
        "idat": ".idat",
        "rcc": ".rcc",
        "tagAlign": ".tagAlign.gz",
        "tar": ".tar.gz",
        "tsv": ".tsv",
        "csv": ".csv",
        "vcf": ".vcf.gz",
        "wig": ".wig.gz",
        "sam": ".sam.gz"
    },
    "changelog": "/profiles/changelogs/file.md"
}<|MERGE_RESOLUTION|>--- conflicted
+++ resolved
@@ -669,12 +669,9 @@
         "step_run": {
             "title": "Analysis step run"
         },
-<<<<<<< HEAD
-=======
         "lab": {
             "title": "Lab"
         },
->>>>>>> 0895d06f
         "date_created": {
             "title": "Date added"
         },
