--- conflicted
+++ resolved
@@ -316,8 +316,4 @@
         "surgery.pathology_report.ajcc_tnm_stage": 1.0
         },
     "changelog": "/profiles/changelogs/patient.md"
-<<<<<<< HEAD
-}
-=======
-}
->>>>>>> c4183008
+}