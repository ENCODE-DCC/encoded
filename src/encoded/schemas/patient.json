{
    "title": "Patient",
    "description": "Schema for submitting patient demographics.",
    "id": "/profiles/patient.json",
    "$schema": "http://json-schema.org/draft-04/schema#",
    "identifyingProperties": ["uuid", "accession", "aliases"],
    "required": ["gender", "race", "ethnicity"],
    "additionalProperties": false,
    "mixinProperties": [
        { "$ref": "mixins.json#/schema_version" },
        { "$ref": "mixins.json#/accession" },
        { "$ref": "mixins.json#/accessioned_status" },
        { "$ref": "mixins.json#/submitted" },
        { "$ref": "mixins.json#/aliases" },
        { "$ref": "mixins.json#/uuid" }
    ],
    "type": "object",
    "properties": {
        "schema_version": {
            "default": "1"
        },
        "accession": {
            "accessionType": "PT"
        },
        "gender": {
            "title": "Gender",
            "type": "string",
            "enum": [
                "Female",
                "Male",
                "Unknown"
            ]
        },
        "age": {
            "title": "Diagnosis age",
            "description": "The age of diagnosis.",
            "type": "string",
            "pattern": "^((\\d+(\\.[1-9])?(\\-\\d+(\\.[1-9])?)?)|(unknown)|([1-8]?\\d)|(90 or above))$"
        },
        "age_units": {
            "title": "Diagnosis age units",
            "type": "string",
            "default": "year",
            "enum": [
                "year"
            ]
        },
        "race": {
            "title": "Race",
            "type": "string",
            "enum": [
                "American Indian",
                "Asian",
                "Black",
                "Hawaiian Pacific Islander",
                "White",
                "Declined",
                "Other",
                "Unknown"
            ]
        },
        "ethnicity": {
            "title": "Ethnicity",
            "type": "string",
            "enum": [
                "Hispanic",
                "Non-hispanic",
                "Declined",
                "Unknown"
            ]
        },
        "mrn": {
            "title": "Medical Number",
            "comment": "KCE personnel are allowed to set this value.",
            "type": "string",
            "permission": "import_items",
            "uniqueKey": true
        }
    },
    "facets": {
        "gender": {
            "title": "Gender"
        },
        "ethnicity": {
            "title": "Ethnicity"
        },
        "race": {
            "title": "Race"
        },
        "germline_summary": {
            "title": "Germline Mutation"
        },
        "radiation_summary": {
            "title": "Radiation Treatment Status"
        },
        "dose_range": {
            "title": "Radiation Dose per Fraction"
        },
        "fractions_range": {
            "title": "Radiation Fractions"
        },
        "radiation.site_general" : {
          "title": "Radiation Site"
        },
        "radiation.treatment_intention" : {
          "title": "Radiation Treatment Intention"
        },
        "medical_imaging.type" : {
          "title": "Medical Imaging"
        },
        "medications.name":{
            "title":"Medication Name"
        },
        "medication_range":{
            "title":"Medication Duration"
        },
<<<<<<< HEAD
        "surgery_summary": {
            "title": "Surgery Treatment Status"
        },
        "surgery.surgery_type": {
            "title": "Surgery Procedure"
        },
        "surgery.hospital_location": {
            "title": "Surgery Hospital Location"
        },
        "surgery.nephrectomy_details.type": {
            "title": "Nephrectomy Type"
        },
        "surgery.nephrectomy_details.approach": {
            "title": "Nephrectomy Approach"
        },
        "surgery.nephrectomy_details.robotic_assist": {
            "title": "Nephrectomy Robotic Assist"
        },
        "ihc.result": {
            "title": "IHC staining result"
        },
        "ihc.proteins": {
            "title": "IHC staining protein marker"
        },
=======
        "biospecimen.collection_type": {
            "title": "Biospecimen Collection Type"
        },
        "biospecimen.processing_type": {
            "title": "Biospecimen Processing Type"
        },
        "biospecimen.tissue_type": {
            "title": "Biospecimen Tissue Type"
        },
        "biospecimen.anatomic_site": {
            "title": "Biospecimen Anatomic Site"
        },
        "biospecimen.distributed": {
            "title": "Biospecimen Distribution Status"
        },

>>>>>>> f7949d36
        "status": {
            "title": "Status"
        }
    },
    "columns": {
        "accession": {
            "title": "Accession"
        },
        "age": {
            "title": "Diagnosis age"
        },
        "age_units": {
            "title": "Diagnosis age units"
        },
        "gender": {
            "title": "Gender"
        },
        "ethnicity": {
            "title": "Ethnicity"
        },
        "race": {
            "title": "Race"
        },
        "status": {
            "title": "Status"
        }
    },
    "boost_values": {
        "accession": 1.0,
        "gender": 1.0,
        "ethnicity": 1.0,
        "race": 1.0,
        "germline.target": 1.0,
        "germline.significance": 1.0,
        "radiation.site_general": 1.0,
        "radiation.treatment_intention": 1.0,
        "medications.name":1.0
        
        },
    "changelog": "/profiles/changelogs/patient.md"
}<|MERGE_RESOLUTION|>--- conflicted
+++ resolved
@@ -114,7 +114,6 @@
         "medication_range":{
             "title":"Medication Duration"
         },
-<<<<<<< HEAD
         "surgery_summary": {
             "title": "Surgery Treatment Status"
         },
@@ -133,30 +132,12 @@
         "surgery.nephrectomy_details.robotic_assist": {
             "title": "Nephrectomy Robotic Assist"
         },
+        "ihc.antibody": {
+            "title": "IHC Assay Staining Antibody"
+        },
         "ihc.result": {
-            "title": "IHC staining result"
+            "title": "IHC Assay Staining Result"
         },
-        "ihc.proteins": {
-            "title": "IHC staining protein marker"
-        },
-=======
-        "biospecimen.collection_type": {
-            "title": "Biospecimen Collection Type"
-        },
-        "biospecimen.processing_type": {
-            "title": "Biospecimen Processing Type"
-        },
-        "biospecimen.tissue_type": {
-            "title": "Biospecimen Tissue Type"
-        },
-        "biospecimen.anatomic_site": {
-            "title": "Biospecimen Anatomic Site"
-        },
-        "biospecimen.distributed": {
-            "title": "Biospecimen Distribution Status"
-        },
-
->>>>>>> f7949d36
         "status": {
             "title": "Status"
         }
@@ -193,6 +174,8 @@
         "germline.significance": 1.0,
         "radiation.site_general": 1.0,
         "radiation.treatment_intention": 1.0,
+        "ihc.antibody":1.0,
+        "ihc.result":1.0,
         "medications.name":1.0
         
         },
