--- conflicted
+++ resolved
@@ -141,19 +141,11 @@
         "surgery.nephr_robotic_assist":{
             "title": "Nephrectomy Robotic Assist"
         },
-<<<<<<< HEAD
         "dominant_tumor.histology": {
             "title": "Dominant Tumor"
         },
-        "surgery.pathology_report.tumor_size_range":{
-            "title": "Tumor Size"
-        },
-        "surgery.pathology_report.laterality": {
-            "title": "Tumor Laterality"
-=======
         "surgery.pathology_report.pathology_report_tumor_range":{
             "title": "Tumor Size Range"
->>>>>>> 9d0c64b0
         },
         "surgery.pathology_report.histology": {
             "title": "Histologic Subtype"
@@ -261,15 +253,9 @@
         "race": {
             "title": "Race"
         },
-<<<<<<< HEAD
-        "status": {
-            "title": "Status"
-        },
         "dominant_tumor.histology": {
             "title": "Dominant Tumor"
         },
-=======
->>>>>>> 9d0c64b0
         "surgery.nephr_robotic_assist":{
             "title": "Nephrectomy Robotic Assist"
         },
@@ -331,7 +317,3 @@
         },
     "changelog": "/profiles/changelogs/patient.md"
 }
-<<<<<<< HEAD
-=======
-
->>>>>>> 9d0c64b0
