--- conflicted
+++ resolved
@@ -114,7 +114,6 @@
         "medication_range":{
             "title":"Medication Duration"
         },
-<<<<<<< HEAD
         "biospecimen.collection_type": {
             "title": "Biospecimen Collection Type"
         },
@@ -130,8 +129,6 @@
         "biospecimen.distributed": {
             "title": "Biospecimen Distribution Status"
         },
-
-=======
         "surgery_summary": {
             "title": "Surgery Treatment Status"
         },
@@ -150,7 +147,6 @@
         "surgery.nephrectomy_details.robotic_assist": {
             "title": "Nephrectomy Robotic Assist"
         },
->>>>>>> be766ec2
         "status": {
             "title": "Status"
         }
@@ -188,7 +184,7 @@
         "radiation.site_general": 1.0,
         "radiation.treatment_intention": 1.0,
         "medications.name":1.0
-        
+
         },
     "changelog": "/profiles/changelogs/patient.md"
 }