{
    "title": "Mouse donor",
    "description": "Schema for submitting a mouse strain.",
    "comment": "The mouse donor object is meant to represent a strain not an individual mouse.",
    "id": "/profiles/mouse_donor.json",
    "$schema": "http://json-schema.org/draft-04/schema#",
    "type": "object",
    "required": ["organism"],
    "identifyingProperties": ["uuid", "accession", "aliases"],
    "additionalProperties": false,
    "mixinProperties": [
        {"$ref": "mixins.json#/accession"},
        {"$ref": "mixins.json#/schema_version"},
        {"$ref": "mixins.json#/treatments"},
        {"$ref": "mixins.json#/diseases"},
        {"$ref": "mixins.json#/dbxrefs" },
        {"$ref": "donor.json#/properties"}
    ],
    "dependencies": {},
    "properties": {
        "schema_version": {
            "default": "1"
        },
        "organism": {
            "default": "3413218c-3d86-498b-a0a2-9a406638e786",
            "linkEnum": ["3413218c-3d86-498b-a0a2-9a406638e786"]
        },
        "dbxrefs": {
            "items": {
                "title": "Database external identifier",
                "description": "Identifier from an external resource that may have 1-to-1 or 1-to-many relationships with ENCODE objects.",
                "type":  "string",
                "pattern": "^((GEO:SAMN\\d+)|(MGI.D:[A-Z0-9]+))$"
            }
        },
        "strain_background": {
            "title": "Strain background",
            "description": "The specific parent strain designation of a non-human donor.",
            "comment": "Strain background of fly/worm/mouse strains.",
            "type": "string"
        },
        "strain_term_name": {
            "title": "Strain term name",
            "description": "The specific strain designation of a non-human donor.",
            "comment": "Strain name of mouse strains.",
            "type": "string"
        },
        "strain_term_id": {
            "title": "Strain term ID",
            "description": "The EFO term for the specific strain designation of a non-human donor.",
            "comment": "Strain ID of mouse strains.",
            "type": "string",
            "pattern": "^(EFO|NTR):[0-9]{7}$"
        }
<<<<<<< HEAD
    },
    "boost_values": {
        "genetic_modifications.modified_site_by_target_id.label": 1.0,
        "genetic_modifications.modified_site_by_target_id.genes.dbxrefs": 1.0,
        "genetic_modifications.modified_site_by_target_id.genes.symbol": 1.0,
        "genetic_modifications.modified_site_by_target_id.aliases": 1.0,
        "parent_strains": 1.0,
        "accession": 1.0,
        "alternate_accessions": 1.0
    },
    "changelog": "/profiles/changelogs/mouse_donor.md"
=======
    }
>>>>>>> c782cd30
}<|MERGE_RESOLUTION|>--- conflicted
+++ resolved
@@ -52,19 +52,5 @@
             "type": "string",
             "pattern": "^(EFO|NTR):[0-9]{7}$"
         }
-<<<<<<< HEAD
-    },
-    "boost_values": {
-        "genetic_modifications.modified_site_by_target_id.label": 1.0,
-        "genetic_modifications.modified_site_by_target_id.genes.dbxrefs": 1.0,
-        "genetic_modifications.modified_site_by_target_id.genes.symbol": 1.0,
-        "genetic_modifications.modified_site_by_target_id.aliases": 1.0,
-        "parent_strains": 1.0,
-        "accession": 1.0,
-        "alternate_accessions": 1.0
-    },
-    "changelog": "/profiles/changelogs/mouse_donor.md"
-=======
     }
->>>>>>> c782cd30
 }