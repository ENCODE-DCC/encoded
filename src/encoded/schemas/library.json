--- conflicted
+++ resolved
@@ -178,11 +178,8 @@
                 "gel",
                 "see document",
                 "SPRI beads",
-<<<<<<< HEAD
-                "BluePippin"
-=======
+                "BluePippin",
                 "Agencourt AMPure XP"
->>>>>>> 7e108eff
             ],
             "format": "semi-controlled"
         },
