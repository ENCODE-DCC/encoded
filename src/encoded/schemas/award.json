{
    "title": "Grant",
    "id": "/profiles/award.json",
    "$schema": "http://json-schema.org/draft-04/schema#",
    "required": [ "name", "project", "title"],
    "identifyingProperties": ["uuid", "name", "title"],
    "additionalProperties": false,
    "mixinProperties": [
        { "$ref": "mixins.json#/schema_version" },
        { "$ref": "mixins.json#/uuid" },
        { "$ref": "mixins.json#/url" },
        { "$ref": "mixins.json#/description" },
        { "$ref": "mixins.json#/shared_status" },
        { "$ref": "mixins.json#/viewing_groups" }
    ],
    "type": "object",
    "properties": {
        "schema_version": {
<<<<<<< HEAD
            "default": "8"
=======
            "default": "1"
>>>>>>> c782cd30
        },
        "title": {
            "rdfs:subPropertyOf": "dc:title",
            "title": "Title",
            "description": "The grant title from the CZI Seed Network website.",
            "type": "string",
            "pattern": "^(\\S+(\\s|\\S)*\\S+|\\S)$"
        },
        "name": {
            "title": "Name",
            "description": "The grant ID assigned by Lattice.",
            "type": "string",
            "pattern": "^[A-Za-z0-9\\-]+$",
            "uniqueKey": true
       },
        "description": {
<<<<<<< HEAD
            "rdfs:subPropertyOf": "dc:description",
            "title": "Description",
            "type": "string",
            "pattern": "^(\\S+(\\s|\\S)*\\S+|\\S)$",
            "formInput": "textarea"
        },
        "milestones": {
            "title": "Milestones",
            "description": "A set of grant milestone deliverables agreed upon by the awardee and NIH.",
            "type": "array",
            "uniqueItems": true,
            "permission": "import_items",
            "items": {
                "title": "Milestone",
                "type": "object",
                "additionalProperties": false,
                "properties": {
                    "assay_term_name": {
                        "title": "Assay name",
                        "description": "OBI (Ontology for Biomedical Investigations) ontology term for the assay.",
                        "type": "string",
                        "enum": [
                            "3' RACE",
                            "4C",
                            "5' RACE",
                            "5' RLM RACE",
                            "5C",
                            "ATAC-seq",
                            "Bru-seq",
                            "BruChase-seq",
                            "BruUV-seq",
                            "CAGE",
                            "ChIA-PET",
                            "ChIP-seq",
                            "Circulome-seq",
                            "Clone-seq",
                            "comparative genomic hybridization by array",
                            "CRISPR genome editing followed by RNA-seq",
                            "CRISPR screen",
                            "CRISPRi followed by RNA-seq",
                            "direct RNA-seq",
                            "DNA methylation profiling by array assay",
                            "DNA-PET",
                            "DNase-seq",
                            "eCLIP",
                            "FAIRE-seq",
                            "genetic modification followed by DNase-seq",
                            "genotype phasing by HiC",
                            "genotyping by high throughput sequencing assay",
                            "HiC",
                            "iCLIP",
                            "icLASER",
                            "icSHAPE",
                            "long read RNA-seq",
                            "MeDIP-seq",
                            "microRNA counts",
                            "microRNA-seq",
                            "Mint-ChIP-seq",
                            "MNase-seq",
                            "MPRA",
                            "MRE-seq",
                            "PAS-seq",
                            "PLAC-seq",
                            "pooled clone sequencing",
                            "PRO-cap",
                            "PRO-seq",
                            "protein sequencing by tandem mass spectrometry assay",
                            "RAMPAGE",
                            "Repli-chip",
                            "Repli-seq",
                            "RIP-chip",
                            "RIP-seq",
                            "RNA Bind-n-Seq",
                            "RNA-PET",
                            "RNA-seq",
                            "RRBS",
                            "shRNA knockdown followed by RNA-seq",
                            "single-cell ATAC-seq",
                            "single-cell RNA sequencing assay",
                            "single-nucleus ATAC-seq",
                            "siRNA knockdown followed by RNA-seq",
                            "small RNA-seq",
                            "SPRITE",
                            "STARR-seq",
                            "Switchgear",
                            "TAB-seq",
                            "transcription profiling by array assay",
                            "whole genome sequencing assay",
                            "whole-genome shotgun bisulfite sequencing"
                        ]
                    },
                    "proposed_count": {
                        "title": "Proposed count",
                        "description": "Count (in number of units) of the deliverable proposed.",
                        "type": "integer",
                        "minimum": 1
                    },
                    "deliverable_unit": {
                        "title": "Deliverable unit",
                        "description": "Unit of the proposed milestone deliverable.",
                        "type": "string",
                        "enum": [
                            "control experiments",
                            "libraries",
                            "replicated experiments",
                            "replicates",
                            "single cell experiments",
                            "unreplicated experiments"
                        ]
                    },
                    "contract_date": {
                        "title": "Contract date",
                        "description": "Date on which the milestone was agreed upon.",
                        "type": "string",
                        "format": "date"
                    }
                }
            }
=======
            "rdfs:subPropertyOf": "dc:description"
>>>>>>> c782cd30
        },
        "start_date": {
            "title": "Start date",
            "description": "The start date of the award.",
            "comment": "Date can be submitted as YYYY-MM-DD or YYYY-MM-DDTHH:MM:SSTZD (TZD is the time zone designator; use Z to express time in UTC or for time expressed in local time add a time zone offset from UTC +HH:MM or -HH:MM).",
            "type": "string",
            "anyOf": [
                {"format": "date-time"},
                {"format": "date"}
            ]
        },
        "end_date": {
            "title": "End date",
            "description": "The end date of the award.",
            "comment": "Date can be submitted as YYYY-MM-DD or YYYY-MM-DDTHH:MM:SSTZD (TZD is the time zone designator; use Z to express time in UTC or for time expressed in local time add a time zone offset from UTC +HH:MM or -HH:MM).",
            "type": "string",
            "anyOf": [
                {"format": "date-time"},
                {"format": "date"}
            ]
        },
        "principal_investigators": {
            "title": "Principal Investigators",
            "description": "Principal Investigators of the grant.",
            "comment": "See user.json for available identifiers.",
            "type": "array",
            "default": [],
            "uniqueItems": true,
            "items": {
                "title": "User",
                "comment": "See user.json for available identifiers.",
                "type": "string",
                "linkTo": "User"
            }
        },
        "collaborators": {
            "title": "Collaborators",
            "description": "Collaborators of the grant.",
            "comment": "See user.json for available identifiers.",
            "type": "array",
            "default": [],
            "uniqueItems": true,
            "items": {
                "title": "User",
                "comment": "See user.json for available identifiers.",
                "type": "string",
                "linkTo": "User"
            }
        },
        "project": {
            "title": "Project",
            "description": "The larger initiative that the award is a part of.",
            "type": "string",
            "enum": [
                "HCA Seed Networks",
                "HCA Pilot Projects"
            ]
        },
        "focus": {
            "title": "Focus",
            "description": "The general scientific area of focus for the research funded by this award.",
            "type": "string",
            "enum": [
                "cardiovascular system",
                "central nervous system",
                "female reproductive system",
                "immune system",
                "adipose",
                "bone marrow",
                "breast",
                "eye",
                "gastrointestinal",
                "kidney",
                "liver",
                "lung",
                "lymph nodes",
                "skin",
                "tendon",
                "testis",
                "thymus",
                "multi-organ",
                "methods",
                "data coordination"
            ]
       },
        "CZI_project_identifier": {
            "title": "CZI project identifier",
            "description": "The CZI identifier for this award.",
            "type": "string"
       }
    },
    "facets": {
        "project": {
            "title": "Project"
        },
        "focus": {
            "title": "Focus"
        }
    },
    "columns": {
        "title": {
            "title": "Title"
        },
        "name": {
            "title": "Name"
        },
        "project": {
            "title": "Project"
        },
        "status": {
            "title": "Status"
        }
    },
    "boost_values": {},
    "changelog": "/profiles/changelogs/award.md"
}<|MERGE_RESOLUTION|>--- conflicted
+++ resolved
@@ -16,11 +16,7 @@
     "type": "object",
     "properties": {
         "schema_version": {
-<<<<<<< HEAD
-            "default": "8"
-=======
             "default": "1"
->>>>>>> c782cd30
         },
         "title": {
             "rdfs:subPropertyOf": "dc:title",
@@ -37,128 +33,7 @@
             "uniqueKey": true
        },
         "description": {
-<<<<<<< HEAD
-            "rdfs:subPropertyOf": "dc:description",
-            "title": "Description",
-            "type": "string",
-            "pattern": "^(\\S+(\\s|\\S)*\\S+|\\S)$",
-            "formInput": "textarea"
-        },
-        "milestones": {
-            "title": "Milestones",
-            "description": "A set of grant milestone deliverables agreed upon by the awardee and NIH.",
-            "type": "array",
-            "uniqueItems": true,
-            "permission": "import_items",
-            "items": {
-                "title": "Milestone",
-                "type": "object",
-                "additionalProperties": false,
-                "properties": {
-                    "assay_term_name": {
-                        "title": "Assay name",
-                        "description": "OBI (Ontology for Biomedical Investigations) ontology term for the assay.",
-                        "type": "string",
-                        "enum": [
-                            "3' RACE",
-                            "4C",
-                            "5' RACE",
-                            "5' RLM RACE",
-                            "5C",
-                            "ATAC-seq",
-                            "Bru-seq",
-                            "BruChase-seq",
-                            "BruUV-seq",
-                            "CAGE",
-                            "ChIA-PET",
-                            "ChIP-seq",
-                            "Circulome-seq",
-                            "Clone-seq",
-                            "comparative genomic hybridization by array",
-                            "CRISPR genome editing followed by RNA-seq",
-                            "CRISPR screen",
-                            "CRISPRi followed by RNA-seq",
-                            "direct RNA-seq",
-                            "DNA methylation profiling by array assay",
-                            "DNA-PET",
-                            "DNase-seq",
-                            "eCLIP",
-                            "FAIRE-seq",
-                            "genetic modification followed by DNase-seq",
-                            "genotype phasing by HiC",
-                            "genotyping by high throughput sequencing assay",
-                            "HiC",
-                            "iCLIP",
-                            "icLASER",
-                            "icSHAPE",
-                            "long read RNA-seq",
-                            "MeDIP-seq",
-                            "microRNA counts",
-                            "microRNA-seq",
-                            "Mint-ChIP-seq",
-                            "MNase-seq",
-                            "MPRA",
-                            "MRE-seq",
-                            "PAS-seq",
-                            "PLAC-seq",
-                            "pooled clone sequencing",
-                            "PRO-cap",
-                            "PRO-seq",
-                            "protein sequencing by tandem mass spectrometry assay",
-                            "RAMPAGE",
-                            "Repli-chip",
-                            "Repli-seq",
-                            "RIP-chip",
-                            "RIP-seq",
-                            "RNA Bind-n-Seq",
-                            "RNA-PET",
-                            "RNA-seq",
-                            "RRBS",
-                            "shRNA knockdown followed by RNA-seq",
-                            "single-cell ATAC-seq",
-                            "single-cell RNA sequencing assay",
-                            "single-nucleus ATAC-seq",
-                            "siRNA knockdown followed by RNA-seq",
-                            "small RNA-seq",
-                            "SPRITE",
-                            "STARR-seq",
-                            "Switchgear",
-                            "TAB-seq",
-                            "transcription profiling by array assay",
-                            "whole genome sequencing assay",
-                            "whole-genome shotgun bisulfite sequencing"
-                        ]
-                    },
-                    "proposed_count": {
-                        "title": "Proposed count",
-                        "description": "Count (in number of units) of the deliverable proposed.",
-                        "type": "integer",
-                        "minimum": 1
-                    },
-                    "deliverable_unit": {
-                        "title": "Deliverable unit",
-                        "description": "Unit of the proposed milestone deliverable.",
-                        "type": "string",
-                        "enum": [
-                            "control experiments",
-                            "libraries",
-                            "replicated experiments",
-                            "replicates",
-                            "single cell experiments",
-                            "unreplicated experiments"
-                        ]
-                    },
-                    "contract_date": {
-                        "title": "Contract date",
-                        "description": "Date on which the milestone was agreed upon.",
-                        "type": "string",
-                        "format": "date"
-                    }
-                }
-            }
-=======
             "rdfs:subPropertyOf": "dc:description"
->>>>>>> c782cd30
         },
         "start_date": {
             "title": "Start date",
