--- conflicted
+++ resolved
@@ -13,12 +13,9 @@
         { "$ref": "mixins.json#/genetic_modifications" },
         { "$ref": "mixins.json#/genomic_alterations"},
         { "$ref": "mixins.json#/strains"},
-<<<<<<< HEAD
         { "$ref": "mixins.json#/url" },
-=======
         { "$ref": "mixins.json#/source" },
         { "$ref": "mixins.json#/references" },
->>>>>>> f442d5bc
         { "$ref": "mixins.json#/documents" },
         { "$ref": "mixins.json#/notes" },
         { "$ref": "mixins.json#/submitted" },
@@ -67,24 +64,5 @@
             }
         }
     },
-<<<<<<< HEAD
-    "columns": {
-        "accession": {
-            "title": "Accession"
-        },
-        "sex": {
-            "title": "Sex"
-        },
-        "organism.scientific_name": {
-            "title": "Species"
-        }
-    },
-    "boost_values": {
-        "internal_tags": 1.0,
-        "external_ids": 1.0,
-        "aliases": 1.0
-    },
-=======
->>>>>>> f442d5bc
     "changelog": "/profiles/changelogs/fly_donor.md"
 }