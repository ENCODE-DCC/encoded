{
    "title": "Pathology Tumor Report",
    "description": "Schema for pathology tumor reports embedded in portal pages",
    "id": "/profiles/pathology_report.json",
    "$schema": "http://json-schema.org/draft-04/schema#",
    "type": "object",
    "identifyingProperties": [
        "uuid",
        "surgery",
        "accession"
    ],
    "required": [
        "surgery",
        "date",
        "report_source",
        "tumor_sequence_number",
        "path_source_procedure"
    ],
    "additionalProperties": false,
    "mixinProperties": [
        {
            "$ref": "mixins.json#/schema_version"
        },
        {
            "$ref": "mixins.json#/submitted"
        },
        {
            "$ref": "mixins.json#/uuid"
        },
        {
            "$ref": "mixins.json#/accession"
        },
        {
            "$ref": "mixins.json#/accessioned_status"
        }
    ],
    "dependencies": {
        "tumor_size": [
            "tumor_size_units"
        ],
        "tumor_size_units": [
            "tumor_size"
        ],
        "sarcomatoid_percentage": [
            "sarcomatoid"
        ]
    },
    "properties": {
        "schema_version": {
            "default": "1"
        },
        "accession": {
            "accessionType": "PR"
        },
        "surgery": {
            "title": "Surgery",
            "description": "The surgery the pathology originated from.",
            "type": "string",
            "linkTo": "Surgery"
        },
        "patient": {
            "title": "Patient",
            "description": "The patient the lab was conducted for.",
            "type": "string",
            "linkTo": "Patient"
        },
        "date": {
            "title": "Pathology date",
            "description": "Date of sample was taken for pathology.",
            "comment": "Date can be submitted as YYYY-MM-DD.",
            "type": "string",
            "anyOf": [
                {
                    "format": "date"
                }
            ]
        },
        "path_source_procedure": {
            "title": "Pathology diagnosis source type.",
            "type": "string",
            "enum": [
                "path_biopsy",
                "path_metasis",
                "path_nephrectomy"
            ]
        },
        "laterality": {
            "title": "Laterality",
            "description": "The laterality of tumor",
            "type": "string",
            "enum": [
                "Bilateral",
                "Bilateral, Asynchronous",
                "Bilateral, Horseshoe",
                "Bilateral, Synchronous",
                "Left",
                "Right"
            ]
        },
        "tumor_size": {
            "title": "Tumor Size",
            "description": "Greatest dimension of tumor was recorded in cm. ",
            "type": "number"
        },
        "tumor_size_units": {
            "title": "Tumor Size units",
            "type": "string",
            "enum": [
                "cm"
            ]
        },
        "focality": {
            "title": "Focality",
            "description": "The focality of tumor",
            "type": "string",
            "enum": [
                "Unifocal",
                "Multifocal",
                "Not applicable"
            ]
        },
        "histology": {
            "title": "Histology",
            "description": "The histology of tumor",
            "type": "string",
            "enum": [
                "Acquired cystic disease-associated RCC",
                "Angiomyolipoma",
                "ccPRCC",
                "ccRCC",
                "ChRCC",
                "ChRCC, hybrid type",
                "collecting duct carcinoma(CDC)",
                "Cystic nephroma",
                "HLRCC",
                "Leiomyoma",
                "Metanephric adenoma",
                "Mucinous tubular and spindle cell carcinoma",
                "multilocular cystic renal neoplasm of low malignant potential",
                "PRCC",
                "Renal medullary carcinoma",
                "RO",
                "RON",
                "RON,favor ChRCC",
                "RON,favor RO",
                "Sarcomatoid,NOS",
                "Sarcoma",
                "MiT family translocation RCC",
                "Tubulocystic RCC",
                "Unclassified",
                "Nephroblastoma(Wilms tumor)",
                "Soft tissue neoplasm, NOS",
                "SDH deficient RCC"
            ]
        },
        "sarcomatoid": {
            "title": "Sarcomatoid Change",
            "description": "The sarcomatoid dedifferentiation",
            "type": "string",
            "enum": [
                "Present",
                "Absent",
                "Not applicable",
                "Not available"
            ]
        },
        "sarcomatoid_percentage": {
            "title": "Sarcomatoid Percentage",
            "description": "Percentage of tumor that was sarcomatoid. ",
            "type": "string"
        },
        "rhabdoid": {
            "title": "Rhabdoid",
            "description": "The precense of rhabdoid features.",
            "type": "string",
            "enum": [
                "Present",
                "Not identified",
                "Not applicable",
                "Not available"
            ]
        },
        "necrosis": {
            "title": "Tumor Necrosis",
            "description": "The presence of tumor necrosis",
            "type": "string",
            "enum": [
                "Present",
                "Absent",
                "Not applicable",
                "Not available"
            ]
        },
        "grade": {
            "title": "Grade",
            "description": "Highest grade seen in tumor",
            "type": "string",
            "enum": [
                "1",
                "2",
                "3",
                "4",
                "Not available",
                "Not applicable"
            ]
        },
        "margins": {
            "title": "Margin Status",
            "description": "Invasion seen at the margins or not",
            "type": "string",
            "enum": [
                "Margins uninvolved by invasive carcinoma",
                "Margins involved by invasive carcinoma"
            ]
        },
        "lvi": {
            "title": "LVI",
            "description": "Lymphvascular invasion",
            "type": "string",
            "enum": [
                "Present",
                "Absent",
                "Indeterminate",
                "Not identified",
                "Not available"
            ]
        },
        "micro_limited": {
            "title": "Renal Limited",
            "description": "Tumor limited to kidney or not, identified microscopically",
            "type": "string",
            "enum": [
                "Limited",
                "Not Limited",
                "Not applicable",
                "Not available"
            ]
        },
        "micro_vein": {
            "title": "Renal Vein Involvement",
            "description": "Tumor extension into major veins, identified microscopically",
            "type": "string",
            "enum": [
                "Present",
                "Absent",
                "Not applicable",
                "Not available"
            ]
        },
        "micro_perinephric": {
            "title": "Perinephric Infiltration",
            "description": "Tumor extension into perinephric tissues, identified microscopically",
            "type": "string",
            "enum": [
                "Present",
                "Absent",
                "Not applicable",
                "Not available"
            ]
        },
        "micro_adrenal": {
            "title": "Ipsilateral Adrenal Gland Involvement",
            "description": "Tumor extension into adrenal gland, identified microscopically",
            "type": "string",
            "enum": [
                "Present",
                "Present, contiguous",
                "Present, noncontiguous",
                "Absent",
                "Not applicable",
                "Not available",
                "Not removed"
            ]
        },
        "micro_sinus": {
            "title": "Renal Sinus Involvement",
            "description": "Tumor extension into renal sinus, identified microscopically",
            "type": "string",
            "enum": [
                "Present",
                "Absent",
                "Not applicable",
                "Not available"
            ]
        },
        "micro_gerota": {
            "title": "Gerotas Fascia Involvement",
            "description": "Tumor extension beyond Gerotas Fascia, identified microscopically",
            "type": "string",
            "enum": [
                "Present",
                "Absent",
                "Not applicable",
                "Not available"
            ]
        },
        "micro_pelvaliceal": {
            "title": "Pelvicaliceal Involvement",
            "description": "Tumor extension into pelvicalyceal, identified microscopically",
            "type": "string",
            "enum": [
                "Present",
                "Absent",
                "Not applicable",
                "Not available"
            ]
        },
        "t_stage": {
            "title": "pT Stage",
            "description": "Pathological T stage, size primary tumor",
            "type": "string",
            "enum": [
                "pT1",
                "pT1a",
                "pT1b",
                "pT2",
                "pT2a",
                "pT2b",
                "pT3",
                "pT3a",
                "pT3b",
                "pT3c",
                "pT4",
                "pTX"
            ]
        },
        "n_stage": {
            "title": "pN Stage",
            "description": "Pathological N stage, nodal involvement",
            "type": "string",
            "enum": [
                "pN0",
                "pN1",
                "pN2",
                "pNX",
                "Not applicable",
                "Not available"
            ]
        },
        "examined_lymph_nodes": {
            "title": "Examined Lymph Nodes",
            "description": "Number of lymph nodes examined",
            "type": "number"
        },
        "positive_lymph_nodes": {
            "title": "Positive Lymph Nodes",
            "description": "Number of lymph nodes positive",
            "type": "number"
        },
        "m_stage": {
            "title": "pM Stage",
            "description": "Pathological M stage, nodal involvement",
            "type": "string",
            "enum": [
                "pM0",
                "pM1",
                "Not applicable",
                "Not available"
            ]
        },
        "ajcc_version": {
            "title": "AJCC Version",
            "description": "AJCC Version used for staging",
            "type": "string",
            "enum": [
                "6th edition",
                "7th edition"
            ]
        },
        "ajcc_tnm_stage": {
            "title": "AJCC TNM Stage",
            "description": "AJCC TNM Stage",
            "type": "string",
            "enum": [
                "1",
                "2",
                "3",
                "4"
            ]
        },
        "ajcc_p_stage": {
            "title": "AJCC pT Stage",
            "description": "TNM Stage",
            "type": "string",
            "enum": [
                "1A",
                "1B",
                "2",
                "2A",
                "2B",
                "3",
                "3A",
                "3B",
                "3C",
                "4"
            ]
        },
        "report_source": {
            "title": "Report Source",
            "description": "The report comes from",
            "type": "string",
            "enum": [
                "Pathology Report",
                "Tumor Registery"
            ]
        },
        "tumor_sequence_number": {
            "title": "Tumor number",
            "description": "Tumor sequence number.",
            "type": "integer",
            "default": 1,
            "minimum": 1
        },
        "metasis_details": {
            "title": "Metasis details",
            "description": "Further details of Metasis pathology report",
            "type": "object",
            "permission": "import_items",
            "required": [
                "site",
                "type"
            ],
            "properties": {
                "site": {
                    "title": "Metasis site",
                    "type": "string",
                    "enum": [
                        "Adrenal",
                        "Bone",
                        "Brain",
                        "Liver",
                        "Lung",
                        "Lymph node",
                        "Other"
                    ]
                },
                "type": {
                    "title": "Metasis type",
                    "type": "string",
                    "enum": [
                        "Distant",
                        "Regional"
                    ]
                }
            }
        }
    },
    "oneOf": [
        {
            "properties": {
                "path_source_procedure": {
                    "enum": [
                        "path_nephrectomy"
                    ]
                },
                "m_stage": {
                    "enum": [
                        "Not applicable"
                    ]
                }
            },
            "allOf": [
                {
                    "not": {
                        "required": [
                            "metasis_details"
                        ]
                    }
                }
            ]
        },
        {
            "properties": {
                "path_source_procedure": {
                    "enum": [
                        "path_metasis"
                    ]
                },
                "m_stage": {
                    "enum": [
                        "pM1"
                    ]
                }
            }
        },
        {
            "properties": {
                "path_source_procedure": {
                    "enum": [
                        "path_biopsy"
                    ]
                },
                "m_stage": {
                    "enum": [
                        "pM0"
                    ]
                }
            },
            "allOf": [
                {
                    "not": {
                        "required": [
                            "metasis_details"
                        ]
                    }
                }
            ]
        },
        {
            "properties": {
                "path_source_procedure": {
                    "enum": [
                        "path_biopsy"
                    ]
                },
                "m_stage": {
                    "enum": [
                        "pM1"
                    ]
                }
            }
        }
    ],
    "facets": {
        "status": {
            "title": "Status"
        },
        "tumor_size": {
            "title": "Tumor Size"
        },
        "ajcc_p_stage": {
            "title": "pT Stage"
        },
        "n_stage": {
            "title": "pN Stage"
        },
        "m_stage": {
            "title": "pM Stage"
        },
        "metasis_details.site": {
            "title": "Metasis Site"
        },
        "metasis_details.type": {
            "title": "Metasis Type"
        },
        "ajcc_tnm_stage": {
<<<<<<< HEAD
            "title": "AJCC TNM Stage"
=======
            "title": "TNM Stage"
>>>>>>> 46decabc
        },
        "ajcc_version": {
            "title": "AJCC Version"
        },
        "laterality": {
            "title": "Tumor Laterality"
        },
        "histology": {
            "title": "Tumor Histologic Subtypes"
        },
        "focality": {
            "title": "Tumor Focality"
        },
        "grade": {
            "title": "Tumor Grade"
        },
        "sarcomatoid": {
            "title": "Sarcomatoid Change"
        },
        "necrosis": {
            "title": "Tumor Necrosis"
        },
        "margins": {
            "title": "Margin Status"
        },
        "lvi": {
            "title": "Lymphvascular invasion(LVI)"
        },
        "micro_perinephric": {
            "title": "Perinephric Infiltration"
        },
        "micro_vein": {
            "title": "Renal Vein Involvement (MicroVein)"
        },
        "micro_adrenal": {
            "title": "Ipsilateral Adrenal Gland Involvement (MicroAdrenal)"
        },

        "ihc.antibody": {
            "title": "IHC/FISH (Clinical lab)"
        },
        "ihc.result": {
            "title": "IHC/FISH results"
        }
    },
    "columns": {
        "accession": {
            "title": "Accession"
        },
        "surgery": {
            "title": "Surgery"
        },
        "patient": {
            "title": "Patient"
        },
        "status": {
            "title": "Status"
        },
        "tumor_size": {
            "title": "Tumor Size"
        },
        "tumor_size_units": {
            "title": "Tumor Size Units"
        },
        "ajcc_p_stage": {
            "title": "pT stage"
        },
        "n_stage": {
            "title": "pN stage"
        },
        "m_stage": {
            "title": "pM stage"
        },
        "metasis_details.site": {
            "title": "Metasis Site"
        },
        "metasis_details.type": {
            "title": "Metasis Type"
        },
        "ajcc_tnm_stage": {
            "title": "AJCC TNM Stage"
        },
        "ajcc_version": {
            "title": "AJCC Version"
        },
        "laterality": {
            "title": "Tumor Laterality"
        },
        "histology": {
            "title": "Tumor Histologic Subtypes"
        },
        "focality": {
            "title": "Tumor Focality"
        },
        "grade": {
            "title": "Tumor Grade"
        },
        "sarcomatoid": {
            "title": "Sarcomatoid Change"
        },
        "necrosis": {
            "title": "Tumor Necrosis"
        },
        "margins": {
            "title": "Margin Status"
        },
        "lvi": {
            "title": "Lymphvascular invasion(LVI)"
        },
        "micro_perinephric": {
            "title": "Perinephric Infiltration"
        },
        "micro_vein": {
            "title": "Renal Vein Involvement (MicroVein)"
        },
        "micro_adrenal": {
            "title": "Ipsilateral Adrenal Gland Involvement (MicroAdrenal)"
        },
        "ihc.antibody": {
            "title": "IHC/FISH (Clinical lab)"
        },
        "ihc.result": {
            "title": "IHC/FISH results"
        }
    },
    "boost_values": {
        "surgery": 1.0,
        "patient": 1.0,
        "accession": 1.0,
        "ajcc_p_stage": 1.0,
        "n_stage": 1.0,
        "m_stage": 1.0,
        "metasis_details.site": 1.0,
        "metasis_details.type": 1.0,
        "ajcc_tnm_stage": 1.0,
        "ajcc_version": 1.0,
        "laterality": 1.0,
        "histology": 1.0,
        "focality": 1.0,
        "grade": 1.0,
        "sarcomatoid": 1.0,
        "necrosis": 1.0,
        "margins": 1.0,
        "lvi": 1.0,
        "micro_perinephric": 1.0,
        "micro_vein": 1.0,
        "micro_adrenal": 1.0,
        "metasis_details.site": 1.0,
        "ihc.antibody": 1.0,
        "ihc.result": 1.0
    },
    "changelog": "/profiles/changelogs/pathology_report.md"
}<|MERGE_RESOLUTION|>--- conflicted
+++ resolved
@@ -544,11 +544,7 @@
             "title": "Metasis Type"
         },
         "ajcc_tnm_stage": {
-<<<<<<< HEAD
             "title": "AJCC TNM Stage"
-=======
-            "title": "TNM Stage"
->>>>>>> 46decabc
         },
         "ajcc_version": {
             "title": "AJCC Version"
