--- conflicted
+++ resolved
@@ -499,17 +499,16 @@
             "title": "Status"
         },
 
+        "tumor_size": {
+            "title": "Tumor Size"
+        },
+
         "t_stage": {
             "title": "Pathological T stage"
         },
-<<<<<<< HEAD
         "ajcc_tnm_stage": {
             "title": "AJCC TNM Stage"
-=======
-        "tumor_size": {
-            "title": "Tumor Size"
->>>>>>> 93fa78bb
-        },
+        } ,
         "ajcc_version": {
             "title": "AJCC Version"
         },
@@ -557,7 +556,9 @@
         "status": {
             "title": "Status"
         },
-
+        "tumor_size": {
+            "title": "Tumor Size"
+        },
         "t_stage": {
             "title": "Pathological T stage"
         },
