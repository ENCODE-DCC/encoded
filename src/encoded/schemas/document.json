--- conflicted
+++ resolved
@@ -55,17 +55,9 @@
                 "pipeline protocol",
                 "sequencing protocol",
                 "spike-in concentrations",
-<<<<<<< HEAD
-                "standards document",
-                "strain generation protocol",
-                "transfection protocol",
-                "treatment protocol",
-                "workflow metadata"
-=======
                 "tissue collection protocol",
                 "treatment protocol",
                 "other"
->>>>>>> c782cd30
            ]
         },
         "description": {
