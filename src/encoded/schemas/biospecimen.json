{
    "title": "Biospecimen",
    "description": "Schema for submitting a Biospecimen.",
    "id": "/profiles/biospecimen.json",
    "$schema": "http://json-schema.org/draft-04/schema#",
    "type": "object",
    "required": [ "award", "internal_id", "openspecimen_id", "patient", "collection_type", "collection_date", "host"],
    "identifyingProperties": [ "uuid","accession" ],
    "additionalProperties": false,
    "mixinProperties": [
        { "$ref": "mixins.json#/submitted" },
        { "$ref": "mixins.json#/accessioned_status" },
        { "$ref": "mixins.json#/schema_version" },
        { "$ref": "mixins.json#/accession" },
        { "$ref": "mixins.json#/attribution" },
        { "$ref": "mixins.json#/documents" },
        { "$ref": "mixins.json#/uuid" }
    ],
    "properties": {
        "schema_version": {
            "default": "1"
        },
        "accession": {
            "accessionType": "BS"
        },
        "openspecimen_id": {
            "title": "OpenSpecimen ID",
            "description": "ID used in OpenSpecimen to identify this biospecimen.",
            "comment": "Only admins are allowed to set or update this value.",
            "type": "string",
            "permission": "import_items",
            "uniqueKey": true
        },
        "internal_id": {
            "title": "Internal ID",
            "description": "ID used internally to identify this biospecimen.",
            "comment": "Only admins are allowed to set or update this value.",
            "type": "string",
            "permission": "import_items",
            "uniqueKey": true
        },
        "patient": {
            "title": "Patient",
            "description": "The patient the biospecimen was originated from.",
            "comment": "See patient.json for available identifiers.",
            "type": "string",
            "linkTo": "Patient"
        },
        "surgery": {
            "title": "Surgery",
            "description": "The surgery the biospecimen was taken from.",
            "comment": "See surgery.json for available identifiers.",
            "type": "string",
            "linkTo": "Surgery"
        },
        "collection_type": {
            "title": "Collection Type",
            "description": "The collection type of the biospecimen when it was taken.",
            "type": "string",
            "enum": [
                "solid tissue",
                "blood",
                "ascites fluid"
            ]
        },
        "collection_date": {
            "title": "Collection Date",
            "description": "the date the biospecimen was taken, such as surgery date or blood draw date.",
            "comment": "Date should be submitted in as YYYY-MM-DD.",
            "type": "string",
            "format": "date"
        },
        "sample_type": {
            "title": "Sample Type",
            "description": "The type of the biospecimen when it was taken.",
            "type": "string",
            "enum": [
                "Tissue",
                "Blood",
                "Stool",
                "Molecule"
            ]
        },
        "tissue_derivatives": {
            "title": "Tissue Derivatives",
            "description": "The tissue storage of the final product after sample processing.",
            "type": "string",
            "enum": [
                "FF",
                "FFPE",
                "TG(PDX)",
                "DMSO",
                "Blood",
                "Primary cell line"
            ]
        },
        "host": {
            "title": "Host",
            "description": "A biospecimen that was hosting this biosample.",
            "comment": "For example a mouse could be a host of bone marrow biosample in case of transplantation.",
            "type": "string",
            "default": "Human",
            "enum": [
                "Human",
                "Mouse"
            ]
        },
        "originated_from": {
            "title": "Originated from",
            "description": "The parent biospecimen that the sample was orginated from.",
            "comment": "See biospecimen.json for available identifiers.",
            "type": "string",
            "linkTo": "Biospecimen"
        },
        "tissue_type": {
            "title": "Tissue Type",
            "type": "string",
            "enum": [
                "Primary",
                "Metastasis",
                "Benign tumor",
                "Normal"
            ]
        },
        "anatomic_site": {
            "title": "Anatomic Site",
            "type": "string",
            "enum": [
                "Kidney",
                "Abdominal Wall",
                "Adrenal",
                "Bone",
                "Brain",
                "Liver",
                "Lung",
                "Lymph node",
                "Pancreas",
                "Peritoneum",
                "Retroperitoneal mass",
                "Thrombus"
            ]
        },
        "primary_site": {
            "title": "Primary Site",
            "type": "string",
            "enum": [
                "Kidney",
                "Abdominal Wall",
                "Adrenal",
                "Bone",
                "Brain",
                "Liver",
                "Lung",
                "Lymph node",
                "Pancreas",
                "Peritoneum",
                "Retroperitoneal mass",
                "Thrombus"
            ]
        },
        "documents": {
            "description": "Protocols or other documents that describe the sample collection or sample fixation or procession(not data files)."
        },
        "species": {
            "title": "Species",
            "description": "The organism the biosample was originated from.",
            "type": "string",
            "enum": [
                "Human"
            ]
        },
        "blood_related_field": {
            "title": "Blood Specific Field",
            "description": "Blood specific fields",
            "type": "object",
            "properties": {
                "blood_component": {
                    "title": "Component",
                    "description": "Component",
                    "type": "string",
                    "enum": [
                        "Whole blood",
                        "Plasma",
                        "Serum",
                        "PBMC",
                        "Platelets",
                        "Buffy Coat"
                    ]
                },
                "blood_anticogulant": {
                    "title": "Anticoagulant",
                    "description": "Anticoagulant used in extraction",
                    "type": "string",
                    "enum": [
                        "Citrate[CPT]",
                        "EDTA",
                        "Heparin",
                        "None"
                    ]
                }
            }
        },
        "tissue_related_field": {
            "title": "Tissue Related Field",
            "description": "Tissue related fields",
            "type": "object",
            "properties": {
                "type": {
                    "title": "Type of Tissue",
                    "description": "Type of tissue.",
                    "type": "string",
                    "enum": [
                        "Tumor",
                        "Normal Kidney",
                        "Other"
                    ]
                },
                "tissue_other_specify": {
                    "title": "Specify Other Tissue",
                    "description": "",
                    "type": "string"
                }
            }
        },
        "fluid_related_field": {
            "title": "Fluid Related Field",
            "description": "Fluid related fields",
            "type": "object",
            "properties": {
                "fluid_type": {
                    "title": "Type of fluid",
                    "description": "Fluid type",
                    "type": "string",
                    "enum": [
                        "Ascites Fluid",
                        "Pleural Fluid",
                        "Cerebrospinal Fluid",
                        "Synovial Fluid"
                    ]
                }
            }
        },
        "preservation_method": {
            "title": "Preservation method",
            "description": "The method by which the sample was preserved: cryopreservation (slow-freeze) or flash-freezing.",
            "comment": "Indicate the sample preservation_method if known and may be/become an experimental variable to track.",
            "type": "string",
            "enum": [
                "DMSO",
                "None"
            ]
        },
        "mouse_related_info": {
            "title": "Mouse PDX Sample Related Information",
            "description": "Mouse PDX Sample Related Information",
            "type": "object",
            "properties": {
                "ortho_vs_sc": {
                    "title": "Ortho VS S.C.",
                    "description": "",
                    "comment": "",
                    "type": "string",
                    "enum": [
                        "Ortho",
                        "s.c."
                    ]
                },
                "mouse_cohort": {
                    "title": "Mouse cohort number",
                    "description": "",
                    "comment": "",
                    "type": "string"
                },
                "mouse_eartag": {
                    "title": "Mouse Eartag",
                    "description": "Mouse eartag id",
                    "type": "string"
                },
                "mouse_thymoma": {
                    "title": "Mouse Thymoma",
                    "description": "",
                    "comment": "",
                    "type": "string",
                    "enum": [
                        "Yes",
                        "No"
                    ]
                },
                "mouse_suspicion_of_infection": {
                    "title": "Suspicion of Infection",
                    "description": "",
                    "comment": "",
                    "type": "string",
                    "enum": [
                        "Yes",
                        "No"
                    ]
                },
                "mouse_swabbed": {
                    "title": "Mouse Swabbed",
                    "description": "",
                    "comment": "",
                    "type": "string",
                    "enum": [
                        "Yes",
                        "No"
                    ]
                },
                "number_of_colony_abdomen": {
                    "title": "Number of Colonies(Abdomen)",
                    "description": "Number of colonies in abdomen",
                    "comment": "",
                    "type": "integer"
                },
                "number_of_colony_tumor": {
                    "title": "Number of Colonies(Tumor)",
                    "description": "Number of Colonies of tumor",
                    "comment": "",
                    "type": "integer"
                },
                "part_of_drug_trial": {
                    "title": "Part of Drug Trial",
                    "description": "",
                    "comment": "",
                    "type": "string",
                    "enum": [
                        "Yes",
                        "No"
                    ]
                },
                "mouse_treatments": {
                    "title": "Treatments",
                    "description": "A list of treatments applied to the biosample.",
                    "comment": "A list of treatments applied to the biosample, it is required to be non-empty if post_treatment_time or post_treatment_time_units are specified.",
                    "type": "array",
                    "default": [],
                    "uniqueItems": true,
                    "items": {
                        "title": "Treatment",
                        "comment": "See treatment.json for available identifiers.",
                        "type": "string",
                        "enum": [
                            "Acriflavin",
                            "cGAMP",
                            "Dovitinib",
                            "Erlotinib",
                            "EZH2-1",
                            "HHT",
                            "HHT+Rapamycin",
                            "HIF2a",
                            "Non-Treated",
                            "PT2399",
                            "PT2399 to Vehicle",
                            "Rapamycin",
                            "Rapamycin+PT2399",
                            "Sunitinib",
                            "Sunitinib to PT2399",
                            "Sunitinib to Rapamycin",
                            "Sunitinib to Rapamycin+PT2399",
                            "Vehicle",
                            "Vehicle to PT2399",
                            "Vehicle to Rapamycin",
                            "Vehicle to Rapamycin+PT2399",
                            "Hydroxychloroquine",
                            "Cabozantinib",
                            "TAK243"
                        ]
                    }
                },
                "number_of_days_on_treatment": {
                    "title": "Number of Days on Treatment",
                    "description": "",
                    "comment": "",
                    "type": "integer"
                }
            }
        },
        "pooled_from": {
            "title": "Pooled from",
            "description": "The biosamples from which aliquots were pooled to form the biosample.",
            "comment": "A list of biosamples used to create the biosample, if specified, it requires minimum of two entries.",
            "type": "array",
            "uniqueItems": true,
            "items": {
                "description": "A biosample from which an aliquot was taken to form the biosample.",
                "comment": "See biosample.json for available identifiers.",
                "type": "string",
                "linkTo": "Biospecimen"
            }
        },
        "part_of": {
            "title": "Separated from",
            "description": "A biosample from which a discrete component was taken. That component is this biosample.",
            "comment": "See biosamples.json for available identifiers.",
            "type": "string",
            "linkTo": "Biospecimen"
        }
    },
    "collection_type": {
        "oneOf": [
            {
                "required": [
                  "tissue_type",
                  "anatomic_site",
                  "primary_site"
                ],
                "properties": {
                    "collection_type": {
                        "enum": ["solid tissue"]
                    }
                }
            },
            {
                "not": {
                    "oneOf": [
                        {
                          "required": [
                            "tissue_type",
                            "anatomic_site",
                            "primary_site"
                          ],
                            "properties": {
                                "collection_type": {
                                    "enum": [
                                      "blood",
                                      "ascites fluid"
                                    ]
                                }
                            }
                        },
                        {
                            "properties": {
                                "collection_type": {
                                    "enum": ["solid tissue"]
                                }
                            }
                        }
                    ]
                }
            }
        ]
    },
    "facets": {
        "status": {
            "title": "Status"
        },
        "sample_type": {
            "title": "Sample Type"
        },
        "tissue_derivatives": {
            "title": "Tissue Derivatives"
        },
        "tissue_type": {
            "title": "Tissue Type"
        },
        "anatomic_site": {
            "title": "Biospecimen Anatomic Site"
        },
        "surgery.surgery_procedure.procedure_type": {
            "title": "Surgery Procedure"
        },
<<<<<<< HEAD
        "surgery.pathology_report.histology": {
=======
        "surgery.pathology_report.histology_filter": {
>>>>>>> ad21911e
            "title": "Histologic Subtype"
        },
        "biolibrary.nucleic_acid_term_name": {
            "title": "Library Material"
        },
        "biolibrary.biofile.file_format": {
            "title": "File Format"
        },
        "biolibrary.biofile.output_type": {
            "title": "File Output Type"
        },
        "surgery.pathology_report.t_stage": {
            "title": "pT Stage at Presentation"
        },
        "surgery.pathology_report.n_stage": {
            "title": "pN Stage at Presentation"
        },
        "surgery.pathology_report.m_stage": {
            "title": "pM Stage at Presentation"
        },
        "surgery.pathology_report.ajcc_tnm_stage": {
            "title": "TNM Stage at Presentation"
        },
        "species": {
            "title": "Species"
        },
        "blood_related_field.blood_component": {
            "title": "Blood Component"
        },
        "tissue_related_field.type": {
            "title": "Tissue Type"
        },
        "tissue_related_field.tissue_other_specify": {
            "title": "Specify Other Tissue"
        },
        "fluid_related_field.fluid_type": {
            "title": "Type of fluid"
        },
        "preservation_method": {
            "title": "Preservation method"
        },
        "mouse_related_info.ortho_vs_sc": {
            "title": "Ortho VS S.C."
        },
        "mouse_related_info.part_of_drug_trial": {
            "title": "Part of Drug Trial"
        },
        "mouse_related_info.mouse_treatments": {
            "title": "Treatments"
        },
        "mouse_related_info.number_of_days_on_treatment": {
            "title": "Number of Days on Treatment"
        },
        "host": {
            "title": "Host organism"
        },
        "pooled_from": {
            "title": "Pooled from"
        },
        "part_of": {
            "title": "Separated from"
        }
    },
    "columns": {
        "accession": {
            "title": "Accession"
        },
        "internal_id": {
            "title": "Internal ID"
        },
        "openspecimen_ID": {
            "title": "OpenSpecimen ID"
        },
        "sample_type": {
            "title": "Sample Type"
        },
        "tissue_derivatives": {
            "title": "Tissue Derivatives"
        },
        "tissue_type": {
            "title": "Tissue Type"
        },
        "anatomic_site": {
            "title": "Anatomic Site"
        }
    },
    "boost_values": {
        "accession": 1.0,
        "patient": 1.0,
        "openspecimen_id": 1.0,
        "internal_id": 1.0,
        "anatomic_site": 1.0,
        "biolibrary.accession": 1.0,
        "biolibrary.biofile.accession": 1.0
    },
    "changelog": "/profiles/changelogs/biospecimen.md"
}<|MERGE_RESOLUTION|>--- conflicted
+++ resolved
@@ -459,11 +459,7 @@
         "surgery.surgery_procedure.procedure_type": {
             "title": "Surgery Procedure"
         },
-<<<<<<< HEAD
-        "surgery.pathology_report.histology": {
-=======
         "surgery.pathology_report.histology_filter": {
->>>>>>> ad21911e
             "title": "Histologic Subtype"
         },
         "biolibrary.nucleic_acid_term_name": {
