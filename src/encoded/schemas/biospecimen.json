--- conflicted
+++ resolved
@@ -4,49 +4,17 @@
     "id": "/profiles/biospecimen.json",
     "$schema": "http://json-schema.org/draft-04/schema#",
     "type": "object",
-<<<<<<< HEAD
-    "required": [
-        "award",
-        "internal_ID",
-        "openspecimen_ID",
-        "patient",
-        "collection_date",
-        "collection_type",
-        "processing_type",
-        "host",
-        "distributed"
-    ],
-    "identifyingProperties": [
-        "uuid",
-        "accession"
-    ],
-=======
-    "required": [ "award", "internal_ID", "openspecimen_ID", "patient", "collection_date", "sample_type", "tissue_derivatives", "host","distributed"],
-    "identifyingProperties": ["uuid","accession"],
->>>>>>> 7d6476dd
+    "required": [ "award", "internal_ID", "openspecimen_ID", "patient", "collection_date", "collection_type", "processing_type", "host", "distributed"],
+    "identifyingProperties": [ "uuid","accession" ],
     "additionalProperties": false,
     "mixinProperties": [
-        {
-            "$ref": "mixins.json#/submitted"
-        },
-        {
-            "$ref": "mixins.json#/accessioned_status"
-        },
-        {
-            "$ref": "mixins.json#/schema_version"
-        },
-        {
-            "$ref": "mixins.json#/accession"
-        },
-        {
-            "$ref": "mixins.json#/attribution"
-        },
-        {
-            "$ref": "mixins.json#/documents"
-        },
-        {
-            "$ref": "mixins.json#/uuid"
-        }
+        { "$ref": "mixins.json#/submitted" },
+        { "$ref": "mixins.json#/accessioned_status" },
+        { "$ref": "mixins.json#/schema_version" },
+        { "$ref": "mixins.json#/accession" },
+        { "$ref": "mixins.json#/attribution" },
+        { "$ref": "mixins.json#/documents" },
+        { "$ref": "mixins.json#/uuid" }
     ],
     "properties": {
         "schema_version": {
@@ -99,7 +67,8 @@
             "enum": [
                 "Tissue",
                 "Blood",
-                "Stool"
+                "Stool",
+                "Molecule"
             ]
         },
         "tissue_derivatives": {
@@ -179,14 +148,6 @@
                 "Thrombus"
             ]
         },
-        "distributed": {
-            "title": "Distributed?",
-            "type": "string",
-            "enum": [
-                "Yes",
-                "No"
-            ]
-        },
         "documents": {
             "description": "Protocols or other documents that describe the sample collection or sample fixation or procession(not data files)."
         },
@@ -199,23 +160,6 @@
                 "Human",
                 "Mouse"
             ]
-        },
-        "sample_type": {
-            "title": "Sample Type",
-            "description": "The type of the biospecimen when it was taken.",
-            "type": "string",
-            "enum": [
-                "Blood",
-                "Fluid",
-                "Tissue",
-                "Molecule"
-            ]
-        },
-        "freeze_thaw_cycles": {
-            "title": "Freeze/Thaw Cycles",
-            "description": "Sample's freeze/thaw cycles",
-            "type": "integer",
-            "minimum": 0
         },
         "blood_related_field": {
             "title": "Blood Related Field",
@@ -255,7 +199,7 @@
             "description": "Tissue related fields",
             "type": "object",
             "properties": {
-                "tissue_typeOftissue": {
+                "type": {
                     "title": "Type of Tissue",
                     "description": "",
                     "comment": "",
@@ -443,13 +387,6 @@
                 "DMSO",
                 "None"
             ]
-        },
-        "donor": {
-            "title": "Donor",
-            "description": "The donor or strain the biosample was originated from.",
-            "comment": "For human biosamples, see human_donor.json for available identifiers. For mouse biosamples, see mouse_donor.json for available identifiers. For worm biosamples, see worm_donor.json for available identifiers. For fly biosamples, see fly_donor.json for available identifiers.",
-            "type": "string",
-            "linkTo": "Donor"
         },
         "mouse_related_info": {
             "title": "Mouse Sample Related Information",
@@ -595,13 +532,6 @@
                 "hour"
             ]
         },
-        "host_biosample": {
-            "title": "Host biosample",
-            "description": "A biosample that was hosting this biosample.",
-            "comment": "For example a mouse could be a host of bone marrow biosample in case of transplantation. See biosamples.json for available identifiers.",
-            "type": "string",
-            "linkTo": "Biospecimen"
-        },
         "pooled_from": {
             "title": "Pooled from",
             "description": "The biosamples from which aliquots were pooled to form the biosample.",
@@ -626,15 +556,10 @@
     "oneOf": [
         {
             "properties": {
-<<<<<<< HEAD
                 "collection_type": {
                     "enum": [
                         "solid tissue"
                     ]
-=======
-                "sample_type": {
-                    "enum": ["Tissue"]
->>>>>>> 7d6476dd
                 }
             },
             "required": [
@@ -645,16 +570,11 @@
         },
         {
             "properties": {
-<<<<<<< HEAD
                 "collection_type": {
                     "enum": [
                         "blood",
                         "ascites fluid"
                     ]
-=======
-                "sample_type": {
-                    "enum": ["Blood", "Stool"]
->>>>>>> 7d6476dd
                 }
             }
         }
@@ -853,14 +773,4 @@
         "biolibrary.biofile.accession": 1.0
     },
     "changelog": "/profiles/changelogs/biospecimen.md"
-<<<<<<< HEAD
-}
-=======
-
-}
-
-
-
-
-
->>>>>>> 7d6476dd
+}