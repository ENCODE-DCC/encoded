--- conflicted
+++ resolved
@@ -425,18 +425,15 @@
                 "BruChase-seq",
                 "genetic modification followed by DNase-seq",
                 "CRISPRi followed by RNA-seq",
-<<<<<<< HEAD
                 "genotyping by Hi-C",
                 "enhancer activity detection by reporter gene assay",
                 "promoter activity detection by reporter gene assay",
-                "STARR-seq"
-=======
+                "STARR-seq",
                 "genotype phasing by HiC",
                 "Circulome-seq",
                 "whole genome sequencing assay",
                 "BruUV-seq",
                 "Mint-ChIP-seq"
->>>>>>> af4b9fae
             ]
         }
     },
