--- conflicted
+++ resolved
@@ -384,10 +384,7 @@
             "type": "string",
             "enum": [
                 "3' RACE",
-<<<<<<< HEAD
                 "4C",
-=======
->>>>>>> 659e8937
                 "5' RACE",
                 "5' RLM RACE",
                 "5C",
@@ -399,17 +396,11 @@
                 "ChIA-PET",
                 "ChIP-seq",
                 "Circulome-seq",
-<<<<<<< HEAD
                 "Clone-seq",
                 "comparative genomic hybridization by array",
                 "CRISPR genome editing followed by RNA-seq",
                 "CRISPRi followed by RNA-seq",
                 "direct RNA-seq",
-=======
-                "comparative genomic hybridization by array",
-                "CRISPR genome editing followed by RNA-seq",
-                "CRISPRi followed by RNA-seq",
->>>>>>> 659e8937
                 "DNA methylation profiling by array assay",
                 "DNA-PET",
                 "DNase-seq",
@@ -421,10 +412,7 @@
                 "HiC",
                 "iCLIP",
                 "icSHAPE",
-<<<<<<< HEAD
                 "ISO-seq",
-=======
->>>>>>> 659e8937
                 "MeDIP-seq",
                 "microRNA counts",
                 "microRNA-seq",
@@ -432,10 +420,7 @@
                 "MNase-seq",
                 "MRE-seq",
                 "PAS-seq",
-<<<<<<< HEAD
                 "PRO-seq",
-=======
->>>>>>> 659e8937
                 "protein sequencing by tandem mass spectrometry assay",
                 "RAMPAGE",
                 "Repli-chip",
@@ -452,10 +437,7 @@
                 "single-nuclei ATAC-seq",
                 "siRNA knockdown followed by RNA-seq",
                 "small RNA-seq",
-<<<<<<< HEAD
                 "STARR-seq",
-=======
->>>>>>> 659e8937
                 "Switchgear",
                 "TAB-seq",
                 "transcription profiling by array assay",
