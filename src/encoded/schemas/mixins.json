--- conflicted
+++ resolved
@@ -338,54 +338,6 @@
             }
         }
     },
-<<<<<<< HEAD
-=======
-    "genomic_alterations": {
-        "genotype": {
-            "title": "Strain genotype",
-            "description": "The genotype of the strain according to accepted nomenclature conventions.",
-            "comment": "Genotype of fly/worm/mouse strains.",
-            "type": "string"
-        },
-        "mutagen": {
-            "title": "Mutagen",
-            "description": "The mutagen used to create the strain, if applicable",
-            "comment": "Type of a mutagen used to create fly/worm/mouse strain.",
-            "type": "string",
-            "enum": [
-                "bombardment",
-                "gamma radiation",
-                "PTT",
-                "TMP/UV",
-                "transposon",
-                "unknown",
-                "UV radiation",
-                "X-ray radiation"
-            ]
-        },
-        "constructs": {
-            "title": "DNA constructs",
-            "description": "Expression or targeting vectors stably or transiently transfected (not RNAi).",
-            "type": "array",
-            "default": [],
-            "uniqueItems": true,
-            "items": {
-                "title": "DNA Constructs",
-                "description": "An expression or targeting vector stably or transiently transfected (not RNAi).",
-                "comment": "See contstruct.json for available identifiers.",
-                "type":  "string",
-                "linkTo": "Construct"
-            }
-        },
-        "mutated_gene": {
-            "title": "Mutated gene",
-            "description": "The gene that was altered/disrupted resulting in a loss of function.",
-            "comment": "See target.json for available identifiers.",
-            "type": "string",
-            "linkTo": "Target"
-        }
-    },
->>>>>>> 0c740649
     "assay": {
         "assay_term_name": {
             "title": "Assay name",
