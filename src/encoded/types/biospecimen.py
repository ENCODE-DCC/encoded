--- conflicted
+++ resolved
@@ -30,14 +30,10 @@
         'biolibrary',
         'biolibrary.biofile',
         'surgery',
-<<<<<<< HEAD
+        'surgery.pathology_report',
+        'surgery.surgery_procedure',
         'ihc',
         'award'
-=======
-        'surgery.pathology_report',
-        'surgery.surgery_procedure',
-        'ihc'
->>>>>>> e4560c24
     ]
     audit_inherit = [
     ]
