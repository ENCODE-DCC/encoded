--- conflicted
+++ resolved
@@ -24,10 +24,6 @@
     embedded = [
         'modified_site_by_target_id',
         'treatments',
-<<<<<<< HEAD
-        'characterizations',
-=======
->>>>>>> 013f1126
         'lab'
     ]
 
