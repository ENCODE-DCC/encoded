--- conflicted
+++ resolved
@@ -24,11 +24,8 @@
     embedded = [
         'modified_site_by_target_id',
         'treatments',
-<<<<<<< HEAD
-        'characterizations'
-=======
+        'characterizations',
         'lab'
->>>>>>> 013f1126
     ]
 
     rev = {
