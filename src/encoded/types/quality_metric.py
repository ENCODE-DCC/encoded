from snovault import (
    abstract_collection,
    collection,
    calculated_property,
    load_schema,
)
from snovault.attachment import ItemWithAttachment
from .base import (
    Item,
)

from .shared_calculated_properties import CalculatedAssayTermID


@abstract_collection(
    name='quality-metrics',
    properties={
        'title': "Quality metrics",
        'description': 'Listing of all types of quality metric.',
    })
class QualityMetric(ItemWithAttachment, CalculatedAssayTermID, Item):
    base_types = ['QualityMetric'] + Item.base_types
    set_status_up = [
        'step_run',
        ]
    set_status_down = []


@collection(
    name='star-quality-metrics',
    properties={
        'title': "STAR mapping Quality Metrics",
        'description': 'A set of QC metrics from STAR RNA-seq mapping',
    })
class StarQualityMetric(QualityMetric, CalculatedAssayTermID):
    item_type = 'star_quality_metric'
    schema = load_schema('encoded:schemas/star_quality_metric.json')


@collection(
    name='bismark-quality-metrics',
    properties={
        'title': "Bismark (WGBS) mapping quality metrics",
        'description': 'A set of QC metrics from Bismark mapping for WGBS',
    })
class BismarkQualityMetric(QualityMetric, CalculatedAssayTermID):
    item_type = 'bismark_quality_metric'
    schema = load_schema('encoded:schemas/bismark_quality_metric.json')


@collection(
    name='cpg-correlation-quality-metrics',
    properties={
        'title': "WGBS replicate correlation CpG quality metrics",
        'description': 'A set of QC metrics from WGBS replicate CpG correlations',
    })
class CpgCorrelationQualityMetric(QualityMetric, CalculatedAssayTermID):
    item_type = 'cpg_correlation_quality_metric'
    schema = load_schema('encoded:schemas/cpg_correlation_quality_metric.json')


@collection(
    name='chipseq-filter-quality-metrics',
    properties={
        'title': "Quality metrics for ChIP-seq (filtering step)",
        'description': 'A set of QC metrics used ChIP-seq experiments (filtering step)',
    })
class ChipSeqFilterQualityMetric(QualityMetric, CalculatedAssayTermID):
    item_type = 'chipseq_filter_quality_metric'
    schema = load_schema('encoded:schemas/chipseq_filter_quality_metric.json')


@collection(
    name='correlation-quality-metrics',
    properties={
        'title': "Correlation of two replicate datasets",
        'description': 'Correlation QC metrics for two replicate sets of items',
    })
class CorrelationQualityMetric(QualityMetric, CalculatedAssayTermID):
    item_type = 'correlation_quality_metric'
    schema = load_schema('encoded:schemas/correlation_quality_metric.json')


@collection(
    name='edwbamstats-quality-metrics',
    properties={
        'title': "Mapping Quality Metrics from 'edwBamStats'",
        'description': "A set of mapping QC metrics from 'edwBamStats'",
    })
class EdwbamstatsQualityMetric(QualityMetric, CalculatedAssayTermID):
    item_type = 'edwbamstats_quality_metric'
    schema = load_schema('encoded:schemas/edwbamstats_quality_metric.json')


@collection(
    name='hotspot-quality-metrics',
    properties={
        'title': "Peak Quality Metrics from the 'HotSpot' package",
        'description': "A set of peak QC metrics from the 'HotSpot' package",
    })
class HotspotQualityMetric(QualityMetric, CalculatedAssayTermID):
    item_type = 'hotspot_quality_metric'
    schema = load_schema('encoded:schemas/hotspot_quality_metric.json')


@collection(
    name='idr-summary-quality-metrics',
    properties={
        'title': "Irreproducible Discovery Rate (IDR) Summary Quality Metrics",
        'description': "A set of Peak Replicate QC metrics from 'idr'",
    })
class IdrSummaryQualityMetric(QualityMetric, CalculatedAssayTermID):
    item_type = 'idr_summary_quality_metric'
    schema = load_schema('encoded:schemas/idr_summary_quality_metric.json')


@collection(
    name='mad-quality-metrics',
    properties={
        'title': "Replicate Concordance Metrics using Mean Absolute Deviation (MAD)",
        'description': 'A set of QC metrics comparing two quantificiations '
                       'from replicates',
    })
class MadQualityMetric(QualityMetric, CalculatedAssayTermID):
    item_type = 'mad_quality_metric'
    schema = load_schema('encoded:schemas/mad_quality_metric.json')


@collection(
    name='complexity-xcorr-quality-metrics',
    properties={
        'title': "Quality Metrics for library complexity and cross-correlation of Mapping Sample",
        'description': 'A set of sampled mapping QC metrics',
    })
class ComplexityXcorrQualityMetric(QualityMetric, CalculatedAssayTermID):
    item_type = 'complexity_xcorr_quality_metric'
    schema = load_schema('encoded:schemas/complexity_xcorr_quality_metric.json')


@collection(
    name='duplicates-quality-metrics',
    properties={
        'title': "Quality Metrics for duplicates as counted by Picard (non-UMI) or stampipes (UMI).",
        'description': "A set of duplicate read QC metrics as detected by 'picard mark_duplicates' or 'stampipes mark_umi_dups'",
    })
class DuplicatesQualityMetric(QualityMetric, CalculatedAssayTermID):
    item_type = 'duplicates_quality_metric'
    schema = load_schema('encoded:schemas/duplicates_quality_metric.json')


@collection(
    name='filtering-quality-metrics',
    properties={
        'title': "Read Filtering Quality Metrics",
        'description': 'QC metrics documenting bam file read filtering',
    })
class FilteringQualityMetric(QualityMetric, CalculatedAssayTermID):
    item_type = 'filtering_quality_metric'
    schema = load_schema('encoded:schemas/filtering_quality_metric.json')


@collection(
    name='trimming-quality-metrics',
    properties={
        'title': "Read Trimming Quality Metrics",
        'description': 'QC metrics for documenting fastq file read trimming',
    })
class TrimmingQualityMetric(QualityMetric, CalculatedAssayTermID):
    item_type = 'trimming_quality_metric'
    schema = load_schema('encoded:schemas/trimming_quality_metric.json')


@collection(
    name='samtools-flagstats-quality-metrics',
    properties={
        'title': "Mapping Quality Metrics from 'samtools --flagstats'",
        'description': "A set of mapping QC metrics from 'samtools --flagstats'",
    })
class SamtoolsFlagstatsQualityMetric(QualityMetric, CalculatedAssayTermID):
    item_type = 'samtools_flagstats_quality_metric'
    schema = load_schema('encoded:schemas/samtools_flagstats_quality_metric.json')


@collection(
    name='samtools-stats-quality-metrics',
    properties={
        'title': "Mapping Quality Metrics from the Summary of 'samtools --stats'",
        'description': "A set of mapping QC metrics from 'samtools --stats'",
    })
class SamtoolsStatsQualityMetric(QualityMetric, CalculatedAssayTermID):
    item_type = 'samtools_stats_quality_metric'
    schema = load_schema('encoded:schemas/samtools_stats_quality_metric.json')


@collection(
    name='idr-quality-metrics',
    properties={
        'title': "IDR Metrics",
        'description': "Quality metrics from Irreproducible Discovery Rate (IDR) analysis",
    })
class IDRQualityMetric(QualityMetric, CalculatedAssayTermID):
    item_type = 'idr_quality_metric'
    schema = load_schema('encoded:schemas/idr_quality_metric.json')


@collection(
    name='histone-chipseq-quality-metrics',
    properties={
        'title': "Histone ChIP-seq Quality Metrics",
        'description': "Quality metrics from histone ChIP-seq peak overlap analysis",
    })
class HistoneChipSeqQualityMetric(QualityMetric, CalculatedAssayTermID):
    item_type = 'histone_chipseq_quality_metric'
    schema = load_schema('encoded:schemas/histone_chipseq_quality_metric.json')


@collection(
    name='generic-quality-metrics',
    properties={
        'title': "Generic Quality Metric",
        'description': "Generic quality metric",
    })
class GenericQualityMetric(QualityMetric, CalculatedAssayTermID):
    item_type = 'generic_quality_metric'
    schema = load_schema('encoded:schemas/generic_quality_metric.json')


@collection(
    name='micro-rna-quantification-quality-metrics',
    properties={
        'title': "microRNA Quantification Quality Metrics",
        'description': 'A set of microRNA pipeline quantification QC metrics',
    })
class MicroRnaQuantificationQualityMetric(QualityMetric, CalculatedAssayTermID):
    item_type = 'micro_rna_quantification_quality_metric'
    schema = load_schema('encoded:schemas/micro_rna_quantification_quality_metric.json')


@collection(
    name='micro-rna-mapping-quality-metrics',
    properties={
        'title': "microRNA Mapping Quality Metrics",
        'description': 'A set of microRNA pipeline quantification QC metrics',
    })
class MicroRnaMappingQualityMetric(QualityMetric, CalculatedAssayTermID):
    item_type = 'micro_rna_mapping_quality_metric'
    schema = load_schema('encoded:schemas/micro_rna_mapping_quality_metric.json')


@collection(
    name='long-read-rna-mapping-quality-metrics',
    properties={
        'title': "long read RNA Mapping Quality Metrics",
        'description': 'A set of long read RNA pipeline mapping QC metrics',
    })
class LongReadRnaMappingQualityMetric(QualityMetric, CalculatedAssayTermID):
    item_type = 'long_read_rna_mapping_quality_metric'
    schema = load_schema('encoded:schemas/long_read_rna_mapping_quality_metric.json')


@collection(
    name='long-read-rna-quantification-quality-metrics',
    properties={
        'title': "long read RNA Quantification Quality Metrics",
        'description': 'A set of long read RNA pipeline quantification QC metrics',
    })
class LongReadRnaQuantificationQualityMetric(QualityMetric, CalculatedAssayTermID):
    item_type = 'long_read_rna_quantification_quality_metric'
    schema = load_schema('encoded:schemas/long_read_rna_quantification_quality_metric.json')


@collection(
    name='gencode-category-quality-metrics',
    properties={
        'title': "GENCODE Category Quality Metrics",
        'description': 'A set of GENCODE category QC metrics each indicating counts per annotated biotype',
    })
class GencodeCategoryQualityMetric(QualityMetric, CalculatedAssayTermID):
    item_type = 'gencode_category_quality_metric'
    schema = load_schema('encoded:schemas/gencode_category_quality_metric.json')


@collection(
    name='chip-alignment-quality-metrics',
    properties={
        'title': "ChIP-seq Alignment Quality Metric",
    })
class ChipAlignmentQualityMetric(QualityMetric, CalculatedAssayTermID):
    item_type = 'chip_alignment_samstat_quality_metric'
    schema = load_schema('encoded:schemas/chip_alignment_samstat_quality_metric.json')


@collection(
    name='chip-alignment-enrichment-quality-metrics',
    properties={
        'title': "ChIP-seq Alignment Enrichment Quality Metric",
    })
class ChipAlignmentEnrichmentQualityMetric(QualityMetric, CalculatedAssayTermID):
    item_type = 'chip_alignment_enrichment_quality_metric'
    schema = load_schema('encoded:schemas/chip_alignment_enrichment_quality_metric.json')


@collection(
    name='chip-library-quality-metrics',
    properties={
        'title': "ChIP-seq Library Metrics",
    })
class ChipLibraryQualityMetric(QualityMetric, CalculatedAssayTermID):
    item_type = 'chip_library_quality_metric'
    schema = load_schema('encoded:schemas/chip_library_quality_metric.json')


@collection(
    name='chip-peak-enrichment-quality-metrics',
    properties={
        'title': "ChIP-seq Peak Enrichment Quality Metric",
    })
class ChipPeakEnrichmentQualityMetric(QualityMetric, CalculatedAssayTermID):
    item_type = 'chip_peak_enrichment_quality_metric'
    schema = load_schema('encoded:schemas/chip_peak_enrichment_quality_metric.json')


@collection(
    name='chip-replication-quality-metrics',
    properties={
        'title': "ChIP-seq Replication Quality Metric",
    })
class ChipReplicationQualityMetric(QualityMetric, CalculatedAssayTermID):
    item_type = 'chip_replication_quality_metric'
    schema = load_schema('encoded:schemas/chip_replication_quality_metric.json')


@collection(
<<<<<<< HEAD
    name='atac-alignment-quality-metrics',
    properties={
        'title': "ATAC-seq Alignment Quality Metrics",
    })
class AtacAlignmentQualityMetric(QualityMetric, CalculatedAssayTermID):
    item_type = 'atac_alignment_quality_metric'
    schema = load_schema('encoded:schemas/atac_alignment_quality_metric.json')


@collection(
    name='atac-alignment-enrichment-quality-metrics',
    properties={
        'title': "ATAC-seq Alignment Enrichment Quality Metrics",
    })
class AtacAlignmentEnrichmentQualityMetric(QualityMetric, CalculatedAssayTermID):
    item_type = 'atac_alignment_enrichment_quality_metric'
    schema = load_schema('encoded:schemas/atac_alignment_enrichment_quality_metric.json')


@collection(
    name='atac-library-quality-metrics',
    properties={
        'title': "ATAC-seq Library Metrics",
    })
class AtacLibraryQualityMetric(QualityMetric, CalculatedAssayTermID):
    item_type = 'atac_library_complexity_quality_metric'
    schema = load_schema('encoded:schemas/atac_library_complexity_quality_metric.json')


@collection(
    name='atac-peak-enrichment-quality-metrics',
    properties={
        'title': "ATAC-seq Peak Enrichment Quality Metrics",
    })
class AtacPeakEnrichmentQualityMetric(QualityMetric, CalculatedAssayTermID):
    item_type = 'atac_peak_enrichment_quality_metric'
    schema = load_schema('encoded:schemas/atac_peak_enrichment_quality_metric.json')


@collection(
    name='atac-replication-quality-metrics',
    properties={
        'title': "ATAC-seq Replication Quality Metrics",
    })
class AtacReplicationQualityMetric(QualityMetric, CalculatedAssayTermID):
    item_type = 'atac_replication_quality_metric'
    schema = load_schema('encoded:schemas/atac_replication_quality_metric.json')
=======
    name='gene-quantification-quality-metrics',
    properties={
        'title': "RNA-seq Gene Quantification Quality Metric",
    })
class GeneQuantificationQualityMetric(QualityMetric, CalculatedAssayTermID):
    item_type = 'gene_quantification_quality_metric'
    schema = load_schema('encoded:schemas/gene_quantification_quality_metric.json')


@collection(
    name='gene-type-quantification-quality-metrics',
    properties={
        'title': "RNA-seq Gene Type Quantification Quality Metric",
    })
class GeneTypeQuantificationQualityMetric(QualityMetric, CalculatedAssayTermID):
    item_type = 'gene_type_quantification_quality_metric'
    schema = load_schema('encoded:schemas/gene_type_quantification_quality_metric.json')
>>>>>>> e9aaaf73
<|MERGE_RESOLUTION|>--- conflicted
+++ resolved
@@ -331,7 +331,6 @@
 
 
 @collection(
-<<<<<<< HEAD
     name='atac-alignment-quality-metrics',
     properties={
         'title': "ATAC-seq Alignment Quality Metrics",
@@ -379,7 +378,9 @@
 class AtacReplicationQualityMetric(QualityMetric, CalculatedAssayTermID):
     item_type = 'atac_replication_quality_metric'
     schema = load_schema('encoded:schemas/atac_replication_quality_metric.json')
-=======
+
+
+@collection(
     name='gene-quantification-quality-metrics',
     properties={
         'title': "RNA-seq Gene Quantification Quality Metric",
@@ -396,5 +397,4 @@
     })
 class GeneTypeQuantificationQualityMetric(QualityMetric, CalculatedAssayTermID):
     item_type = 'gene_type_quantification_quality_metric'
-    schema = load_schema('encoded:schemas/gene_type_quantification_quality_metric.json')
->>>>>>> e9aaaf73
+    schema = load_schema('encoded:schemas/gene_type_quantification_quality_metric.json')