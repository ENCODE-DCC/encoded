--- conflicted
+++ resolved
@@ -341,12 +341,9 @@
         'files.quality_metrics.step_run',
         'files.quality_metrics.step_run.analysis_step_version.analysis_step',
         'files.replicate.library',
-<<<<<<< HEAD
         'files.replicate.library.biosample',
         'files.platform',
         'supersedes',
-=======
->>>>>>> ec6b132c
     ]
     rev = Dataset.rev.copy()
     rev.update({
