--- conflicted
+++ resolved
@@ -115,27 +115,12 @@
 
     @calculated_property(define=True,
                          schema={"title": "Age",
-<<<<<<< HEAD
-                                 "type": "string"})
-    def age(
-        self,
-        request,
-        donor=None,
-        model_organism_age=None,
-        organism=None,
-        sample_collection_age=None,
-    ):
-        # https://encodedcc.atlassian.net/browse/ENCD-5272
-        if sample_collection_age is not None:
-            return sample_collection_age
-=======
                                  "type": "array",
                                  "items": {
                                     "type": "string"
                                     }
                                  })
     def age(self, request, donors=None, model_organism_age=None, organism=None):
->>>>>>> c782cd30
         humanFlag = False
         if organism is not None:
             organismObject = request.embed(organism, '@@object')
@@ -156,27 +141,12 @@
 
     @calculated_property(define=True,
                          schema={"title": "Age units",
-<<<<<<< HEAD
-                                 "type": "string"})
-    def age_units(
-        self,
-        request,
-        donor=None,
-        model_organism_age_units=None,
-        organism=None,
-        sample_collection_age_units=None,
-    ):
-        # https://encodedcc.atlassian.net/browse/ENCD-5272
-        if sample_collection_age_units is not None:
-            return sample_collection_age_units
-=======
                                  "type": "array",
                                  "items": {
                                     "type": "string"
                                     }
                                  })
     def age_units(self, request, donors=None, model_organism_age_units=None, organism=None):
->>>>>>> c782cd30
         humanFlag = False
         if organism is not None:
             organismObject = request.embed(organism, '@@object')
@@ -248,168 +218,9 @@
             if organismObject['scientific_name'] == 'Homo sapiens':
                 humanFlag = True
 
-<<<<<<< HEAD
-        if humanFlag is True and donor is not None:
-            donorObject = request.embed(donor, '@@object')
-            if 'life_stage' in donorObject:
-                return donorObject['life_stage']
-            else:
-                return 'unknown'
-        else:
-            if humanFlag is False:
-                if mouse_life_stage is not None:
-                    return mouse_life_stage
-                if fly_life_stage is not None:
-                    return fly_life_stage
-                if worm_life_stage is not None:
-                    return worm_life_stage
-            return 'unknown'
-
-    @calculated_property(define=True,
-                         schema={"title": "Synchronization",
-                                 "type": "string"})
-    def synchronization(self, request, donor=None, mouse_synchronization_stage=None,
-                        fly_synchronization_stage=None, worm_synchronization_stage=None):
-        # XXX mouse_synchronization_stage does not exist
-        if mouse_synchronization_stage is not None:
-            return mouse_synchronization_stage
-        if fly_synchronization_stage is not None:
-            return fly_synchronization_stage
-        if worm_synchronization_stage is not None:
-            return worm_synchronization_stage
-        if donor is not None:
-            return request.embed(donor, '@@object').get('synchronization')
-
-    @calculated_property(schema={
-        "title": "Model organism genetic modifications",
-        "description":
-            "Genetic modifications made in the model organism of the biosample.",
-        "type": "array",
-        "items": {
-            "title": "Model organism genetic modification",
-            "description": "Genetic modification made in the model organism of the biosample.",
-            "comment": "See genetic_modification.json for available identifiers.",
-            "type": "string",
-            "linkTo": "GeneticModification",
-        },
-    }, define=True)
-    def model_organism_donor_modifications(self, request, donor=None):
-        if donor is not None:
-            return request.embed(donor, '@@object').get('genetic_modifications')
-
-
-    @calculated_property(schema={
-        "title": "Applied modifications",
-        "description": "All genetic modifications made in either the model organism and/or biosample.",
-        "type": "array",
-        "items": {
-            "title": "Applied modification",
-            "description": "Genetic modification made in either the model organism and/or biosample.",
-            "comment": "See genetic_modification.json for available identifiers.",
-            "type": "string",
-            "linkTo": "GeneticModification",
-        }
-    }, define=True)
-    def applied_modifications(self, request, genetic_modifications=None, model_organism_donor_modifications=None):
-        return get_applied_modifications(genetic_modifications, model_organism_donor_modifications)
-
-
-    @calculated_property(schema={
-        "title": "Characterizations",
-        "type": "array",
-        "items": {
-            "type": ['string', 'object'],
-            "linkFrom": "BiosampleCharacterization.characterizes",
-        },
-    })
-    def characterizations(self, request, characterizations):
-        return paths_filtered_by_status(request, characterizations)
-
-    @calculated_property(schema={
-        "description": "The biosample(s) that have this biosample in their part_of property.",
-        "comment": "Do not submit. Values in the list are reverse links of a biosamples that are part_of this biosample.",
-        "title": "Child biosamples",
-        "type": "array",
-        "items": {
-            "type": ['string', 'object'],
-            "linkFrom": "Biosample.part_of",
-        },
-        'notSubmittable': True,
-    })
-    def parent_of(self, request, parent_of):
-        return paths_filtered_by_status(request, parent_of)
-
-    @calculated_property(schema={
-        "title": "Age display",
-        "type": "string",
-    })
-    def age_display(
-        self,
-        request,
-        donor=None,
-        model_organism_age=None,
-        model_organism_age_units=None,
-        post_synchronization_time=None,
-        post_synchronization_time_units=None,
-        sample_collection_age=None,
-        sample_collection_age_units=None,
-    ):
-        # https://encodedcc.atlassian.net/browse/ENCD-5272
-        if sample_collection_age is not None:
-            if sample_collection_age == 'unknown':
-                return ''
-            if sample_collection_age_units is not None:
-                return u'{}'.format(
-                    pluralize(
-                        sample_collection_age, sample_collection_age_units
-                    )
-                )
-        if post_synchronization_time is not None and post_synchronization_time_units is not None:
-            return u'{}'.format(
-                pluralize(post_synchronization_time, post_synchronization_time_units)
-                )
-        if donor is not None:
-            donor = request.embed(donor, '@@object')
-            if 'age' in donor and 'age_units' in donor:
-                if donor['age'] == 'unknown':
-                    return ''
-                return u'{}'.format(pluralize(donor['age'], donor['age_units']))
-        if model_organism_age is not None and model_organism_age_units is not None:
-            return u'{}'.format(
-                pluralize(model_organism_age, model_organism_age_units)
-            )
-        return None
-
-    @calculated_property(condition='depleted_in_term_name', schema={
-        "title": "Depleted in term ID",
-        "type": "string",
-    })
-    def depleted_in_term_id(self, request, depleted_in_term_name):
-
-        term_lookup = {
-            'head': 'UBERON:0000033',
-            'limb': 'UBERON:0002101',
-            'salivary gland': 'UBERON:0001044',
-            'male accessory sex gland': 'UBERON:0010147',
-            'testis': 'UBERON:0000473',
-            'female gonad': 'UBERON:0000992',
-            'digestive system': 'UBERON:0001007',
-            'arthropod fat body': 'UBERON:0003917',
-            'antenna': 'UBERON:0000972',
-            'adult maxillary segment': 'FBbt:00003016',
-            'female reproductive system': 'UBERON:0000474',
-            'male reproductive system': 'UBERON:0000079'
-        }
-
-        term_id = list()
-        for term_name in depleted_in_term_name:
-            if term_name in term_lookup:
-                term_id.append(term_lookup.get(term_name))
-=======
         if humanFlag is True:
             if donors is not None:
                 return caclulate_donor_prop(self, request, donors, 'life_stage')
->>>>>>> c782cd30
             else:
                 return ['unknown']
 
@@ -436,8 +247,6 @@
                 depleted_in_term_name=None,
                 post_treatment_time=None,
                 post_treatment_time_units=None,
-                post_nucleic_acid_delivery_time=None,
-                post_nucleic_acid_delivery_time_units=None,
                 treatments=None,
                 transfection_method=None,
                 transfection_type=None,
@@ -449,7 +258,6 @@
             'sex_stage_age',
             'term_phrase',
             'treatments_phrase',
-            'post_nucleic_acid_delivery_time',
             'preservation_method',
             'depleted_in'
         ]
@@ -489,8 +297,6 @@
             depleted_in_term_name,
             post_treatment_time,
             post_treatment_time_units,
-            post_nucleic_acid_delivery_time,
-            post_nucleic_acid_delivery_time_units,
             treatment_objects_list,
             preservation_method)
 
@@ -525,8 +331,6 @@
         depleted_in_term_name=None,
         post_treatment_time=None,
         post_treatment_time_units=None,
-        post_nucleic_acid_delivery_time=None,
-        post_nucleic_acid_delivery_time_units=None,
         treatment_objects_list=None,
         preservation_method=None,
         experiment_flag=False):
@@ -536,7 +340,6 @@
         'term_phrase': '',
         'sex_stage_age': '',
         'treatments_phrase': '',
-        'post_nucleic_acid_delivery_time': '',
         'depleted_in': '',
         'strain_background': '',
         'preservation_method': '',
@@ -641,31 +444,7 @@
             pluralize(post_treatment_time, post_treatment_time_units)
             )
 
-<<<<<<< HEAD
-    if post_nucleic_acid_delivery_time is not None and \
-        post_nucleic_acid_delivery_time_units is not None:
-        dict_of_phrases['post_nucleic_acid_delivery_time'] = '{} post-nucleic acid delivery time'.format(
-            pluralize(post_nucleic_acid_delivery_time, post_nucleic_acid_delivery_time_units)
-            )
-
-
-    if ('sample_type' in dict_of_phrases and
-        dict_of_phrases['sample_type'] != 'cell line') or \
-        ('sample_type' not in dict_of_phrases):
-        phrase = ''
-
-        if 'sex' in dict_of_phrases:
-            if dict_of_phrases['sex'] == 'mixed':
-                phrase += dict_of_phrases['sex'] + ' sex'
-            else:
-                phrase += dict_of_phrases['sex']
-
-        stage_phrase = ''
-        if 'life_stage' in dict_of_phrases:
-            stage_phrase += ' ' + dict_of_phrases['life_stage']
-=======
     phrase = ''
->>>>>>> c782cd30
 
     stage_phrase = ''
     if 'life_stage' in dict_of_phrases:
@@ -720,9 +499,6 @@
     for key in values_list:
         if phrases_dict[key] != '':
             if 'preservation_method' in key:
-                sentence = sentence.strip() + ', ' + \
-                                    phrases_dict[key].strip() + ' '
-            elif 'post_nucleic_acid_delivery_time' in key:
                 sentence = sentence.strip() + ', ' + \
                                     phrases_dict[key].strip() + ' '
             else:
