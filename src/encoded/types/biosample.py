--- conflicted
+++ resolved
@@ -100,9 +100,6 @@
         'organism',
         'references',
         'genetic_modifications',
-<<<<<<< HEAD
-        'genetic_modifications.treatments'
-=======
         'genetic_modifications.modified_site_by_target_id',
         'genetic_modifications.treatments',
         'model_organism_donor_modifications',
@@ -111,7 +108,6 @@
         'applied_modifications',
         'applied_modifications.modified_site_by_target_id',
         'applied_modifications.treatments'
->>>>>>> bd7bdd50
     ]
     audit_inherit = [
         'donor',
@@ -138,13 +134,9 @@
         'rnais.source',
         'organism',
         'references',
-<<<<<<< HEAD
-        'genetic_modifications'
-=======
         'genetic_modifications',
         'model_organism_donor_modifications',
         'applied_modifications'
->>>>>>> bd7bdd50
     ]
 
     @calculated_property(define=True,
@@ -319,30 +311,18 @@
             return request.embed(donor, '@@object').get('genetic_modifications')
 
     @calculated_property(schema={
-<<<<<<< HEAD
-        "title": "All applied modifications",
-        "description": "All genetic modifications made in either the donor and/or biosample.",
-        "type": "array",
-        "items": {
-            "title": "All applied modification",
-=======
         "title": "applied modifications",
         "description": "All genetic modifications made in either the donor and/or biosample.",
         "type": "array",
         "items": {
             "title": "applied modification",
->>>>>>> bd7bdd50
             "description": "Genetic modification made in either the donor and/or biosample.",
             "coment": "See genetic_modification.json for available identifiers.",
             "type": "string",
             "linkTo": "GeneticModification",
         }
     })
-<<<<<<< HEAD
-    def all_applied_modifications(self, request, genetic_modifications=None, model_organism_donor_modifications=None):
-=======
     def applied_modifications(self, request, genetic_modifications=None, model_organism_donor_modifications=None):
->>>>>>> bd7bdd50
         if genetic_modifications is not None and model_organism_donor_modifications is not None:
             return list(set(genetic_modifications + model_organism_donor_modifications))
         elif genetic_modifications is not None and model_organism_donor_modifications is None:
@@ -525,7 +505,6 @@
             modifications_list = []
             for gm in genetic_modifications:
                 gm_object = request.embed(gm, '@@object')
-<<<<<<< HEAD
                 modification_dict = {'category': gm_object.get('category')}
                 if gm_object.get('modified_site_by_target_id'):
                     modification_dict['target'] = request.embed(
@@ -542,55 +521,6 @@
                         modification_dict['tags'].append(tag_dict)
 
                 modifications_list.append((gm_object['method'], modification_dict))
-=======
-                modifications_list.append((gm_object['category'], gm_object))
-
-        construct_objects_list = None
-        if constructs is not None and len(constructs) > 0:
-            construct_objects_list = []
-            for c in constructs:
-                construct_object = request.embed(c, '@@object')
-                target_name = construct_object['target']
-                if 'promoter_used' in construct_object and \
-                   construct_object['promoter_used'] is not None:
-                    promo = construct_object['promoter_used']
-                    item_to_add = (construct_object,
-                                   request.embed(target_name, '@@object'),
-                                   request.embed(promo, '@@object'))
-                else:
-                    item_to_add = (construct_object,
-                                   request.embed(target_name, '@@object'),
-                                   None)
-                construct_objects_list.append(item_to_add)
-
-        model_construct_objects_list = None
-        if model_organism_donor_constructs is not None and len(model_organism_donor_constructs) > 0:
-            model_construct_objects_list = []
-            for c in model_organism_donor_constructs:
-                construct_object = request.embed(c, '@@object')
-                target_name = construct_object['target']
-                if 'promoter_used' in construct_object and \
-                   construct_object['promoter_used'] is not None:
-                    promo = construct_object['promoter_used']
-                    item_to_add = (construct_object,
-                                   request.embed(target_name, '@@object'),
-                                   request.embed(promo, '@@object'))
-                else:
-                    item_to_add = (construct_object,
-                                   request.embed(target_name, '@@object'),
-                                   None)
-                model_construct_objects_list.append(item_to_add)
-
-        rnai_objects = None
-        if rnais is not None and len(rnais) > 0:
-            rnai_objects = []
-            for r in rnais:
-                rnai_object = request.embed(r, '@@object')
-                target_object = request.embed(rnai_object['target'], '@@object')
-                rnai_info = {'rnai_type': rnai_object['rnai_type'],
-                             'target': target_object['label']}
-                rnai_objects.append(rnai_info)
->>>>>>> bd7bdd50
 
         biosample_dictionary = generate_summary_dictionary(
             organismObject,
@@ -864,98 +794,12 @@
                                                       originated_from_object['biosample_term_name'])
 
         if modifications_list is not None and len(modifications_list) > 0:
-<<<<<<< HEAD
             gm_methods = set()
             gm_summaries = set()
             for (gm_method, gm_object) in modifications_list:
                 gm_methods.add(gm_method)
                 gm_summaries.add(generate_modification_summary(gm_method, gm_object))
                 
-=======
-            result_set = set()
-            talen_flag = False
-            for (gm_type, gm_object) in modifications_list:
-                if gm_object['method'] == 'TALEN':
-                    result_set.add(gm_type)
-                    talen_flag = True
-            if experiment_flag is True:
-                if talen_flag is True:
-                    dict_of_phrases['modifications_list'] = 'genetically modified using TALEs '
-            else:
-                if talen_flag is True:
-                    tale_string = ''
-                    for x in sorted(list(result_set)):
-                        tale_string += str(x) + ', '
-                    dict_of_phrases['modifications_list'] = 'genetically modified (' + \
-                                                            tale_string[:-2] + ') using TALEs '
-
-        if construct_objects_list is not None and len(construct_objects_list) > 0:
-            constructs_list = []
-            construct_types = set()
-            for construct_data in construct_objects_list:
-                cons = construct_data[0]
-                tar = construct_data[1]
-                promoter = construct_data[2]
-                if 'tags' in cons:
-                    for tag in cons['tags']:
-                        addition = ''
-                        if experiment_flag is True:
-                            addition += tar['label'] + ' ' + \
-                                cons['construct_type']
-                        else:
-                            if tag['location'] in ['N-terminal', 'C-terminal']:
-                                addition += tag['location'] + ' '
-                            if promoter is not None:
-                                addition += tar['label'] + ' ' + \
-                                    cons['construct_type'] + \
-                                    ' under ' + promoter['label'] + \
-                                    ' promoter'
-                            else:
-                                addition += tar['label'] + ' ' + \
-                                    cons['construct_type']
-                        constructs_list.append(addition)
-                        construct_types.add(cons['construct_type'])
-                else:
-                    constructs_list.append(tar['label'])
-            if experiment_flag is True:
-                dict_of_phrases['constructs'] = 'expressing ' + ', '.join(
-                    sorted(list(construct_types)))
-            else:
-                if len(constructs_list) == 1:
-                    dict_of_phrases['constructs'] = 'expressing ' + constructs_list[0]
-                elif len(constructs_list) > 1:
-                    dict_of_phrases['constructs'] = 'expressing ' + \
-                        ', '.join(map(str, list(set(constructs_list))))
-
-        if model_construct_objects_list is not None and len(model_construct_objects_list) > 0:
-            constructs_list = []
-            construct_types = set()
-            for construct_data in model_construct_objects_list:
-                cons = construct_data[0]
-                tar = construct_data[1]
-                promoter = construct_data[2]
-                if 'tags' in cons:
-                    for tag in cons['tags']:
-                        addition = ''
-                        if experiment_flag is True:
-                            addition += tar['label'] + ' ' + \
-                                cons['construct_type']
-                        else:
-                            if tag['location'] in ['N-terminal', 'C-terminal']:
-                                addition += tag['location'] + ' '
-                            if promoter is not None:
-                                addition += tar['label'] + ' ' + \
-                                    cons['construct_type'] + \
-                                    ' under ' + promoter['label'] + \
-                                    ' promoter'
-                            else:
-                                addition += tar['label'] + ' ' + \
-                                    cons['construct_type']
-                        constructs_list.append(addition)
-                        construct_types.add(cons['construct_type'])
-                else:
-                    constructs_list.append(tar['label'])
->>>>>>> bd7bdd50
             if experiment_flag is True:
                 dict_of_phrases['modifications_list'] = 'genetically modified using ' + \
                     ', '.join(map(str, list(gm_methods)))
