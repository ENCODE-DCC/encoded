from contentbase import (
    calculated_property,
    collection,
    load_schema,
)
from .base import (
    Item,
    paths_filtered_by_status,
)
from .shared_calculated_properties import (
    CalculatedBiosampleSlims,
    CalculatedBiosampleSynonyms
)


@collection(
    name='biosamples',
    unique_key='accession',
    properties={
        'title': 'Biosamples',
        'description': 'Biosamples used in the ENCODE project',
    })
class Biosample(Item, CalculatedBiosampleSlims, CalculatedBiosampleSynonyms):
    item_type = 'biosample'
    schema = load_schema('encoded:schemas/biosample.json')
    name_key = 'accession'
    rev = {
        'characterizations': ('BiosampleCharacterization', 'characterizes'),
    }
    embedded = [
        'donor',
        'donor.mutated_gene',
        'donor.organism',
        'donor.characterizations',
        'donor.characterizations.award',
        'donor.characterizations.lab',
        'donor.characterizations.submitted_by',
        'donor.references',
        'model_organism_donor_constructs',
        'model_organism_donor_constructs.submitted_by',
        'model_organism_donor_constructs.target',
        'model_organism_donor_constructs.documents',
        'model_organism_donor_constructs.documents.award',
        'model_organism_donor_constructs.documents.lab',
        'model_organism_donor_constructs.documents.submitted_by',
        'submitted_by',
        'lab',
        'award',
        'award.pi.lab',
        'source',
        'treatments',
        'treatments.protocols.submitted_by',
        'treatments.protocols.lab',
        'treatments.protocols.award',
        'constructs',
        'constructs.documents.submitted_by',
        'constructs.documents.award',
        'constructs.documents.lab',
        'constructs.target',
        'protocol_documents.lab',
        'protocol_documents.award',
        'protocol_documents.submitted_by',
        'derived_from',
        'part_of',
        'pooled_from',
        'characterizations.submitted_by',
        'characterizations.award',
        'characterizations.lab',
        'rnais',
        'rnais.target',
        'rnais.target.organism',
        'rnais.source',
        'rnais.documents.submitted_by',
        'rnais.documents.award',
        'rnais.documents.lab',
        'organism',
        'references',
        'talens',
        'talens.documents',
        'talens.documents.award',
        'talens.documents.lab',
        'talens.documents.submitted_by',
    ]

    @calculated_property(define=True,
                         schema={"title": "Sex",
                                 "type": "string"})
    def sex(self, request, donor=None, model_organism_sex=None, organism=None):
        humanFlag = False
        if organism is not None:
            organismObject = request.embed(organism, '@@object')
            if organismObject['scientific_name'] == 'Homo sapiens':
                humanFlag = True

        if humanFlag is True:
            if donor is not None:  # try to get the sex from the donor
                donorObject = request.embed(donor, '@@object')
                if 'sex' in donorObject:
                    return donorObject['sex']
                else:
                    return 'unknown'
            else:
                return 'unknown'
        else:
            if model_organism_sex is not None:
                return model_organism_sex
            else:
                return 'unknown'

    @calculated_property(define=True,
                         schema={"title": "Age",
                                 "type": "string"})
    def age(self, request, donor=None, model_organism_age=None, organism=None):
        humanFlag = False
        if organism is not None:
            organismObject = request.embed(organism, '@@object')
            if organismObject['scientific_name']=='Homo sapiens':
                humanFlag = True

        if humanFlag == True:
            if donor is not None:  # try to get the age from the donor
                donorObject = request.embed(donor, '@@object')
                if 'age' in donorObject:
                    return donorObject['age']
                else:
                    return 'unknown'
            else:
                return 'unknown'
        else:
            if model_organism_age is not None:
                return model_organism_age
            else:
                return 'unknown'

    @calculated_property(define=True,
                         schema={"title": "Age units",
                                 "type": "string"})
    def age_units(self, request, donor=None, model_organism_age_units=None, organism=None):
        humanFlag = False
        if organism is not None:
            organismObject = request.embed(organism, '@@object')
            if organismObject['scientific_name']=='Homo sapiens':
                humanFlag = True

        if humanFlag == True:
            if donor is not None:  # try to get the age_units from the donor
                donorObject = request.embed(donor, '@@object')
                if 'age_units' in donorObject:
                    return donorObject['age_units']
                else:
                    return None
            else:
                return None
        else:
            return model_organism_age_units

    @calculated_property(define=True,
                         schema={"title": "Health status",
                                 "type": "string"})
    def health_status(self, request, donor=None, model_organism_health_status=None, organism=None):
        humanFlag = False
        if organism is not None:
            organismObject = request.embed(organism, '@@object')
            if organismObject['scientific_name'] == 'Homo sapiens':
                humanFlag = True

        if humanFlag is True and donor is not None:
            donorObject = request.embed(donor, '@@object')
            if 'health_status' in donorObject:
                return donorObject['health_status']
            else:
                return None
        else:
            if humanFlag is False:
                return model_organism_health_status
            return None

    @calculated_property(define=True,
                         schema={"title": "Life stage",
                                 "type": "string"})
    def life_stage(self, request, donor=None, mouse_life_stage=None, fly_life_stage=None,
                   worm_life_stage=None, organism=None):
        humanFlag = False
        if organism is not None:
            organismObject = request.embed(organism, '@@object')
            if organismObject['scientific_name'] == 'Homo sapiens':
                humanFlag = True

        if humanFlag is True and donor is not None:
            donorObject = request.embed(donor, '@@object')
            if 'life_stage' in donorObject:
                return donorObject['life_stage']
            else:
                return 'unknown'
        else:
            if humanFlag is False:
                if mouse_life_stage is not None:
                    return mouse_life_stage
                if fly_life_stage is not None:
                    return fly_life_stage
                if worm_life_stage is not None:
                    return worm_life_stage
            return 'unknown'

    @calculated_property(define=True,
                         schema={"title": "Synchronization",
                                 "type": "string"})
    def synchronization(self, request, donor=None, mouse_synchronization_stage=None,
                        fly_synchronization_stage=None, worm_synchronization_stage=None):
        # XXX mouse_synchronization_stage does not exist
        if mouse_synchronization_stage is not None:
            return mouse_synchronization_stage
        if fly_synchronization_stage is not None:
            return fly_synchronization_stage
        if worm_synchronization_stage is not None:
            return worm_synchronization_stage
        if donor is not None:
            return request.embed(donor, '@@object').get('synchronization')

    @calculated_property(schema={
        "title": "DNA constructs",
        "description":
            "Expression or targeting vectors stably or transiently transfected "
            "(not RNAi) into a donor organism.",
        "type": "array",
        "items": {
            "title": "DNA Constructs",
            "description": "An expression or targeting vector stably or transiently transfected "
            "(not RNAi) into a donor organism.",
            "comment": "See contstruct.json for available identifiers.",
            "type": "string",
            "linkTo": "Construct",
        },
    }, define=True)
    def model_organism_donor_constructs(self, request, donor=None):
        if donor is not None:
            return request.embed(donor, '@@object').get('constructs')

    @calculated_property(schema={
        "title": "Characterizations",
        "type": "array",
        "items": {
            "type": ['string', 'object'],
            "linkFrom": "BiosampleCharacterization.characterizes",
        },
    })
    def characterizations(self, request, characterizations):
        return paths_filtered_by_status(request, characterizations)

    @calculated_property(schema={
        "title": "Age",
        "type": "string",
    })
    def age_display(self, request, donor=None, model_organism_age=None,
                    model_organism_age_units=None, post_synchronization_time=None,
                    post_synchronization_time_units=None):
        if post_synchronization_time is not None and post_synchronization_time_units is not None:
            return u'{sync_time} {sync_time_units}'.format(
                sync_time=post_synchronization_time,
                sync_time_units=post_synchronization_time_units)
        if donor is not None:
            donor = request.embed(donor, '@@object')
            if 'age' in donor and 'age_units' in donor:
                if donor['age'] == 'unknown':
                    return ''
                return u'{age} {age_units}'.format(**donor)
        if model_organism_age is not None and model_organism_age_units is not None:
            return u'{age} {age_units}'.format(
                age=model_organism_age,
                age_units=model_organism_age_units,
            )
        return None

<<<<<<< HEAD
    @calculated_property(condition='depleted_in_term_name', schema={
        "title": "depleted_in_term_id",
        "type": "string",
    })
    def depleted_in_term_id(self, request, depleted_in_term_name):

        term_lookup = {
            'head': 'UBERON:0000033',
            'limb': 'UBERON:0002101',
            'salivary gland': 'UBERON:0001044',
            'male accessory sex gland': 'UBERON:0010147',
            'testis': 'UBERON:0000473',
            'female gonad': 'UBERON:0000992',
            'digestive system': 'UBERON:0001007',
            'arthropod fat body': 'UBERON:0003917',
            'antenna': 'UBERON:0000972',
            'adult maxillary segment': 'FBbt:00003016',
            'female reproductive system': 'UBERON:0000474',
            'male reproductive system': 'UBERON:0000079'
        }

        term_id = list()
        for term_name in depleted_in_term_name:
            if term_name in term_lookup:
                term_id.append(term_lookup.get(term_name))
            else:
                term_id.append('Term ID unknown')

        return term_id

    @calculated_property(condition='subcellular_fraction_term_name', schema={
        "title": "subcellular_fraction_term_id",
        "type": "string",
    })
    def subcellular_fraction_term_id(self, request, subcellular_fraction_term_name):
        term_lookup = {
                'nucleus': 'GO:0005634',
                'cytosol': 'GO:0005829',
                'chromatin': 'GO:0000785',
                'membrane': 'GO:0016020',
                'mitochondria': 'GO:0005739',
                'nuclear matrix': 'GO:0016363',
                'nucleolus': 'GO:0005730',
                'nucleoplasm': 'GO:0005654',
                'polysome': 'GO:0005844',
                'insoluble cytoplasmic fraction': 'NTR:0002594'
        }

        if subcellular_fraction_term_name in term_lookup:
            return term_lookup.get(subcellular_fraction_term_name)
        else:
            return 'Term ID unknown'
=======
    @calculated_property(schema={
        "title": "Summary",
        "type": "string",
    })
    def summary(self, request,
                organism=None,
                donor=None,
                age=None,
                age_units=None,
                life_stage=None,
                sex=None,
                biosample_term_name=None,
                biosample_type=None,
                starting_amount=None,
                starting_amount_units=None,
                depleted_in_term_name=None,
                phase=None,
                subcellular_fraction_term_name=None,
                post_synchronization_time=None,
                post_synchronization_time_units=None,
                treatments=None,
                part_of=None,
                derived_from=None,
                transfection_method=None,
                transfection_type=None,
                talens=None,
                constructs=None,
                model_organism_donor_constructs=None,
                rnais=None):

        dict_of_phrases = {}

        if organism is not None:
            organismObject = request.embed(organism, '@@object')
            if 'scientific_name' in organismObject:
                dict_of_phrases['organism_name'] = organismObject['scientific_name']

                if organismObject['scientific_name'] != 'Homo sapiens':  # model organism
                    if donor is not None:
                        donorObject = request.embed(donor, '@@object')
                        if 'strain_name' in donorObject:
                            dict_of_phrases['strain_name'] = donorObject['strain_name']
                        if 'genotype' in donorObject:
                            dict_of_phrases['genotype'] = donorObject['genotype']

        if age is not None and age_units is not None:
            dict_of_phrases['age_display'] = str(age) + ' ' + age_units + 's'

        if life_stage is not None and life_stage != 'unknown':
            dict_of_phrases['life_stage'] = life_stage

        if sex is not None and sex != 'unknown':
            dict_of_phrases['sex'] = sex

        if biosample_term_name is not None:
            dict_of_phrases['sample_term_name'] = biosample_term_name

        if biosample_type is not None and \
           biosample_type not in ['whole organisms', 'whole organism']:
            dict_of_phrases['sample_type'] = biosample_type

        if starting_amount is not None and starting_amount_units is not None:
            if starting_amount_units[-1] != 's':
                dict_of_phrases['sample_type'] = str(starting_amount) + ' ' + \
                    str(starting_amount_units) + 's'
            else:
                dict_of_phrases['sample_type'] = str(starting_amount) + ' ' + \
                    str(starting_amount_units)

        if depleted_in_term_name is not None and len(depleted_in_term_name) > 0:
            dict_of_phrases['depleted_in'] = 'depleted in '+str(depleted_in_term_name)

        if phase is not None:
            dict_of_phrases['phase'] = phase + ' phase'

        if subcellular_fraction_term_name is not None:
            if subcellular_fraction_term_name == 'nucleus':
                dict_of_phrases['fractionated'] = 'nuclear fraction'
            if subcellular_fraction_term_name == 'cytosol':
                dict_of_phrases['fractionated'] = 'cytosolic fraction'
            if subcellular_fraction_term_name == 'chromatin':
                dict_of_phrases['fractionated'] = 'chromatin fraction'
            if subcellular_fraction_term_name == 'membrane':
                dict_of_phrases['fractionated'] = 'membrane fraction'
            if subcellular_fraction_term_name == 'mitochondria':
                dict_of_phrases['fractionated'] = 'mitochondrial fraction'
            if subcellular_fraction_term_name == 'nuclear matrix':
                dict_of_phrases['fractionated'] = 'nuclear matrix fraction'
            if subcellular_fraction_term_name == 'nucleolus':
                dict_of_phrases['fractionated'] = 'nucleolus fraction'
            if subcellular_fraction_term_name == 'nucleoplasm':
                dict_of_phrases['fractionated'] = 'nucleoplasmic fraction'
            if subcellular_fraction_term_name == 'polysome':
                dict_of_phrases['fractionated'] = 'polysomic fraction'
            if subcellular_fraction_term_name == 'insoluble cytoplasmic fraction':
                dict_of_phrases['fractionated'] = 'insoluble cytoplasmic fraction'
        # relevant only in worms and flys

        if post_synchronization_time is not None and post_synchronization_time_units is not None:
            dict_of_phrases['synchronization'] = (post_synchronization_time +
                                                  ' ' + post_synchronization_time_units +
                                                  's post synchronization')

        if treatments is not None and len(treatments) > 0:
            treatments_list = []
            for t in treatments:
                treatmentObject = request.embed(t, '@@object')
                to_add = ''
                if 'concentration' in treatmentObject and \
                   'concentration_units' in treatmentObject:
                    to_add += str(treatmentObject['concentration']) + ' ' + \
                        treatmentObject['concentration_units'] + ' '
                if 'treatment_term_name' in treatmentObject:
                    to_add += treatmentObject['treatment_term_name'] + ' '
                if 'duration' in treatmentObject and \
                   'duration_units' in treatmentObject:
                    if treatmentObject['duration_units'][-1] == 's':
                        to_add += 'for ' + str(treatmentObject['duration']) + ' ' + \
                            treatmentObject['duration_units']
                    else:
                        to_add += 'for ' + str(treatmentObject['duration']) + ' ' + \
                            treatmentObject['duration_units'] + 's'
                if to_add != '':
                    treatments_list.append(to_add)

            if len(treatments_list) > 0:
                dict_of_phrases['treatments'] = treatments_list

        if part_of is not None:
            part_ofObject = request.embed(part_of, '@@object')
            dict_of_phrases['part_of'] = 'separated from biosample '+part_ofObject['accession']

        if derived_from is not None:
            derived_fromObject = request.embed(derived_from, '@@object')
            if 'biosample_term_name' in derived_fromObject:
                dict_of_phrases['derived_from'] = ('derived from ' +
                                                   derived_fromObject['biosample_term_name'])

        if transfection_type is not None:  # stable/transient
                dict_of_phrases['transfection'] = transfection_type

        if talens is not None and len(talens) > 0:
            talens_list = []
            for t in talens:
                talenObject = request.embed(t, '@@object')
                if 'name' in talenObject:
                    talens_list.append(talenObject['name'])
            dict_of_phrases['talens'] = 'talens: '+str(talens_list)

        '''* * * *
        * transfection is true also for constructs !!!!
        * still have to solve multile similar words problem in bio_type/term for exmple
        * Homo sapiens endothelial cell of umbilical vein primary cell newborn
        * * * *'''

        if constructs is not None and len(constructs) > 0:
            constructs_list = []
            for c in constructs:
                constructObject = request.embed(c, '@@object')
                to_add = ''
                if 'target' in constructObject:
                    targetObject = request.embed(constructObject['target'], '@@object')
                    to_add += targetObject['name']
                if to_add != '':
                    constructs_list.append(to_add)

            if len(constructs_list) == 1:
                dict_of_phrases['constructs'] = 'expressing ' + constructs_list[0]
            else:
                if len(constructs_list) > 1:
                    dict_of_phrases['constructs'] = 'expressing ' + \
                        ', '.join(map(str, constructs_list))

        if model_organism_donor_constructs is not None and len(model_organism_donor_constructs) > 0:
            constructs_list = []
            for c in model_organism_donor_constructs:
                constructObject = request.embed(c, '@@object')
                to_add = ''
                if 'target' in constructObject:
                    targetObject = request.embed(constructObject['target'], '@@object')
                    to_add += targetObject['name']

                if to_add != '':
                    constructs_list.append(to_add)

            if len(constructs_list) == 1:
                dict_of_phrases['model_organism_constructs'] = 'expressing ' + constructs_list[0]
            else:
                if len(constructs_list) > 1:
                    dict_of_phrases['model_organism_constructs'] = 'expressing ' + \
                        ', '.join(map(str, constructs_list))

        if rnais is not None and len(rnais) > 0:
            rnais_list = []
            for r in rnais:
                rnaiObject = request.embed(r, '@@object')
                to_add = ''
                if 'rnai_type' in rnaiObject:
                    to_add += rnaiObject['rnai_type'] + ' '

                if 'target' in rnaiObject:
                    targetObject = request.embed(rnaiObject['target'], '@@object')
                    to_add += targetObject['name']

                if to_add != '':
                    rnais_list.append(to_add)

            dict_of_phrases['rnais'] = rnais_list

        summary_phrase = ''

        if 'organism_name' in dict_of_phrases:
            summary_phrase += dict_of_phrases['organism_name']

        if 'strain_name' in dict_of_phrases:
            summary_phrase += ' (' + dict_of_phrases['strain_name'] + ')'

        term_name = ''

        if 'sample_term_name' in dict_of_phrases:
            if dict_of_phrases['sample_term_name'] != 'multi-cellular organism':
                term_name += dict_of_phrases['sample_term_name']

        term_type = ''

        if 'sample_type' in dict_of_phrases:
            term_type += dict_of_phrases['sample_type']

        term_dict = {}
        for w in term_type.split(' '):
            if w not in term_dict:
                term_dict[w] = 1

        term_phrase = ''
        for w in term_name.split(' '):
            if w not in term_dict and (w+'s') not in term_dict:
                term_dict[w] = 1
                term_phrase += ' ' + w

        term_phrase += ' ' + term_type

        summary_phrase += ' ' + term_phrase

        if 'phase' in dict_of_phrases:
            summary_phrase += ' at ' + dict_of_phrases['phase']

        if 'fractionated' in dict_of_phrases:
            summary_phrase += ' ' + dict_of_phrases['fractionated']

        if ('sample_type' in dict_of_phrases and
            dict_of_phrases['sample_type'] != 'immortalized cell line') or \
           ('sample_type' not in dict_of_phrases):
            if 'sex' in dict_of_phrases:
                if dict_of_phrases['sex'] == 'mixed':
                    summary_phrase += ' ' + dict_of_phrases['sex'] + ' sex'
                else:
                    summary_phrase += ' ' + dict_of_phrases['sex']

            stage_phrase = ''
            if 'life_stage' in dict_of_phrases:
                stage_phrase += ' ' + dict_of_phrases['life_stage']

            summary_phrase += stage_phrase.replace("embryonic", "embryo")

            if 'age_display' in dict_of_phrases:
                summary_phrase += ' (' + dict_of_phrases['age_display'] + ')'
            else:
                if 'synchronization' in dict_of_phrases:
                    summary_phrase += ' (' + dict_of_phrases['synchronization'] + ')'
                #else:
                #    summary_phrase += ''

        if 'derived_from' in dict_of_phrases:
            summary_phrase += ' ' + dict_of_phrases['derived_from']

        if 'transfection' in dict_of_phrases and 'rnais' in dict_of_phrases:
            if len(dict_of_phrases['rnais']) == 1:
                summary_phrase += ' ' + dict_of_phrases['transfection'] + ' RNAi knockdown ' + \
                    dict_of_phrases['rnais'][0]
            else:
                if len(dict_of_phrases['rnais']) > 1:
                    summary_phrase += dict_of_phrases['transfection'] + ' RNAi knockdown ' + \
                        ', '.join(map(str, dict_of_phrases['rnais']))

        if 'treatments' in dict_of_phrases:
            if len(dict_of_phrases['treatments']) == 1:
                summary_phrase += ' treated with '+dict_of_phrases['treatments'][0]
            else:
                if len(dict_of_phrases['treatments']) > 1:
                    summary_phrase += ' treated with ' + \
                                      ', '.join(map(str, dict_of_phrases['treatments']))

        # need to rephrase later on I guess
        if 'depleted_in' in dict_of_phrases:
            summary_phrase += ' ' + dict_of_phrases['depleted_in']

        if 'talens' in dict_of_phrases:
            summary_phrase += ' ' + dict_of_phrases['talens']

        if 'constructs' in dict_of_phrases:
            summary_phrase += ' ' + dict_of_phrases['constructs']
        if 'model_organism_constructs' in dict_of_phrases:
            summary_phrase += ' ' + dict_of_phrases['model_organism_constructs']

        if summary_phrase.strip()[-1] == ';':
            return summary_phrase.strip()[:-1]  # , str(dict_of_phrases))
        else:
            return summary_phrase.strip()
>>>>>>> c1f1b951
<|MERGE_RESOLUTION|>--- conflicted
+++ resolved
@@ -271,7 +271,6 @@
             )
         return None
 
-<<<<<<< HEAD
     @calculated_property(condition='depleted_in_term_name', schema={
         "title": "depleted_in_term_id",
         "type": "string",
@@ -324,7 +323,7 @@
             return term_lookup.get(subcellular_fraction_term_name)
         else:
             return 'Term ID unknown'
-=======
+
     @calculated_property(schema={
         "title": "Summary",
         "type": "string",
@@ -632,5 +631,4 @@
         if summary_phrase.strip()[-1] == ';':
             return summary_phrase.strip()[:-1]  # , str(dict_of_phrases))
         else:
-            return summary_phrase.strip()
->>>>>>> c1f1b951
+            return summary_phrase.strip()