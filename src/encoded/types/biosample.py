--- conflicted
+++ resolved
@@ -63,16 +63,9 @@
         'constructs.documents.award',
         'constructs.documents.lab',
         'constructs.target',
-<<<<<<< HEAD
-        'constructs.promoter_used',
-        'protocol_documents.lab',
-        'protocol_documents.award',
-        'protocol_documents.submitted_by',
-=======
         'documents.lab',
         'documents.award',
         'documents.submitted_by',
->>>>>>> dc080eec
         'derived_from',
         'part_of',
         'part_of.documents',
@@ -112,16 +105,11 @@
         'talens.documents.lab',
         'talens.documents.submitted_by',
         'genetic_modifications',
-<<<<<<< HEAD
-        'genetic_modifications.modification_treatments',
-        'genetic_modifications.modification_techniques'
-=======
         'genetic_modifications.award',
         'genetic_modifications.lab',
         'genetic_modifications.modification_techniques',
         'genetic_modifications.treatments',
         'genetic_modifications.target'
->>>>>>> dc080eec
     ]
     audit_inherit = [
         'donor',
@@ -744,15 +732,15 @@
             treatments_list = []
             for treatmentObject in treatment_objects_list:
                 to_add = ''
-<<<<<<< HEAD
+
                 if experiment_flag is True:
                     if 'treatment_term_name' in treatmentObject:
                         to_add = treatmentObject['treatment_term_name'] + ' '
                 else:
-                    if 'concentration' in treatmentObject and \
-                       'concentration_units' in treatmentObject:
-                        to_add += str(treatmentObject['concentration']) + ' ' + \
-                            treatmentObject['concentration_units'] + ' '
+                    if 'amount' in treatmentObject and \
+                       'amount_units' in treatmentObject:
+                        to_add += str(treatmentObject['amount']) + ' ' + \
+                            treatmentObject['amount_units'] + ' '
                     if 'treatment_term_name' in treatmentObject:
                         to_add += treatmentObject['treatment_term_name'] + ' '
                     if 'duration' in treatmentObject and \
@@ -763,22 +751,6 @@
                         else:
                             to_add += 'for ' + str(treatmentObject['duration']) + ' ' + \
                                 treatmentObject['duration_units'] + 's'
-=======
-                if 'amount' in treatmentObject and \
-                   'amount_units' in treatmentObject:
-                    to_add += str(treatmentObject['amount']) + ' ' + \
-                        treatmentObject['amount_units'] + ' '
-                if 'treatment_term_name' in treatmentObject:
-                    to_add += treatmentObject['treatment_term_name'] + ' '
-                if 'duration' in treatmentObject and \
-                   'duration_units' in treatmentObject:
-                    if treatmentObject['duration_units'][-1] == 's':
-                        to_add += 'for ' + str(treatmentObject['duration']) + ' ' + \
-                            treatmentObject['duration_units']
-                    else:
-                        to_add += 'for ' + str(treatmentObject['duration']) + ' ' + \
-                            treatmentObject['duration_units'] + 's'
->>>>>>> dc080eec
                 if to_add != '':
                     treatments_list.append(to_add)
 
