from pyramid.view import (
    view_config,
)
from pyramid.security import (
    Allow,
    Deny,
    Everyone,
)
from pyramid.traversal import find_root
from snovault import (
    calculated_property,
    collection,
    load_schema,
)
from .base import (
    Item,
    SharedItem,
    paths_filtered_by_status,
)
from snovault.resource_views import item_view_object
from snovault.util import expand_path
from collections import defaultdict
from datetime import datetime
import math


ONLY_ADMIN_VIEW_DETAILS = [
    (Allow, 'group.admin', ['view', 'view_details', 'edit']),
    (Allow, 'group.read-only-admin', ['view', 'view_details']),
    (Allow, 'remoteuser.INDEXER', ['view']),
    (Allow, 'remoteuser.EMBED', ['view']),
    (Deny, Everyone, ['view', 'view_details', 'edit']),
]

USER_ALLOW_CURRENT = [
    (Allow, Everyone, 'view'),
] + ONLY_ADMIN_VIEW_DETAILS

USER_DELETED = [
    (Deny, Everyone, 'visible_for_edit')
] + ONLY_ADMIN_VIEW_DETAILS


def group_values_by_lab(request, labs):
    values_by_key = defaultdict(list)
    for path in labs:
        properties = request.embed(path, '@@object?skip_calculated=true')
        values_by_key[properties.get('lab')].append(properties)
    return dict(values_by_key)


def group_values_by_vital(request, vitals):
    values_by_key = defaultdict(list)
    for path in vitals:
        properties = request.embed(path, '@@object?skip_calculated=true')
        values_by_key[properties.get('vital')].append(properties)
    return dict(values_by_key)


def supportive_med_frequency(request, supportive_medication):
    frequency_by_key = defaultdict(list)
    supportive_meds = []
    for path in supportive_medication:
        properties = request.embed(path, '@@object?skip_calculated=true')
        start_date = properties.get('start_date')
        frequency_by_key[properties.get('name')].append(start_date)

    for k, v in frequency_by_key.items():
        med_freq = {}
        med_freq['name'] = k
        med_freq['start_date'] = min(v)
        med_freq['frequency'] = len(v)
        supportive_meds.append(med_freq)
    return supportive_meds


@collection(
     name='patients',
     unique_key='accession',
     properties={
         'title': 'Patients',
         'description': 'Listing Patients',
})
class Patient(Item):
    item_type = 'patient'
    schema = load_schema('encoded:schemas/patient.json')
    name_key = 'accession'
    embedded = [
        'labs',
        'vitals',
        'germline',
        'ihc',
        'consent',
        'radiation',
        'medical_imaging',
        'medications',
        'supportive_medications',
        'surgery',
        'surgery.surgery_procedure',
        'surgery.pathology_report',
        'biospecimen']
    rev = {
        'labs': ('LabResult', 'patient'),
        'vitals': ('VitalResult', 'patient'),
        'germline': ('Germline', 'patient'),
        'ihc': ('Ihc', 'patient'),
        'consent': ('Consent', 'patient'),
        'radiation': ('Radiation', 'patient'),
        'medical_imaging': ('MedicalImaging', 'patient'),
        'medication': ('Medication', 'patient'),
        'supportive_medication': ('SupportiveMedication', 'patient'),
        'surgery': ('Surgery', 'patient'),
        'biospecimen': ('Biospecimen', 'patient')
    }
    set_status_up = []
    set_status_down = []

    @calculated_property(schema={
        "title": "Last Follow-up Date",
        "description": "Calculated last follow-up date,format as YYYY-MM-DD",
        "type": "string",
    })
    def last_follow_up_date(self, request, labs, vitals, germline,ihc, consent,radiation,medical_imaging,medication,supportive_medication,surgery):
    
        all_traced_dates=[]
        last_follow_up_date="Not available"
        if len(vitals) > 0:
            for obj in vitals:
                v_obj = request.embed(obj, "@@object") 
                vital_dates=v_obj.get("date")
                all_traced_dates.append(vital_dates)
        if len(labs) > 0:
            for obj in labs:
                l_obj = request.embed(obj, "@@object") 
                lab_dates=l_obj.get("date")
                all_traced_dates.append(lab_dates)
        if len(surgery) > 0:
            for obj in surgery:
                s_obj = request.embed(obj, "@@object")
                sur_dates=s_obj.get("date")
                all_traced_dates.append(sur_dates) 
        if len(germline) > 0:
            for obj in germline:
                g_obj = request.embed(obj, "@@object")
                ger_dates=g_obj.get("service_date")
                all_traced_dates.append(ger_dates)
        if len(ihc) > 0:
            for obj in ihc:
                ihc_obj = request.embed(obj, "@@object")
                ihc_dates=ihc_obj.get("service_date")
                all_traced_dates.append(ihc_dates)          
        if len(radiation) > 0:
            for obj in radiation:
                r_obj = request.embed(obj, "@@object")
                rad_dates=r_obj.get("end_date")
                all_traced_dates.append(rad_dates)                
        if len(medical_imaging) > 0:
            for obj in medical_imaging:
                mi_obj = request.embed(obj, "@@object")
                med_img_dates=mi_obj.get("procedure_date")
                all_traced_dates.append(med_img_dates) 
        if len(medication) > 0:
            for obj in medication:
                m_obj = request.embed(obj, "@@object")
                med_dates=m_obj.get("end_date")
                all_traced_dates.append(med_dates) 
        if len(supportive_medication) > 0:
            for obj in supportive_medication:
                sm_obj = request.embed(obj, "@@object")
                sup_med_dates=sm_obj.get("start_date")
                all_traced_dates.append(sup_med_dates) 

        if len(all_traced_dates) > 0:
            all_traced_dates.sort(key = lambda date: datetime.strptime(date, "%Y-%m-%d")) 
            last_follow_up_date = all_traced_dates[-1]
        return last_follow_up_date

    @calculated_property( schema={
        "title": "Labs",
        "type": "array",
        "items": {
            "type": "string",
            "linkTo": "LabResult",
        },
    })
    def labs(self, request, labs):
        return group_values_by_lab(request, labs)

    @calculated_property( schema={
        "title": "Vitals",
        "type": "array",
        "items": {
            "type": "string",
            "linkTo": "VitalResult",
        },
    })
    def vitals(self, request, vitals):
        return group_values_by_vital(request, vitals)

    @calculated_property(schema={
        "title": "Germline Mutations",
        "type": "array",
        "items": {
            "type": 'string',
            "linkTo": "Germline"
        },
    })
    def germline(self, request, germline):
        return paths_filtered_by_status(request, germline)



    @calculated_property(condition='germline', schema={
        "title": "Positive Germline Mutations",
        "type": "array",
        "items": {
            "type": "string",
        },
    })
    def germline_summary(self, request, germline):
        germline_summary = []
        for mutation in germline:
            mutatation_object = request.embed(mutation, '@@object')
            if mutatation_object['significance'] in ['Positive', 'Variant', 'Positive and Variant']:
                mutation_summary = mutatation_object['target']
                germline_summary.append(mutation_summary)
        return germline_summary

    @calculated_property(schema={
        "title":"IHC result",
        "type":"array",
        "items":{
            "type":'string',
            "linkTo":'ihc'
        }
    })

    def ihc(self,request,ihc):
        return paths_filtered_by_status(request,ihc)


    @calculated_property(schema={
        "title": "Radiation Treatment",
        "type": "array",
        "items": {
            "type": 'string',
            "linkTo": "Radiation"
        },
    })
    def radiation(self, request, radiation):
        return paths_filtered_by_status(request, radiation)

    @calculated_property(define=True, schema={
        "title": "Radiation Treatment Summary",
        "type": "string",
    })
    def radiation_summary(self, request, radiation=None):
        if len(radiation) > 0:
            radiation_summary = "Treatment Received"
        else:
            radiation_summary = "No Treatment Received"
        return radiation_summary

    @calculated_property(define=True, schema={
        "title": "Vital Status",
        "type": "string",
    })
    def vital_status(self, request, death_date=None):
        if death_date is None:
            vital_status = "Alived"
        else:
            vital_status = "Deceased"
        return vital_status

    @calculated_property(condition='radiation', schema={
        "title": "Dose per Fraction",
        "type": "array",
        "items": {
            "type": "string",
        },
    })
    def dose_range(self, request, radiation):
        dose_range = []
        for treatment in radiation:
            treatment_object = request.embed(treatment, '@@object')
            if treatment_object['dose']/treatment_object['fractions'] < 2000:
                dose_range.append("200 - 2000")
            elif treatment_object['dose']/treatment_object['fractions'] < 4000:
                dose_range.append("2000 - 4000")
            else:
                dose_range.append("4000 - 6000")
        return dose_range

    @calculated_property(condition='age', schema={
        "title": "Age at Diagnosis",
        "type": "array",
        "items": {
            "type": "string",
        },
    })
    def age_range(self, request, age):
        age_range = []
       
        if age == "90 or above":
            age_range.append("80+")
        elif int(age) >= 80:
            age_range.append("80+")
        elif int(age) >= 60:
            age_range.append("60 - 79")
        elif int(age) >= 40:
            age_range.append("40 - 59")
        elif int(age) >= 20:
            age_range.append("20 - 39")
        else:
            age_range.append("0 - 19")
        return age_range

    @calculated_property(condition='radiation', schema={
        "title": "Radiation Fractions",
        "type": "array",
        "items": {
            "type": "string",
        },
    })
    def fractions_range(self, request, radiation):
        fractions_range = []
        for treatment in radiation:
            treatment_object = request.embed(treatment, '@@object')
            if treatment_object['fractions'] < 5:
                fractions_range.append("1 - 5")
            elif treatment_object['fractions'] < 10:
                fractions_range.append("5 - 10")
            elif treatment_object['fractions'] < 15:
                fractions_range.append("10 - 15")
            else:
                fractions_range.append("15 and up")
        return fractions_range


    @calculated_property(schema={
        "title": "Medical Imaging",
        "type": "array",
        "items": {
            "type": 'string',
            "linkTo": "MedicalImaging"
        },
    })
    def medical_imaging(self, request, medical_imaging):
        return paths_filtered_by_status(request, medical_imaging)


    @calculated_property(schema={
        "title": "Consent",
        "type": "array",
        "items": {
            "type": 'string',
            "linkTo": "Consent"
        },
    })
    def consent(self, request, consent):
        return paths_filtered_by_status(request, consent)

    @calculated_property( schema={
        "title": "Medications",
        "type": "array",
        "items": {
            "type": "string",
            "linkTo": "Medication",
        },
    })
    def medications(self, request, medication):
        return paths_filtered_by_status(request, medication)

    @calculated_property(condition='medication', schema={
        "title": "Medication duration",
        "type": "array",
        "items": {
            "type": "string",
        },
    })
    def medication_range(self, request, medication):

        for med in medication:
            medication_object = request.embed(med, '@@object')
            date_format="%Y-%m-%d"
            start_date=datetime.strptime(medication_object['start_date'],date_format )
            end_date=datetime.strptime(medication_object['end_date'],date_format )
            medication_duration=(end_date-start_date).days/30

            medication_range=[]
            if 0<=medication_duration<3:
                medication_range.append("0-3 months")
            elif 3<=medication_duration<6:
                medication_range.append("3-6 months")
            elif 6<=medication_duration<9:
                medication_range.append("6-9 months")
            elif 9<=medication_duration<12:
                medication_range.append("9-12 months")
            elif 12<=medication_duration<18:
                medication_range.append("12-18 months")
            elif 18<=medication_duration<24:
                medication_range.append("18-24 months")
            elif 24<=medication_duration<30:
                medication_range.append("24-30 months")
            elif 30<=medication_duration<36:
                medication_range.append("30-36 months")
            elif 36<=medication_duration<48:
                medication_range.append("36-48 months")
            else :
                medication_range.append("48+ months")
        return medication_range


    @calculated_property( schema={
        "title": "Supportive Medications",
        "type": "array",
        "items": {
            "type": "string",
            "linkTo": "SupportiveMedication",
        },
    })
    def supportive_medications(self, request, supportive_medication):
        return supportive_med_frequency(request, supportive_medication)


    @calculated_property(schema={
        "title": "Biospecimen",
        "type": "array",
        "items": {
            "type": 'string',
            "linkTo": "Biospecimen"
        },
    })

    def biospecimen(self, request, biospecimen):
        return paths_filtered_by_status(request, biospecimen)


    @calculated_property( schema={
        "title": "Surgeries",
        "type": "array",
        "items": {
            "type": "string",
            "linkTo": "Surgery",
        },
    })

    def surgery(self, request, surgery):
        return paths_filtered_by_status(request, surgery)


    @calculated_property(define=True, schema={
            "title": "Surgery Treatment Summary",
            "type": "string",
        })
    def surgery_summary(self, request, surgery=None):
            if len(surgery) > 0:
                surgery_summary = "Treatment Received"
            else:
                surgery_summary = "No Treatment Received"
            return surgery_summary

    matrix = {
        'y': {
            'facets': [
                'status',
                'gender',
                'race',
                'ethnicity',
                'surgery_summary',
                'radiation_summary',
                'medications.name',
                'surgery.surgery_procedure.surgery_type',
                'surgery.hospital_location',
                'sur_path_tumor_size',
                'surgery.pathology_report.ajcc_p_stage',
                'surgery.pathology_report.n_stage',
                'surgery.pathology_report.m_stage',
                'surgery.pathology_report.ajcc_tnm_stage',
                'germline_summary',
                'ihc.antibody',
                'ihc.result',
                
            ],
            'group_by': ['race', 'gender'],
            'label': 'race',
        },
        'x': {
            'facets': [
                
                'surgery.pathology_report.histology',
            ],
            'group_by': 'surgery.pathology_report.histology',
            'label': 'histology',
        },
    }

    summary_data = {
        'y': {
            'facets': [

                'status',
                'gender',
                'race',
                'radiation_summary',

            ],
            'group_by': ['gender', 'radiation_summary'],
            'label': 'Gender',
        },
        'x': {
            'facets': [
                'race',
            ],
            'group_by': 'race',
            'label': 'Race',
        },
        'grouping': ['gender', 'status'],
    }



    @calculated_property(condition='surgery', schema={
        "title": "surgery procedure nephrectomy robotic assist",
        "type": "array",
        "items": {
            "type": "string",
        },
    })

    def sur_nephr_robotic_assist(self, request, surgery):


        sp_obj_array = []
        array=[]
        if surgery is not None:
            for so in surgery:
                so_object = request.embed(so, "@@object")
                sp_obj_array = so_object.get("surgery_procedure")

                if sp_obj_array is not None:
                    for spo in sp_obj_array:
                        sp_obj = request.embed(spo, "@@object")
                        sp_proc_type=sp_obj.get("procedure_type")
                        if sp_proc_type=="Nephrectomy":
                            sp_nephr_robotic=sp_obj.get("nephrectomy_details").get("robotic_assist")
                            array.append(sp_nephr_robotic)
                        else:
                            continue

        robotic_assist=[]

        for logic in array:
            if  logic is True:
                robotic_assist.append("True")
            else:
                robotic_assist.append("False")
        return robotic_assist

    @calculated_property(condition='surgery', schema={
        "title": "surgery pathology tumor size calculation",
        "type": "array",
        "items": {
            "type": "string",
        },
    })

    def sur_path_tumor_size(self, request, surgery):
        
        
        sp_obj_array = []
        array=[]
        if surgery is not None:
            for so in surgery:
                so_object = request.embed(so, "@@object")
                sp_obj_array = so_object.get("pathology_report")

                if sp_obj_array is not None:
                    for spo in sp_obj_array:
                        sp_obj = request.embed(spo, "@@object")
                        sp_tumor_size=sp_obj.get("tumor_size")

                        array.append(sp_tumor_size)

        tumor_size_range = []
        for tumor_size in array:
            if 0 <= tumor_size < 3:
                tumor_size_range.append("0-3 cm")
            elif 3 <= tumor_size < 7:
                tumor_size_range.append("3-7 cm")
            elif 7 <= tumor_size < 10:
                tumor_size_range.append("7-10 cm")
            else:
                tumor_size_range.append("10+ cm")
        return tumor_size_range                   

   

@collection(
    name='lab-results',
    properties={
        'title': 'Lab results',
        'description': 'Lab results pages',
    })
class LabResult(Item):
    item_type = 'lab_results'
    schema = load_schema('encoded:schemas/lab_results.json')
    embeded = []


@collection(
    name='vital-results',
    properties={
        'title': 'Vital results',
        'description': 'Vital results pages',
    })
class VitalResult(Item):
    item_type = 'vital_results'
    schema = load_schema('encoded:schemas/vital_results.json')
    embeded = []


@collection(
    name='germline',
    properties={
        'title': 'Germline Mutations',
        'description': 'Germline Mutation results pages',
    })
class Germline(Item):
    item_type = 'germline'
    schema = load_schema('encoded:schemas/germline.json')
    embeded = []


@collection(
    name='ihc',
    properties={
        'title': 'IHC results',
        'description': 'IHC results pages',
    })
class Ihc(Item):
    item_type = 'ihc'
    schema = load_schema('encoded:schemas/ihc.json')
    embeded = []

@collection(
    name='consent',
    properties={
        'title': 'Consent',
        'description': 'Consent results pages',
    })
class Consent(Item):
    item_type = 'consent'
    schema = load_schema('encoded:schemas/consent.json')
    embeded = []


@collection(
    name='radiation',
    properties={
        'title': 'Radiation treatment',
        'description': 'Radiation treatment results pages',
    })
class Radiation(Item):
    item_type = 'radiation'
    schema = load_schema('encoded:schemas/radiation.json')
    embeded = []

    @calculated_property(condition='dose', schema={
        "title": "Dosage per Fraction",
        "type": "number",
    })
    def dose_per_fraction(self, request, dose, fractions):
        dose_per_fraction = dose/fractions
        return dose_per_fraction


@collection(
    name='medical_imaging',
    properties={
        'title': 'Medical imaging',
        'description': 'Medical imaging results pages',
    })
class MedicalImaging(Item):
    item_type = 'medical-imaging'
    schema = load_schema('encoded:schemas/medical_imaging.json')
    embeded = []


@collection(
    name='medication',
    properties={
        'title': 'Medications',
        'description': 'Medication results pages',
    })
class Medication(Item):
    item_type = 'medication'
    schema = load_schema('encoded:schemas/medication.json')
    embeded = []


@collection(
    name='supportive-medication',
    properties={
        'title': 'Supportive Medications',
        'description': 'Supportive Medication results pages',
    })
class SupportiveMedication(Item):
    item_type = 'supportive_medication'
    schema = load_schema('encoded:schemas/supportive_medication.json')
    embeded = []


@property
def __name__(self):
    return self.name()


@view_config(context=Patient, permission='view', request_method='GET', name='page')
def patient_page_view(context, request):
    if request.has_permission('view_details'):
        properties = item_view_object(context, request)
    else:
        item_path = request.resource_path(context)
        properties = request.embed(item_path, '@@object')
    for path in context.embedded:
        expand_path(request, properties, path)
    return properties


@view_config(context=Patient, permission='view', request_method='GET',
             name='object')
def patient_basic_view(context, request):
    properties = item_view_object(context, request)
    filtered = {}
<<<<<<< HEAD
    for key in ['@id', '@type', 'accession', 'uuid', 'gender', 'ethnicity', 'race', 'age', 'age_units', 'status', 'last_follow_up_date', 'ihc','labs', 'vitals', 'germline', 'germline_summary','radiation', 'radiation_summary', 'dose_range', 'fractions_range', 'medical_imaging',
=======
    for key in ['@id', '@type', 'accession', 'uuid', 'gender', 'ethnicity', 'race', 'age', 'age_units', 'age_range', 'status',  'ihc','labs', 'vitals', 'germline', 'germline_summary','radiation', 'radiation_summary', 'vital_status', 'dose_range', 'fractions_range', 'medical_imaging',
>>>>>>> e90b5d3e
                'medications','medication_range', 'supportive_medications', 'biospecimen', 'surgery_summary','sur_nephr_robotic_assist']:
        try:
            filtered[key] = properties[key]
        except KeyError:
            pass
    return filtered

<|MERGE_RESOLUTION|>--- conflicted
+++ resolved
@@ -733,11 +733,7 @@
 def patient_basic_view(context, request):
     properties = item_view_object(context, request)
     filtered = {}
-<<<<<<< HEAD
-    for key in ['@id', '@type', 'accession', 'uuid', 'gender', 'ethnicity', 'race', 'age', 'age_units', 'status', 'last_follow_up_date', 'ihc','labs', 'vitals', 'germline', 'germline_summary','radiation', 'radiation_summary', 'dose_range', 'fractions_range', 'medical_imaging',
-=======
-    for key in ['@id', '@type', 'accession', 'uuid', 'gender', 'ethnicity', 'race', 'age', 'age_units', 'age_range', 'status',  'ihc','labs', 'vitals', 'germline', 'germline_summary','radiation', 'radiation_summary', 'vital_status', 'dose_range', 'fractions_range', 'medical_imaging',
->>>>>>> e90b5d3e
+    for key in ['@id', '@type', 'accession', 'uuid', 'gender', 'ethnicity', 'race', 'age', 'age_units', 'age_range', 'last_follow_up_date', 'status',  'ihc','labs', 'vitals', 'germline', 'germline_summary','radiation', 'radiation_summary', 'vital_status', 'dose_range', 'fractions_range', 'medical_imaging',
                 'medications','medication_range', 'supportive_medications', 'biospecimen', 'surgery_summary','sur_nephr_robotic_assist']:
         try:
             filtered[key] = properties[key]
