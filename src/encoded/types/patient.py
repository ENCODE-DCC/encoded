from pyramid.view import (
    view_config,
)
from pyramid.security import (
    Allow,
    Deny,
    Everyone,
)
from pyramid.traversal import find_root
from snovault import (
    calculated_property,
    collection,
    load_schema,
)
from .base import (
    Item,
    SharedItem,
    paths_filtered_by_status,
)
from snovault.resource_views import item_view_object
from snovault.util import expand_path
from collections import defaultdict


ONLY_ADMIN_VIEW_DETAILS = [
    (Allow, 'group.admin', ['view', 'view_details', 'edit']),
    (Allow, 'group.read-only-admin', ['view', 'view_details']),
    (Allow, 'remoteuser.INDEXER', ['view']),
    (Allow, 'remoteuser.EMBED', ['view']),
    (Deny, Everyone, ['view', 'view_details', 'edit']),
]

USER_ALLOW_CURRENT = [
    (Allow, Everyone, 'view'),
] + ONLY_ADMIN_VIEW_DETAILS

USER_DELETED = [
    (Deny, Everyone, 'visible_for_edit')
] + ONLY_ADMIN_VIEW_DETAILS


def group_values_by_lab(request, labs):
    values_by_key = defaultdict(list)
    for path in labs:
        properties = request.embed(path, '@@object?skip_calculated=true')
        values_by_key[properties.get('lab')].append(properties)
    return dict(values_by_key)


def group_values_by_vital(request, vitals):
    values_by_key = defaultdict(list)
    for path in vitals:
        properties = request.embed(path, '@@object?skip_calculated=true')
        values_by_key[properties.get('vital')].append(properties)
    return dict(values_by_key)


@collection(
     name='patients',
     unique_key='accession',
     properties={
         'title': 'Patients',
         'description': 'Listing Patients',
})
class Patient(Item):
    item_type = 'patient'
    schema = load_schema('encoded:schemas/patient.json')
    name_key = 'accession'
    embedded = [
        'labs',
        'vitals',
<<<<<<< HEAD
        'consent'
=======
        'radiation',
        'medical_imaging'
>>>>>>> c7c53877
    ]
    rev = {
        'labs': ('LabResult', 'patient'),
        'vitals': ('VitalResult', 'patient'),
<<<<<<< HEAD
        'consent': ('Consent', 'patient'),
=======
        'radiation': ('Radiation', 'patient'),
        'medical_imaging': ('MedicalImaging', 'patient'),
>>>>>>> c7c53877
    }
    set_status_up = []
    set_status_down = []

    @calculated_property( schema={
        "title": "Labs",
        "type": "array",
        "items": {
            "type": "string",
            "linkTo": "LabResult",
        },
    })
    def labs(self, request, labs):
        return group_values_by_lab(request, labs)

    @calculated_property( schema={
        "title": "Vitals",
        "type": "array",
        "items": {
            "type": "string",
            "linkTo": "VitalResult",
        },
    })
    def vitals(self, request, vitals):
        return group_values_by_vital(request, vitals)

    @calculated_property(schema={
        "title": "Radiation Treatment",
        "type": "array",
        "items": {
            "type": 'string',
            "linkTo": "Radiation"
        },
    })
    def radiation(self, request, radiation):
        return paths_filtered_by_status(request, radiation)

    @calculated_property(schema={
        "title": "Medical Imaging",
        "type": "array",
        "items": {
            "type": 'string',
            "linkTo": "MedicalImaging"
        },
    })
    def medical_imaging(self, request, medical_imaging):
        return paths_filtered_by_status(request, medical_imaging)


    @calculated_property(schema={
        "title": "Consent",
        "type": "array",
        "items": {
            "type": 'string',
            "linkTo": "Consent"
        },
    })
    def consent(self, request, consent):
        return paths_filtered_by_status(request, consent)


@collection(
    name='lab-results',
    properties={
        'title': 'Lab results',
        'description': 'Lab results pages',
    })
class LabResult(Item):
    item_type = 'lab_results'
    schema = load_schema('encoded:schemas/lab_results.json')
    embeded = []


@collection(
    name='vital-results',
    properties={
        'title': 'Vital results',
        'description': 'Vital results pages',
    })
class VitalResult(Item):
    item_type = 'vital_results'
    schema = load_schema('encoded:schemas/vital_results.json')
    embeded = []


@collection(
<<<<<<< HEAD
    name='consent',
    properties={
        'title': 'Consent',
        'description': 'Consent results pages',
    })
class Consent(Item):
    item_type = 'consent'
    schema = load_schema('encoded:schemas/consent.json')
    embeded = []

=======
    name='radiation',
    properties={
        'title': 'Radiation treatment',
        'description': 'Radiation treatment results pages',
    })
class Radiation(Item):
    item_type = 'radiation'
    schema = load_schema('encoded:schemas/radiation.json')
    embeded = []

    @calculated_property(condition='dose', schema={
        "title": "Dosage per Fraction",
        "type": "number",
    })
    def dose_per_fraction(self, request, dose, fractions):
        dose_per_fraction = dose/fractions
        return dose_per_fraction


@collection(
    name='medical_imaging',
    properties={
        'title': 'Medical imaging',
        'description': 'Medical imaging results pages',
    })
class MedicalImaging(Item):
    item_type = 'medical-imaging'
    schema = load_schema('encoded:schemas/medical_imaging.json')
    embeded = []

@property
def __name__(self):
    return self.name()

>>>>>>> c7c53877

@view_config(context=Patient, permission='view', request_method='GET', name='page')
def patient_page_view(context, request):
    if request.has_permission('view_details'):
        properties = item_view_object(context, request)
    else:
        item_path = request.resource_path(context)
        properties = request.embed(item_path, '@@object')
    for path in context.embedded:
        expand_path(request, properties, path)
    return properties


@view_config(context=Patient, permission='view', request_method='GET',
             name='object')
def patient_basic_view(context, request):
    properties = item_view_object(context, request)
    filtered = {}
    for key in ['@id', '@type', 'accession', 'uuid', 'gender', 'ethnicity', 'race', 'age', 'age_units', 'status', 'labs', 'vitals', 'radiation', 'medical_imaging']:
        try:
            filtered[key] = properties[key]
        except KeyError:
            pass
    return filtered<|MERGE_RESOLUTION|>--- conflicted
+++ resolved
@@ -69,22 +69,16 @@
     embedded = [
         'labs',
         'vitals',
-<<<<<<< HEAD
-        'consent'
-=======
+        'consent',
         'radiation',
         'medical_imaging'
->>>>>>> c7c53877
     ]
     rev = {
         'labs': ('LabResult', 'patient'),
         'vitals': ('VitalResult', 'patient'),
-<<<<<<< HEAD
         'consent': ('Consent', 'patient'),
-=======
         'radiation': ('Radiation', 'patient'),
         'medical_imaging': ('MedicalImaging', 'patient'),
->>>>>>> c7c53877
     }
     set_status_up = []
     set_status_down = []
@@ -171,7 +165,6 @@
 
 
 @collection(
-<<<<<<< HEAD
     name='consent',
     properties={
         'title': 'Consent',
@@ -182,7 +175,8 @@
     schema = load_schema('encoded:schemas/consent.json')
     embeded = []
 
-=======
+
+@collection(
     name='radiation',
     properties={
         'title': 'Radiation treatment',
@@ -217,7 +211,6 @@
 def __name__(self):
     return self.name()
 
->>>>>>> c7c53877
 
 @view_config(context=Patient, permission='view', request_method='GET', name='page')
 def patient_page_view(context, request):
