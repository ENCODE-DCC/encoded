from pyramid.view import (
    view_config,
)
from pyramid.security import (
    Allow,
    Deny,
    Everyone,
)
from pyramid.traversal import find_root
from snovault import (
    calculated_property,
    collection,
    load_schema,
)
from .base import (
    Item,
    SharedItem,
    paths_filtered_by_status,
)
from snovault.resource_views import item_view_object
from snovault.util import expand_path
from collections import defaultdict
from datetime import datetime
import math


ONLY_ADMIN_VIEW_DETAILS = [
    (Allow, 'group.admin', ['view', 'view_details', 'edit']),
    (Allow, 'group.read-only-admin', ['view', 'view_details']),
    (Allow, 'remoteuser.INDEXER', ['view']),
    (Allow, 'remoteuser.EMBED', ['view']),
    (Deny, Everyone, ['view', 'view_details', 'edit']),
]

USER_ALLOW_CURRENT = [
    (Allow, Everyone, 'view'),
] + ONLY_ADMIN_VIEW_DETAILS

USER_DELETED = [
    (Deny, Everyone, 'visible_for_edit')
] + ONLY_ADMIN_VIEW_DETAILS


def group_values_by_lab(request, labs):
    values_by_key = defaultdict(list)
    for path in labs:
        properties = request.embed(path, '@@object?skip_calculated=true')
        values_by_key[properties.get('lab')].append(properties)
    return dict(values_by_key)


def group_values_by_vital(request, vitals):
    values_by_key = defaultdict(list)
    for path in vitals:
        properties = request.embed(path, '@@object?skip_calculated=true')
        values_by_key[properties.get('vital')].append(properties)
    return dict(values_by_key)


def supportive_med_frequency(request, supportive_medication):
    frequency_by_key = defaultdict(list)
    supportive_meds = []
    for path in supportive_medication:
        properties = request.embed(path, '@@object?skip_calculated=true')
        start_date = properties.get('start_date')
        frequency_by_key[properties.get('name')].append(start_date)

    for k, v in frequency_by_key.items():
        med_freq = {}
        med_freq['name'] = k
        med_freq['start_date'] = min(v)
        med_freq['frequency'] = len(v)
        supportive_meds.append(med_freq)
    return supportive_meds


@collection(
     name='patients',
     unique_key='accession',
     properties={
         'title': 'Patients',
         'description': 'Listing Patients',
})
class Patient(Item):
    item_type = 'patient'
    schema = load_schema('encoded:schemas/patient.json')
    name_key = 'accession'
    embedded = [
        'labs',
        'vitals',
        'germline',
        'ihc',
        'consent',
        'radiation',
        'medical_imaging',
        'medications',
        'supportive_medications',
        'surgery',
<<<<<<< HEAD
        'surgery.surgery_procedure'
    ]
=======
        'biospecimen']
>>>>>>> 47b035a2
    rev = {
        'labs': ('LabResult', 'patient'),
        'vitals': ('VitalResult', 'patient'),
        'germline': ('Germline', 'patient'),
        'ihc': ('Ihc', 'patient'),
        'consent': ('Consent', 'patient'),
        'radiation': ('Radiation', 'patient'),
        'medical_imaging': ('MedicalImaging', 'patient'),
        'medication': ('Medication', 'patient'),
        'supportive_medication': ('SupportiveMedication', 'patient'),
        'surgery': ('Surgery', 'patient'),
        'biospecimen': ('Biospecimen', 'patient')
    }
    set_status_up = []
    set_status_down = []

    @calculated_property( schema={
        "title": "Labs",
        "type": "array",
        "items": {
            "type": "string",
            "linkTo": "LabResult",
        },
    })
    def labs(self, request, labs):
        return group_values_by_lab(request, labs)

    @calculated_property( schema={
        "title": "Vitals",
        "type": "array",
        "items": {
            "type": "string",
            "linkTo": "VitalResult",
        },
    })
    def vitals(self, request, vitals):
        return group_values_by_vital(request, vitals)

    @calculated_property(schema={
        "title": "Germline Mutations",
        "type": "array",
        "items": {
            "type": 'string',
            "linkTo": "Germline"
        },
    })
    def germline(self, request, germline):
        return paths_filtered_by_status(request, germline)



    @calculated_property(condition='germline', schema={
        "title": "Positive Germline Mutations",
        "type": "array",
        "items": {
            "type": "string",
        },
    })
    def germline_summary(self, request, germline):
        germline_summary = []
        for mutation in germline:
            mutatation_object = request.embed(mutation, '@@object')
            if mutatation_object['significance'] in ['Positive', 'Variant', 'Positive and Variant']:
                mutation_summary = mutatation_object['target']
                germline_summary.append(mutation_summary)
        return germline_summary

    @calculated_property(schema={
        "title":"IHC result",
        "type":"array",
        "items":{
            "type":'string',
            "linkTo":'ihc'
        }
    })

    def ihc(self,request,ihc):
        return paths_filtered_by_status(request,ihc)


    @calculated_property(schema={
        "title": "Radiation Treatment",
        "type": "array",
        "items": {
            "type": 'string',
            "linkTo": "Radiation"
        },
    })
    def radiation(self, request, radiation):
        return paths_filtered_by_status(request, radiation)

    @calculated_property(define=True, schema={
        "title": "Radiation Treatment Summary",
        "type": "string",
    })
    def radiation_summary(self, request, radiation=None):
        if len(radiation) > 0:
            radiation_summary = "Treatment Received"
        else:
            radiation_summary = "No Treatment Received"
        return radiation_summary

    @calculated_property(condition='radiation', schema={
        "title": "Dose per Fraction",
        "type": "array",
        "items": {
            "type": "string",
        },
    })
    def dose_range(self, request, radiation):
        dose_range = []
        for treatment in radiation:
            treatment_object = request.embed(treatment, '@@object')
            if treatment_object['dose']/treatment_object['fractions'] < 2000:
                dose_range.append("200 - 2000")
            elif treatment_object['dose']/treatment_object['fractions'] < 4000:
                dose_range.append("2000 - 4000")
            else:
                dose_range.append("4000 - 6000")
        return dose_range

    @calculated_property(condition='radiation', schema={
        "title": "Radiation Fractions",
        "type": "array",
        "items": {
            "type": "string",
        },
    })
    def fractions_range(self, request, radiation):
        fractions_range = []
        for treatment in radiation:
            treatment_object = request.embed(treatment, '@@object')
            if treatment_object['fractions'] < 5:
                fractions_range.append("1 - 5")
            elif treatment_object['fractions'] < 10:
                fractions_range.append("5 - 10")
            elif treatment_object['fractions'] < 15:
                fractions_range.append("10 - 15")
            else:
                fractions_range.append("15 and up")
        return fractions_range


    @calculated_property(schema={
        "title": "Medical Imaging",
        "type": "array",
        "items": {
            "type": 'string',
            "linkTo": "MedicalImaging"
        },
    })
    def medical_imaging(self, request, medical_imaging):
        return paths_filtered_by_status(request, medical_imaging)


    @calculated_property(schema={
        "title": "Consent",
        "type": "array",
        "items": {
            "type": 'string',
            "linkTo": "Consent"
        },
    })
    def consent(self, request, consent):
        return paths_filtered_by_status(request, consent)

    @calculated_property( schema={
        "title": "Medications",
        "type": "array",
        "items": {
            "type": "string",
            "linkTo": "Medication",
        },
    })
    def medications(self, request, medication):
        return paths_filtered_by_status(request, medication)

    @calculated_property(condition='medication', schema={
        "title": "Medication duration",
        "type": "array",
        "items": {
            "type": "string",
        },
    })
    def medication_range(self, request, medication):

        for object in medication:
            medication_object = request.embed(object, '@@object')
            date_format="%Y-%m-%d"
            start_date=datetime.strptime(medication_object['start_date'],date_format )
            end_date=datetime.strptime(medication_object['end_date'],date_format )
            medication_duration=(end_date-start_date).days/30

            medication_range=[]
            if 0<=medication_duration<3:
                medication_range.append("0-3 months")
            elif 3<=medication_duration<6:
                medication_range.append("3-6 months")
            elif 6<=medication_duration<9:
                medication_range.append("6-9 months")
            elif 9<=medication_duration<12:
                medication_range.append("9-12 months")
            elif 12<=medication_duration<18:
                medication_range.append("12-18 months")
            elif 18<=medication_duration<24:
                medication_range.append("18-24 months")
            elif 24<=medication_duration<30:
                medication_range.append("24-30 months")
            elif 30<=medication_duration<36:
                medication_range.append("30-36 months")
            elif 36<=medication_duration<48:
                medication_range.append("36-48 months")
            else :
                medication_range.append("48+ months")
        return medication_range


    @calculated_property( schema={
        "title": "Supportive Medications",
        "type": "array",
        "items": {
            "type": "string",
            "linkTo": "SupportiveMedication",
        },
    })
    def supportive_medications(self, request, supportive_medication):
        return supportive_med_frequency(request, supportive_medication)

<<<<<<< HEAD
=======

    @calculated_property(schema={
        "title": "Biospecimen",
        "type": "array",
        "items": {
            "type": 'string',
            "linkTo": "Biospecimen"
        },
    })

    def biospecimen(self, request, biospecimen):
        return paths_filtered_by_status(request, biospecimen)


>>>>>>> 47b035a2
    @calculated_property( schema={
        "title": "Surgeries",
        "type": "array",
        "items": {
            "type": "string",
            "linkTo": "Surgery",
        },
    })
    def surgery(self, request, surgery):
        return paths_filtered_by_status(request, surgery)


    @calculated_property(define=True, schema={
            "title": "Surgery Treatment Summary",
            "type": "string",
        })
    def surgery_summary(self, request, surgery=None):
            if len(surgery) > 0:
                surgery_summary = "Treatment Received"
            else:
                    surgery_summary = "No Treatment Received"
            return surgery_summary


@collection(
    name='lab-results',
    properties={
        'title': 'Lab results',
        'description': 'Lab results pages',
    })
class LabResult(Item):
    item_type = 'lab_results'
    schema = load_schema('encoded:schemas/lab_results.json')
    embeded = []


@collection(
    name='vital-results',
    properties={
        'title': 'Vital results',
        'description': 'Vital results pages',
    })
class VitalResult(Item):
    item_type = 'vital_results'
    schema = load_schema('encoded:schemas/vital_results.json')
    embeded = []


@collection(
    name='germline',
    properties={
        'title': 'Germline Mutations',
        'description': 'Germline Mutation results pages',
    })
class Germline(Item):
    item_type = 'germline'
    schema = load_schema('encoded:schemas/germline.json')
    embeded = []


@collection(
    name='ihc',
    properties={
        'title': 'IHC results',
        'description': 'IHC results pages',
    })
class Ihc(Item):
    item_type = 'ihc'
    schema = load_schema('encoded:schemas/ihc.json')
    embeded = []

@collection(
    name='consent',
    properties={
        'title': 'Consent',
        'description': 'Consent results pages',
    })
class Consent(Item):
    item_type = 'consent'
    schema = load_schema('encoded:schemas/consent.json')
    embeded = []


@collection(
    name='radiation',
    properties={
        'title': 'Radiation treatment',
        'description': 'Radiation treatment results pages',
    })
class Radiation(Item):
    item_type = 'radiation'
    schema = load_schema('encoded:schemas/radiation.json')
    embeded = []

    @calculated_property(condition='dose', schema={
        "title": "Dosage per Fraction",
        "type": "number",
    })
    def dose_per_fraction(self, request, dose, fractions):
        dose_per_fraction = dose/fractions
        return dose_per_fraction


@collection(
    name='medical_imaging',
    properties={
        'title': 'Medical imaging',
        'description': 'Medical imaging results pages',
    })
class MedicalImaging(Item):
    item_type = 'medical-imaging'
    schema = load_schema('encoded:schemas/medical_imaging.json')
    embeded = []


@collection(
    name='medication',
    properties={
        'title': 'Medications',
        'description': 'Medication results pages',
    })
class Medication(Item):
    item_type = 'medication'
    schema = load_schema('encoded:schemas/medication.json')
    embeded = []


@collection(
    name='supportive-medication',
    properties={
        'title': 'Supportive Medications',
        'description': 'Supportive Medication results pages',
    })
class SupportiveMedication(Item):
    item_type = 'supportive_medication'
    schema = load_schema('encoded:schemas/supportive_medication.json')
    embeded = []



@property
def __name__(self):
    return self.name()


@view_config(context=Patient, permission='view', request_method='GET', name='page')
def patient_page_view(context, request):
    if request.has_permission('view_details'):
        properties = item_view_object(context, request)
    else:
        item_path = request.resource_path(context)
        properties = request.embed(item_path, '@@object')
    for path in context.embedded:
        expand_path(request, properties, path)
    return properties


@view_config(context=Patient, permission='view', request_method='GET',
             name='object')
def patient_basic_view(context, request):
    properties = item_view_object(context, request)
    filtered = {}
    for key in ['@id', '@type', 'accession', 'uuid', 'gender', 'ethnicity', 'race', 'age', 'age_units', 'status', 'ihc', 'labs', 'vitals', 'germline', 'germline_summary','radiation', 'radiation_summary', 'dose_range', 'fractions_range', 'medical_imaging',
                'medications','medication_range', 'supportive_medications', 'biospecimen', 'surgery_summary']:
        try:
            filtered[key] = properties[key]
        except KeyError:
            pass
    return filtered<|MERGE_RESOLUTION|>--- conflicted
+++ resolved
@@ -96,12 +96,8 @@
         'medications',
         'supportive_medications',
         'surgery',
-<<<<<<< HEAD
-        'surgery.surgery_procedure'
-    ]
-=======
+        'surgery.surgery_procedure',
         'biospecimen']
->>>>>>> 47b035a2
     rev = {
         'labs': ('LabResult', 'patient'),
         'vitals': ('VitalResult', 'patient'),
@@ -330,8 +326,6 @@
     def supportive_medications(self, request, supportive_medication):
         return supportive_med_frequency(request, supportive_medication)
 
-<<<<<<< HEAD
-=======
 
     @calculated_property(schema={
         "title": "Biospecimen",
@@ -346,7 +340,6 @@
         return paths_filtered_by_status(request, biospecimen)
 
 
->>>>>>> 47b035a2
     @calculated_property( schema={
         "title": "Surgeries",
         "type": "array",
