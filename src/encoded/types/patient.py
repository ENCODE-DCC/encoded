--- conflicted
+++ resolved
@@ -121,24 +121,24 @@
         "type": "string",
     })
     def last_follow_up_date(self, request, labs, vitals, germline,ihc, consent,radiation,medical_imaging,medication,supportive_medication,surgery):
-    
+
         all_traced_dates=[]
         last_follow_up_date="Not available"
         if len(vitals) > 0:
             for obj in vitals:
-                v_obj = request.embed(obj, "@@object") 
+                v_obj = request.embed(obj, "@@object")
                 vital_dates=v_obj.get("date")
                 all_traced_dates.append(vital_dates)
         if len(labs) > 0:
             for obj in labs:
-                l_obj = request.embed(obj, "@@object") 
+                l_obj = request.embed(obj, "@@object")
                 lab_dates=l_obj.get("date")
                 all_traced_dates.append(lab_dates)
         if len(surgery) > 0:
             for obj in surgery:
                 s_obj = request.embed(obj, "@@object")
                 sur_dates=s_obj.get("date")
-                all_traced_dates.append(sur_dates) 
+                all_traced_dates.append(sur_dates)
         if len(germline) > 0:
             for obj in germline:
                 g_obj = request.embed(obj, "@@object")
@@ -148,30 +148,30 @@
             for obj in ihc:
                 ihc_obj = request.embed(obj, "@@object")
                 ihc_dates=ihc_obj.get("service_date")
-                all_traced_dates.append(ihc_dates)          
+                all_traced_dates.append(ihc_dates)
         if len(radiation) > 0:
             for obj in radiation:
                 r_obj = request.embed(obj, "@@object")
                 rad_dates=r_obj.get("end_date")
-                all_traced_dates.append(rad_dates)                
+                all_traced_dates.append(rad_dates)
         if len(medical_imaging) > 0:
             for obj in medical_imaging:
                 mi_obj = request.embed(obj, "@@object")
                 med_img_dates=mi_obj.get("procedure_date")
-                all_traced_dates.append(med_img_dates) 
+                all_traced_dates.append(med_img_dates)
         if len(medication) > 0:
             for obj in medication:
                 m_obj = request.embed(obj, "@@object")
                 med_dates=m_obj.get("end_date")
-                all_traced_dates.append(med_dates) 
+                all_traced_dates.append(med_dates)
         if len(supportive_medication) > 0:
             for obj in supportive_medication:
                 sm_obj = request.embed(obj, "@@object")
                 sup_med_dates=sm_obj.get("start_date")
-                all_traced_dates.append(sup_med_dates) 
+                all_traced_dates.append(sup_med_dates)
 
         if len(all_traced_dates) > 0:
-            all_traced_dates.sort(key = lambda date: datetime.strptime(date, "%Y-%m-%d")) 
+            all_traced_dates.sort(key = lambda date: datetime.strptime(date, "%Y-%m-%d"))
             last_follow_up_date = all_traced_dates[-1]
         return last_follow_up_date
 
@@ -300,7 +300,7 @@
     })
     def age_range(self, request, age):
         age_range = []
-       
+
         if age == "90 or above":
             age_range.append("80+")
         elif int(age) >= 80:
@@ -479,7 +479,7 @@
                     elif  procedure_obj['procedure_type'] == "Biopsy" or procedure_obj['procedure_type'] == "Metastectomy":
                         non_nephrectomy_dates.append(surgery_object['date'])
         if len(nephrectomy_dates) > 0 :
-            nephrectomy_dates.sort(key = lambda date: datetime.strptime(date, '%Y-%m-%d')) 
+            nephrectomy_dates.sort(key = lambda date: datetime.strptime(date, '%Y-%m-%d'))
             diagnosis_date = nephrectomy_dates[0]
         else:
             if len(radiation) > 0:
@@ -494,7 +494,7 @@
                     non_nephrectomy_dates.append(medication_object['start_date'])
 
             if len(non_nephrectomy_dates) > 0:
-                non_nephrectomy_dates.sort(key = lambda date: datetime.strptime(date, '%Y-%m-%d')) 
+                non_nephrectomy_dates.sort(key = lambda date: datetime.strptime(date, '%Y-%m-%d'))
                 diagnosis_date = non_nephrectomy_dates[0]
         return diagnosis_date
 
@@ -518,14 +518,14 @@
                 'germline_summary',
                 'ihc.antibody',
                 'ihc.result',
-                
+
             ],
             'group_by': ['race', 'gender'],
             'label': 'race',
         },
         'x': {
             'facets': [
-                
+
                 'surgery.pathology_report.histology',
             ],
             'group_by': 'surgery.pathology_report.histology',
@@ -604,8 +604,8 @@
     })
 
     def sur_path_tumor_size(self, request, surgery):
-        
-        
+
+
         sp_obj_array = []
         array=[]
         if surgery is not None:
@@ -630,9 +630,9 @@
                 tumor_size_range.append("7-10 cm")
             else:
                 tumor_size_range.append("10+ cm")
-        return tumor_size_range                   
-
-   
+        return tumor_size_range
+
+
 
 @collection(
     name='lab-results',
@@ -771,15 +771,10 @@
 def patient_basic_view(context, request):
     properties = item_view_object(context, request)
     filtered = {}
-<<<<<<< HEAD
-    for key in ['@id', '@type', 'accession', 'uuid', 'gender', 'ethnicity', 'race', 'age', 'age_units', 'age_range', 'diagnosis_date', 'status',  'ihc','labs', 'vitals', 'germline', 'germline_summary','radiation', 'radiation_summary', 'vital_status', 'dose_range', 'fractions_range', 'medical_imaging',
-=======
-    for key in ['@id', '@type', 'accession', 'uuid', 'gender', 'ethnicity', 'race', 'age', 'age_units', 'age_range', 'last_follow_up_date', 'status',  'ihc','labs', 'vitals', 'germline', 'germline_summary','radiation', 'radiation_summary', 'vital_status', 'dose_range', 'fractions_range', 'medical_imaging',
->>>>>>> 9227a2fe
+    for key in ['@id', '@type', 'accession', 'uuid', 'gender', 'ethnicity', 'race', 'age', 'age_units', 'age_range', 'diagnosis_date', 'last_follow_up_date', 'status',  'ihc','labs', 'vitals', 'germline', 'germline_summary','radiation', 'radiation_summary', 'vital_status', 'dose_range', 'fractions_range', 'medical_imaging',
                 'medications','medication_range', 'supportive_medications', 'biospecimen', 'surgery_summary','sur_nephr_robotic_assist']:
         try:
             filtered[key] = properties[key]
         except KeyError:
             pass
-    return filtered
-
+    return filtered