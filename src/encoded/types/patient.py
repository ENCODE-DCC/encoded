from pyramid.view import (
    view_config,
)
from pyramid.security import (
    Allow,
    Deny,
    Everyone,
)
from pyramid.traversal import find_root
from snovault import (
    calculated_property,
    collection,
    load_schema,
)
from .base import (
    Item,
    SharedItem,
    paths_filtered_by_status,
)
from snovault.resource_views import item_view_object
from snovault.util import expand_path
from collections import defaultdict
from datetime import datetime
import math


ONLY_ADMIN_VIEW_DETAILS = [
    (Allow, 'group.admin', ['view', 'view_details', 'edit']),
    (Allow, 'group.read-only-admin', ['view', 'view_details']),
    (Allow, 'remoteuser.INDEXER', ['view']),
    (Allow, 'remoteuser.EMBED', ['view']),
    (Deny, Everyone, ['view', 'view_details', 'edit']),
]

USER_ALLOW_CURRENT = [
    (Allow, Everyone, 'view'),
] + ONLY_ADMIN_VIEW_DETAILS

USER_DELETED = [
    (Deny, Everyone, 'visible_for_edit')
] + ONLY_ADMIN_VIEW_DETAILS


def group_values_by_lab(request, labs):
    values_by_key = defaultdict(list)
    for path in labs:
        properties = request.embed(path, '@@object?skip_calculated=true')
        values_by_key[properties.get('lab')].append(properties)
    return dict(values_by_key)


def group_values_by_vital(request, vitals):
    values_by_key = defaultdict(list)
    for path in vitals:
        properties = request.embed(path, '@@object?skip_calculated=true')
        values_by_key[properties.get('vital')].append(properties)
    return dict(values_by_key)


def supportive_med_frequency(request, supportive_medication):
    frequency_by_key = defaultdict(list)
    supportive_meds = []
    for path in supportive_medication:
        properties = request.embed(path, '@@object?skip_calculated=true')
        start_date = properties.get('start_date')
        frequency_by_key[properties.get('name')].append(start_date)

    for k, v in frequency_by_key.items():
        med_freq = {}
        med_freq['name'] = k
        med_freq['start_date'] = min(v)
        med_freq['frequency'] = len(v)
        supportive_meds.append(med_freq)
    return supportive_meds


@collection(
     name='patients',
     unique_key='accession',
     properties={
         'title': 'Patients',
         'description': 'Listing Patients',
})
class Patient(Item):
    item_type = 'patient'
    schema = load_schema('encoded:schemas/patient.json')
    name_key = 'accession'
    embedded = [
        'labs',
        'vitals',
        'germline',
        'ihc',
        'consent',
        'radiation',
        'medical_imaging',
        'medications',
        'supportive_medications',
        'surgery',
        'surgery.surgery_procedure',
        'surgery.pathology_report',
        'biospecimen']
    rev = {
        'labs': ('LabResult', 'patient'),
        'vitals': ('VitalResult', 'patient'),
        'germline': ('Germline', 'patient'),
        'ihc': ('Ihc', 'patient'),
        'consent': ('Consent', 'patient'),
        'radiation': ('Radiation', 'patient'),
        'medical_imaging': ('MedicalImaging', 'patient'),
        'medication': ('Medication', 'patient'),
        'supportive_medication': ('SupportiveMedication', 'patient'),
        'surgery': ('Surgery', 'patient'),
        'biospecimen': ('Biospecimen', 'patient')
    }
    set_status_up = []
    set_status_down = []

    @calculated_property(schema={
        "title": "Last Follow-up Date",
        "description": "Calculated last follow-up date,format as YYYY-MM-DD",
        "type": "string",
    })
    def last_follow_up_date(self, request, labs, vitals, germline,ihc, consent,radiation,medical_imaging,medication,supportive_medication,surgery):

        all_traced_dates=[]
        last_follow_up_date="Not available"
        if len(vitals) > 0:
            for obj in vitals:
                v_obj = request.embed(obj, "@@object")
                vital_dates=v_obj.get("date")
                all_traced_dates.append(vital_dates)
        if len(labs) > 0:
            for obj in labs:
                l_obj = request.embed(obj, "@@object")
                lab_dates=l_obj.get("date")
                all_traced_dates.append(lab_dates)
        if len(surgery) > 0:
            for obj in surgery:
                s_obj = request.embed(obj, "@@object")
                sur_dates=s_obj.get("date")
                all_traced_dates.append(sur_dates)
        if len(germline) > 0:
            for obj in germline:
                g_obj = request.embed(obj, "@@object")
                ger_dates=g_obj.get("service_date")
                all_traced_dates.append(ger_dates)
        if len(ihc) > 0:
            for obj in ihc:
                ihc_obj = request.embed(obj, "@@object")
                ihc_dates=ihc_obj.get("service_date")
                all_traced_dates.append(ihc_dates)
        if len(radiation) > 0:
            for obj in radiation:
                r_obj = request.embed(obj, "@@object")
                if 'end_date' in r_obj:
                    rad_dates=r_obj.get("end_date")
                else:
                    rad_dates=r_obj.get("start_date")
                all_traced_dates.append(rad_dates)
        if len(medical_imaging) > 0:
            for obj in medical_imaging:
                mi_obj = request.embed(obj, "@@object")
                med_img_dates=mi_obj.get("procedure_date")
                all_traced_dates.append(med_img_dates)
        if len(medication) > 0:
            for obj in medication:
                m_obj = request.embed(obj, "@@object")
                med_dates=m_obj.get("end_date")
                all_traced_dates.append(med_dates)
        if len(supportive_medication) > 0:
            for obj in supportive_medication:
                sm_obj = request.embed(obj, "@@object")
                sup_med_dates=sm_obj.get("start_date")
                all_traced_dates.append(sup_med_dates)

        if len(all_traced_dates) > 0:
            all_traced_dates.sort(key = lambda date: datetime.strptime(date, "%Y-%m-%d"))
            last_follow_up_date = all_traced_dates[-1]
        return last_follow_up_date

    @calculated_property( schema={
        "title": "Labs",
        "type": "array",
        "items": {
            "type": "string",
            "linkTo": "LabResult",
        },
    })
    def labs(self, request, labs):
        return group_values_by_lab(request, labs)

    @calculated_property( schema={
        "title": "Vitals",
        "type": "array",
        "items": {
            "type": "string",
            "linkTo": "VitalResult",
        },
    })
    def vitals(self, request, vitals):
        return group_values_by_vital(request, vitals)

    @calculated_property(schema={
        "title": "Germline Mutations",
        "type": "array",
        "items": {
            "type": 'string',
            "linkTo": "Germline"
        },
    })
    def germline(self, request, germline):
        return paths_filtered_by_status(request, germline)



    @calculated_property(condition='germline', schema={
        "title": "Positive Germline Mutations",
        "type": "array",
        "items": {
            "type": "string",
        },
    })
    def germline_summary(self, request, germline):
        germline_summary = []
        for mutation in germline:
            mutatation_object = request.embed(mutation, '@@object')
            if mutatation_object['significance'] in ['Positive', 'Variant', 'Positive and Variant']:
                mutation_summary = mutatation_object['target']
                germline_summary.append(mutation_summary)
        return germline_summary

    @calculated_property(schema={
        "title":"IHC result",
        "type":"array",
        "items":{
            "type":'string',
            "linkTo":'ihc'
        }
    })

    def ihc(self,request,ihc):
        return paths_filtered_by_status(request,ihc)


    @calculated_property(schema={
        "title": "Radiation Treatment",
        "type": "array",
        "items": {
            "type": 'string',
            "linkTo": "Radiation"
        },
    })
    def radiation(self, request, radiation):
        return paths_filtered_by_status(request, radiation)

    @calculated_property(define=True, schema={
        "title": "Radiation Treatment Summary",
        "type": "string",
    })
    def radiation_summary(self, request, radiation=None):
        if len(radiation) > 0:
            radiation_summary = "Treatment Received"
        else:
            radiation_summary = "No Treatment Received"
        return radiation_summary

    @calculated_property(define=True, schema={
        "title": "Metastasis status ",
        "type": "string",
    })
    def metastasis_status(self, request, radiation=None, surgery=None):
        status = "No"
        if len(radiation) > 0:
            
            for radiation_record in radiation:
                radiation_object = request.embed(radiation_record, '@@object') 
                #site mapping
                if radiation_object['site_general'] != "Kidney, right" and radiation_object['site_general'] != "Kidney, thrombus" and radiation_object['site_general'] != "Kidney, left" and radiation_object['site_general'] != "Retroperitoneum / renal bed, left" and radiation_object['site_general'] != "Retroperitoneum / renal bed, right":
                    status = "Yes"
        else:
            if len(surgery) > 0:               
                for surgery_record in surgery:
                    surgery_object = request.embed(surgery_record, '@@object')
                    path_reports = surgery_object['pathology_report']               
                    if len(path_reports) > 0:                
                        for path_report in path_reports:
                            path_report_obj = request.embed(path_report, '@@object')                        
                            if path_report_obj['path_source_procedure'] == 'path_metasis':                           
                                status = "Yes"                            
        return status

    @calculated_property(define=True, schema={
        "title": "Vital Status",
        "type": "string",
    })
    def vital_status(self, request, death_date=None):
        if death_date is None:
            vital_status = "Alive"
        else:
            vital_status = "Deceased"
        return vital_status






    @calculated_property(schema={
        "title": "Medical Imaging",
        "type": "array",
        "items": {
            "type": 'string',
            "linkTo": "MedicalImaging"
        },
    })
    def medical_imaging(self, request, medical_imaging):
        return paths_filtered_by_status(request, medical_imaging)


    @calculated_property(schema={
        "title": "Consent",
        "type": "array",
        "items": {
            "type": 'string',
            "linkTo": "Consent"
        },
    })
    def consent(self, request, consent):
        return paths_filtered_by_status(request, consent)

    @calculated_property( schema={
        "title": "Medications",
        "type": "array",
        "items": {
            "type": "string",
            "linkTo": "Medication",
        },
    })
    def medications(self, request, medication):
        return paths_filtered_by_status(request, medication)

    @calculated_property(condition='medication', schema={
        "title": "Medication duration",
        "type": "array",
        "items": {
            "type": "string",
        },
    })
    def medication_range(self, request, medication):

        for med in medication:
            medication_object = request.embed(med, '@@object')
            date_format="%Y-%m-%d"
            start_date=datetime.strptime(medication_object['start_date'],date_format )
            end_date=datetime.strptime(medication_object['end_date'],date_format )
            medication_duration=(end_date-start_date).days/30

            medication_range=[]
            if 0<=medication_duration<3:
                medication_range.append("0-3 months")
            elif 3<=medication_duration<6:
                medication_range.append("3-6 months")
            elif 6<=medication_duration<9:
                medication_range.append("6-9 months")
            elif 9<=medication_duration<12:
                medication_range.append("9-12 months")
            elif 12<=medication_duration<18:
                medication_range.append("12-18 months")
            elif 18<=medication_duration<24:
                medication_range.append("18-24 months")
            elif 24<=medication_duration<30:
                medication_range.append("24-30 months")
            elif 30<=medication_duration<36:
                medication_range.append("30-36 months")
            elif 36<=medication_duration<48:
                medication_range.append("36-48 months")
            else :
                medication_range.append("48+ months")
        return medication_range


    @calculated_property( schema={
        "title": "Supportive Medications",
        "type": "array",
        "items": {
            "type": "string",
            "linkTo": "SupportiveMedication",
        },
    })
    def supportive_medications(self, request, supportive_medication):
        return supportive_med_frequency(request, supportive_medication)


    @calculated_property(schema={
        "title": "Biospecimen",
        "type": "array",
        "items": {
            "type": 'string',
            "linkTo": "Biospecimen"
        },
    })

    def biospecimen(self, request, biospecimen):
        return paths_filtered_by_status(request, biospecimen)


    @calculated_property( schema={
        "title": "Surgeries",
        "type": "array",
        "items": {
            "type": "string",
            "linkTo": "Surgery",
        },
    })

    def surgery(self, request, surgery):
        return paths_filtered_by_status(request, surgery)


    @calculated_property(define=True, schema={
            "title": "Surgery Treatment Summary",
            "type": "string",
        })
    def surgery_summary(self, request, surgery=None):
            if len(surgery) > 0:
                surgery_summary = "Treatment Received"
            else:
                surgery_summary = "No Treatment Received"
            return surgery_summary



    @calculated_property(schema={
        "title": "Diagnosis",
        "description": "Infomation related to diagnosis",
        "type": "object",
        "additionalProperties": False,
        "properties":{
            "diagnosis_date": {
                "title": "Diagnosis Date",
                "description": "Date of Diagnosis",
                "type": "string",
            },
            "age": {
                "title": "Diagnosis age",
                "description": "The age of diagnosis.",
                "type": "string",
                "pattern": "^((unknown)|([1-8]?\\d)|(90 or above))$"
            },
            "age_unit": {
                "title": "Diagnosis age unit",
                "type": "string",
                "default": "year",
                "enum": [
                    "year"
                ]
            },
            "age_range": {
                "title": "Age at Diagnosis",
                "type": "string"

            }

        },
    })
    def diagnosis(self, request, surgery, radiation, medication):
        nephrectomy_dates = []
        non_nephrectomy_dates = []
        diagnosis_date = "Not available"
        if len(surgery) > 0:
            for surgery_record in surgery:
                surgery_object = request.embed(surgery_record, '@@object')
                surgery_path_report = surgery_object['pathology_report']
                for path_report in surgery_path_report:
                    path_report_obj = request.embed(path_report, '@@object')
                    if path_report_obj['path_source_procedure'] == "path_nephrectomy":
                        nephrectomy_dates.append(surgery_object['date'])
                    elif  path_report_obj['path_source_procedure'] == "path_biopsy" or path_report_obj['path_source_procedure'] == "path_metasis":
                        non_nephrectomy_dates.append(surgery_object['date'])
        if len(nephrectomy_dates) > 0 :
            nephrectomy_dates.sort(key = lambda date: datetime.strptime(date, '%Y-%m-%d'))
            diagnosis_date = nephrectomy_dates[0]
        else:
            if len(radiation) > 0:
                # add radiation dates
                for radiation_record in radiation:
                    radiation_object = request.embed(radiation_record, '@@object')
                    non_nephrectomy_dates.append(radiation_object['start_date'])
            if len(medication) > 0:
                # add medication dates
                for medication_record in medication:
                    medication_object = request.embed(medication_record, '@@object')
                    non_nephrectomy_dates.append(medication_object['start_date'])

            if len(non_nephrectomy_dates) > 0:
                non_nephrectomy_dates.sort(key = lambda date: datetime.strptime(date, '%Y-%m-%d'))
                diagnosis_date = non_nephrectomy_dates[0]
        age_range = "Unknown"
        ageString = "Unknown"
        if diagnosis_date != "Not available":
            birth_date = datetime.strptime("1800-01-01", "%Y-%m-%d")
            end_date = datetime.strptime(diagnosis_date, "%Y-%m-%d")
            age = end_date.year - birth_date.year -  ((end_date.month, end_date.day) < (birth_date.month, birth_date.day))
            ageString = str(age)
            if age >= 90:
                ageString = "90 or above"
            elif age >= 80:
                age_range = "80+"
            elif age >= 60:
                age_range = "60 - 79"
            elif age >= 40:
                age_range = "40 - 59"
            elif age >= 20:
                age_range = "20 - 39"
            else:
                age_range = "0 - 19"

        diagnosis = dict()
        diagnosis['diagnosis_date'] = diagnosis_date
        diagnosis['age'] = ageString
        diagnosis['age_unit'] = "year"
        diagnosis['age_range'] = age_range

        return diagnosis

    @calculated_property(schema={
        "title": "Metastasis",
        "description": "Infomation related to Metastasis",
        "type": "array",
        "items": {
            "title": "Metastasis Record",
            "type": "object",
            "additionalProperties": False,
            "properties":{
                "date": {
                    "title": "Date of Metastasis Record",
                    "description": "Date of Metastasis Record",
                    "type": "string"
                },
                "histology_proven": {
                    "title": "Histology Proven",
                    "type": "string"
                },
                "source": {
                    "title": "Source",
                    "description": "Source of the record",
                    "type": "string",
                    "enum": [
                        "Pathology report",
                        "Radiation treatment"
                    ]
                },
                "site": {
                    "title": "Metastasis Site",
                    "type": "string",
                    "enum": [
                        "Adrenal",
                        "Bone",
                        "Brain",
                        "Liver",
                        "Lung and pleura",
                        "Lymph node",
                        "Other"
                    ]
                }

            },
        }
    })
    def metastasis(self, request, surgery, radiation):
        records = []
        if len(surgery) > 0:
            for surgery_record in surgery:
                surgery_object = request.embed(surgery_record, '@@object')
                path_reports = surgery_object['pathology_report']               
                if len(path_reports) > 0:                
                    for path_report in path_reports:
                        path_report_obj = request.embed(path_report, '@@object')                        
                        if path_report_obj['path_source_procedure'] == 'path_metasis':                           
                            record = {
                                'date': path_report_obj['date'],
                                'source': 'Pathology report',
                                'site': path_report_obj['metasis_details']['site'],
                                'histology_proven': 'Yes'
                            }
                            if record not in records:
                                records.append(record)               
        if len(radiation) > 0 :
            for radiation_record in radiation:
                radiation_object = request.embed(radiation_record, '@@object') 
                #site mapping
                if radiation_object['site_general'] == "Adrenal gland, left" or radiation_object['site_general'] == "Adrenal gland, right":
                    radiation_site = "Adrenal"
                elif radiation_object['site_general'] == "Spine" or radiation_object['site_general'] == "Bone":
                    radiation_site = "Bone"
                elif radiation_object['site_general'] == "Brain" or radiation_object['site_general'] == "Liver":
                    radiation_site = radiation_object['site_general']
                elif radiation_object['site_general'] == "Connective, subcutaneous and other soft tissues, NOS" or radiation_object['site_general'] == "Retroperitoneum & peritoneum" or radiation_object['site_general'] == "Connective, subcutaneous and other soft tissue, abdomen" or radiation_object['site_general'] == "Gastrointestine/ digestive system & spleen" or radiation_object['site_general'] == "Salivary gland":
                    radiation_site = "Other"
                elif radiation_object['site_general'] == "Lung, right" or radiation_object['site_general'] == "Lung, left" or radiation_object['site_general'] == "Lung":
                    radiation_site = "Lung and pleura"
                elif radiation_object['site_general'] == "Lymph node, NOS" or radiation_object['site_general'] == "Lymph node, intrathoracic" or radiation_object['site_general'] == "Lymph node, intra abdominal":
                    radiation_site = "Lymph Node"

                record = {
                    'date': radiation_object['start_date'],
                    'source': 'Radiation treatment',
                    'site': radiation_site,
                    'histology_proven': 'No'
                }
                if record not in records:
                    records.append(record)

        return records


    matrix = {
        'y': {
            'facets': [
                'status',
                'sex',
                'race',
                'ethnicity',
                'surgery_summary',
                'radiation_summary',
                'medications.name',
                'surgery.surgery_procedure.surgery_type',
                'surgery.hospital_location',
                'surgery.pathology_report.tumor_size_range',
                'surgery.pathology_report.ajcc_p_stage',
                'surgery.pathology_report.n_stage',
                'surgery.pathology_report.m_stage',
                'surgery.pathology_report.ajcc_tnm_stage',
                'germline_summary',
                'ihc.antibody',
                'ihc.result',
            ],
            'group_by': ['race', 'sex'],
            'label': 'race',
        },
        'x': {
            'facets': [

                'surgery.pathology_report.histology',
            ],
            'group_by': 'surgery.pathology_report.histology',
            'label': 'histology',
        },
    }

    summary_data = {
        'y': {
            'facets': [

                'status',
                'sex',
                'race',
                'radiation_summary',

            ],
            'group_by': ['sex', 'radiation_summary'],
            'label': 'Sex',
        },
        'x': {
            'facets': [
                'race',
            ],
            'group_by': 'race',
            'label': 'Race',
        },
        'grouping': ['sex', 'status'],
    }



    @calculated_property(condition='surgery', schema={
        "title": "surgery procedure nephrectomy robotic assist",
        "type": "array",
        "items": {
            "type": "string",
        },
    })

    def sur_nephr_robotic_assist(self, request, surgery):

        sp_obj_array = []
        array=[]
        if surgery is not None:
            for so in surgery:
                so_object = request.embed(so, "@@object")
                sp_obj_array = so_object.get("surgery_procedure")

                if sp_obj_array is not None:
                    for spo in sp_obj_array:
                        sp_obj = request.embed(spo, "@@object")
                        sp_proc_type=sp_obj.get("procedure_type")
                        if sp_proc_type=="Nephrectomy":
                            sp_nephr_robotic=sp_obj.get("nephrectomy_details").get("robotic_assist")
                            array.append(sp_nephr_robotic)
                        else:
                            continue

        robotic_assist=[]

        for logic in array:
            if  logic is True:
                robotic_assist.append("True")
            else:
                robotic_assist.append("False")
        return robotic_assist


@collection(
    name='lab-results',
    properties={
        'title': 'Lab results',
        'description': 'Lab results pages',
    })
class LabResult(Item):
    item_type = 'lab_results'
    schema = load_schema('encoded:schemas/lab_results.json')
    embeded = []


@collection(
    name='vital-results',
    properties={
        'title': 'Vital results',
        'description': 'Vital results pages',
    })
class VitalResult(Item):
    item_type = 'vital_results'
    schema = load_schema('encoded:schemas/vital_results.json')
    embeded = []


@collection(
    name='germline',
    properties={
        'title': 'Germline Mutations',
        'description': 'Germline Mutation results pages',
    })
class Germline(Item):
    item_type = 'germline'
    schema = load_schema('encoded:schemas/germline.json')
    embeded = []


@collection(
    name='ihc',
    properties={
        'title': 'IHC results',
        'description': 'IHC results pages',
    })
class Ihc(Item):
    item_type = 'ihc'
    schema = load_schema('encoded:schemas/ihc.json')
    embeded = []

@collection(
    name='consent',
    properties={
        'title': 'Consent',
        'description': 'Consent results pages',
    })
class Consent(Item):
    item_type = 'consent'
    schema = load_schema('encoded:schemas/consent.json')
    embeded = []


@collection(
    name='radiation',
    properties={
        'title': 'Radiation treatment',
        'description': 'Radiation treatment results pages',
    })
class Radiation(Item):
    item_type = 'radiation'
    schema = load_schema('encoded:schemas/radiation.json')
    embeded = []

    @calculated_property(condition='dose', schema={
        "title": "Dosage per Fraction",
        "type": "number",
    })
    def dose_per_fraction(self, request, dose, fractions):
        dose_per_fraction = dose/fractions
        return dose_per_fraction

    @calculated_property(condition='dose', schema={
        "title": "Dosage range per fraction",
        "type": "string",

    })
    def dose_range(self, request, dose, fractions):
        dose_per_fraction = dose/fractions
        if dose_per_fraction < 2000:
            return "200 - 2000"
        elif dose_per_fraction < 4000:
            return "2000 - 4000"
        else:
            return "4000 - 6000"

    @calculated_property(condition='fractions', schema={
        "title": "Fractions range",
        "type": "string",

    })
    def fractions_range(self, request, fractions):

        if fractions < 5:
            return "1 - 5"
        elif fractions < 10:
            return "5 - 10"
        elif fractions < 15:
            return "10 - 15"
        else:
            return "15 and up"




@collection(
    name='medical_imaging',
    properties={
        'title': 'Medical imaging',
        'description': 'Medical imaging results pages',
    })
class MedicalImaging(Item):
    item_type = 'medical-imaging'
    schema = load_schema('encoded:schemas/medical_imaging.json')
    embeded = []


@collection(
    name='medication',
    properties={
        'title': 'Medications',
        'description': 'Medication results pages',
    })
class Medication(Item):
    item_type = 'medication'
    schema = load_schema('encoded:schemas/medication.json')
    embeded = []


@collection(
    name='supportive-medication',
    properties={
        'title': 'Supportive Medications',
        'description': 'Supportive Medication results pages',
    })
class SupportiveMedication(Item):
    item_type = 'supportive_medication'
    schema = load_schema('encoded:schemas/supportive_medication.json')
    embeded = []


@property
def __name__(self):
    return self.name()


@view_config(context=Patient, permission='view', request_method='GET', name='page')
def patient_page_view(context, request):
    if request.has_permission('view_details'):
        properties = item_view_object(context, request)
    else:
        item_path = request.resource_path(context)
        properties = request.embed(item_path, '@@object')
    for path in context.embedded:
        expand_path(request, properties, path)
    return properties


@view_config(context=Patient, permission='view', request_method='GET',
             name='object')
def patient_basic_view(context, request):
    properties = item_view_object(context, request)
    filtered = {}
    for key in ['@id', '@type', 'accession', 'uuid', 'sex', 'ethnicity', 'race', 'diagnosis', 'last_follow_up_date', 'status',  'ihc','labs', 'vitals', 'germline', 'germline_summary','radiation', 'radiation_summary', 'vital_status', 'medical_imaging',
                'medications','medication_range', 'supportive_medications', 'biospecimen', 'surgery_summary','sur_nephr_robotic_assist']:
        try:
            filtered[key] = properties[key]
        except KeyError:
            pass
<<<<<<< HEAD
    return filtered
=======
    return filtered




>>>>>>> aae5ce7b
<|MERGE_RESOLUTION|>--- conflicted
+++ resolved
@@ -271,22 +271,22 @@
     def metastasis_status(self, request, radiation=None, surgery=None):
         status = "No"
         if len(radiation) > 0:
-            
+
             for radiation_record in radiation:
-                radiation_object = request.embed(radiation_record, '@@object') 
+                radiation_object = request.embed(radiation_record, '@@object')
                 #site mapping
                 if radiation_object['site_general'] != "Kidney, right" and radiation_object['site_general'] != "Kidney, thrombus" and radiation_object['site_general'] != "Kidney, left" and radiation_object['site_general'] != "Retroperitoneum / renal bed, left" and radiation_object['site_general'] != "Retroperitoneum / renal bed, right":
                     status = "Yes"
         else:
-            if len(surgery) > 0:               
+            if len(surgery) > 0:
                 for surgery_record in surgery:
                     surgery_object = request.embed(surgery_record, '@@object')
-                    path_reports = surgery_object['pathology_report']               
-                    if len(path_reports) > 0:                
+                    path_reports = surgery_object['pathology_report']
+                    if len(path_reports) > 0:
                         for path_report in path_reports:
-                            path_report_obj = request.embed(path_report, '@@object')                        
-                            if path_report_obj['path_source_procedure'] == 'path_metasis':                           
-                                status = "Yes"                            
+                            path_report_obj = request.embed(path_report, '@@object')
+                            if path_report_obj['path_source_procedure'] == 'path_metasis':
+                                status = "Yes"
         return status
 
     @calculated_property(define=True, schema={
@@ -572,11 +572,11 @@
         if len(surgery) > 0:
             for surgery_record in surgery:
                 surgery_object = request.embed(surgery_record, '@@object')
-                path_reports = surgery_object['pathology_report']               
-                if len(path_reports) > 0:                
+                path_reports = surgery_object['pathology_report']
+                if len(path_reports) > 0:
                     for path_report in path_reports:
-                        path_report_obj = request.embed(path_report, '@@object')                        
-                        if path_report_obj['path_source_procedure'] == 'path_metasis':                           
+                        path_report_obj = request.embed(path_report, '@@object')
+                        if path_report_obj['path_source_procedure'] == 'path_metasis':
                             record = {
                                 'date': path_report_obj['date'],
                                 'source': 'Pathology report',
@@ -584,10 +584,10 @@
                                 'histology_proven': 'Yes'
                             }
                             if record not in records:
-                                records.append(record)               
+                                records.append(record)
         if len(radiation) > 0 :
             for radiation_record in radiation:
-                radiation_object = request.embed(radiation_record, '@@object') 
+                radiation_object = request.embed(radiation_record, '@@object')
                 #site mapping
                 if radiation_object['site_general'] == "Adrenal gland, left" or radiation_object['site_general'] == "Adrenal gland, right":
                     radiation_site = "Adrenal"
@@ -885,12 +885,4 @@
             filtered[key] = properties[key]
         except KeyError:
             pass
-<<<<<<< HEAD
-    return filtered
-=======
-    return filtered
-
-
-
-
->>>>>>> aae5ce7b
+    return filtered