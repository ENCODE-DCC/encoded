from pyramid.view import (
    view_config,
)
from pyramid.security import (
    Allow,
    Deny,
    Everyone,
)
from pyramid.traversal import find_root
from snovault import (
    calculated_property,
    collection,
    load_schema,
)
from .base import (
    Item,
    SharedItem,
    paths_filtered_by_status,
)
from snovault.resource_views import item_view_object
from snovault.util import expand_path
from collections import defaultdict
from datetime import datetime
import math


ONLY_ADMIN_VIEW_DETAILS = [
    (Allow, 'group.admin', ['view', 'view_details', 'edit']),
    (Allow, 'group.read-only-admin', ['view', 'view_details']),
    (Allow, 'remoteuser.INDEXER', ['view']),
    (Allow, 'remoteuser.EMBED', ['view']),
    (Deny, Everyone, ['view', 'view_details', 'edit']),
]

USER_ALLOW_CURRENT = [
    (Allow, Everyone, 'view'),
] + ONLY_ADMIN_VIEW_DETAILS

USER_DELETED = [
    (Deny, Everyone, 'visible_for_edit')
] + ONLY_ADMIN_VIEW_DETAILS


def group_values_by_lab(request, labs):
    values_by_key = defaultdict(list)
    for path in labs:
        properties = request.embed(path, '@@object?skip_calculated=true')
        values_by_key[properties.get('lab')].append(properties)
    return dict(values_by_key)


def group_values_by_vital(request, vitals):
    values_by_key = defaultdict(list)
    for path in vitals:
        properties = request.embed(path, '@@object?skip_calculated=true')
        values_by_key[properties.get('vital')].append(properties)
    return dict(values_by_key)


def supportive_med_frequency(request, supportive_medication):
    frequency_by_key = defaultdict(list)
    supportive_meds = []
    for path in supportive_medication:
        properties = request.embed(path, '@@object?skip_calculated=true')
        start_date = properties.get('start_date')
        frequency_by_key[properties.get('name')].append(start_date)

    for k, v in frequency_by_key.items():
        med_freq = {}
        med_freq['name'] = k
        med_freq['start_date'] = min(v)
        med_freq['frequency'] = len(v)
        supportive_meds.append(med_freq)
    return supportive_meds


def last_follow_up_date_fun(request, labs, vitals, germline,ihc, consent,radiation,medical_imaging,medication,supportive_medication,surgery):

        all_traced_dates=[]
        if len(vitals) > 0:
            for path in vitals:
                properties = request.embed(path, '@@object?skip_calculated=true')
                vital_dates=properties.get("date")
                all_traced_dates.append(vital_dates)
        if len(labs) > 0:
            for path in labs:
                properties = request.embed(path, '@@object?skip_calculated=true')
                lab_dates=properties.get("date")
                all_traced_dates.append(lab_dates)
        if len(surgery) > 0:
            for path in surgery:
                properties = request.embed(path, '@@object?skip_calculated=true')
                sur_dates=properties.get("date")
                all_traced_dates.append(sur_dates)
        if len(germline) > 0:
            for path in germline:
                properties = request.embed(path, '@@object?skip_calculated=true')
                ger_dates=properties.get("service_date")
                all_traced_dates.append(ger_dates)
        if len(ihc) > 0:
            for path in ihc:
                properties = request.embed(path, '@@object?skip_calculated=true')
                ihc_dates=properties.get("service_date")
                all_traced_dates.append(ihc_dates)
        if len(radiation) > 0:
            for path in radiation:
                properties = request.embed(path, '@@object?skip_calculated=true')
                if 'end_date' in properties:
                    rad_dates=properties.get("end_date")
                else:
                    rad_dates=properties.get("start_date")
                all_traced_dates.append(rad_dates)
        if len(medical_imaging) > 0:
            for path in medical_imaging:
                properties = request.embed(path, '@@object?skip_calculated=true')
                med_img_dates=properties.get("procedure_date")
                all_traced_dates.append(med_img_dates)
        if len(medication) > 0:
            for path in medication:
                properties = request.embed(path, '@@object?skip_calculated=true')
                med_dates=properties.get("end_date")
                all_traced_dates.append(med_dates)
        if len(supportive_medication) > 0:
            for path in supportive_medication:
                properties = request.embed(path, '@@object?skip_calculated=true')
                sup_med_dates=properties.get("start_date")
                all_traced_dates.append(sup_med_dates)

        if len(all_traced_dates) > 0:
            all_traced_dates.sort(key = lambda date: datetime.strptime(date, "%Y-%m-%d"))
            last_follow_up_date = all_traced_dates[-1]
        else:
            last_follow_up_date = "Not available"

        return last_follow_up_date


@collection(
     name='patients',
     unique_key='accession',
     properties={
         'title': 'Patients',
         'description': 'Listing Patients',
})
class Patient(Item):
    item_type = 'patient'
    schema = load_schema('encoded:schemas/patient.json')
    name_key = 'accession'
    embedded = [
        'labs',
        'vitals',
        'germline',
        'ihc',
        'consent',
        'radiation',
        'medical_imaging',
        'medications',
        'supportive_medications',
        'surgery',
        'surgery.surgery_procedure',
        'surgery.pathology_report',
        'biospecimen']
    rev = {
        'labs': ('LabResult', 'patient'),
        'vitals': ('VitalResult', 'patient'),
        'germline': ('Germline', 'patient'),
        'ihc': ('Ihc', 'patient'),
        'consent': ('Consent', 'patient'),
        'radiation': ('Radiation', 'patient'),
        'medical_imaging': ('MedicalImaging', 'patient'),
        'medication': ('Medication', 'patient'),
        'supportive_medication': ('SupportiveMedication', 'patient'),
        'surgery': ('Surgery', 'patient'),
        'biospecimen': ('Biospecimen', 'patient')
    }
    set_status_up = []
    set_status_down = []

    @calculated_property(schema={
        "title": "Last Follow-up Date",
        "description": "Calculated last follow-up date,format as YYYY-MM-DD",
        "type": "string",
    })
    def last_follow_up_date(self, request, labs, vitals, germline,ihc, consent,radiation,medical_imaging,medication,supportive_medication,surgery):
        return last_follow_up_date_fun(request, labs, vitals, germline,ihc, consent,radiation,medical_imaging,medication,supportive_medication,surgery)


    @calculated_property( schema={
        "title": "Labs",
        "type": "array",
        "items": {
            "type": "string",
            "linkTo": "LabResult",
        },
    })
    def labs(self, request, labs):
        return group_values_by_lab(request, labs)

    @calculated_property( schema={
        "title": "Vitals",
        "type": "array",
        "items": {
            "type": "string",
            "linkTo": "VitalResult",
        },
    })
    def vitals(self, request, vitals):
        return group_values_by_vital(request, vitals)

    @calculated_property(schema={
        "title": "Germline Mutations",
        "type": "array",
        "items": {
            "type": 'string',
            "linkTo": "Germline"
        },
    })
    def germline(self, request, germline):
        return paths_filtered_by_status(request, germline)



    @calculated_property(condition='germline', schema={
        "title": "Positive Germline Mutations",
        "type": "array",
        "items": {
            "type": "string",
        },
    })
    def germline_summary(self, request, germline):
        germline_summary = []
        for mutation in germline:
            mutatation_object = request.embed(mutation, '@@object')
            if mutatation_object['significance'] in ['Positive', 'Variant', 'Positive and Variant']:
                mutation_summary = mutatation_object['target']
                germline_summary.append(mutation_summary)
        return germline_summary

    @calculated_property(schema={
        "title":"IHC result",
        "type":"array",
        "items":{
            "type":'string',
            "linkTo":'ihc'
        }
    })

    def ihc(self,request,ihc):
        return paths_filtered_by_status(request,ihc)


    @calculated_property(schema={
        "title": "Radiation Treatment",
        "type": "array",
        "items": {
            "type": 'string',
            "linkTo": "Radiation"
        },
    })
    def radiation(self, request, radiation):
        return paths_filtered_by_status(request, radiation)

    @calculated_property(define=True, schema={
        "title": "Radiation Treatment Summary",
        "type": "string",
    })
    def radiation_summary(self, request, radiation=None):
        if len(radiation) > 0:
            radiation_summary = "Treatment Received"
        else:
            radiation_summary = "No Treatment Received"
        return radiation_summary

    @calculated_property(define=True, schema={
        "title": "Metastasis status ",
        "type": "string",
    })
    def metastasis_status(self, request, radiation=None, surgery=None):
        status = "No"
        if len(radiation) > 0:

            for radiation_record in radiation:
                radiation_object = request.embed(radiation_record, '@@object')
                #site mapping
                if radiation_object['site_general'] != "Kidney, right" and radiation_object['site_general'] != "Kidney, thrombus" and radiation_object['site_general'] != "Kidney, left" and radiation_object['site_general'] != "Retroperitoneum / renal bed, left" and radiation_object['site_general'] != "Retroperitoneum / renal bed, right":
                    status = "Yes"
        else:
            if len(surgery) > 0:
                for surgery_record in surgery:
                    surgery_object = request.embed(surgery_record, '@@object')
                    path_reports = surgery_object['pathology_report']
                    if len(path_reports) > 0:
                        for path_report in path_reports:
                            path_report_obj = request.embed(path_report, '@@object')
                            if path_report_obj['path_source_procedure'] == 'path_metasis':
                                status = "Yes"
        return status

    @calculated_property(define=True, schema={
        "title": "Vital Status",
        "type": "string",
    })
    def vital_status(self, request, death_date=None):
        if death_date is None:
            vital_status = "Alive"
        else:
            vital_status = "Deceased"
        return vital_status


    @calculated_property(schema={
        "title": "Medical Imaging",
        "type": "array",
        "items": {
            "type": 'string',
            "linkTo": "MedicalImaging"
        },
    })
    def medical_imaging(self, request, medical_imaging):
        return paths_filtered_by_status(request, medical_imaging)


    @calculated_property(schema={
        "title": "Consent",
        "type": "array",
        "items": {
            "type": 'string',
            "linkTo": "Consent"
        },
    })
    def consent(self, request, consent):
        return paths_filtered_by_status(request, consent)

    @calculated_property( schema={
        "title": "Medications",
        "type": "array",
        "items": {
            "type": "string",
            "linkTo": "Medication",
        },
    })
    def medications(self, request, medication):
        return paths_filtered_by_status(request, medication)

    @calculated_property(condition='medication', schema={
        "title": "Medication duration",
        "type": "array",
        "items": {
            "type": "string",
        },
    })
    def medication_range(self, request, medication):

        for med in medication:
            medication_object = request.embed(med, '@@object')
            date_format="%Y-%m-%d"
            start_date=datetime.strptime(medication_object['start_date'],date_format )
            end_date=datetime.strptime(medication_object['end_date'],date_format )
            medication_duration=(end_date-start_date).days/30

            medication_range=[]
            if 0<=medication_duration<3:
                medication_range.append("0-3 months")
            elif 3<=medication_duration<6:
                medication_range.append("3-6 months")
            elif 6<=medication_duration<9:
                medication_range.append("6-9 months")
            elif 9<=medication_duration<12:
                medication_range.append("9-12 months")
            elif 12<=medication_duration<18:
                medication_range.append("12-18 months")
            elif 18<=medication_duration<24:
                medication_range.append("18-24 months")
            elif 24<=medication_duration<30:
                medication_range.append("24-30 months")
            elif 30<=medication_duration<36:
                medication_range.append("30-36 months")
            elif 36<=medication_duration<48:
                medication_range.append("36-48 months")
            else :
                medication_range.append("48+ months")
        return medication_range


    @calculated_property( schema={
        "title": "Supportive Medications",
        "type": "array",
        "items": {
            "type": "string",
            "linkTo": "SupportiveMedication",
        },
    })
    def supportive_medications(self, request, supportive_medication):
        return supportive_med_frequency(request, supportive_medication)


    @calculated_property(schema={
        "title": "Biospecimen",
        "type": "array",
        "items": {
            "type": 'string',
            "linkTo": "Biospecimen"
        },
    })

    def biospecimen(self, request, biospecimen):
        return paths_filtered_by_status(request, biospecimen)


    @calculated_property( schema={
        "title": "Surgeries",
        "type": "array",
        "items": {
            "type": "string",
            "linkTo": "Surgery",
        },
    })

    def surgery(self, request, surgery):
        return paths_filtered_by_status(request, surgery)


    @calculated_property(define=True, schema={
            "title": "Dominant Tumor",
            "type": "object",
            "additionalProperties": False,
            "properties":{
                "t_stage": {
                    "title": "pT Stage",
                    "description": "Pathological T stage, size primary tumor",
                    "type": "string",
                },
                "n_stage": {
                    "title": "pN Stage",
                    "description": "Pathological N stage, nodal involvement",
                    "type": "string",
                },
                "m_stage": {
                    "title": "pM Stage",
                    "description": "Pathological M stage, nodal involvement",
                    "type": "string",
                },
                "histology": {
                    "title": "Histology",
                    "description": "The histology of tumor",
                    "type": "string",
                },
                "tumor_size": {
                    "title": "Tumor Size",
                    "description": "Greatest dimension of tumor was recorded in cm. ",
                    "type": "number"
                },
                "tumor_size_units": {
                    "title": "Tumor Size units",
                    "type": "string",
                    "enum": [
                        "cm"
                    ]
                },
                "date": {
                    "title": "Surgery Date",
                    "type": "string",

                },

            },
        })
    def dominant_tumor(self, request, surgery=None):
        dominant_tumor = dict()
        tRanking = {"Not applicable": 0, "pTX": 1,"pT1": 2, "pT1a": 2, "pT1b": 2, "pT2": 3, "pT2a": 3, "pT2b": 3, "pT3": 4, "pT3a": 4, "pT3b": 4, "pT3c": 4, "pT4": 5}
        nRanking = {"Not applicable": 0, "Not available": 1, "pNX": 1, "pN0": 2, "pN1": 3, "pN2": 4}
        #non-RCC is ranked at -1, but we assume that we will not handle non-RCC data for now
        histologyRanking = {
            "Acquired cystic disease-associated RCC": 3,
            "Angiomyolipoma": 0,
            "ccPRCC": 1,
            "ccRCC": 5,
            "ChRCC": 2,
            "ChRCC, hybrid type": 2,
            "collecting duct carcinoma(CDC)": 6,
            "Cystic nephroma": 0,
            "HLRCC": 6,
            "Leiomyoma": -1,
            "Leiomyosarcoma": -1,
            "Metanephric adenoma": 0,
            "Mucinous tubular and spindle cell carcinoma": 3,
            "multilocular cystic renal neoplasm of low malignant potential": 1,
            "PRCC, no type given": 3,
            "PRCC, type 1": 3,
            "PRCC, type 2": 4,
            "Poorly differentiated malignancy": 5,
            "Renal medullary carcinoma": 6,
            "Renal Cell Carcinoma, NOS": 5,
            "RO": 0,
            "RON": 2,
            "RON, favor ChRCC": 2,
            "RON, favor RO": 0,
            "Sarcomatoid, NOS": 5,
            "Sarcoma": -1,
            "MiT family translocation RCC": 4,
            "Tubulocystic RCC": 4,
            "Unclassified": 5,
            "Unclassified RCC": 5,
            "Nephroblastoma (Wilms tumor)": -1,
            "Soft tissue neoplasm, NOS": 5,
            "SDH deficient RCC": 3,
        }
        
        tumors = []
        #collect all tumors info to make a list
        if len(surgery) > 0:
            for surgery_record in surgery:
                surgery_object = request.embed(surgery_record, '@@object')
                surgery_path_report = surgery_object['pathology_report']
                if len(surgery_path_report) > 0:
                    for path_report in surgery_path_report:
                        path_report_obj = request.embed(path_report, '@@object')
                        t_stage = path_report_obj.get('t_stage')
                        n_stage = path_report_obj.get('n_stage')
                        m_stage = path_report_obj.get('m_stage')
                        histology = path_report_obj.get('histology')
                        date = surgery_object.get('date')
                        # handle missing data. if stage info is missing, rank it the -1(lowest)
                        # Also we assume non-RCC is already exluded from path report data
                        if t_stage:
                            t_stage_rank =  tRanking[t_stage]
                        else:
                            t_stage_rank = -1
                        if n_stage:
                            n_stage_rank =  nRanking[n_stage]
                        else:
                            n_stage_rank = -1
                        if histology: 
                            histology_rank =  histologyRanking[histology]
                        else:
                            histology_rank = -1
                        histology = path_report_obj.get('histology')
                        tumor = {
                            't_stage': t_stage,
                            't_stage_rank': t_stage_rank,
                            'n_stage': n_stage,
                            'n_stage_rank': n_stage_rank,
                            'm_stage': m_stage,
                            'histology': histology,
                            'histology_rank': histology_rank,
                            'tumor_size': path_report_obj.get('tumor_size'),
                            'tumor_size_units': path_report_obj.get('tumor_size_units'),
                            'path_report': path_report_obj.get('accession'),
                            'path_report_id': path_report_obj.get('@id'),
                            'surgery': surgery_object.get('accession'),
                            'surgery_id': surgery_object.get('@id'),
                            'date': date
                        }
                        
                        tumors.append(tumor)
            
            if len(tumors) == 1:
                dominant_tumor = tumors[0]
            elif len(tumors) > 1:
                #sort by pT stage
                tumors.sort(key=lambda tumor: tumor['t_stage_rank'])
                pt_stage_rank = tumors[-1]['t_stage_rank']

                #remove low pT ranking tummors
                tumorsCopy = tumors.copy()
                for tumor in tumorsCopy:
                    if tumor['t_stage_rank'] != pt_stage_rank:
                        tumors.remove(tumor)
                # if only one tumor with highest pT rank left
                if len(tumors) == 1:
                    dominant_tumor = tumors[0]
                #if more than one tumor with highest pT rank left
                else:
                    #compare the tumors that have highest pt stage when stage is pt1ab or pt2ab
                    #remove the low pt rank tumors
                    
                    if pt_stage_rank == 2 or pt_stage_rank == 3:
                        
                        hasB = False
                        for tumor in tumors:
                            
                            if tumor['t_stage'].endswith('b'):
                                hasB = True
                                break
                        if hasB:
                            #remove stage endswith a
                            tumorsCopy = tumors.copy()
                            for tumor in tumorsCopy:
                                if tumor['t_stage'].endswith('a'):
                                    tumors.remove(tumor)
                    #compare the tumors that have highest pt stage when stage is pt3abc
                    #remove the low pt rank tumors
                    elif pt_stage_rank == 4:
                        hasC = False
                        hasB = False
                        for tumor in tumors:
                            if tumor['t_stage'].endswith('b'):
                                hasB = True
                            elif tumor['t_stage'].endswith('c'):
                                hasC = True
                        if hasC:
                            #remove stage endswith b and a:
                            tumorsCopy = tumors.copy()
                            for tumor in tumorsCopy:
                                if tumor['t_stage'].endswith('a'):
                                    tumors.remove(tumor)
                                elif tumor['t_stage'].endswith('b'):
                                    tumors.remove(tumor)
                        elif hasB:
                            #remove stage endswith a:
                            tumorsCopy = tumors.copy()
                            for tumor in tumorsCopy:
                                if tumor['t_stage'].endswith('a'):
                                    tumors.remove(tumor)
                    #now only turely highest pt ranking tumors left
                    if len(tumors) == 1:
                        dominant_tumor = tumors[0] 
                    else:
                        tumors.sort(key=lambda tumor: (tumor['n_stage_rank'], tumor['histology_rank'], tumor['tumor_size'], tumor['tumor_size']))
                        tumors.sort(key=lambda tumor: tumor.get('date'), reverse=True)
                        #check if there are duplicated highest rank tumors
                        isDuplicated = False
                        if tumors[-1]['n_stage_rank'] == tumors[-2]['n_stage_rank'] and tumors[-1]['t_stage_rank'] == tumors[-2]['t_stage_rank'] and tumors[-1]['histology_rank'] == tumors[-2]['histology_rank'] and tumors[-1]['tumor_size'] == tumors[-2]['tumor_size'] and tumors[-1]['date'] == tumors[-2]['date']:
                            isDuplicated = True
                        
                        if not isDuplicated:   
                            dominant_tumor = tumors[-1]

                                
        return dominant_tumor

    @calculated_property(define=True, schema={
            "title": "Surgery Treatment Summary",
            "type": "string",
        })
    def surgery_summary(self, request, surgery):
            if len(surgery) > 0:
                surgery_summary = "Yes"
            else:
                surgery_summary = "No"
            return surgery_summary



    @calculated_property(schema={
        "title": "Diagnosis",
        "description": "Infomation related to diagnosis",
        "type": "object",
        "additionalProperties": False,
        "properties":{
            "first_treatment_date": {
                "title": "Date of First Treatment",
                "type": "string",
            },
            "diagnosis_date": {
                "title": "Diagnosis Date",
                "description": "Date of Diagnosis",
                "type": "string",
            },
            "diagnosis_source": {
                "title": "Diagnosis Source",
                "description": "The source of the diagnosis date",
                "type": "string",
            },
            "age": {
                "title": "Diagnosis age",
                "description": "The age of diagnosis.",
                "type": "string",
                "pattern": "^((unknown)|([1-8]?\\d)|(90 or above))$"
            },
            "age_unit": {
                "title": "Diagnosis age unit",
                "type": "string",
                "default": "year",
                "enum": [
                    "year"
                ]
            },
            "age_range": {
                "title": "Age at Diagnosis",
                "type": "string"
            },
            "follow_up_duration_range": {
                "title": "Follow Up Duration",
                "type": "string"

            }

        },
    })
    def diagnosis(self, request, surgery, radiation, medication,labs, vitals,
                    germline,ihc, consent,medical_imaging,supportive_medication, diagnosis_date_tumor_registry=None):
        nephrectomy_dates = []
        non_nephrectomy_dates = []
        surgery_dates = []
        diagnosis_date = "Not available"
        diagnosis_source = "Not applicable"

        # Calculate
        if len(surgery) > 0:
            for surgery_record in surgery:
                surgery_object = request.embed(surgery_record, '@@object')
                surgery_path_report = surgery_object['pathology_report']
                for path_report in surgery_path_report:
                    path_report_obj = request.embed(path_report, '@@object')
                    if path_report_obj['path_source_procedure'] == "path_nephrectomy":
                        nephrectomy_dates.append(surgery_object['date'])
                    elif  path_report_obj['path_source_procedure'] == "path_biopsy" or path_report_obj['path_source_procedure'] == "path_metasis":
                        non_nephrectomy_dates.append(surgery_object['date'])

        if len(nephrectomy_dates) > 0 :
                nephrectomy_dates.sort(key = lambda date: datetime.strptime(date, '%Y-%m-%d'))
                diagnosis_date = nephrectomy_dates[0]
                surgery_dates.append(nephrectomy_dates[0])

        if len(non_nephrectomy_dates) > 0:
            non_nephrectomy_dates.sort(key = lambda date: datetime.strptime(date, '%Y-%m-%d'))
            # Check if Non-nephrectomy (Biopsy Kidney) comes before the nephrectomy
            surgery_dates.append(non_nephrectomy_dates[0])

        if len(surgery_dates) > 0:
            surgery_dates.sort(key = lambda date: datetime.strptime(date, '%Y-%m-%d'))
            diagnosis_date = surgery_dates[0]
            diagnosis_source = "Pathology Report"

        elif diagnosis_date_tumor_registry is not None:
             diagnosis_date = diagnosis_date_tumor_registry
        elif len(medication) > 0:
            diagnosis_source = "Medication"
            for medication_record in medication:
                medication_object = request.embed(medication_record, '@@object')
                non_nephrectomy_dates.append(medication_object['start_date'])
            non_nephrectomy_dates.sort(key = lambda date: datetime.strptime(date, '%Y-%m-%d'))
            diagnosis_date = non_nephrectomy_dates[0]

        age_range = "Unknown"
        ageString = "Unknown"
        follow_up_duration_range = "Not available"

        if diagnosis_date is not "Not available":
            birth_date = datetime.strptime("1800-01-01", "%Y-%m-%d")
            end_date = datetime.strptime(diagnosis_date, "%Y-%m-%d")
            age = end_date.year - birth_date.year -  ((end_date.month, end_date.day) < (birth_date.month, birth_date.day))
            ageString = str(age)

            # For age of diagnosis if age is about 90
            # we make this a string to represent
            if age >= 90:
                ageString = "90 or above"

            if age >= 80:
                age_range = "80+"
            elif age >= 60:
                age_range = "60 - 79"
            elif age >= 40:
                age_range = "40 - 59"
            elif age >= 20:
                age_range = "20 - 39"
            else:
                age_range = "0 - 19"

            #Add follow up duration:
            follow_up_start_date = datetime.strptime(diagnosis_date,"%Y-%m-%d")
            last_follow_up_date = last_follow_up_date_fun(request, labs, vitals, germline,ihc, consent,radiation,medical_imaging,medication, supportive_medication, surgery)
            if last_follow_up_date != "Not available":
                follow_up_end_date = datetime.strptime(last_follow_up_date,"%Y-%m-%d")
                follow_up_duration = (follow_up_end_date-follow_up_start_date).days/365

                if follow_up_duration >= 5:
                    follow_up_duration_range = "> 5 year"
                elif follow_up_duration >= 3:
                    follow_up_duration_range = "3 - 5 year"
                elif follow_up_duration >= 1.5:
                    follow_up_duration_range = "1.5 - 3 year"
                else:
                    follow_up_duration_range = "0 - 1.5 year"


        treatment_dates = []      
        first_treatment_date = "Not available"
        #Get the first_treatment_date
        if len(surgery) > 0:
            for surgery_record in surgery:
                surgery_object = request.embed(surgery_record, '@@object')
                treatment_dates.append(surgery_object['date'])
        if len(radiation) > 0:
                # add radiation dates
                for radiation_record in radiation:
                    radiation_object = request.embed(radiation_record, '@@object')
                    treatment_dates.append(radiation_object['start_date'])
        if len(medication) > 0:
            # add medication dates
            for medication_record in medication:
                medication_object = request.embed(medication_record, '@@object')
                treatment_dates.append(medication_object['start_date'])
        if len(treatment_dates) > 0:
            treatment_dates.sort(key = lambda date: datetime.strptime(date, '%Y-%m-%d'))
            first_treatment_date = treatment_dates[0]

        diagnosis = dict()
        diagnosis['diagnosis_date'] = diagnosis_date
        diagnosis['diagnosis_source'] = diagnosis_source
        diagnosis['age'] = ageString
        diagnosis['age_unit'] = "year"
        diagnosis['age_range'] = age_range
        diagnosis['follow_up_duration_range'] = follow_up_duration_range
        diagnosis['first_treatment_date'] = first_treatment_date

        return diagnosis


    @calculated_property(schema={
        "title": "Metastasis",
        "description": "Infomation related to Metastasis",
        "type": "array",
        "items": {
            "title": "Metastasis Record",
            "type": "object",
            "additionalProperties": False,
            "properties":{
                "date": {
                    "title": "Date of Metastasis Record",
                    "description": "Date of Metastasis Record",
                    "type": "string"
                },
                "histology_proven": {
                    "title": "Histology Proven",
                    "type": "string"
                },
                "source": {
                    "title": "Source",
                    "description": "Source of the record",
                    "type": "string",
                    "enum": [
                        "Pathology report",
                        "Radiation treatment"
                    ]
                },
                "site": {
                    "title": "Metastasis Site",
                    "type": "string",
                    "enum": [
                        "Adrenal",
                        "Bone",
                        "Brain",
                        "Liver",
                        "Lung and pleura",
                        "Lymph node",
                        "Other"
                    ]
                }

            },
        }
    })
    def metastasis(self, request, surgery, radiation):
        records = []
        if len(surgery) > 0:
            for surgery_record in surgery:
                surgery_object = request.embed(surgery_record, '@@object')
                path_reports = surgery_object['pathology_report']
                if len(path_reports) > 0:
                    for path_report in path_reports:
                        path_report_obj = request.embed(path_report, '@@object')
                        if path_report_obj['path_source_procedure'] == 'path_metasis':
                            site = path_report_obj['metasis_details']['site']
                            if site == "Lung":
                                site = "Lung and pleura"
                            record = {
                                'date': path_report_obj['date'],
                                'source': 'Pathology report',
                                'site': site,
                                'histology_proven': 'Yes'
                            }
                            if record not in records:
                                records.append(record)
        if len(radiation) > 0 :
            for radiation_record in radiation:
                radiation_object = request.embed(radiation_record, '@@object')
                #site mapping
                if radiation_object['site_general'] == "Adrenal gland, left" or radiation_object['site_general'] == "Adrenal gland, right":
                    radiation_site = "Adrenal"
                elif radiation_object['site_general'] == "Spine" or radiation_object['site_general'] == "Bone":
                    radiation_site = "Bone"
                elif radiation_object['site_general'] == "Brain" or radiation_object['site_general'] == "Liver":
                    radiation_site = radiation_object['site_general']
                elif radiation_object['site_general'] == "Connective, subcutaneous and other soft tissues, NOS" or radiation_object['site_general'] == "Retroperitoneum & peritoneum" or radiation_object['site_general'] == "Connective, subcutaneous and other soft tissue, abdomen" or radiation_object['site_general'] == "Gastrointestine/ digestive system & spleen" or radiation_object['site_general'] == "Salivary gland":
                    radiation_site = "Other"
                elif radiation_object['site_general'] == "Lung, right" or radiation_object['site_general'] == "Lung, left" or radiation_object['site_general'] == "Lung":
                    radiation_site = "Lung and pleura"
                elif radiation_object['site_general'] == "Lymph node, NOS" or radiation_object['site_general'] == "Lymph node, intrathoracic" or radiation_object['site_general'] == "Lymph node, intra abdominal":
                    radiation_site = "Lymph node"

                record = {
                    'date': radiation_object['start_date'],
                    'source': 'Radiation treatment',
                    'site': radiation_site,
                    'histology_proven': 'No'
                }
                if record not in records:
                    records.append(record)

        return records


    matrix = {
        'y': {
            'facets': [
                'status',
                'sex',
                'race',
                'ethnicity',
                'dominant_tumor',
                'surgery_summary',
                'radiation_summary',
                'medications.name',
                'surgery.surgery_procedure.surgery_type',
                'surgery.hospital_location',
                'surgery.pathology_report.tumor_size_range',
                'surgery.pathology_report.ajcc_p_stage',
                'surgery.pathology_report.n_stage',
                'surgery.pathology_report.m_stage',
                'surgery.pathology_report.ajcc_tnm_stage',
                'germline_summary',
                'ihc.antibody',
                'ihc.result',
            ],
            'group_by': ['race', 'sex'],
            'label': 'race',
        },
        'x': {
            'facets': [

                'surgery.pathology_report.histology',
            ],
            'group_by': 'surgery.pathology_report.histology',
            'label': 'histology',
        },
    }

    summary_data = {
        'y': {
            'facets': [

                'status',
                'sex',
                'race',
                'radiation_summary',

            ],
            'group_by': ['sex', 'radiation_summary'],
            'label': 'Sex',
        },
        'x': {
            'facets': [
                'race',
            ],
            'group_by': 'race',
            'label': 'Race',
        },
        'grouping': ['sex', 'status'],
    }



    @calculated_property(condition='surgery', schema={
        "title": "surgery procedure nephrectomy robotic assist",
        "type": "array",
        "items": {
            "type": "string",
        },
    })

    def sur_nephr_robotic_assist(self, request, surgery):

        sp_obj_array = []
        array=[]
        if surgery is not None:
            for so in surgery:
                so_object = request.embed(so, "@@object")
                sp_obj_array = so_object.get("surgery_procedure")

                if sp_obj_array is not None:
                    for spo in sp_obj_array:
                        sp_obj = request.embed(spo, "@@object")
                        sp_proc_type=sp_obj.get("procedure_type")
                        if sp_proc_type=="Nephrectomy":
                            sp_nephr_robotic=sp_obj.get("nephrectomy_details").get("robotic_assist")
                            array.append(sp_nephr_robotic)
                        else:
                            continue

        robotic_assist=[]

        for logic in array:
            if  logic is True:
                robotic_assist.append("Yes")
            else:
                robotic_assist.append("No")
        return robotic_assist


    @calculated_property(condition='surgery', schema={
        "title": "surgery pathology tumor size calculation",
        "type": "array",
        "items": {
            "type": "string",
        },
    })

    def sur_path_tumor_size(self, request, surgery):


        sp_obj_array = []
        array=[]
        if surgery is not None:
            for so in surgery:
                so_object = request.embed(so, "@@object")
                sp_obj_array = so_object.get("pathology_report")

                if sp_obj_array is not None:
                    for spo in sp_obj_array:
                        sp_obj = request.embed(spo, "@@object")
                        sp_tumor_size=sp_obj.get("tumor_size")

                        array.append(sp_tumor_size)

        tumor_size_range = []
        for tumor_size in array:
            if tumor_size is not None:
                if 0 <= tumor_size < 3:
                    tumor_size_range.append("0-3 cm")
                elif 3 <= tumor_size < 7:
                    tumor_size_range.append("3-7 cm")
                elif 7 <= tumor_size < 10:
                    tumor_size_range.append("7-10 cm")
                else:
                    tumor_size_range.append("10+ cm")
        return tumor_size_range


@collection(
    name='lab-results',
    properties={
        'title': 'Lab results',
        'description': 'Lab results pages',
    })
class LabResult(Item):
    item_type = 'lab_results'
    schema = load_schema('encoded:schemas/lab_results.json')
    embeded = []


@collection(
    name='vital-results',
    properties={
        'title': 'Vital results',
        'description': 'Vital results pages',
    })
class VitalResult(Item):
    item_type = 'vital_results'
    schema = load_schema('encoded:schemas/vital_results.json')
    embeded = []


@collection(
    name='germline',
    properties={
        'title': 'Germline Mutations',
        'description': 'Germline Mutation results pages',
    })
class Germline(Item):
    item_type = 'germline'
    schema = load_schema('encoded:schemas/germline.json')
    embeded = []


@collection(
    name='ihc',
    properties={
        'title': 'IHC results',
        'description': 'IHC results pages',
    })
class Ihc(Item):
    item_type = 'ihc'
    schema = load_schema('encoded:schemas/ihc.json')
    embeded = []

@collection(
    name='consent',
    properties={
        'title': 'Consent',
        'description': 'Consent results pages',
    })
class Consent(Item):
    item_type = 'consent'
    schema = load_schema('encoded:schemas/consent.json')
    embeded = []


@collection(
    name='radiation',
    properties={
        'title': 'Radiation treatment',
        'description': 'Radiation treatment results pages',
    })
class Radiation(Item):
    item_type = 'radiation'
    schema = load_schema('encoded:schemas/radiation.json')
    embeded = []

    @calculated_property(condition='dose', schema={
        "title": "Dosage per Fraction",
        "type": "number",
    })
    def dose_per_fraction(self, request, dose, fractions):
        dose_per_fraction = dose/fractions
        return dose_per_fraction

    @calculated_property(condition='dose', schema={
        "title": "Dosage range per fraction",
        "type": "string",

    })
    def dose_range(self, request, dose, fractions):
        dose_per_fraction = dose/fractions
        if dose_per_fraction < 2000:
            return "200 - 2000"
        elif dose_per_fraction < 4000:
            return "2000 - 4000"
        else:
            return "4000 - 6000"

    @calculated_property(condition='fractions', schema={
        "title": "Fractions range",
        "type": "string",

    })
    def fractions_range(self, request, fractions):

        if fractions < 5:
            return "1 - 5"
        elif fractions < 10:
            return "5 - 10"
        elif fractions < 15:
            return "10 - 15"
        else:
            return "15 and up"




@collection(
    name='medical_imaging',
    properties={
        'title': 'Medical imaging',
        'description': 'Medical imaging results pages',
    })
class MedicalImaging(Item):
    item_type = 'medical-imaging'
    schema = load_schema('encoded:schemas/medical_imaging.json')
    embeded = []


@collection(
    name='medication',
    properties={
        'title': 'Medications',
        'description': 'Medication results pages',
    })
class Medication(Item):
    item_type = 'medication'
    schema = load_schema('encoded:schemas/medication.json')
    embeded = []


@collection(
    name='supportive-medication',
    properties={
        'title': 'Supportive Medications',
        'description': 'Supportive Medication results pages',
    })
class SupportiveMedication(Item):
    item_type = 'supportive_medication'
    schema = load_schema('encoded:schemas/supportive_medication.json')
    embeded = []


@property
def __name__(self):
    return self.name()


@view_config(context=Patient, permission='view', request_method='GET', name='page')
def patient_page_view(context, request):
    if request.has_permission('view_details'):
        properties = item_view_object(context, request)
    else:
        item_path = request.resource_path(context)
        properties = request.embed(item_path, '@@object')
    for path in context.embedded:
        expand_path(request, properties, path)
    return properties


@view_config(context=Patient, permission='view', request_method='GET',
             name='object')
def patient_basic_view(context, request):
    properties = item_view_object(context, request)
    filtered = {}
    for key in ['@id', '@type', 'accession', 'uuid', 'sex', 'ethnicity', 'race', 'diagnosis', 'last_follow_up_date', 'status', 'dominant_tumor', 'ihc','labs', 'vitals', 'germline', 'germline_summary','radiation', 'radiation_summary', 'vital_status', 'medical_imaging',
                'medications','medication_range', 'supportive_medications', 'biospecimen', 'surgery_summary','sur_nephr_robotic_assist']:
        try:
            filtered[key] = properties[key]
        except KeyError:
            pass
    return filtered
<<<<<<< HEAD


=======
>>>>>>> 5edff05b
<|MERGE_RESOLUTION|>--- conflicted
+++ resolved
@@ -505,7 +505,7 @@
             "Soft tissue neoplasm, NOS": 5,
             "SDH deficient RCC": 3,
         }
-        
+
         tumors = []
         #collect all tumors info to make a list
         if len(surgery) > 0:
@@ -530,7 +530,7 @@
                             n_stage_rank =  nRanking[n_stage]
                         else:
                             n_stage_rank = -1
-                        if histology: 
+                        if histology:
                             histology_rank =  histologyRanking[histology]
                         else:
                             histology_rank = -1
@@ -551,9 +551,9 @@
                             'surgery_id': surgery_object.get('@id'),
                             'date': date
                         }
-                        
+
                         tumors.append(tumor)
-            
+
             if len(tumors) == 1:
                 dominant_tumor = tumors[0]
             elif len(tumors) > 1:
@@ -573,12 +573,12 @@
                 else:
                     #compare the tumors that have highest pt stage when stage is pt1ab or pt2ab
                     #remove the low pt rank tumors
-                    
+
                     if pt_stage_rank == 2 or pt_stage_rank == 3:
-                        
+
                         hasB = False
                         for tumor in tumors:
-                            
+
                             if tumor['t_stage'].endswith('b'):
                                 hasB = True
                                 break
@@ -614,7 +614,7 @@
                                     tumors.remove(tumor)
                     #now only turely highest pt ranking tumors left
                     if len(tumors) == 1:
-                        dominant_tumor = tumors[0] 
+                        dominant_tumor = tumors[0]
                     else:
                         tumors.sort(key=lambda tumor: (tumor['n_stage_rank'], tumor['histology_rank'], tumor['tumor_size'], tumor['tumor_size']))
                         tumors.sort(key=lambda tumor: tumor.get('date'), reverse=True)
@@ -622,11 +622,11 @@
                         isDuplicated = False
                         if tumors[-1]['n_stage_rank'] == tumors[-2]['n_stage_rank'] and tumors[-1]['t_stage_rank'] == tumors[-2]['t_stage_rank'] and tumors[-1]['histology_rank'] == tumors[-2]['histology_rank'] and tumors[-1]['tumor_size'] == tumors[-2]['tumor_size'] and tumors[-1]['date'] == tumors[-2]['date']:
                             isDuplicated = True
-                        
-                        if not isDuplicated:   
+
+                        if not isDuplicated:
                             dominant_tumor = tumors[-1]
 
-                                
+
         return dominant_tumor
 
     @calculated_property(define=True, schema={
@@ -776,7 +776,7 @@
                     follow_up_duration_range = "0 - 1.5 year"
 
 
-        treatment_dates = []      
+        treatment_dates = []
         first_treatment_date = "Not available"
         #Get the first_treatment_date
         if len(surgery) > 0:
@@ -1214,9 +1214,4 @@
             filtered[key] = properties[key]
         except KeyError:
             pass
-    return filtered
-<<<<<<< HEAD
-
-
-=======
->>>>>>> 5edff05b
+    return filtered