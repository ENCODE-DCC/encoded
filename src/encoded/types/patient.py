from pyramid.view import (
    view_config,
)
from pyramid.security import (
    Allow,
    Deny,
    Everyone,
)
from pyramid.traversal import find_root
from snovault import (
    calculated_property,
    collection,
    load_schema,
)
from .base import (
    Item,
    SharedItem,
    paths_filtered_by_status,
)
from snovault.resource_views import item_view_object
from snovault.util import expand_path
from collections import defaultdict
from datetime import datetime
import math


ONLY_ADMIN_VIEW_DETAILS = [
    (Allow, 'group.admin', ['view', 'view_details', 'edit']),
    (Allow, 'group.read-only-admin', ['view', 'view_details']),
    (Allow, 'remoteuser.INDEXER', ['view']),
    (Allow, 'remoteuser.EMBED', ['view']),
    (Deny, Everyone, ['view', 'view_details', 'edit']),
]

USER_ALLOW_CURRENT = [
    (Allow, Everyone, 'view'),
] + ONLY_ADMIN_VIEW_DETAILS

USER_DELETED = [
    (Deny, Everyone, 'visible_for_edit')
] + ONLY_ADMIN_VIEW_DETAILS


def group_values_by_lab(request, labs):
    values_by_key = defaultdict(list)
    for path in labs:
        properties = request.embed(path, '@@object?skip_calculated=true')
        values_by_key[properties.get('lab')].append(properties)
    return dict(values_by_key)


def group_values_by_vital(request, vitals):
    values_by_key = defaultdict(list)
    for path in vitals:
        properties = request.embed(path, '@@object?skip_calculated=true')
        values_by_key[properties.get('vital')].append(properties)
    return dict(values_by_key)


def supportive_med_frequency(request, supportive_medication):
    frequency_by_key = defaultdict(list)
    supportive_meds = []
    for path in supportive_medication:
        properties = request.embed(path, '@@object?skip_calculated=true')
        start_date = properties.get('start_date')
        frequency_by_key[properties.get('name')].append(start_date)

    for k, v in frequency_by_key.items():
        med_freq = {}
        med_freq['name'] = k
        med_freq['start_date'] = min(v)
        med_freq['frequency'] = len(v)
        supportive_meds.append(med_freq)
    return supportive_meds


@collection(
     name='patients',
     unique_key='accession',
     properties={
         'title': 'Patients',
         'description': 'Listing Patients',
})
class Patient(Item):
    item_type = 'patient'
    schema = load_schema('encoded:schemas/patient.json')
    name_key = 'accession'
    embedded = [
        'labs',
        'vitals',
        'germline',
        'consent',
        'radiation',
        'medical_imaging',
        'medications',
        'supportive_medications'
    ]
    rev = {
        'labs': ('LabResult', 'patient'),
        'vitals': ('VitalResult', 'patient'),
        'germline': ('Germline', 'patient'),
        'consent': ('Consent', 'patient'),
        'radiation': ('Radiation', 'patient'),
        'medical_imaging': ('MedicalImaging', 'patient'),
        'medication': ('Medication', 'patient'),
        'supportive_medication': ('SupportiveMedication', 'patient')
    }
    set_status_up = []
    set_status_down = []

    @calculated_property( schema={
        "title": "Labs",
        "type": "array",
        "items": {
            "type": "string",
            "linkTo": "LabResult",
        },
    })
    def labs(self, request, labs):
        return group_values_by_lab(request, labs)

    @calculated_property( schema={
        "title": "Vitals",
        "type": "array",
        "items": {
            "type": "string",
            "linkTo": "VitalResult",
        },
    })
    def vitals(self, request, vitals):
        return group_values_by_vital(request, vitals)

    @calculated_property(schema={
        "title": "Germline Mutations",
        "type": "array",
        "items": {
            "type": 'string',
            "linkTo": "Germline"
        },
    })
    def germline(self, request, germline):
        return paths_filtered_by_status(request, germline)

    @calculated_property(condition='germline', schema={
        "title": "Positive Germline Mutations",
        "type": "array",
        "items": {
            "type": "string",
        },
    })
    def germline_summary(self, request, germline):
        germline_summary = []
        for mutation in germline:
            mutatation_object = request.embed(mutation, '@@object')
            if mutatation_object['significance'] in ['Positive', 'Variant', 'Positive and Variant']:
                mutation_summary = mutatation_object['target']
                germline_summary.append(mutation_summary)
        return germline_summary


    @calculated_property(schema={
        "title": "Radiation Treatment",
        "type": "array",
        "items": {
            "type": 'string',
            "linkTo": "Radiation"
        },
    })
    def radiation(self, request, radiation):
        return paths_filtered_by_status(request, radiation)

    @calculated_property(define=True, schema={
        "title": "Radiation Treatment Summary",
        "type": "string",
    })
    def radiation_summary(self, request, radiation=None):
        if len(radiation) > 0:
            radiation_summary = "Treatment Received"
        else:
            radiation_summary = "No Treatment Received"
        return radiation_summary

    @calculated_property(condition='radiation', schema={
        "title": "Dose per Fraction",
        "type": "array",
        "items": {
            "type": "string",
        },
    })
    def dose_range(self, request, radiation):
        dose_range = []
        for treatment in radiation:
            treatment_object = request.embed(treatment, '@@object')
            if treatment_object['dose']/treatment_object['fractions'] < 2000:               
                dose_range.append("200 - 2000")
            elif treatment_object['dose']/treatment_object['fractions'] < 4000:               
                dose_range.append("2000 - 4000")
            else:
                dose_range.append("4000 - 6000")
        return dose_range

    @calculated_property(condition='radiation', schema={
        "title": "Radiation Fractions",
        "type": "array",
        "items": {
            "type": "string",
        },
    })
    def fractions_range(self, request, radiation):
        fractions_range = []
        for treatment in radiation:
            treatment_object = request.embed(treatment, '@@object')
            if treatment_object['fractions'] < 5:               
                fractions_range.append("1 - 5")
            elif treatment_object['fractions'] < 10:               
                fractions_range.append("5 - 10")
            elif treatment_object['fractions'] < 15:               
                fractions_range.append("10 - 15")
            else:
                fractions_range.append("15 and up")
        return fractions_range


    @calculated_property(schema={
        "title": "Medical Imaging",
        "type": "array",
        "items": {
            "type": 'string',
            "linkTo": "MedicalImaging"
        },
    })
    def medical_imaging(self, request, medical_imaging):
        return paths_filtered_by_status(request, medical_imaging)


    @calculated_property(schema={
        "title": "Consent",
        "type": "array",
        "items": {
            "type": 'string',
            "linkTo": "Consent"
        },
    })
    def consent(self, request, consent):
        return paths_filtered_by_status(request, consent)

    @calculated_property( schema={
        "title": "Medications",
        "type": "array",
        "items": {
            "type": "string",
            "linkTo": "Medication",
        },
    })
    def medications(self, request, medication):
        return paths_filtered_by_status(request, medication)
    
    @calculated_property(condition='medication', schema={
        "title": "Medication duration",
        "type": "array",
        "items": {
            "type": "string",
        },
    })
    def medication_range(self, request, medication):
        
        for object in medication:
            medication_object = request.embed(object, '@@object')
            date_format="%Y-%m-%d"
            start_date=datetime.strptime(medication_object['start_date'],date_format )
            end_date=datetime.strptime(medication_object['end_date'],date_format )
            medication_duration=(end_date-start_date).days/30

            medication_range=[] 
            if 0<=medication_duration<3:
                medication_range.append("0-3 months")
            elif 3<=medication_duration<6:
                medication_range.append("3-6 months")
            elif 6<=medication_duration<9:
                medication_range.append("6-9 months")  
            elif 9<=medication_duration<12:
                medication_range.append("9-12 months")
            elif 12<=medication_duration<18:
                medication_range.append("12-18 months")
            elif 18<=medication_duration<24:
                medication_range.append("18-24 months")
            elif 24<=medication_duration<30:
                medication_range.append("24-30 months")
            elif 30<=medication_duration<36:
                medication_range.append("30-36 months")
            elif 36<=medication_duration<48:
                medication_range.append("36-48 months")
            else :
                medication_range.append("48+ months") 
        return medication_range 

    @calculated_property( schema={
        "title": "Supportive Medications",
        "type": "array",
        "items": {
            "type": "string",
            "linkTo": "SupportiveMedication",
        },
        })

    def supportive_medications(self, request, supportive_medication):
        return supportive_med_frequency(request, supportive_medication)

@collection(
    name='lab-results',
    properties={
        'title': 'Lab results',
        'description': 'Lab results pages',
    })
class LabResult(Item):
    item_type = 'lab_results'
    schema = load_schema('encoded:schemas/lab_results.json')
    embeded = []


@collection(
    name='vital-results',
    properties={
        'title': 'Vital results',
        'description': 'Vital results pages',
    })
class VitalResult(Item):
    item_type = 'vital_results'
    schema = load_schema('encoded:schemas/vital_results.json')
    embeded = []


@collection(
    name='germline',
    properties={
        'title': 'Germline Mutations',
        'description': 'Germline Mutation results pages',
    })
class Germline(Item):
    item_type = 'germline'
    schema = load_schema('encoded:schemas/germline.json')
    embeded = []

@collection(
    name='consent',
    properties={
        'title': 'Consent',
        'description': 'Consent results pages',
    })
class Consent(Item):
    item_type = 'consent'
    schema = load_schema('encoded:schemas/consent.json')
    embeded = []


@collection(
    name='radiation',
    properties={
        'title': 'Radiation treatment',
        'description': 'Radiation treatment results pages',
    })
class Radiation(Item):
    item_type = 'radiation'
    schema = load_schema('encoded:schemas/radiation.json')
    embeded = []

    @calculated_property(condition='dose', schema={
        "title": "Dosage per Fraction",
        "type": "number",
    })
    def dose_per_fraction(self, request, dose, fractions):
        dose_per_fraction = dose/fractions
        return dose_per_fraction


@collection(
    name='medical_imaging',
    properties={
        'title': 'Medical imaging',
        'description': 'Medical imaging results pages',
    })
class MedicalImaging(Item):
    item_type = 'medical-imaging'
    schema = load_schema('encoded:schemas/medical_imaging.json')
    embeded = []


@collection(
    name='medication',
    properties={
        'title': 'Medications',
        'description': 'Medication results pages',
    })
class Medication(Item):
    item_type = 'medication'
    schema = load_schema('encoded:schemas/medication.json')
    embeded = []


@collection(
    name='supportive-medication',
    properties={
        'title': 'Supportive Medications',
        'description': 'Supportive Medication results pages',
    })
class SupportiveMedication(Item):
    item_type = 'supportive_medication'
    schema = load_schema('encoded:schemas/supportive_medication.json')
    embeded = []


@property
def __name__(self):
    return self.name()


@view_config(context=Patient, permission='view', request_method='GET', name='page')
def patient_page_view(context, request):
    if request.has_permission('view_details'):
        properties = item_view_object(context, request)
    else:
        item_path = request.resource_path(context)
        properties = request.embed(item_path, '@@object')
    for path in context.embedded:
        expand_path(request, properties, path)
    return properties


@view_config(context=Patient, permission='view', request_method='GET',
             name='object')
def patient_basic_view(context, request):
    properties = item_view_object(context, request)
    filtered = {}
<<<<<<< HEAD
    for key in ['@id', '@type', 'accession', 'uuid', 'gender', 'ethnicity', 'race', 'age', 'age_units', 'status', 'labs', 'vitals', 'germline', 'germline_summary','radiation', 'medical_imaging', 'medications','medication_range', 'supportive_medications']:
=======
    for key in ['@id', '@type', 'accession', 'uuid', 'gender', 'ethnicity', 'race', 'age', 'age_units', 'status', 'labs', 'vitals', 'germline', 'germline_summary','radiation', 'radiation_summary', 'dose_range', 'fractions_range', 'medical_imaging']:
>>>>>>> 3f059f95
        try:
            filtered[key] = properties[key]
        except KeyError:
            pass
    return filtered<|MERGE_RESOLUTION|>--- conflicted
+++ resolved
@@ -431,11 +431,7 @@
 def patient_basic_view(context, request):
     properties = item_view_object(context, request)
     filtered = {}
-<<<<<<< HEAD
-    for key in ['@id', '@type', 'accession', 'uuid', 'gender', 'ethnicity', 'race', 'age', 'age_units', 'status', 'labs', 'vitals', 'germline', 'germline_summary','radiation', 'medical_imaging', 'medications','medication_range', 'supportive_medications']:
-=======
-    for key in ['@id', '@type', 'accession', 'uuid', 'gender', 'ethnicity', 'race', 'age', 'age_units', 'status', 'labs', 'vitals', 'germline', 'germline_summary','radiation', 'radiation_summary', 'dose_range', 'fractions_range', 'medical_imaging']:
->>>>>>> 3f059f95
+    for key in ['@id', '@type', 'accession', 'uuid', 'gender', 'ethnicity', 'race', 'age', 'age_units', 'status', 'labs', 'vitals', 'germline', 'germline_summary','radiation', 'radiation_summary', 'dose_range', 'fractions_range', 'medical_imaging', 'medications','medication_range', 'supportive_medications']:
         try:
             filtered[key] = properties[key]
         except KeyError:
