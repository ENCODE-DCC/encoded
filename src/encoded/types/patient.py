--- conflicted
+++ resolved
@@ -95,13 +95,8 @@
         'medical_imaging',
         'medications',
         'supportive_medications',
-<<<<<<< HEAD
-        'surgery'
-    ]
-=======
         'surgery',
-        biospecimen']
->>>>>>> fc43f92c
+        'biospecimen']
     rev = {
         'labs': ('LabResult', 'patient'),
         'vitals': ('VitalResult', 'patient'),
@@ -112,12 +107,8 @@
         'medical_imaging': ('MedicalImaging', 'patient'),
         'medication': ('Medication', 'patient'),
         'supportive_medication': ('SupportiveMedication', 'patient'),
-<<<<<<< HEAD
-        'surgery': ('Surgery', 'patient')
-=======
         'surgery': ('Surgery', 'patient'),
         'biospecimen': ('Biospecimen', 'patient')
->>>>>>> fc43f92c
     }
     set_status_up = []
     set_status_down = []
@@ -155,7 +146,7 @@
     def germline(self, request, germline):
         return paths_filtered_by_status(request, germline)
 
-   
+
 
     @calculated_property(condition='germline', schema={
         "title": "Positive Germline Mutations",
@@ -180,7 +171,7 @@
             "type":'string',
             "linkTo":'ihc'
         }
-    }) 
+    })
 
     def ihc(self,request,ihc):
         return paths_filtered_by_status(request,ihc)
@@ -322,6 +313,7 @@
                 medication_range.append("48+ months")
         return medication_range
 
+
     @calculated_property( schema={
         "title": "Supportive Medications",
         "type": "array",
@@ -335,6 +327,19 @@
         return supportive_med_frequency(request, supportive_medication)
 
 
+    @calculated_property(schema={
+        "title": "Biospecimen",
+        "type": "array",
+        "items": {
+            "type": 'string',
+            "linkTo": "Biospecimen"
+        },
+    })
+    
+    def biospecimen(self, request, biospecimen):
+        return paths_filtered_by_status(request, biospecimen)
+
+
     @calculated_property( schema={
         "title": "Surgeries",
         "type": "array",
@@ -347,28 +352,6 @@
     def surgery(self, request, surgery):
         return paths_filtered_by_status(request, surgery)
 
-    @calculated_property(define=True, schema={
-            "title": "Surgery Treatment Summary",
-            "type": "string",
-        })
-    def surgery_summary(self, request, surgery=None):
-            if len(surgery) > 0:
-                surgery_summary = "Treatment Received"
-            else:
-                    surgery_summary = "No Treatment Received"
-            return surgery_summary
-
-    @calculated_property( schema={
-        "title": "Surgeries",
-        "type": "array",
-        "items": {
-            "type": "string",
-            "linkTo": "Surgery",
-        },
-    })
-
-    def surgery(self, request, surgery):
-        return paths_filtered_by_status(request, surgery)
 
     @calculated_property(define=True, schema={
             "title": "Surgery Treatment Summary",
@@ -529,12 +512,8 @@
 def patient_basic_view(context, request):
     properties = item_view_object(context, request)
     filtered = {}
-<<<<<<< HEAD
-    for key in ['@id', '@type', 'accession', 'uuid', 'gender', 'ethnicity', 'race', 'age', 'age_units', 'status', 'ihc','labs', 'vitals', 'germline', 'germline_summary','radiation', 'radiation_summary', 'dose_range', 'fractions_range', 'medical_imaging', 'medications','medication_range', 'supportive_medications','surgery_summary']:
-=======
-    for key in ['@id', '@type', 'accession', 'uuid', 'gender', 'ethnicity', 'race', 'age', 'age_units', 'status', 'labs', 'vitals', 'germline', 'germline_summary','radiation', 'radiation_summary', 'dose_range', 'fractions_range', 'medical_imaging',
+    for key in ['@id', '@type', 'accession', 'uuid', 'gender', 'ethnicity', 'race', 'age', 'age_units', 'status', ihc, 'labs', 'vitals', 'germline', 'germline_summary','radiation', 'radiation_summary', 'dose_range', 'fractions_range', 'medical_imaging',
                 'medications','medication_range', 'supportive_medications', 'biospecimen', 'surgery_summary']:
->>>>>>> fc43f92c
         try:
             filtered[key] = properties[key]
         except KeyError:
