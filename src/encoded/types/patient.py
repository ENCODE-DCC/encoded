from pyramid.view import (
    view_config,
)
from pyramid.security import (
    Allow,
    Deny,
    Everyone,
)
from pyramid.traversal import find_root
from snovault import (
    calculated_property,
    collection,
    load_schema,
)
from .base import (
    Item,
    SharedItem,
    paths_filtered_by_status,
)
from snovault.resource_views import item_view_object
from snovault.util import expand_path
from collections import defaultdict
from datetime import datetime
import math


ONLY_ADMIN_VIEW_DETAILS = [
    (Allow, 'group.admin', ['view', 'view_details', 'edit']),
    (Allow, 'group.read-only-admin', ['view', 'view_details']),
    (Allow, 'remoteuser.INDEXER', ['view']),
    (Allow, 'remoteuser.EMBED', ['view']),
    (Deny, Everyone, ['view', 'view_details', 'edit']),
]

USER_ALLOW_CURRENT = [
    (Allow, Everyone, 'view'),
] + ONLY_ADMIN_VIEW_DETAILS

USER_DELETED = [
    (Deny, Everyone, 'visible_for_edit')
] + ONLY_ADMIN_VIEW_DETAILS


def group_values_by_lab(request, labs):
    values_by_key = defaultdict(list)
    for path in labs:
        properties = request.embed(path, '@@object?skip_calculated=true')
        values_by_key[properties.get('lab')].append(properties)
    return dict(values_by_key)


def group_values_by_vital(request, vitals):
    values_by_key = defaultdict(list)
    for path in vitals:
        properties = request.embed(path, '@@object?skip_calculated=true')
        values_by_key[properties.get('vital')].append(properties)
    return dict(values_by_key)


def supportive_med_frequency(request, supportive_medication):
    frequency_by_key = defaultdict(list)
    supportive_meds = []
    for path in supportive_medication:
        properties = request.embed(path, '@@object?skip_calculated=true')
        start_date = properties.get('start_date')
        frequency_by_key[properties.get('name')].append(start_date)

    for k, v in frequency_by_key.items():
        med_freq = {}
        med_freq['name'] = k
        med_freq['start_date'] = min(v)
        med_freq['frequency'] = len(v)
        supportive_meds.append(med_freq)
    return supportive_meds


@collection(
     name='patients',
     unique_key='accession',
     properties={
         'title': 'Patients',
         'description': 'Listing Patients',
})
class Patient(Item):
    item_type = 'patient'
    schema = load_schema('encoded:schemas/patient.json')
    name_key = 'accession'
    embedded = [
        'labs',
        'vitals',
        'germline',
        'ihc',
        'consent',
        'radiation',
        'medical_imaging',
        'medications',
        'supportive_medications',
        'surgery',
        'surgery.surgery_procedure',
        'surgery.pathology_report',
        'biospecimen']
    rev = {
        'labs': ('LabResult', 'patient'),
        'vitals': ('VitalResult', 'patient'),
        'germline': ('Germline', 'patient'),
        'ihc': ('Ihc', 'patient'),
        'consent': ('Consent', 'patient'),
        'radiation': ('Radiation', 'patient'),
        'medical_imaging': ('MedicalImaging', 'patient'),
        'medication': ('Medication', 'patient'),
        'supportive_medication': ('SupportiveMedication', 'patient'),
        'surgery': ('Surgery', 'patient'),
        'biospecimen': ('Biospecimen', 'patient')
    }
    set_status_up = []
    set_status_down = []

    @calculated_property(schema={
        "title": "Last Follow-up Date",
        "description": "Calculated last follow-up date,format as YYYY-MM-DD",
        "type": "string",
    })
    def last_follow_up_date(self, request, labs, vitals, germline,ihc, consent,radiation,medical_imaging,medication,supportive_medication,surgery):
    
        all_traced_dates=[]
        last_follow_up_date="Not available"
        if len(vitals) > 0:
            for obj in vitals:
                v_obj = request.embed(obj, "@@object") 
                vital_dates=v_obj.get("date")
                all_traced_dates.append(vital_dates)
        if len(labs) > 0:
            for obj in labs:
                l_obj = request.embed(obj, "@@object") 
                lab_dates=l_obj.get("date")
                all_traced_dates.append(lab_dates)
        if len(surgery) > 0:
            for obj in surgery:
                s_obj = request.embed(obj, "@@object")
                sur_dates=s_obj.get("date")
                all_traced_dates.append(sur_dates) 
        if len(germline) > 0:
            for obj in germline:
                g_obj = request.embed(obj, "@@object")
                ger_dates=g_obj.get("service_date")
                all_traced_dates.append(ger_dates)
        if len(ihc) > 0:
            for obj in ihc:
                ihc_obj = request.embed(obj, "@@object")
                ihc_dates=ihc_obj.get("service_date")
                all_traced_dates.append(ihc_dates)          
        if len(radiation) > 0:
            for obj in radiation:
                r_obj = request.embed(obj, "@@object")
                rad_dates=r_obj.get("end_date")
                all_traced_dates.append(rad_dates)                
        if len(medical_imaging) > 0:
            for obj in medical_imaging:
                mi_obj = request.embed(obj, "@@object")
                med_img_dates=mi_obj.get("procedure_date")
                all_traced_dates.append(med_img_dates) 
        if len(medication) > 0:
            for obj in medication:
                m_obj = request.embed(obj, "@@object")
                med_dates=m_obj.get("end_date")
                all_traced_dates.append(med_dates) 
        if len(supportive_medication) > 0:
            for obj in supportive_medication:
                sm_obj = request.embed(obj, "@@object")
                sup_med_dates=sm_obj.get("start_date")
                all_traced_dates.append(sup_med_dates) 

        if len(all_traced_dates) > 0:
            all_traced_dates.sort(key = lambda date: datetime.strptime(date, "%Y-%m-%d")) 
            last_follow_up_date = all_traced_dates[-1]
        return last_follow_up_date

    @calculated_property( schema={
        "title": "Labs",
        "type": "array",
        "items": {
            "type": "string",
            "linkTo": "LabResult",
        },
    })
    def labs(self, request, labs):
        return group_values_by_lab(request, labs)

    @calculated_property( schema={
        "title": "Vitals",
        "type": "array",
        "items": {
            "type": "string",
            "linkTo": "VitalResult",
        },
    })
    def vitals(self, request, vitals):
        return group_values_by_vital(request, vitals)

    @calculated_property(schema={
        "title": "Germline Mutations",
        "type": "array",
        "items": {
            "type": 'string',
            "linkTo": "Germline"
        },
    })
    def germline(self, request, germline):
        return paths_filtered_by_status(request, germline)



    @calculated_property(condition='germline', schema={
        "title": "Positive Germline Mutations",
        "type": "array",
        "items": {
            "type": "string",
        },
    })
    def germline_summary(self, request, germline):
        germline_summary = []
        for mutation in germline:
            mutatation_object = request.embed(mutation, '@@object')
            if mutatation_object['significance'] in ['Positive', 'Variant', 'Positive and Variant']:
                mutation_summary = mutatation_object['target']
                germline_summary.append(mutation_summary)
        return germline_summary

    @calculated_property(schema={
        "title":"IHC result",
        "type":"array",
        "items":{
            "type":'string',
            "linkTo":'ihc'
        }
    })

    def ihc(self,request,ihc):
        return paths_filtered_by_status(request,ihc)


    @calculated_property(schema={
        "title": "Radiation Treatment",
        "type": "array",
        "items": {
            "type": 'string',
            "linkTo": "Radiation"
        },
    })
    def radiation(self, request, radiation):
        return paths_filtered_by_status(request, radiation)

    @calculated_property(define=True, schema={
        "title": "Radiation Treatment Summary",
        "type": "string",
    })
    def radiation_summary(self, request, radiation=None):
        if len(radiation) > 0:
            radiation_summary = "Treatment Received"
        else:
            radiation_summary = "No Treatment Received"
        return radiation_summary

    @calculated_property(define=True, schema={
        "title": "Vital Status",
        "type": "string",
    })
    def vital_status(self, request, death_date=None):
        if death_date is None:
            vital_status = "Alived"
        else:
            vital_status = "Deceased"
        return vital_status

    @calculated_property(condition='radiation', schema={
        "title": "Dose per Fraction",
        "type": "array",
        "items": {
            "type": "string",
        },
    })
    def dose_range(self, request, radiation):
        dose_range = []
        for treatment in radiation:
            treatment_object = request.embed(treatment, '@@object')
            if treatment_object['dose']/treatment_object['fractions'] < 2000:
                dose_range.append("200 - 2000")
            elif treatment_object['dose']/treatment_object['fractions'] < 4000:
                dose_range.append("2000 - 4000")
            else:
                dose_range.append("4000 - 6000")
        return dose_range

    @calculated_property(condition='age', schema={
        "title": "Age at Diagnosis",
        "type": "array",
        "items": {
            "type": "string",
        },
    })
    def age_range(self, request, age):
        age_range = []
       
        if age == "90 or above":
            age_range.append("80+")
        elif int(age) >= 80:
            age_range.append("80+")
        elif int(age) >= 60:
            age_range.append("60 - 79")
        elif int(age) >= 40:
            age_range.append("40 - 59")
        elif int(age) >= 20:
            age_range.append("20 - 39")
        else:
            age_range.append("0 - 19")
        return age_range

    @calculated_property(condition='radiation', schema={
        "title": "Radiation Fractions",
        "type": "array",
        "items": {
            "type": "string",
        },
    })
    def fractions_range(self, request, radiation):
        fractions_range = []
        for treatment in radiation:
            treatment_object = request.embed(treatment, '@@object')
            if treatment_object['fractions'] < 5:
                fractions_range.append("1 - 5")
            elif treatment_object['fractions'] < 10:
                fractions_range.append("5 - 10")
            elif treatment_object['fractions'] < 15:
                fractions_range.append("10 - 15")
            else:
                fractions_range.append("15 and up")
        return fractions_range


    @calculated_property(schema={
        "title": "Medical Imaging",
        "type": "array",
        "items": {
            "type": 'string',
            "linkTo": "MedicalImaging"
        },
    })
    def medical_imaging(self, request, medical_imaging):
        return paths_filtered_by_status(request, medical_imaging)


    @calculated_property(schema={
        "title": "Consent",
        "type": "array",
        "items": {
            "type": 'string',
            "linkTo": "Consent"
        },
    })
    def consent(self, request, consent):
        return paths_filtered_by_status(request, consent)

    @calculated_property( schema={
        "title": "Medications",
        "type": "array",
        "items": {
            "type": "string",
            "linkTo": "Medication",
        },
    })
    def medications(self, request, medication):
        return paths_filtered_by_status(request, medication)

    @calculated_property(condition='medication', schema={
        "title": "Medication duration",
        "type": "array",
        "items": {
            "type": "string",
        },
    })
    def medication_range(self, request, medication):

        for med in medication:
            medication_object = request.embed(med, '@@object')
            date_format="%Y-%m-%d"
            start_date=datetime.strptime(medication_object['start_date'],date_format )
            end_date=datetime.strptime(medication_object['end_date'],date_format )
            medication_duration=(end_date-start_date).days/30

            medication_range=[]
            if 0<=medication_duration<3:
                medication_range.append("0-3 months")
            elif 3<=medication_duration<6:
                medication_range.append("3-6 months")
            elif 6<=medication_duration<9:
                medication_range.append("6-9 months")
            elif 9<=medication_duration<12:
                medication_range.append("9-12 months")
            elif 12<=medication_duration<18:
                medication_range.append("12-18 months")
            elif 18<=medication_duration<24:
                medication_range.append("18-24 months")
            elif 24<=medication_duration<30:
                medication_range.append("24-30 months")
            elif 30<=medication_duration<36:
                medication_range.append("30-36 months")
            elif 36<=medication_duration<48:
                medication_range.append("36-48 months")
            else :
                medication_range.append("48+ months")
        return medication_range


    @calculated_property( schema={
        "title": "Supportive Medications",
        "type": "array",
        "items": {
            "type": "string",
            "linkTo": "SupportiveMedication",
        },
    })
    def supportive_medications(self, request, supportive_medication):
        return supportive_med_frequency(request, supportive_medication)


    @calculated_property(schema={
        "title": "Biospecimen",
        "type": "array",
        "items": {
            "type": 'string',
            "linkTo": "Biospecimen"
        },
    })

    def biospecimen(self, request, biospecimen):
        return paths_filtered_by_status(request, biospecimen)


    @calculated_property( schema={
        "title": "Surgeries",
        "type": "array",
        "items": {
            "type": "string",
            "linkTo": "Surgery",
        },
    })

    def surgery(self, request, surgery):
        return paths_filtered_by_status(request, surgery)


    @calculated_property(define=True, schema={
            "title": "Surgery Treatment Summary",
            "type": "string",
        })
    def surgery_summary(self, request, surgery=None):
            if len(surgery) > 0:
                surgery_summary = "Treatment Received"
            else:
                surgery_summary = "No Treatment Received"
            return surgery_summary

    @calculated_property(schema={
        "title": "Diagnosis Date",
        "type": "string",
    })
    def diagnosis_date(self, request, surgery, radiation, medication):
        nephrectomy_dates = []
        non_nephrectomy_dates = []
        diagnosis_date = "Not available"
        if len(surgery) > 0:
            for surgery_record in surgery:
                surgery_object = request.embed(surgery_record, '@@object')
                surgery_procedure = surgery_object['surgery_procedure']
                for procedure_record in surgery_procedure:
                    procedure_obj = request.embed(procedure_record, '@@object')
                    if procedure_obj['procedure_type'] == "Nephrectomy":
                        nephrectomy_dates.append(surgery_object['date'])
                    elif  procedure_obj['procedure_type'] == "Biopsy" or procedure_obj['procedure_type'] == "Metastectomy":
                        non_nephrectomy_dates.append(surgery_object['date'])
        if len(nephrectomy_dates) > 0 :
            nephrectomy_dates.sort(key = lambda date: datetime.strptime(date, '%Y-%m-%d')) 
            diagnosis_date = nephrectomy_dates[0]
        else:
            if len(radiation) > 0:
                # add radiation dates
                for radiation_record in radiation:
                    radiation_object = request.embed(radiation_record, '@@object')
                    non_nephrectomy_dates.append(radiation_object['start_date'])
            if len(medication) > 0:
                # add medication dates
                for medication_record in medication:
                    medication_object = request.embed(medication_record, '@@object')
                    non_nephrectomy_dates.append(medication_object['start_date'])

            if len(non_nephrectomy_dates) > 0:
                non_nephrectomy_dates.sort(key = lambda date: datetime.strptime(date, '%Y-%m-%d')) 
                diagnosis_date = non_nephrectomy_dates[0]
        return diagnosis_date

    matrix = {
        'y': {
            'facets': [
                'status',
                'gender',
                'race',
                'ethnicity',
                'surgery_summary',
                'radiation_summary',
                'medications.name',
                'surgery.surgery_procedure.surgery_type',
                'surgery.hospital_location',
                'sur_path_tumor_size',
                'surgery.pathology_report.ajcc_p_stage',
                'surgery.pathology_report.n_stage',
                'surgery.pathology_report.m_stage',
                'surgery.pathology_report.ajcc_tnm_stage',
                'germline_summary',
                'ihc.antibody',
                'ihc.result',
                
            ],
            'group_by': ['race', 'gender'],
            'label': 'race',
        },
        'x': {
            'facets': [
                
                'surgery.pathology_report.histology',
            ],
            'group_by': 'surgery.pathology_report.histology',
            'label': 'histology',
        },
    }

    summary_data = {
        'y': {
            'facets': [

                'status',
                'gender',
                'race',
                'radiation_summary',

            ],
            'group_by': ['gender', 'radiation_summary'],
            'label': 'Gender',
        },
        'x': {
            'facets': [
                'race',
            ],
            'group_by': 'race',
            'label': 'Race',
        },
        'grouping': ['gender', 'status'],
    }



    @calculated_property(condition='surgery', schema={
        "title": "surgery procedure nephrectomy robotic assist",
        "type": "array",
        "items": {
            "type": "string",
        },
    })

    def sur_nephr_robotic_assist(self, request, surgery):


        sp_obj_array = []
        array=[]
        if surgery is not None:
            for so in surgery:
                so_object = request.embed(so, "@@object")
                sp_obj_array = so_object.get("surgery_procedure")

                if sp_obj_array is not None:
                    for spo in sp_obj_array:
                        sp_obj = request.embed(spo, "@@object")
                        sp_proc_type=sp_obj.get("procedure_type")
                        if sp_proc_type=="Nephrectomy":
                            sp_nephr_robotic=sp_obj.get("nephrectomy_details").get("robotic_assist")
                            array.append(sp_nephr_robotic)
                        else:
                            continue

        robotic_assist=[]

        for logic in array:
            if  logic is True:
                robotic_assist.append("True")
            else:
                robotic_assist.append("False")
        return robotic_assist

    @calculated_property(condition='surgery', schema={
        "title": "surgery pathology tumor size calculation",
        "type": "array",
        "items": {
            "type": "string",
        },
    })

    def sur_path_tumor_size(self, request, surgery):
        
        
        sp_obj_array = []
        array=[]
        if surgery is not None:
            for so in surgery:
                so_object = request.embed(so, "@@object")
                sp_obj_array = so_object.get("pathology_report")

                if sp_obj_array is not None:
                    for spo in sp_obj_array:
                        sp_obj = request.embed(spo, "@@object")
                        sp_tumor_size=sp_obj.get("tumor_size")

                        array.append(sp_tumor_size)

        tumor_size_range = []
        for tumor_size in array:
            if 0 <= tumor_size < 3:
                tumor_size_range.append("0-3 cm")
            elif 3 <= tumor_size < 7:
                tumor_size_range.append("3-7 cm")
            elif 7 <= tumor_size < 10:
                tumor_size_range.append("7-10 cm")
            else:
                tumor_size_range.append("10+ cm")
        return tumor_size_range                   

   

@collection(
    name='lab-results',
    properties={
        'title': 'Lab results',
        'description': 'Lab results pages',
    })
class LabResult(Item):
    item_type = 'lab_results'
    schema = load_schema('encoded:schemas/lab_results.json')
    embeded = []


@collection(
    name='vital-results',
    properties={
        'title': 'Vital results',
        'description': 'Vital results pages',
    })
class VitalResult(Item):
    item_type = 'vital_results'
    schema = load_schema('encoded:schemas/vital_results.json')
    embeded = []


@collection(
    name='germline',
    properties={
        'title': 'Germline Mutations',
        'description': 'Germline Mutation results pages',
    })
class Germline(Item):
    item_type = 'germline'
    schema = load_schema('encoded:schemas/germline.json')
    embeded = []


@collection(
    name='ihc',
    properties={
        'title': 'IHC results',
        'description': 'IHC results pages',
    })
class Ihc(Item):
    item_type = 'ihc'
    schema = load_schema('encoded:schemas/ihc.json')
    embeded = []

@collection(
    name='consent',
    properties={
        'title': 'Consent',
        'description': 'Consent results pages',
    })
class Consent(Item):
    item_type = 'consent'
    schema = load_schema('encoded:schemas/consent.json')
    embeded = []


@collection(
    name='radiation',
    properties={
        'title': 'Radiation treatment',
        'description': 'Radiation treatment results pages',
    })
class Radiation(Item):
    item_type = 'radiation'
    schema = load_schema('encoded:schemas/radiation.json')
    embeded = []

    @calculated_property(condition='dose', schema={
        "title": "Dosage per Fraction",
        "type": "number",
    })
    def dose_per_fraction(self, request, dose, fractions):
        dose_per_fraction = dose/fractions
        return dose_per_fraction


@collection(
    name='medical_imaging',
    properties={
        'title': 'Medical imaging',
        'description': 'Medical imaging results pages',
    })
class MedicalImaging(Item):
    item_type = 'medical-imaging'
    schema = load_schema('encoded:schemas/medical_imaging.json')
    embeded = []


@collection(
    name='medication',
    properties={
        'title': 'Medications',
        'description': 'Medication results pages',
    })
class Medication(Item):
    item_type = 'medication'
    schema = load_schema('encoded:schemas/medication.json')
    embeded = []


@collection(
    name='supportive-medication',
    properties={
        'title': 'Supportive Medications',
        'description': 'Supportive Medication results pages',
    })
class SupportiveMedication(Item):
    item_type = 'supportive_medication'
    schema = load_schema('encoded:schemas/supportive_medication.json')
    embeded = []


@property
def __name__(self):
    return self.name()


@view_config(context=Patient, permission='view', request_method='GET', name='page')
def patient_page_view(context, request):
    if request.has_permission('view_details'):
        properties = item_view_object(context, request)
    else:
        item_path = request.resource_path(context)
        properties = request.embed(item_path, '@@object')
    for path in context.embedded:
        expand_path(request, properties, path)
    return properties


@view_config(context=Patient, permission='view', request_method='GET',
             name='object')
def patient_basic_view(context, request):
    properties = item_view_object(context, request)
    filtered = {}
<<<<<<< HEAD
    for key in ['@id', '@type', 'accession', 'uuid', 'gender', 'ethnicity', 'race', 'age', 'age_units', 'diagnosis_date', 'status',  'ihc','labs', 'vitals', 'germline', 'germline_summary','radiation', 'radiation_summary', 'dose_range', 'fractions_range', 'medical_imaging',
=======
    for key in ['@id', '@type', 'accession', 'uuid', 'gender', 'ethnicity', 'race', 'age', 'age_units', 'age_range', 'last_follow_up_date', 'status',  'ihc','labs', 'vitals', 'germline', 'germline_summary','radiation', 'radiation_summary', 'vital_status', 'dose_range', 'fractions_range', 'medical_imaging',
>>>>>>> a0bd5dcb
                'medications','medication_range', 'supportive_medications', 'biospecimen', 'surgery_summary','sur_nephr_robotic_assist']:
        try:
            filtered[key] = properties[key]
        except KeyError:
            pass
    return filtered

<|MERGE_RESOLUTION|>--- conflicted
+++ resolved
@@ -771,12 +771,8 @@
 def patient_basic_view(context, request):
     properties = item_view_object(context, request)
     filtered = {}
-<<<<<<< HEAD
-    for key in ['@id', '@type', 'accession', 'uuid', 'gender', 'ethnicity', 'race', 'age', 'age_units', 'diagnosis_date', 'status',  'ihc','labs', 'vitals', 'germline', 'germline_summary','radiation', 'radiation_summary', 'dose_range', 'fractions_range', 'medical_imaging',
-=======
-    for key in ['@id', '@type', 'accession', 'uuid', 'gender', 'ethnicity', 'race', 'age', 'age_units', 'age_range', 'last_follow_up_date', 'status',  'ihc','labs', 'vitals', 'germline', 'germline_summary','radiation', 'radiation_summary', 'vital_status', 'dose_range', 'fractions_range', 'medical_imaging',
->>>>>>> a0bd5dcb
-                'medications','medication_range', 'supportive_medications', 'biospecimen', 'surgery_summary','sur_nephr_robotic_assist']:
+
+    for key in ['@id', '@type', 'accession', 'uuid', 'gender', 'ethnicity', 'race', 'age', 'age_units', 'diagnosis_date', 'age_range', 'last_follow_up_date', 'status',  'ihc','labs', 'vitals', 'germline', 'germline_summary','radiation', 'radiation_summary', 'vital_status', 'dose_range', 'fractions_range', 'medical_imaging','medications','medication_range', 'supportive_medications', 'biospecimen', 'surgery_summary','sur_nephr_robotic_assist']:
         try:
             filtered[key] = properties[key]
         except KeyError:
