from snovault import (
    collection,
    load_schema,
)
from .base import (
    Item,
    ALLOW_EVERYONE_VIEW,
    ONLY_ADMIN_VIEW
)
from snovault.attachment import ItemWithAttachment


@collection(
    name='images',
    unique_key='image:filename',
    properties={
        'title': 'Image',
        'description': 'Listing of portal images',
    })
class Image(ItemWithAttachment, Item):
    item_type = 'image'
    schema = load_schema('encoded:schemas/image.json')
    schema['properties']['attachment']['properties']['type']['enum'] = [
        'image/png',
        'image/jpeg',
        'image/gif',
    ]
<<<<<<< HEAD

    STATUS_ACL = {
        'released': ALLOW_EVERYONE_VIEW,
        'in progress': ONLY_ADMIN_VIEW,
        'deleted': ONLY_ADMIN_VIEW
    }
=======
>>>>>>> 553b1b92

    def unique_keys(self, properties):
        keys = super(Image, self).unique_keys(properties)
        value = properties['attachment']['download']
        keys.setdefault('image:filename', []).append(value)
        return keys<|MERGE_RESOLUTION|>--- conflicted
+++ resolved
@@ -25,15 +25,13 @@
         'image/jpeg',
         'image/gif',
     ]
-<<<<<<< HEAD
+    embedded = ['submitted_by']
 
     STATUS_ACL = {
         'released': ALLOW_EVERYONE_VIEW,
         'in progress': ONLY_ADMIN_VIEW,
         'deleted': ONLY_ADMIN_VIEW
     }
-=======
->>>>>>> 553b1b92
 
     def unique_keys(self, properties):
         keys = super(Image, self).unique_keys(properties)
