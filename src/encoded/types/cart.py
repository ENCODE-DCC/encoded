from snovault import (
    collection,
    load_schema,
)
from snovault import COLLECTIONS
from snovault.crud_views import create_item
from pyramid.httpexceptions import HTTPBadRequest
from pyramid.security import (
    Allow,
    Authenticated,
)
from pyramid.view import view_config
from .base import (
    Item,
    DELETED,
    ALLOW_CURRENT,
    ONLY_ADMIN_VIEW,
)
from encoded.cart_view import (
    get_userid,
    get_cart_objects_by_user,
    CART_USER_MAX,
    CART_ADMIN_MAX,
)


@collection(
    name='carts',
    unique_key='cart:identifier',
    properties={
        'title': 'Cart',
        'description': 'Listing of cart contents',
    },
    acl=[
        (Allow, Authenticated, 'save-carts'),
    ]
)
class Cart(Item):
    item_type = 'cart'
    schema = load_schema('encoded:schemas/cart.json')
    name_key = 'identifier'

    STATUS_ACL = {
        'current': [(Allow, 'role.owner', ['view', 'edit'])] + ALLOW_CURRENT,
        'deleted': [(Allow, 'role.owner', ['edit'])] + DELETED,
        'disabled': [(Allow, 'role.owner', ['view', 'edit'])] + ONLY_ADMIN_VIEW,
    }

    def __ac_local_roles__(self):
        owner = 'userid.%s' % self.properties['submitted_by']
        return {
            owner: 'role.owner'
        }

    class Collection(Item.Collection):
        pass


def _create_cart(request, user, name=None, identifier=None, status=None):
    carts = request.registry[COLLECTIONS]['cart']
    user_props = request.embed(request.resource_path(user), '@@object')
    cart_name = name or '{} cart'.format(user_props['title'])
    initial_cart = {
        'submitted_by': str(user.uuid),
        'status': status or 'current',
        'name': cart_name,
        'locked': False,
        'elements': []
    }
    if identifier:
        initial_cart['identifier'] = identifier
    cart = create_item(
        carts.type_info,
        request,
        initial_cart,
    )
    cart_path = request.resource_path(cart)
    return cart_path


def _get_user(request, userid):
    user = request.registry[COLLECTIONS]['user'].get(userid)
    if not user:
        raise HTTPBadRequest()
    return user


@view_config(context=Cart.Collection, request_method='GET', permission='save-carts', name='get-cart')
def get_or_create_cart_by_user(context, request):
    userid = get_userid(request)
    user = _get_user(request, userid)
    carts = get_cart_objects_by_user(
        request,
        userid,
        blocked_statuses=['disabled', 'deleted']
    )
    carts = [cart['@id'] for cart in carts]
    if not carts:
        cart = _create_cart(request, user)
    request.response.status = 200
    return {
        'status': 'success',
        '@type': ['result'],
        '@graph': carts or [cart]
    }


@view_config(context=Cart.Collection, request_method='PUT', permission='save-carts', name='put-cart')
def create_cart_by_user(context, request):
    userid = get_userid(request)
    user = _get_user(request, userid)
    is_admin = 'group.admin' in request.effective_principals 
    blocked_statuses = ['deleted'] if not is_admin else []
    cart_max_count = CART_ADMIN_MAX if is_admin else CART_USER_MAX
    carts = get_cart_objects_by_user(request, userid, blocked_statuses=blocked_statuses)
    cart_status = request.json.get('status')
    cart_name = request.json.get('name', '').strip()
    # User writing a new cart; check for cart overflow and naming conflicts
    if cart_status != 'disabled':
        countable_carts = [
            cart
            for cart in carts
            if cart['status'] not in ['disabled', 'deleted']
        ]
<<<<<<< HEAD
        if len(countable_carts) >= CART_USER_MAX:
            msg = 'Users cannot have more than {} cohorts'.format(CART_USER_MAX)
=======
        if len(countable_carts) >= cart_max_count:
            msg = 'Users cannot have more than {} carts'.format(cart_max_count)
>>>>>>> 0b155136
            raise HTTPBadRequest(explanation=msg)
        conflicting_names = [
            cart
            for cart in carts
            if (cart['status'] not in ['deleted', 'disabled'] and
                cart['name'].strip().upper() == cart_name.upper())
        ]
        if conflicting_names:
            msg = 'A cohort with the name "{}" already exists'.format(cart_name)
            raise HTTPBadRequest(explanation=msg)
    cart_identifier = request.json.get('identifier')
    cart = _create_cart(
        request,
        user,
        name=cart_name,
        identifier=cart_identifier,
        status=cart_status
    )
    request.response.status = 200
    return {
        'status': 'success',
        '@type': ['result'],
        '@graph': [cart],
    }<|MERGE_RESOLUTION|>--- conflicted
+++ resolved
@@ -122,13 +122,8 @@
             for cart in carts
             if cart['status'] not in ['disabled', 'deleted']
         ]
-<<<<<<< HEAD
         if len(countable_carts) >= CART_USER_MAX:
             msg = 'Users cannot have more than {} cohorts'.format(CART_USER_MAX)
-=======
-        if len(countable_carts) >= cart_max_count:
-            msg = 'Users cannot have more than {} carts'.format(cart_max_count)
->>>>>>> 0b155136
             raise HTTPBadRequest(explanation=msg)
         conflicting_names = [
             cart
