from snovault import (
    abstract_collection,
    calculated_property,
    collection,
    load_schema,
)
from .base import (
    Item,
    paths_filtered_by_status,
)

from urllib.parse import quote_plus
from urllib.parse import urljoin
from .shared_calculated_properties import (
    CalculatedAssaySynonyms,
    CalculatedFileSetAssay,
    CalculatedFileSetBiosample,
    CalculatedSeriesAssay,
    CalculatedSeriesBiosample,
    CalculatedSeriesTreatment,
    CalculatedSeriesTarget,
    CalculatedVisualize
)

from itertools import chain
import datetime


def item_is_revoked(request, path):
    return request.embed(path, '@@object?skip_calculated=true').get('status') == 'revoked'


def calculate_assembly(request, files_list, status):
    assembly = set()
    viewable_file_status = ['released', 'in progress']

    for path in files_list:
        properties = request.embed(path, '@@object?skip_calculated=true')
        if properties['status'] in viewable_file_status:
            if 'assembly' in properties:
                assembly.add(properties['assembly'])
    return list(assembly)


@abstract_collection(
    name='biodatasets',
    unique_key='accession',
    properties={
        'title': "Biodatasets",
        'description': 'Listing of all types of dataset.',
    })
class Biodataset(Item):
    base_types = ['Biodataset'] + Item.base_types
    embedded = [
        'files',
        'files.bioreplicate',
        'files.bioreplicate.bioexperiment',
        'files.bioreplicate.bioexperiment.lab',
        'files.submitted_by',
        'files.lab',
        'revoked_files',
        'revoked_files.bioreplicate',
        'revoked_files.bioreplicate.bioexperiment',
        'revoked_files.bioreplicate.bioexperiment.lab',
        'revoked_files.submitted_by',
        'submitted_by',
        'lab',
        'award',
        'award.pi.lab',
        'award.pi',
        'references'
    ]
    audit_inherit = [
        'original_files',
        'revoked_files',
        'contributing_files'
        'submitted_by',
        'lab',
        'award',
        'documents.lab',
    ]
    set_status_up = [
        'documents'
    ]
    set_status_down = []
    name_key = 'accession'
    rev = {
        'original_files': ('Biofile', 'biodataset'),
    }

    @calculated_property(schema={
        "title": "Original files",
        "type": "array",
        "items": {
            "type": ['string', 'object'],
            "linkFrom": "Biofile.biodataset",
        },
        "notSubmittable": True,
    })
    def original_files(self, request, original_files):
        return paths_filtered_by_status(request, original_files)

    @calculated_property(schema={
        "title": "Contributing files",
        "type": "array",
        "items": {
            "type": "string",
            "linkTo": "Biofile",
        },
    })
    def contributing_files(self, request, original_files, status):
        derived_from = set()
        for path in original_files:
            properties = request.embed(path, '@@object?skip_calculated=true')
            derived_from.update(
                paths_filtered_by_status(request, properties.get('derived_from', []))
            )
        outside_files = list(derived_from.difference(original_files))
        if status in ('released'):
            return paths_filtered_by_status(
                request, outside_files,
                include=('released',),
            )
        else:
            return paths_filtered_by_status(
                request, outside_files,
                exclude=('revoked', 'deleted', 'replaced'),
            )

    @calculated_property(schema={
        "title": "Files",
        "type": "array",
        "items": {
            "type": "string",
            "linkTo": "Biofile",
        },
    })
    def files(self, request, original_files, status):
        if status in ('released', 'archived'):
            return paths_filtered_by_status(
                request, original_files,
                include=('released', 'archived'),
            )
        else:
            return paths_filtered_by_status(
                request, original_files,
                exclude=('revoked', 'deleted', 'replaced'),
            )

    @calculated_property(schema={
        "title": "Revoked files",
        "type": "array",
        "items": {
            "type": "string",
            "linkTo": "Biofile",
        },
    })
    def revoked_files(self, request, original_files):
        return [
            path for path in original_files
            if item_is_revoked(request, path)
        ]

    @calculated_property(define=True, schema={
        "title": "Genome assembly",
        "type": "array",
        "items": {
            "type": "string",
        },
    })
    def assembly(self, request, original_files, status):
        return calculate_assembly(request, original_files, status)

    @calculated_property(condition='assembly', schema={
        "title": "Hub",
        "type": "string",
    })
    def hub(self, request):
        return request.resource_path(self, '@@hub', 'hub.txt')

    @calculated_property(condition='date_released', schema={
        "title": "Month released",
        "type": "string",
    })
    def month_released(self, date_released):
        return datetime.datetime.strptime(date_released, '%Y-%m-%d').strftime('%B, %Y')


class BiofileSet(Biodataset):
    item_type = 'biofile_set'
    base_types = ['BiofileSet'] + Biodataset.base_types
    schema = load_schema('encoded:schemas/biofile_set.json')
    embedded = Biodataset.embedded

    @calculated_property(schema={
        "title": "Contributing files",
        "type": "array",
        "items": {
            "type": "string",
            "linkTo": "Biofile",
        },
    })
    def contributing_files(self, request, original_files, related_files, status):
        files = set(original_files + related_files)
        derived_from = set()
        for path in files:
            properties = request.embed(path, '@@object?skip_calculated=true')
            derived_from.update(
                paths_filtered_by_status(request, properties.get('derived_from', []))
            )
        outside_files = list(derived_from.difference(files))
        if status in ('released'):
            return paths_filtered_by_status(
                request, outside_files,
                include=('released',),
            )
        else:
            return paths_filtered_by_status(
                request, outside_files,
                exclude=('revoked', 'deleted', 'replaced'),
            )

    @calculated_property(define=True, schema={
        "title": "Files",
        "type": "array",
        "items": {
            "type": "string",
            "linkTo": "Biofile",
        },
    })
    def files(self, request, original_files, related_files, status):
        if status in ('released'):
            return paths_filtered_by_status(
                request, chain(original_files, related_files),
                include=('released',),
            )
        else:
            return paths_filtered_by_status(
                request, chain(original_files, related_files),
                exclude=('revoked', 'deleted', 'replaced'),
            )

    @calculated_property(schema={
        "title": "Revoked files",
        "type": "array",
        "items": {
            "type": "string",
            "linkTo": "Biofile",
        },
    })
    def revoked_files(self, request, original_files, related_files):
        return [
            path for path in chain(original_files, related_files)
            if item_is_revoked(request, path)
        ]

    @calculated_property(define=True, schema={
        "title": "Genome assembly",
        "type": "array",
        "items": {
            "type": "string",
        },
    })
    def assembly(self, request, original_files, related_files, status):
        return calculate_assembly(request, list(chain(original_files, related_files))[:101], status)


@collection(
    name='bioreferences',
    unique_key='accession',
    properties={
        'title': "Bioreference file set",
        'description': 'A set of reference files used by KCE.',
    })
class Bioreference(BiofileSet):
    item_type = 'bioreference'
    schema = load_schema('encoded:schemas/bioreference.json')
    embedded = BiofileSet.embedded + ['files.biodataset']


@collection(
    name='bioprojects',
    unique_key='accession',
    properties={
        'title': "Bioproject file set",
        'description': 'A set of files that comprise a project.',
    })
class Bioproject(BiofileSet, CalculatedFileSetAssay, CalculatedFileSetBiosample, CalculatedAssaySynonyms):
    item_type = 'bioproject'
    schema = load_schema('encoded:schemas/bioproject.json')
    embedded = BiofileSet.embedded + [
        'files.biodataset',
        'files.bioreplicate.biolibrary',
        'files.biolibrary',
        'files.bioreplicate.bioexperiment',
    ]


@abstract_collection(
    name='bioseries',
    unique_key='accession',
    properties={
        'title': "Bioseries",
        'description': 'Listing of all types of series datasets.',
    })
class Bioseries(Biodataset, CalculatedSeriesAssay, CalculatedSeriesBiosample, CalculatedSeriesTarget, CalculatedSeriesTreatment, CalculatedAssaySynonyms):
    item_type = 'bioseries'
    base_types = ['Bioseries'] + Biodataset.base_types
    schema = load_schema('encoded:schemas/bioseries.json')
    embedded = Biodataset.embedded + [
        'references',
<<<<<<< HEAD
        'related_datasets.files',
        'related_datasets.lab',
        'related_datasets.submitted_by',
=======
        'related_datasets.biospecimen',
        'related_datasets.files',
        'related_datasets.lab',
        'related_datasets.submitted_by',
        'related_datasets.award.pi.lab',
>>>>>>> 72e51d0b
        'related_datasets.bioreplicate.biolibrary',
        'related_datasets.bioreplicate.biolibrary.biospecimen.submitted_by',
        'related_datasets.bioreplicate.biolibrary.biospecimen',
        'related_datasets.bioreplicate.biolibrary.biospecimen.donor',
<<<<<<< HEAD
=======
        'related_datasets.possible_controls',
        'related_datasets.possible_controls.lab',
>>>>>>> 72e51d0b
        'related_datasets.references',
        'files.platform',
        'files.lab',
        'files.bioreplicate.biolibrary.biospecimen',
<<<<<<< HEAD
        'files.biolibrary.biospecimen'
=======
        'files.biolibrary.biospecimen',
        'award',
        'lab'
>>>>>>> 72e51d0b
    ]

    @calculated_property(schema={
        "title": "Revoked datasets",
        "type": "array",
        "items": {
            "type": "string",
            "linkTo": "Biofile",
        },
    })
    def revoked_datasets(self, request, related_datasets):
        return [
            path for path in related_datasets
            if item_is_revoked(request, path)
        ]

    @calculated_property(define=True, schema={
        "title": "Genome assembly",
        "type": "array",
        "items": {
            "type": "string",
        },
    })
    def assembly(self, request, original_files, related_datasets, status):
        combined_assembly = set()
        for assembly_from_original_files in calculate_assembly(request, original_files, status):
            combined_assembly.add(assembly_from_original_files)
        for biodataset in related_datasets:

<<<<<<< HEAD

=======
>>>>>>> 72e51d0b
            properties = request.embed(biodataset, '@@object')
            if properties['status'] not in ('deleted', 'replaced'):
                for assembly_from_related_dataset in properties['assembly']:
                    combined_assembly.add(assembly_from_related_dataset)
        return list(combined_assembly)


@collection(
    name='bioexperiment-series',
    unique_key='accession',
    properties={
        'title': "Bioexperiment series",
        'description': 'A series that groups two or more experiments.',
    })
class BioexperimentSeries(Bioseries):
    item_type = 'bioexperiment_series'
    schema = load_schema('encoded:schemas/bioexperiment_series.json')
    name_key = 'accession'
    embedded = [
        'contributing_awards',
        'contributors',
<<<<<<< HEAD
=======
        'award',
        'lab',
>>>>>>> 72e51d0b
        'related_datasets.lab',
        'related_datasets.award',
        'related_datasets.bioreplicate.biolibrary.biospecimen',
    ]

<<<<<<< HEAD

=======
>>>>>>> 72e51d0b
    @calculated_property(schema={
        "title": "Assay title",
        "type": "array",
        "items": {
            "type": "string",
        },
    })
    def assay_title(self, request, related_datasets):
        return request.select_distinct_values('assay_title', *related_datasets)

    @calculated_property(schema={
        "title": "Awards",
        "type": "array",
        "items": {
            "type": 'string',
            "linkTo": "Award",
        },
    })
    def contributing_awards(self, request, related_datasets):
        return request.select_distinct_values('award', *related_datasets)

    @calculated_property(schema={
        "title": "Labs",
        "type": "array",
        "items": {
            "type": 'string',
            "linkTo": "Lab",
        },
    })
    def contributors(self, request, related_datasets):
        return request.select_distinct_values('lab', *related_datasets)<|MERGE_RESOLUTION|>--- conflicted
+++ resolved
@@ -309,37 +309,24 @@
     schema = load_schema('encoded:schemas/bioseries.json')
     embedded = Biodataset.embedded + [
         'references',
-<<<<<<< HEAD
-        'related_datasets.files',
-        'related_datasets.lab',
-        'related_datasets.submitted_by',
-=======
         'related_datasets.biospecimen',
         'related_datasets.files',
         'related_datasets.lab',
         'related_datasets.submitted_by',
         'related_datasets.award.pi.lab',
->>>>>>> 72e51d0b
         'related_datasets.bioreplicate.biolibrary',
         'related_datasets.bioreplicate.biolibrary.biospecimen.submitted_by',
         'related_datasets.bioreplicate.biolibrary.biospecimen',
         'related_datasets.bioreplicate.biolibrary.biospecimen.donor',
-<<<<<<< HEAD
-=======
         'related_datasets.possible_controls',
         'related_datasets.possible_controls.lab',
->>>>>>> 72e51d0b
         'related_datasets.references',
         'files.platform',
         'files.lab',
         'files.bioreplicate.biolibrary.biospecimen',
-<<<<<<< HEAD
-        'files.biolibrary.biospecimen'
-=======
         'files.biolibrary.biospecimen',
         'award',
         'lab'
->>>>>>> 72e51d0b
     ]
 
     @calculated_property(schema={
@@ -369,10 +356,6 @@
             combined_assembly.add(assembly_from_original_files)
         for biodataset in related_datasets:
 
-<<<<<<< HEAD
-
-=======
->>>>>>> 72e51d0b
             properties = request.embed(biodataset, '@@object')
             if properties['status'] not in ('deleted', 'replaced'):
                 for assembly_from_related_dataset in properties['assembly']:
@@ -394,20 +377,13 @@
     embedded = [
         'contributing_awards',
         'contributors',
-<<<<<<< HEAD
-=======
         'award',
         'lab',
->>>>>>> 72e51d0b
         'related_datasets.lab',
         'related_datasets.award',
         'related_datasets.bioreplicate.biolibrary.biospecimen',
     ]
 
-<<<<<<< HEAD
-
-=======
->>>>>>> 72e51d0b
     @calculated_property(schema={
         "title": "Assay title",
         "type": "array",
