--- conflicted
+++ resolved
@@ -232,9 +232,11 @@
 
     if not_reviewed_chars == total_characterizations and total_characterizations > 0:
         base_review['status'] = 'not eligible for new data'
+        base_review['detail'] = 'characterizations not reviewed'
         return [base_review]
 
     if in_progress_chars == total_characterizations and total_characterizations > 0:
+        base_review['detail'] = 'characterizations in progress'
         return [base_review]
 
     if (lab_not_reviewed_chars + not_reviewed_chars) == total_characterizations and \
@@ -245,10 +247,7 @@
     if histone_mod_target:
         if len(primary_chars) > 0 and len(secondary_chars) == 0:
             # There are only primary characterization(s)
-<<<<<<< HEAD
             base_review['detail'] = 'Awaiting submission of secondary characterization(s).'
-=======
->>>>>>> 66e4ba97
             return [base_review]
 
     if len(primary_chars) == 0 and len(secondary_chars) > 0:
@@ -359,6 +358,7 @@
 
                 if pending_secondary:
                     new_review['status'] = 'pending dcc review'
+                    new_review['detail'] = 'Pending review of a secondary characterization.'
             else:
                 # For all other cases, can keep the awaiting status
                 pass
