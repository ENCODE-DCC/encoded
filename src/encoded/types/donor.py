--- conflicted
+++ resolved
@@ -30,13 +30,9 @@
         'documents.award',
         'documents.lab',
         'documents.submitted_by',
-<<<<<<< HEAD
-        'genetic_modifications'
-=======
         'genetic_modifications',
         'genetic_modifications.modified_site_by_target_id',
         'genetic_modifications.treatments'
->>>>>>> bd7bdd50
     ]
     name_key = 'accession'
     rev = {
