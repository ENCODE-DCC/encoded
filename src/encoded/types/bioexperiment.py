--- conflicted
+++ resolved
@@ -42,14 +42,8 @@
     embedded = Biodataset.embedded + [
         'award',
         'lab',
-<<<<<<< HEAD
-        "submitted_by",  # link to User
-        'documents',  # link to Document
-=======
-        "submitted_by",  
-        'biospecimen',
-        'documents',  
->>>>>>> 72e51d0b
+        "submitted_by",
+        'documents',
         'bioreplicate',
         'bioreplicate.biolibrary',
         'bioreplicate.biolibrary.documents',
@@ -62,7 +56,7 @@
         'possible_controls',
         'bioreplicate.biolibrary.biospecimen.documents',
         "references",
-        "files", 
+        "files",
         "files.platform",
         'related_series',
 
@@ -210,7 +204,7 @@
             if 'biolibrary' in replicate_object and replicate_object['biolibrary']:
                 biolibraryObject = request.embed(replicate_object['biolibrary'], '@@object')
 
-                
+
                 if 'biospecimen' in biolibraryObject:
                     biospecimen_object = request.embed(biolibraryObject['biospecimen'], '@@object')
                     biospecimen_donor_list.append(
