--- conflicted
+++ resolved
@@ -36,13 +36,9 @@
         'files.analysis_step',
         'files.analysis_step.software_versions',
         'files.analysis_step.software_versions.software',
-<<<<<<< HEAD
-        'control_for',
-=======
         'files.qc_metrics',
         'files.qc_metrics.step_run',
         'files.qc_metrics.step_run.analysis_step',
->>>>>>> 3e60eb86
         'contributing_files.platform',
         'contributing_files.lab',
         'contributing_files.derived_from',
@@ -198,8 +194,6 @@
     def control_for(self, request, control_for):
         return paths_filtered_by_status(request, control_for)
 
-
-
 @collection(
     name='replicates',
     acl=ALLOW_SUBMITTER_ADD,
