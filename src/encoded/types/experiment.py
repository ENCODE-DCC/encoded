--- conflicted
+++ resolved
@@ -58,7 +58,6 @@
         'files.analysis_step_version.analysis_step.pipelines.documents.award',
         'files.analysis_step_version.analysis_step.pipelines.documents.lab',
         'files.analysis_step_version.analysis_step.pipelines.documents.submitted_by',
-<<<<<<< HEAD
         'files.analysis_step_version.analysis_step.versions',
         'files.analysis_step_version.software_versions',
         'files.analysis_step_version.software_versions.software',
@@ -67,8 +66,6 @@
         'files.replicate.library',
         'files.replicate.library.biosample',
         'award.pi.lab',
-=======
->>>>>>> ec6b132c
         'related_series',
         'replicates.antibody',
         'replicates.library',
