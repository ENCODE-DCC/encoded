from pyramid.traversal import find_root
from ..schema_utils import (
    load_schema,
)
from ..contentbase import (
    calculated_property,
    collection,
)
from .base import (
    ALLOW_SUBMITTER_ADD,
    Item,
    paths_filtered_by_status,
)
from .dataset import Dataset
import datetime


@collection(
    name='experiments',
    unique_key='accession',
    properties={
        'title': 'Experiments',
        'description': 'Listing of Experiments',
    })
class Experiment(Dataset):
    item_type = 'experiment'
    schema = load_schema('experiment.json')
    base_types = [Dataset.item_type] + Dataset.base_types
    embedded = Dataset.embedded + [
        'files.lab',
        'files.platform',
        'files.lab',
        'files.derived_from',
        'files.derived_from.replicate',
        'files.pipeline',
        'files.analysis_step',
        'files.analysis_step.software_versions',
        'files.analysis_step.software_versions.software',
        'contributing_files.platform',
        'contributing_files.lab',
        'contributing_files.derived_from',
        'contributing_files.pipeline',
        'contributing_files.analysis_step',
        'contributing_files.analysis_step.software_versions',
        'contributing_files.analysis_step.software_versions.software',
        'award.pi',
        'replicates.antibody',
        'replicates.antibody.targets',
        'replicates.library',
        'replicates.library.documents.lab',
        'replicates.library.documents.submitted_by',
        'replicates.library.documents.award',
        'replicates.library.biosample.submitted_by',
        'replicates.library.biosample.source',
        'replicates.library.biosample.organism',
        'replicates.library.biosample.rnais',
        'replicates.library.biosample.donor.organism',
        'replicates.library.biosample.donor.mutated_gene',
        'replicates.library.biosample.treatments',
        'replicates.library.spikeins_used',
        'replicates.library.treatments',
        'replicates.platform',
        'possible_controls',
        'target.organism',
<<<<<<< HEAD
        'references'
=======
        'references',
>>>>>>> f3c26b9a
    ]
    audit_inherit = [
        'original_files',
        'original_files.replicate',
        'original_files.platform',
        'target',
        'revoked_files',
        'revoked_files.replicate',
        'submitted_by',
        'lab',
        'award',
        'documents',
        'replicates.antibody',
        'replicates.antibody.characterizations',
        'replicates.antibody.targets',
        'replicates.library',
        'replicates.library.documents',
        'replicates.library.biosample',
        'replicates.library.biosample.organism',
        'replicates.library.biosample.treatments',
        'replicates.library.biosample.donor.organism',
        'replicates.library.biosample.donor',
        'replicates.library.biosample.treatments',
        'replicates.library.biosample.derived_from',
        'replicates.library.biosample.part_of',
        'replicates.library.biosample.pooled_from',
        'replicates.library.spikeins_used',
        'replicates.library.treatments',
        'replicates.platform',
        'target.organism',
    ]
    rev = Dataset.rev.copy()
    rev.update({
        'replicates': ('replicate', 'experiment'),
    })

    @calculated_property(condition='biosample_term_id', schema={
        "title": "Organ slims",
        "type": "array",
        "items": {
            "type": "string",
        },
    })
    def organ_slims(self, registry, biosample_term_id):
        if biosample_term_id in registry['ontology']:
            return registry['ontology'][biosample_term_id]['organs']
        return []

    @calculated_property(condition='biosample_term_id', schema={
        "title": "System slims",
        "type": "array",
        "items": {
            "type": "string",
        },
    })
    def system_slims(self, registry, biosample_term_id):
        if biosample_term_id in registry['ontology']:
            return registry['ontology'][biosample_term_id]['systems']
        return []

    @calculated_property(condition='biosample_term_id', schema={
        "title": "Developmental slims",
        "type": "array",
        "items": {
            "type": "string",
        },
    })
    def developmental_slims(self, registry, biosample_term_id):
        if biosample_term_id in registry['ontology']:
            return registry['ontology'][biosample_term_id]['developmental']
        return []

    @calculated_property(condition='biosample_term_id', schema={
        "title": "Biosample synonyms",
        "type": "array",
        "items": {
            "type": "string",
        },
    })
    def biosample_synonyms(self, registry, biosample_term_id):
        if biosample_term_id in registry['ontology']:
            return registry['ontology'][biosample_term_id]['synonyms']
        return []

    @calculated_property(condition='assay_term_id', schema={
        "title": "Assay synonyms",
        "type": "array",
        "items": {
            "type": "string",
        },
    })
    def assay_synonyms(self, registry, assay_term_id):
        if assay_term_id in registry['ontology']:
            return registry['ontology'][assay_term_id]['synonyms'] + [
                registry['ontology'][assay_term_id]['name'],
            ]
        return []

    @calculated_property(condition='date_released', schema={
        "title": "Month released",
        "type": "string",
    })
    def month_released(self, date_released):
        return datetime.datetime.strptime(date_released, '%Y-%m-%d').strftime('%B, %Y')

    @calculated_property(schema={
        "title": "Replicates",
        "type": "array",
        "items": {
            "type": ['string', 'object'],
            "linkFrom": "replicate.experiment",
        },
    })
    def replicates(self, request, replicates):
        return paths_filtered_by_status(request, replicates)


@collection(
    name='replicates',
    acl=ALLOW_SUBMITTER_ADD,
    properties={
        'title': 'Replicates',
        'description': 'Listing of Replicates',
    })
class Replicate(Item):
    item_type = 'replicate'
    schema = load_schema('replicate.json')
    embedded = [
        'library',
        'platform',
    ]

    def unique_keys(self, properties):
        keys = super(Replicate, self).unique_keys(properties)
        value = u'{experiment}/{biological_replicate_number}/{technical_replicate_number}'.format(
            **properties)
        keys.setdefault('replicate:experiment_biological_technical', []).append(value)
        return keys

    def __ac_local_roles__(self):
        properties = self.upgrade_properties()
        root = find_root(self)
        experiment = root.get_by_uuid(properties['experiment'])
        return experiment.__ac_local_roles__()<|MERGE_RESOLUTION|>--- conflicted
+++ resolved
@@ -62,11 +62,7 @@
         'replicates.platform',
         'possible_controls',
         'target.organism',
-<<<<<<< HEAD
-        'references'
-=======
         'references',
->>>>>>> f3c26b9a
     ]
     audit_inherit = [
         'original_files',
