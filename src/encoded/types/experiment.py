from pyramid.traversal import find_root
from snovault import (
    calculated_property,
    collection,
    load_schema,
)
from .base import (
    ALLOW_SUBMITTER_ADD,
    Item,
    paths_filtered_by_status,
    SharedItem
)
from .dataset import Dataset
from .shared_calculated_properties import (
    CalculatedBiosampleSlims,
    CalculatedBiosampleSynonyms,
    CalculatedAssaySynonyms,
    CalculatedAssayTermID,
    CalculatedVisualize
)

# importing biosample function to allow calculation of experiment biosample property
from .biosample import (
    construct_biosample_summary,
    generate_summary_dictionary
)

from .assay_data import assay_terms


@collection(
    name='experiments',
    unique_key='accession',
    properties={
        'title': 'Experiments',
        'description': 'Listing of Experiments',
    })
class Experiment(Dataset,
                 CalculatedBiosampleSlims,
                 CalculatedBiosampleSynonyms,
                 CalculatedAssaySynonyms,
                 CalculatedAssayTermID,
                 CalculatedVisualize):
    item_type = 'experiment'
    schema = load_schema('encoded:schemas/experiment.json')
    embedded = Dataset.embedded + [
        'files.platform',
        'files.analysis_step_version.analysis_step',
        'files.analysis_step_version.analysis_step.pipelines',
        'related_series',
        'replicates.antibody',
        'replicates.library',
        'replicates.library.biosample.submitted_by',
        'replicates.library.biosample.source',
        'replicates.library.biosample.constructs',
        'replicates.library.biosample.organism',
        'replicates.library.biosample.rnais',
        'replicates.library.biosample.donor',
        'replicates.library.biosample.donor.organism',
        'replicates.library.biosample.genetic_modifications',
        'replicates.library.biosample.genetic_modifications.treatments',
        'replicates.library.biosample.model_organism_donor_modifications',
        'replicates.library.biosample.model_organism_donor_modifications.treatments',
        'replicates.library.biosample.applied_modifications',
        'replicates.library.biosample.applied_modifications.treatments',
        'replicates.library.biosample.part_of',
        'replicates.library.biosample.part_of.constructs',
        'replicates.library.biosample.part_of.donor',
        'replicates.library.biosample.part_of.rnais',
        'replicates.library.biosample.part_of.treatments',
        'replicates.library.biosample.treatments',
        'replicates.library.treatments',
        'possible_controls',
        'target.organism',
        'references',
    ]
    audit_inherit = [
        'original_files',
        'original_files.replicate',
        'original_files.platform',
        'target',
        'files.analysis_step_version.analysis_step.pipelines',
        'revoked_files',
        'revoked_files.replicate',
        'submitted_by',
        'lab',
        'award',
        'documents',
        'replicates.antibody.characterizations',
        'replicates.antibody.targets',
        'replicates.library',
        'replicates.library.documents',
        'replicates.library.biosample',
        'replicates.library.biosample.organism',
        'replicates.library.biosample.treatments',
        'replicates.library.biosample.donor.organism',
        'replicates.library.biosample.donor',
        'replicates.library.biosample.treatments',
        'replicates.library.biosample.originated_from',
        'replicates.library.biosample.part_of',
        'replicates.library.biosample.pooled_from',
        'replicates.library.spikeins_used',
        'replicates.library.treatments',
        'target.organism',
    ]
    rev = Dataset.rev.copy()
    rev.update({
        'replicates': ('Replicate', 'experiment'),
        'related_series': ('Series', 'related_datasets'),
        'superseded_by': ('Experiment', 'supersedes')
    })

    @calculated_property(schema={
        "title": "Replicates",
        "type": "array",
        "items": {
            "type": ['string', 'object'],
            "linkFrom": "Replicate.experiment",
        },
    })
    def replicates(self, request, replicates):
        return paths_filtered_by_status(request, replicates)

    @calculated_property(schema={
        "title": "Biosample summary",
        "type": "string",
    })
    def biosample_summary(self,
                          request,
                          replicates=None):
        drop_age_sex_flag = False
        dictionaries_of_phrases = []
        biosample_accessions = set()
        if replicates is not None:
            for rep in replicates:
                replicateObject = request.embed(rep, '@@object')
                if replicateObject['status'] == 'deleted':
                    continue
                if 'library' in replicateObject:
                    libraryObject = request.embed(replicateObject['library'], '@@object')
                    if libraryObject['status'] == 'deleted':
                        continue
                    if 'biosample' in libraryObject:
                        biosampleObject = request.embed(libraryObject['biosample'], '@@object')
                        if biosampleObject['status'] == 'deleted':
                            continue
                        if biosampleObject['accession'] not in biosample_accessions:
                            biosample_accessions.add(biosampleObject['accession'])

                            if biosampleObject.get('biosample_type') in [
                               'stem cell',
                               'in vitro differentiated cells']:
                                drop_age_sex_flag = True

                            organismObject = None
                            if 'organism' in biosampleObject:
                                organismObject = request.embed(biosampleObject['organism'],
                                                               '@@object')
                            donorObject = None
                            if 'donor' in biosampleObject:
                                donorObject = request.embed(biosampleObject['donor'], '@@object')

                            treatment_objects_list = None
                            treatments = biosampleObject.get('treatments')
                            if treatments is not None and len(treatments) > 0:
                                treatment_objects_list = []
                                for t in treatments:
                                    treatment_objects_list.append(request.embed(t, '@@object'))

                            part_of_object = None
                            if 'part_of' in biosampleObject:
                                part_of_object = request.embed(biosampleObject['part_of'],
                                                               '@@object')
                            originated_from_object = None
                            if 'originated_from' in biosampleObject:
                                originated_from_object = request.embed(biosampleObject['originated_from'],
                                                                       '@@object')

                            modifications_list = None
                            genetic_modifications = biosampleObject.get('genetic_modifications')
                            if genetic_modifications is not None and len(genetic_modifications) > 0:
                                modifications_list = []
                                for gm in genetic_modifications:

                                    gm_object = request.embed(gm, '@@object')
<<<<<<< HEAD
                                    modification_dict = {'category': gm_object.get('category')}
                                    if gm_object.get('modified_site_by_target_id'):
                                        modification_dict['target'] = request.embed(
                                            gm_object.get('modified_site_by_target_id'),
                                                          '@@object')['label']
                                    if gm_object.get('introdiced_tags_array'):
                                        modification_dict['tags'] = []
                                        for tag in gm_object.get('introdiced_tags_array'):
                                            tag_dict = {'location': tag['location']}
                                            if tag.get('promoter_used'):
                                                tag_dict['promoter'] = request.embed(
                                                    tag.get('promoter_used'),
                                                            '@@object').get['label']
                                            modification_dict['tags'].append(tag_dict)

                                    modifications_list.append((gm_object['method'], modification_dict))

=======
                                    modifications_list.append(
                                        (gm_object['category'], gm_object))

                            construct_objects_list = None
                            constructs = biosampleObject.get('constructs')
                            if constructs is not None and len(constructs) > 0:
                                construct_objects_list = []
                                for c in constructs:
                                    construct_object = request.embed(c, '@@object')
                                    target_name = construct_object['target']
                                    if 'promoter_used' in construct_object and \
                                       construct_object['promoter_used'] is not None:
                                        promo = construct_object['promoter_used']
                                        item_to_add = (construct_object,
                                                       request.embed(target_name, '@@object'),
                                                       request.embed(promo, '@@object'))
                                    else:
                                        item_to_add = (construct_object,
                                                       request.embed(target_name, '@@object'),
                                                       None)
                                    construct_objects_list.append(item_to_add)

                            model_construct_objects_list = None
                            model_organism_donor_constructs = biosampleObject.get(
                                'model_organism_donor_constructs')
                            if model_organism_donor_constructs is not None and \
                               len(model_organism_donor_constructs) > 0:
                                model_construct_objects_list = []
                                for c in model_organism_donor_constructs:
                                    construct_object = request.embed(c, '@@object')
                                    target_name = construct_object['target']
                                    if 'promoter_used' in construct_object and \
                                       construct_object['promoter_used'] is not None:
                                        promo = construct_object['promoter_used']
                                        item_to_add = (construct_object,
                                                       request.embed(target_name, '@@object'),
                                                       request.embed(promo, '@@object'))
                                    else:
                                        item_to_add = (construct_object,
                                                       request.embed(target_name, '@@object'),
                                                       None)
                                    model_construct_objects_list.append(item_to_add)

                            rnai_objects = None
                            rnais = biosampleObject.get('rnais')
                            if rnais is not None and len(rnais) > 0:
                                rnai_objects = []
                                for r in rnais:
                                    rnai_object = request.embed(r, '@@object')
                                    target_object = request.embed(rnai_object['target'], '@@object')
                                    rnai_info = {'rnai_type': rnai_object['rnai_type'],
                                                 'target': target_object['label']}
                                    rnai_objects.append(rnai_info)
>>>>>>> bd7bdd50

                            dictionary_to_add = generate_summary_dictionary(
                                organismObject,
                                donorObject,
                                biosampleObject.get('age'),
                                biosampleObject.get('age_units'),
                                biosampleObject.get('life_stage'),
                                biosampleObject.get('sex'),
                                biosampleObject.get('biosample_term_name'),
                                biosampleObject.get('biosample_type'),
                                biosampleObject.get('starting_amount'),
                                biosampleObject.get('starting_amount_units'),
                                biosampleObject.get('depleted_in_term_name'),
                                biosampleObject.get('phase'),
                                biosampleObject.get('subcellular_fraction_term_name'),
                                biosampleObject.get('synchronization'),
                                biosampleObject.get('post_synchronization_time'),
                                biosampleObject.get('post_synchronization_time_units'),
                                biosampleObject.get('post_treatment_time'),
                                biosampleObject.get('post_treatment_time_units'),
                                treatment_objects_list,
                                part_of_object,
                                originated_from_object,
                                modifications_list,
                                True)

                            dictionaries_of_phrases.append(dictionary_to_add)

        if drop_age_sex_flag is True:
            sentence_parts = [
                'strain_background',
                'experiment_term_phrase',
                'phase',
                'fractionated',
                'synchronization',
                'modifications_list',
                'originated_from',
                'treatments_phrase',
                'depleted_in'
            ]
        else:
            sentence_parts = [
                'strain_background',
                'experiment_term_phrase',
                'phase',
                'fractionated',
                'sex_stage_age',
                'synchronization',
                'modifications_list',
                'originated_from',
                'treatments_phrase',
                'depleted_in'
            ]
        if len(dictionaries_of_phrases) > 0:
            return construct_biosample_summary(dictionaries_of_phrases, sentence_parts)

    @calculated_property(condition='assay_term_name', schema={
        "title": "Assay type",
        "type": "array",
        "items": {
            "type": "string",
        },
    })
    def assay_slims(self, registry, assay_term_name):
        assay_term_id = assay_terms.get(assay_term_name, None)
        if assay_term_id in registry['ontology']:
            return registry['ontology'][assay_term_id]['assay']
        return []

    @calculated_property(condition='assay_term_name', schema={
        "title": "Assay title",
        "type": "string",
    })
    def assay_title(self, request, registry, assay_term_name,
                    replicates=None, target=None):
        # This is the preferred name in generate_ontology.py if exists
        assay_term_id = assay_terms.get(assay_term_name, None)
        if assay_term_id in registry['ontology']:
            preferred_name = registry['ontology'][assay_term_id].get('preferred_name',
                                                                     assay_term_name)
            if preferred_name == 'RNA-seq' and replicates is not None:
                for rep in replicates:
                    replicateObject = request.embed(rep, '@@object')
                    if replicateObject['status'] == 'deleted':
                        continue
                    if 'library' in replicateObject:
                        preferred_name = 'total RNA-seq'
                        libraryObject = request.embed(replicateObject['library'], '@@object')
                        if 'size_range' in libraryObject and \
                           libraryObject['size_range'] == '<200':
                            preferred_name = 'small RNA-seq'
                            break
                        elif 'depleted_in_term_name' in libraryObject and \
                             'polyadenylated mRNA' in libraryObject['depleted_in_term_name']:
                            preferred_name = 'polyA depleted RNA-seq'
                            break
                        elif 'nucleic_acid_term_name' in libraryObject and \
                             libraryObject['nucleic_acid_term_name'] == 'polyadenylated mRNA':
                            preferred_name = 'polyA mRNA RNA-seq'
                            break
            return preferred_name or assay_term_name
        return assay_term_name

    @calculated_property(condition='assay_term_name', schema={
        "title": "Assay category",
        "type": "array",
        "items": {
            "type": "string",
        },
    })
    def category_slims(self, registry, assay_term_name):
        assay_term_id = assay_terms.get(assay_term_name, None)
        if assay_term_id in registry['ontology']:
            return registry['ontology'][assay_term_id]['category']
        return []

    @calculated_property(condition='assay_term_name', schema={
        "title": "Assay type",
        "type": "array",
        "items": {
            "type": "string",
        },
    })
    def type_slims(self, registry, assay_term_name):
        assay_term_id = assay_terms.get(assay_term_name, None)
        if assay_term_id in registry['ontology']:
            return registry['ontology'][assay_term_id]['types']
        return []

    @calculated_property(condition='assay_term_name', schema={
        "title": "Assay objective",
        "type": "array",
        "items": {
            "type": "string",
        },
    })
    def objective_slims(self, registry, assay_term_name):
        assay_term_id = assay_terms.get(assay_term_name, None)
        if assay_term_id in registry['ontology']:
            return registry['ontology'][assay_term_id]['objectives']
        return []

    @calculated_property(schema={
        "title": "Related series",
        "type": "array",
        "items": {
            "type": ['string', 'object'],
            "linkFrom": "Series.related_datasets",
        },
    })
    def related_series(self, request, related_series):
        return paths_filtered_by_status(request, related_series)

    @calculated_property(schema={
        "title": "Superseded by",
        "type": "array",
        "items": {
            "type": ['string', 'object'],
            "linkFrom": "Experiment.supersedes",
        },
    })
    def superseded_by(self, request, superseded_by):
        return paths_filtered_by_status(request, superseded_by)

    @calculated_property(schema={
        "title": "Replication type",
        "description": "Calculated field that indicates the replication model",
        "type": "string"
    })
    def replication_type(self, request, replicates=None, assay_term_name=None):
        # Compare the biosamples to see if for humans they are the same donor and for
        # model organisms if they are sex-matched and age-matched
        biosample_dict = {}
        biosample_donor_list = []
        biosample_number_list = []

        for rep in replicates:
            replicateObject = request.embed(rep, '@@object')
            if replicateObject['status'] == 'deleted':
                continue
            if 'library' in replicateObject:
                libraryObject = request.embed(replicateObject['library'], '@@object')
                if 'biosample' in libraryObject:
                    biosampleObject = request.embed(libraryObject['biosample'], '@@object')
                    biosample_dict[biosampleObject['accession']] = biosampleObject
                    biosample_donor_list.append(biosampleObject.get('donor'))
                    biosample_number_list.append(replicateObject.get('biological_replicate_number'))
                    biosample_species = biosampleObject.get('organism')
                    biosample_type = biosampleObject.get('biosample_type')
                else:
                    # special treatment for "RNA Bind-n-Seq" they will be called unreplicated
                    # untill we change our mind
                    if assay_term_name == 'RNA Bind-n-Seq':
                        return 'unreplicated'
                    # If I have a library without a biosample,
                    # I cannot make a call about replicate structure
                    return None
            else:
                # REPLICATES WITH NO LIBRARIES WILL BE CAUGHT BY AUDIT (TICKET 3268)
                # If I have a replicate without a library,
                # I cannot make a call about the replicate structure
                return None

        #  exclude ENCODE2
        if (len(set(biosample_number_list)) < 2):
            return 'unreplicated'

        if biosample_type == 'immortalized cell line':
            return 'isogenic'

        # Since we are not looking for model organisms here, we likely need audits
        if biosample_species != '/organisms/human/':
            if len(set(biosample_donor_list)) == 1:
                return 'isogenic'
            else:
                return 'anisogenic'

        if len(set(biosample_donor_list)) == 0:
            return None
        if len(set(biosample_donor_list)) == 1:
            if None in biosample_donor_list:
                return None
            else:
                return 'isogenic'

        return 'anisogenic'

    matrix = {
        'y': {
            'facets': [
                'replicates.library.biosample.donor.organism.scientific_name',
                'biosample_type',
                'organ_slims',
                'award.project',
                'assembly',
                'internal_status',
                'audit_category', # Added for auditmatrix
                'lab.title'
            ],
            'group_by': ['biosample_type', 'biosample_term_name'],
            'label': 'Biosample',
        },
        'x': {
            'facets': [
                'assay_title',
                'assay_slims',
                'target.investigated_as',
                'month_released',
                'files.file_type',
            ],
            'group_by': 'assay_title',
            'label': 'Assay',
        },
    }


@collection(
    name='replicates',
    acl=ALLOW_SUBMITTER_ADD,
    properties={
        'title': 'Replicates',
        'description': 'Listing of Replicates',
    })
class Replicate(Item):
    item_type = 'replicate'
    schema = load_schema('encoded:schemas/replicate.json')
    embedded = [
        'antibody',
        'experiment',
        'library',
        'library.biosample',
        'library.biosample.donor',
        'library.biosample.donor.organism',
    ]

    def unique_keys(self, properties):
        keys = super(Replicate, self).unique_keys(properties)
        value = u'{experiment}/{biological_replicate_number}/{technical_replicate_number}'.format(
            **properties)
        keys.setdefault('replicate:experiment_biological_technical', []).append(value)
        return keys

    def __ac_local_roles__(self):
        properties = self.upgrade_properties()
        root = find_root(self)
        experiment = root.get_by_uuid(properties['experiment'])
        return experiment.__ac_local_roles__()<|MERGE_RESOLUTION|>--- conflicted
+++ resolved
@@ -183,7 +183,6 @@
                                 for gm in genetic_modifications:
 
                                     gm_object = request.embed(gm, '@@object')
-<<<<<<< HEAD
                                     modification_dict = {'category': gm_object.get('category')}
                                     if gm_object.get('modified_site_by_target_id'):
                                         modification_dict['target'] = request.embed(
@@ -201,61 +200,6 @@
 
                                     modifications_list.append((gm_object['method'], modification_dict))
 
-=======
-                                    modifications_list.append(
-                                        (gm_object['category'], gm_object))
-
-                            construct_objects_list = None
-                            constructs = biosampleObject.get('constructs')
-                            if constructs is not None and len(constructs) > 0:
-                                construct_objects_list = []
-                                for c in constructs:
-                                    construct_object = request.embed(c, '@@object')
-                                    target_name = construct_object['target']
-                                    if 'promoter_used' in construct_object and \
-                                       construct_object['promoter_used'] is not None:
-                                        promo = construct_object['promoter_used']
-                                        item_to_add = (construct_object,
-                                                       request.embed(target_name, '@@object'),
-                                                       request.embed(promo, '@@object'))
-                                    else:
-                                        item_to_add = (construct_object,
-                                                       request.embed(target_name, '@@object'),
-                                                       None)
-                                    construct_objects_list.append(item_to_add)
-
-                            model_construct_objects_list = None
-                            model_organism_donor_constructs = biosampleObject.get(
-                                'model_organism_donor_constructs')
-                            if model_organism_donor_constructs is not None and \
-                               len(model_organism_donor_constructs) > 0:
-                                model_construct_objects_list = []
-                                for c in model_organism_donor_constructs:
-                                    construct_object = request.embed(c, '@@object')
-                                    target_name = construct_object['target']
-                                    if 'promoter_used' in construct_object and \
-                                       construct_object['promoter_used'] is not None:
-                                        promo = construct_object['promoter_used']
-                                        item_to_add = (construct_object,
-                                                       request.embed(target_name, '@@object'),
-                                                       request.embed(promo, '@@object'))
-                                    else:
-                                        item_to_add = (construct_object,
-                                                       request.embed(target_name, '@@object'),
-                                                       None)
-                                    model_construct_objects_list.append(item_to_add)
-
-                            rnai_objects = None
-                            rnais = biosampleObject.get('rnais')
-                            if rnais is not None and len(rnais) > 0:
-                                rnai_objects = []
-                                for r in rnais:
-                                    rnai_object = request.embed(r, '@@object')
-                                    target_object = request.embed(rnai_object['target'], '@@object')
-                                    rnai_info = {'rnai_type': rnai_object['rnai_type'],
-                                                 'target': target_object['label']}
-                                    rnai_objects.append(rnai_info)
->>>>>>> bd7bdd50
 
                             dictionary_to_add = generate_summary_dictionary(
                                 organismObject,
