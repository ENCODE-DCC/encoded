--- conflicted
+++ resolved
@@ -248,137 +248,6 @@
                         biosampleObject = request.embed(libraryObject['biosample'], '@@object')
                         if biosampleObject['status'] in ('deleted', 'revoked'):
                             continue
-<<<<<<< HEAD
-                        if biosampleObject['accession'] not in biosample_accessions:
-                            biosample_accessions.add(biosampleObject['accession'])
-
-                            biosampleTypeObject = request.embed(
-                                biosampleObject['biosample_ontology'],
-                                '@@object'
-                            )
-                            if biosampleTypeObject.get('classification') in [
-                                    'in vitro differentiated cells']:
-                                drop_age_sex_flag = True
-
-                            organismObject = None
-                            if 'organism' in biosampleObject:
-                                organismObject = request.embed(biosampleObject['organism'],
-                                                               '@@object')
-                            donorObject = None
-                            if 'donor' in biosampleObject:
-                                donorObject = request.embed(biosampleObject['donor'], '@@object')
-
-                            treatment_objects_list = None
-                            treatments = biosampleObject.get('treatments')
-                            if treatments is not None and len(treatments) > 0:
-                                treatment_objects_list = []
-                                for t in treatments:
-                                    treatment_objects_list.append(request.embed(t, '@@object'))
-
-                            part_of_object = None
-                            if 'part_of' in biosampleObject:
-                                part_of_object = request.embed(biosampleObject['part_of'],
-                                                               '@@object')
-                            originated_from_object = None
-                            if 'originated_from' in biosampleObject:
-                                originated_from_object = request.embed(biosampleObject['originated_from'],
-                                                                       '@@object')
-
-                            modifications_list = None
-                            genetic_modifications = biosampleObject.get('applied_modifications')
-                            if genetic_modifications:
-                                modifications_list = []
-                                for gm in genetic_modifications:
-                                    gm_object = request.embed(gm, '@@object')
-                                    modification_dict = {'category': gm_object.get('category')}
-                                    if gm_object.get('modified_site_by_target_id'):
-                                        modification_dict['target'] = request.embed(
-                                            gm_object.get('modified_site_by_target_id'),
-                                                          '@@object')['label']
-                                    if gm_object.get('introduced_tags_array'):
-                                        modification_dict['tags'] = []
-                                        for tag in gm_object.get('introduced_tags_array'):
-                                            tag_dict = {'location': tag['location']}
-                                            if tag.get('promoter_used'):
-                                                tag_dict['promoter'] = request.embed(
-                                                    tag.get('promoter_used'),
-                                                            '@@object').get['label']
-                                            modification_dict['tags'].append(tag_dict)
-
-                                    modifications_list.append((gm_object['method'], modification_dict))
-
-                            preservation_method = None
-                            dictionary_to_add = generate_summary_dictionary(
-                                request,
-                                organismObject,
-                                donorObject,
-                                biosampleObject.get('age'),
-                                biosampleObject.get('age_units'),
-                                biosampleObject.get('life_stage'),
-                                biosampleObject.get('sex'),
-                                biosampleTypeObject.get('term_name'),
-                                biosampleTypeObject.get('classification'),
-                                biosampleObject.get('starting_amount'),
-                                biosampleObject.get('starting_amount_units'),
-                                biosampleObject.get('depleted_in_term_name'),
-                                biosampleObject.get('phase'),
-                                biosampleObject.get('subcellular_fraction_term_name'),
-                                biosampleObject.get('synchronization'),
-                                biosampleObject.get('post_synchronization_time'),
-                                biosampleObject.get('post_synchronization_time_units'),
-                                biosampleObject.get('post_treatment_time'),
-                                biosampleObject.get('post_treatment_time_units'),
-                                treatment_objects_list,
-                                preservation_method,
-                                part_of_object,
-                                originated_from_object,
-                                modifications_list,
-                                True)
-
-                            dictionaries_of_phrases.append(dictionary_to_add)
-
-        if drop_age_sex_flag is True:
-            sentence_parts = [
-                'strain_background',
-                'experiment_term_phrase',
-                'phase',
-                'fractionated',
-                'synchronization',
-                'modifications_list',
-                'originated_from',
-                'treatments_phrase',
-                'depleted_in'
-            ]
-        else:
-            sentence_parts = [
-                'strain_background',
-                'experiment_term_phrase',
-                'phase',
-                'fractionated',
-                'sex_stage_age',
-                'synchronization',
-                'modifications_list',
-                'originated_from',
-                'treatments_phrase',
-                'depleted_in'
-            ]
-        if len(dictionaries_of_phrases) > 0:
-            return construct_biosample_summary(dictionaries_of_phrases, sentence_parts)
-            
-
-    @calculated_property(condition='assay_term_name', schema={
-        "title": "Assay type",
-        "type": "array",
-        "items": {
-            "type": "string",
-        },
-    })
-    def assay_slims(self, registry, assay_term_name):
-        assay_term_id = assay_terms.get(assay_term_name, None)
-        if assay_term_id in registry['ontology']:
-            return registry['ontology'][assay_term_id]['assay']
-        return []
-=======
                         genetic_modifications = biosampleObject.get('applied_modifications')
                         if genetic_modifications:
                             for gm in genetic_modifications:
@@ -443,7 +312,6 @@
             analysis['pipeline_labs'] = sorted(pipeline_labs)
             updated_analyses.append(analysis)
         return analyses
->>>>>>> 821c62c4
 
     @calculated_property(schema={
         "title": "Perturbed",
