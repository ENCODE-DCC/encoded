"""
Elasticsearch Based View Configs
"""
from urllib.parse import (
    parse_qs,
    urlencode,
)
from pyramid.view import view_config  # pylint: disable=import-error

from encoded.helpers.helper import (
    View_Item,
    search_result_actions,
)
from encoded.viewconfigs.auditview import AuditView
from encoded.viewconfigs.matrix import MatrixView
from encoded.viewconfigs.summary import SummaryView

from snovault import AbstractCollection  # pylint: disable=import-error
from snovault.resource_views import collection_view_listing_db  # pylint: disable=import-error
from snovault.viewconfigs.report import ReportView   # pylint: disable=import-error
from snovault.viewconfigs.searchview import SearchView   # pylint: disable=import-error


DEFAULT_DOC_TYPES = [
    'AntibodyLot',
    'Award',
    'Biosample',
    'BiosampleType',
    'Dataset',
    'GeneticModification',
    'Page',
    'Pipeline',
    'Publication',
    'Software',
    'Gene',
    'Target',
    'Patient',
    'Biospecimen',
<<<<<<< HEAD
    'Bioexperiment',
    'Biofile',
    'PathologyReport',
    'Surgery',
    # 'doc'

    'Bioexperiment'
    
=======
    # 'Bioexperiment',
    # 'Bioreplicate'
    'Biofile',
    'PathologyReport',
    'Surgery'
>>>>>>> 7d6476dd
]


def includeme(config):
    '''Associated views routes'''
    config.add_route('search', '/search{slash:/?}')
    config.add_route('search_elements', '/search_elements/{search_params}')
    config.add_route('report', '/report{slash:/?}')
    config.add_route('matrix', '/matrix{slash:/?}')
    config.add_route('audit', '/audit/')
    config.add_route('summary', '/summary{slash:/?}')
    config.scan(__name__)


def _get_doc_types(context, request):
    doc_types = []
    if (hasattr(context, 'type_info') and
            hasattr(context.type_info, 'name') and
            context.type_info.name):
        doc_types = [context.type_info.name]
    else:
        doc_types = request.params.getall('type')
    if '*' in doc_types:
        doc_types = ['Item']
    return doc_types


def _get_search_views(view_instance, context, request):
    doc_types = _get_doc_types(context, request)
    views = []
    # TODO: Fix using protected members
    # pylint: disable=protected-access
    view_item = View_Item(view_instance._request, view_instance._search_base)
    # TODO: Move into SearchView after doc_types check
    if len(doc_types) == 1:
        if doc_types[0] in view_instance._types:
            type_info = view_instance._types[doc_types[0]]
            views.append(view_item.tabular_report)
            if hasattr(type_info.factory, 'matrix'):
                views.append(view_item.summary_matrix)
            if hasattr(type_info.factory, 'summary_data'):
                views.append(view_item.summary_report)
    return views


@view_config(context=AbstractCollection, permission='list', request_method='GET', name='listing')
def collection_view_listing_es(context, request):
    '''Switch to change summary page loading options'''
    if request.datastore != 'elasticsearch':
        return collection_view_listing_db(context, request)
    return search(context, request)


@view_config(route_name='audit', request_method='GET', permission='search')
def audit(context, request):
    '''
    Audit Page Endpoint
    /audit/?type=Experiment
    '''
    audit_view = AuditView(context, request)
    return audit_view.preprocess_view()


@view_config(route_name='matrix', request_method='GET', permission='search')
def matrix(context, request):
    '''
    Matrix Page Endpoint
    /matrix/?type=Experiment
    '''
    matrix_view = MatrixView(context, request)
    return matrix_view.preprocess_view()


@view_config(route_name='report', request_method='GET', permission='search')
def report(context, request):
    '''
    Report Page Endpoint
    /report/?type=Experiment
    '''
    report_view = ReportView(context, request)
    views = _get_search_views(report_view, context, request)
    res = report_view.preprocess_view(
        views=views,
        search_result_actions=search_result_actions,
    )
    # TODO: Fix using protected members
    # pylint: disable=protected-access
    report_download_route = report_view._request.route_path('report_download')
    res['download_tsv'] = report_download_route + report_view._search_base
    return res

@view_config(route_name='search', request_method='GET', permission='search')
def search(context, request, search_type=None, return_generator=False):
    '''
    Search Page Endpoint
    /search/?type=Experiment
    /search/?type=Publication&published_by=mouseENCODE&published_by=modENCODE&published_by=ENCODE
    '''
    search_view = SearchView(
        context,
        request,
        search_type=search_type,
        return_generator=return_generator,
        default_doc_types=DEFAULT_DOC_TYPES
    )
    views = _get_search_views(search_view, context, request)
    return search_view.preprocess_view(
        views=views,
        search_result_actions=search_result_actions,
    )


@view_config(route_name='search_elements', request_method='POST')
def search_elements(context, request):  # pylint: disable=unused-argument
    '''Same as search but takes JSON payload of search filters'''
    param_list = parse_qs(request.matchdict['search_params'])
    param_list.update(request.json_body)
    path = '/search/?%s' % urlencode(param_list, True)
    results = request.embed(path, as_user=True)
    return results


@view_config(route_name='summary', request_method='GET', permission='search')
def summary(context, request):
    '''
    Summary Page Endpoint
    /summary/?type=Experiment
    '''
    summary_view = SummaryView(context, request)
    return summary_view.preprocess_view()<|MERGE_RESOLUTION|>--- conflicted
+++ resolved
@@ -36,22 +36,10 @@
     'Target',
     'Patient',
     'Biospecimen',
-<<<<<<< HEAD
     'Bioexperiment',
     'Biofile',
     'PathologyReport',
-    'Surgery',
-    # 'doc'
-
-    'Bioexperiment'
-    
-=======
-    # 'Bioexperiment',
-    # 'Bioreplicate'
-    'Biofile',
-    'PathologyReport',
     'Surgery'
->>>>>>> 7d6476dd
 ]
 
 
