--- conflicted
+++ resolved
@@ -35,13 +35,10 @@
     'Gene',
     'Target',
     'Patient',
-<<<<<<< HEAD
+    'Biospecimen',
+    'Biofile',
     'Pathology_report',
-    'Surgery_view'
-=======
-    'Biospecimen',
-    'Biofile'
->>>>>>> 47b035a2
+    'Surgery'
 ]
 
 
