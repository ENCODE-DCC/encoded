--- conflicted
+++ resolved
@@ -217,11 +217,7 @@
         ns['collection_uri'] = request.resource_path(self.__parent__)
         ns['item_type'] = self.model.predicate
         ns['_uuid'] = self.model.rid
-<<<<<<< HEAD
-        ns['permission'] = permission_checker(self, get_current_request())
-=======
         ns['permission'] = permission_checker(self, request)
->>>>>>> 16208d41
         compiled = ObjectTemplate(self.merged_links)
         links = compiled(ns)
         # Embed resources
@@ -330,17 +326,6 @@
         return default
 
     def add(self, properties):
-<<<<<<< HEAD
-        rid = properties.get('_uuid', None)
-        if rid is not None:
-            properties = properties.copy()
-            del properties['_uuid']
-        session = DBSession()
-        resource = Resource({self.item_type: properties}, rid)
-        session.add(resource)
-        model = resource.data[self.item_type]
-        item = self.Item(self, model)
-=======
         uuid = properties.get('_uuid', _marker)
         if uuid is _marker:
             uuid = uuid4()
@@ -348,7 +333,6 @@
             properties = properties.copy()
             del properties['_uuid']
         item = self.Item.create(self, uuid, properties)
->>>>>>> 16208d41
         self.after_add(item)
         return item
 
