--- conflicted
+++ resolved
@@ -257,18 +257,14 @@
     def create(cls, parent, uuid, properties, sheets=None):
         item_type = parent.item_type
         session = DBSession()
-<<<<<<< HEAD
-        property_sheets = {item_type: properties}
-        property_sheets.update(additional)
-        ## TODO add some code to set who the submitters is?
-
-=======
+
         property_sheets = {}
         if properties is not None:
             property_sheets[item_type] = properties
         if sheets is not None:
             property_sheets.update(sheets)
->>>>>>> a388902d
+
+        ## TODO add some code to set who the submitters is?
         resource = Resource(property_sheets, uuid)
         session.add(resource)
         model = resource.data[item_type]
