from snovault import (
    AuditFailure,
    audit_checker,
)
from .gtex_data import gtexDonorsList
from .standards_data import pipelines_with_read_depth

targetBasedAssayList = [
    'ChIP-seq',
    'RNA Bind-n-Seq',
    'ChIA-PET',
    'RIP Array',
    'RIP-seq',
    'MeDIP-seq',
    'iCLIP',
    'eCLIP',
    'shRNA knockdown followed by RNA-seq',
    'siRNA knockdown followed by RNA-seq',
    'CRISPR genome editing followed by RNA-seq',
    'CRISPRi followed by RNA-seq'
    ]

controlRequiredAssayList = [
    'ChIP-seq',
    'RNA Bind-n-Seq',
    'RIP-seq',
    'RAMPAGE',
    'CAGE',
    'eCLIP',
    'single cell isolation followed by RNA-seq',
    'shRNA knockdown followed by RNA-seq',
    'siRNA knockdown followed by RNA-seq',
    'CRISPR genome editing followed by RNA-seq',
    'CRISPRi followed by RNA-seq'
    ]

seq_assays = [
    'RNA-seq',
    'ChIP-seq',
    'RNA Bind-n-Seq',
    'MeDIP-seq',
    'RNA-PET',
    'DNA-PET',
    'ChIA-PET',
    'CAGE',
    'RAMPAGE',
    'RIP-seq',
    ]


def audit_experiment_chipseq_control_read_depth(value, system, files_structure):
    # relevant only for ChIP-seq
    if value.get('assay_term_id') != 'OBI:0000716':
        return

    if value.get('target') and 'name' in value.get('target'):
        target_name = value['target']['name']
        target_investigated_as = value['target']['investigated_as']
        if target_name not in ['Control-human', 'Control-mouse']:
            for alignment_file in files_structure.get('alignments').values():
                # initially was for file award
                if not alignment_file.get('award') or \
                    alignment_file.get('award')['rfa'] not in [
                            'ENCODE3',
                            'ENCODE4',
                            'ENCODE2-Mouse',
                            'ENCODE2',
                            'ENCODE',
                            'Roadmap']:
                    continue
                if alignment_file.get('lab') not in ['/labs/encode-processing-pipeline/']:
                    continue
                derived_from_files = list(
                    get_derived_from_files_set([alignment_file], files_structure, 'fastq', True))
                if not derived_from_files:
                    continue
                control_bam = get_control_bam(
                    alignment_file,
                    'ChIP-seq read mapping',
                    derived_from_files,
                    files_structure)
                if control_bam is not False:
                    control_depth = get_chip_seq_bam_read_depth(control_bam)
                    control_target = get_target_name(derived_from_files)
                    if control_depth is not False and control_target is not False:
                        yield from check_control_read_depth_standards(
                                control_bam,
                                control_depth,
                                control_target,
                                True,
                                target_name,
                                target_investigated_as)
    return


def check_control_read_depth_standards(value,
                                       read_depth,
                                       target_name,
                                       is_control_file,
                                       control_to_target,
                                       target_investigated_as):
    marks = pipelines_with_read_depth['ChIP-seq read mapping']
    # treat this file as control_bam - raising insufficient control read depth
    if is_control_file is True:
        if target_name not in ['Control-human', 'Control-mouse']:
            detail = 'Control alignment file {} '.format(value['@id']) + \
                     'has a target {} that is neither '.format(target_name) + \
                     'Control-human nor Control-mouse.'
            yield AuditFailure('inconsistent target of control experiment', detail, level='WARNING')
            return

        if control_to_target == 'empty':
            return

        elif 'broad histone mark' in target_investigated_as: #  control_to_target in broad_peaks_targets:
            if 'assembly' in value:
                detail = 'Control alignment file {} mapped to {} assembly has {} '.format(
                    value['@id'],
                    value['assembly'],
                    read_depth) + \
                    'usable fragments. ' + \
                    'The minimum ENCODE standard for a control of ChIP-seq assays targeting broad ' + \
                    'histone mark {} '.format(control_to_target) + \
                    'is 40 million usable fragments, the recommended number of usable ' + \
                    'fragments is > 45 million. (See /data-standards/chip-seq/ )'
            else:
                detail = 'Control alignment file {} has {} '.format(
                    value['@id'],
                    read_depth) + \
                    'usable fragments. ' + \
                    'The minimum ENCODE standard for a control of ChIP-seq assays targeting broad ' + \
                    'histone mark {} '.format(control_to_target) + \
                    'is 40 million usable fragments, the recommended number of usable ' + \
                    'fragments is > 45 million. (See /data-standards/chip-seq/ )'
            if read_depth >= 40000000 and read_depth < marks['broad']:
                yield AuditFailure('control low read depth', detail, level='WARNING')
            elif read_depth >= 5000000 and read_depth < 40000000:
                yield AuditFailure('control insufficient read depth', detail, level='NOT_COMPLIANT')
            elif read_depth < 5000000:
                yield AuditFailure('control extremely low read depth', detail, level='ERROR')
        elif 'narrow histone mark' in target_investigated_as:  # else:
            if 'assembly' in value:
                detail = 'Control alignment file {} mapped to {} assembly has {} '.format(
                    value['@id'],
                    value['assembly'],
                    read_depth) + \
                    'usable fragments. ' + \
                    'The minimum ENCODE standard for a control of ChIP-seq assays targeting narrow ' + \
                    'histone mark {} '.format(control_to_target) + \
                    'is 10 million usable fragments, the recommended number of usable ' + \
                    'fragments is > 20 million. (See /data-standards/chip-seq/ )'
            else:
                detail = 'Control alignment file {} has {} '.format(
                    value['@id'],
                    read_depth) + \
                    'usable fragments. ' + \
                    'The minimum ENCODE standard for a control of ChIP-seq assays targeting narrow ' + \
                    'histone mark {} '.format(control_to_target) + \
                    'is 10 million usable fragments, the recommended number of usable ' + \
                    'fragments is > 20 million. (See /data-standards/chip-seq/ )'
            if read_depth >= 10000000 and read_depth < marks['narrow']:
                yield AuditFailure('control low read depth', detail, level='WARNING')
            elif read_depth >= 5000000 and read_depth < 10000000:
                yield AuditFailure('control low read depth', detail, level='NOT_COMPLIANT')
            elif read_depth < 5000000:
                yield AuditFailure('control extremely low read depth', detail, level='ERROR')
        else:
            if 'assembly' in value:
                detail = 'Control alignment file {} mapped to {} assembly has {} '.format(
                    value['@id'],
                    value['assembly'],
                    read_depth) + \
                    'usable fragments. ' + \
                    'The minimum ENCODE standard for a control of ChIP-seq assays targeting ' + \
                    '{} and investigated as a transcription factor '.format(control_to_target) + \
                    'is 10 million usable fragments, the recommended number of usable ' + \
                    'fragments is > 20 million. (See /data-standards/chip-seq/ )'
            else:
                detail = 'Control alignment file {} has {} '.format(
                    value['@id'],
                    read_depth) + \
                    'usable fragments. ' + \
                    'The minimum ENCODE standard for a control of ChIP-seq assays targeting ' + \
                    '{} and investigated as a transcription factor '.format(control_to_target) + \
                    'is 10 million usable fragments, the recommended number of usable ' + \
                    'fragments is > 20 million. (See /data-standards/chip-seq/ )'
            if read_depth >= 10000000 and read_depth < marks['narrow']:
                yield AuditFailure('control low read depth', detail, level='WARNING')
            elif read_depth >= 3000000 and read_depth < 10000000:
                yield AuditFailure('control low read depth', detail, level='NOT_COMPLIANT')
            elif read_depth < 3000000:
                yield AuditFailure('control extremely low read depth', detail, level='ERROR')
    return


def audit_experiment_mixed_libraries(value, system, excluded_types):
    '''
    Experiments should not have mixed libraries nucleic acids
    '''
    if value['status'] in ['deleted', 'replaced']:
        return

    if 'replicates' not in value:
        return

    nucleic_acids = set()

    for rep in value['replicates']:
        if rep.get('status') not in excluded_types and \
           'library' in rep and rep['library'].get('status') not in excluded_types:
            if 'nucleic_acid_term_name' in rep['library']:
                nucleic_acids.add(rep['library']['nucleic_acid_term_name'])

    if len(nucleic_acids) > 1:
        detail = 'Experiment {} '.format(value['@id']) + \
                 'contains libraries with mixed nucleic acids {} '.format(nucleic_acids)
        yield AuditFailure('mixed libraries', detail, level='INTERNAL_ACTION')
    return


def audit_experiment_pipeline_assay_details(value, system, files_structure):
    for pipeline in get_pipeline_objects(files_structure.get('original_files').values()):
        if value.get('assay_term_name') not in pipeline['assay_term_names']:
            detail = 'This experiment ' + \
                        'contains file(s) associated with ' + \
                        'pipeline {} '.format(pipeline['@id']) + \
                        'which assay_term_names list does not include experiments\'s asssay_term_name.'
            yield AuditFailure('inconsistent assay_term_name', detail, level='INTERNAL_ACTION')
    return


# def audit_experiment_missing_processed_files(value, system): removed from v54


def audit_experiment_missing_unfiltered_bams(value, system, files_structure):
    if value.get('assay_term_id') != 'OBI:0000716':  # not a ChIP-seq
        return

    # if there are no bam files - we don't know what pipeline, exit
    if len(files_structure.get('alignments').values()) == 0:
        return

    if 'ChIP-seq read mapping' in get_pipeline_titles(
            get_pipeline_objects(files_structure.get('alignments').values())):
        for filtered_file in files_structure.get('alignments').values():
            if has_only_raw_files_in_derived_from(filtered_file, files_structure) and \
               has_no_unfiltered(filtered_file,
                                 files_structure.get('unfiltered_alignments').values()):

                detail = 'Experiment {} contains biological replicate '.format(value['@id']) + \
                         '{} '.format(filtered_file['biological_replicates']) + \
                         'with a filtered alignments file {}, mapped to '.format(
                             filtered_file['@id']) + \
                         'a {} assembly, '.format(filtered_file['assembly']) + \
                         'but has no unfiltered alignments file.'
                yield AuditFailure('missing unfiltered alignments', detail, level='INTERNAL_ACTION')
    return


def audit_experiment_with_uploading_files(value, system, files_structure):
    if files_structure.get('original_files'):
        for file_object in files_structure.get('original_files').values():
            if file_object['status'] in ['uploading', 'upload failed', 'content error']:
                detail = 'Experiment {} '.format(value['@id']) + \
                        'contains a file {} '.format(file_object['@id']) + \
                        'with the status {}.'.format(file_object['status'])
                yield AuditFailure('file validation error', detail, level='INTERNAL_ACTION')
    return


def audit_experiment_out_of_date_analysis(value, system, files_structure):
    if value['assay_term_name'] not in ['ChIP-seq', 'DNase-seq']:
        return

    if len(files_structure.get('alignments').values()) == 0 and \
       len(files_structure.get('unfiltered_alignments').values()) == 0 and \
       len(files_structure.get('transcriptome_alignments').values()) == 0:
        return  # probably needs pipeline, since there are no processed files

    file_types = ['alignments', 'unfiltered_alignments', 'transcriptome_alignments']
    for file_type in file_types:
        for bam_file in files_structure.get(file_type).values():
            if bam_file.get('lab') == '/labs/encode-processing-pipeline/' and \
                bam_file.get('derived_from'):
                if is_outdated_bams_replicate(bam_file, files_structure):
                    assembly_detail = ''
                    if bam_file.get('assembly'):
                        assembly_detail = ' for {} assembly '.format(bam_file['assembly'])
                        detail = 'Experiment {} '.format(value['@id']) + \
                                'alignment file {} '.format(
                                    bam_file['@id']) + assembly_detail + \
                                'is out of date.'
                        yield AuditFailure('out of date analysis', detail, level='INTERNAL_ACTION')
    return


def audit_experiment_standards_dispatcher(value, system, files_structure):
    if not check_award_condition(value, ['ENCODE4',
                                         'ENCODE3',
                                         'ENCODE2-Mouse',
                                         'ENCODE2',
                                         'ENCODE',
                                         'Roadmap']):
        return
    '''
    Dispatcher function that will redirect to other functions that would
    deal with specific assay types standards
    '''
    if value.get('status') in ['revoked', 'deleted', 'replaced']:
        return
    if value.get('assay_term_name') not in ['DNase-seq', 'RAMPAGE', 'RNA-seq', 'ChIP-seq', 'CAGE',
                                            'shRNA knockdown followed by RNA-seq',
                                            'siRNA knockdown followed by RNA-seq',
                                            'CRISPRi followed by RNA-seq',
                                            'CRISPR genome editing followed by RNA-seq',
                                            'single cell isolation followed by RNA-seq',
                                            'whole-genome shotgun bisulfite sequencing',
                                            'genetic modification followed by DNase-seq']:
        return
    if not value.get('original_files'):
        return
    if 'replicates' not in value:
        return

    num_bio_reps = set()
    for rep in value['replicates']:
        num_bio_reps.add(rep['biological_replicate_number'])

    if len(num_bio_reps) < 1:
        return

    organism_name = get_organism_name(value['replicates'], files_structure.get('excluded_types'))  # human/mouse
    if organism_name == 'human':
        desired_assembly = 'GRCh38'
        desired_annotation = 'V24'
    else:
        if organism_name == 'mouse':
            desired_assembly = 'mm10'
            desired_annotation = 'M4'
        else:
            return

    standards_version = 'ENC3'

    if value['assay_term_name'] in ['DNase-seq', 'genetic modification followed by DNase-seq']:
        
        yield from check_experiment_dnase_seq_standards(
            value,
            files_structure,
            desired_assembly,
            desired_annotation,
            ' /data-standards/dnase-seq/ ')
        return

    if value['assay_term_name'] in ['RAMPAGE', 'RNA-seq', 'CAGE',
                                    'shRNA knockdown followed by RNA-seq',
                                    'siRNA knockdown followed by RNA-seq',
                                    'CRISPRi followed by RNA-seq',
                                    'CRISPR genome editing followed by RNA-seq',
                                    'single cell isolation followed by RNA-seq']:
        yield from check_experiment_rna_seq_standards(
            value,
            files_structure,
            desired_assembly,
            desired_annotation,
            standards_version)
        return

    if value['assay_term_name'] == 'ChIP-seq':
        yield from check_experiment_chip_seq_standards(
            value,
            files_structure,
            standards_version)

    if standards_version == 'ENC3' and \
            value['assay_term_name'] == 'whole-genome shotgun bisulfite sequencing':

        yield from check_experiment_wgbs_encode3_standards(
                value,
                files_structure,
                organism_name,
                desired_assembly)
        return


def audit_modERN_experiment_standards_dispatcher(value, system, files_structure):
    
    if not check_award_condition(value, ['modERN']):
        return
    '''
    Dispatcher function that will redirect to other functions that would
    deal with specific assay types standards. This version is for the modERN project
    '''

    if value['status'] in ['revoked', 'deleted', 'replaced']:
        return
    if value.get('assay_term_name') != 'ChIP-seq':
        return
    if not files_structure.get('original_files').values():
        return
    if 'replicates' not in value:
        return

    yield from check_experiment_chip_seq_standards(value,
                                                   files_structure,
                                                   'modERN')
    return


def check_experiment_dnase_seq_standards(experiment,
                                         files_structure,
                                         desired_assembly,
                                         desired_annotation,
                                         link_to_standards):
    fastq_files = files_structure.get('fastq_files').values()
    alignment_files = files_structure.get('alignments').values()
    signal_files = files_structure.get('signal_files').values()

    pipeline_title = scanFilesForPipelineTitle_not_chipseq(
        alignment_files,
        ['GRCh38', 'mm10'],
        ['DNase-HS pipeline single-end - Version 2',
         'DNase-HS pipeline paired-end - Version 2'])
    if pipeline_title is False:
        return
    for f in fastq_files:
        yield from check_file_read_length_rna(
            f, 36,
            pipeline_title,
            link_to_standards)

    pipelines = get_pipeline_objects(alignment_files)

    if pipelines is not None and len(pipelines) > 0:
        samtools_flagstat_metrics = get_metrics(alignment_files,
                                                'SamtoolsFlagstatsQualityMetric',
                                                desired_assembly)

        if samtools_flagstat_metrics is not None and \
                len(samtools_flagstat_metrics) > 0:
            for metric in samtools_flagstat_metrics:
                if 'mapped' in metric and 'quality_metric_of' in metric:
                    alignment_file = files_structure.get('alignments')[metric['quality_metric_of'][0]]
                    suffix = 'According to ENCODE standards, conventional ' + \
                             'DNase-seq profile requires a minimum of 20 million uniquely mapped ' + \
                             'reads to generate a reliable ' + \
                             'SPOT (Signal Portion of Tags) score. ' + \
                             'The recommended value is > 50 million. For deep, foot-printing depth ' + \
                             'DNase-seq 150-200 million uniquely mapped reads are ' + \
                             'recommended. (See {} )'.format(
                                 link_to_standards)
                    if 'assembly' in alignment_file:
                        detail = 'Alignment file {} '.format(alignment_file['@id']) + \
                                 'produced by {} '.format(pipelines[0]['title']) + \
                                 '( {} ) '.format(pipelines[0]['@id']) + \
                                 'for {} assembly has {} '.format(
                                     alignment_file['assembly'],
                                     metric['mapped']) + \
                                 'mapped reads. ' + suffix
                    else:
                        detail = 'Alignment file {} '.format(alignment_file['@id']) + \
                                 'produced by {} '.format(pipelines[0]['title']) + \
                                 '( {} ) '.format(pipelines[0]['@id']) + \
                                 'has {} '.format(
                                     metric['mapped']) + \
                                 'mapped reads. ' + suffix
                    if 20000000 <= metric['mapped'] < 50000000:
                        yield AuditFailure('insufficient read depth', detail, level='WARNING')
                    elif metric['mapped'] < 20000000:
                        yield AuditFailure('extremely low read depth', detail, level='ERROR')
        elif alignment_files is not None and len(alignment_files) > 0 and \
                (samtools_flagstat_metrics is None or
                 len(samtools_flagstat_metrics) == 0):
            files_list = []
            for f in alignment_files:
                files_list.append(f['@id'])
            detail = 'Alignment files ( {} ) '.format(', '.join(files_list)) + \
                     'produced by {} '.format(pipelines[0]['title']) + \
                     '( {} ) '.format(pipelines[0]['@id']) + \
                     'lack read depth information.'
            yield AuditFailure('missing read depth', detail, level='WARNING')

        alignments_assemblies = {}
        for alignment_file in alignment_files:
            if 'assembly' in alignment_file:
                alignments_assemblies[alignment_file['accession']] = alignment_file['assembly']

        # duplication rate audit was removed from v54

        signal_assemblies = {}
        for signal_file in signal_files:
            if 'assembly' in signal_file:
                signal_assemblies[signal_file['accession']] = signal_file['assembly']

        hotspot_quality_metrics = get_metrics(alignment_files,
                                              'HotspotQualityMetric',
                                              desired_assembly)
        if hotspot_quality_metrics is not None and \
           len(hotspot_quality_metrics) > 0:
            for metric in hotspot_quality_metrics:
                if "SPOT1 score" in metric:
                    file_names = []
                    for f in metric['quality_metric_of']:
                        file_names.append(f.split('/')[2])
                    file_names_string = str(file_names).replace('\'', ' ')
                    detail = "Signal Portion of Tags (SPOT) is a measure of enrichment, " + \
                             "analogous to the commonly used fraction of reads in peaks metric. " + \
                             "ENCODE processed alignment files {} ".format(file_names_string) + \
                             "produced by {} ".format(pipelines[0]['title']) + \
                             "( {} ) ".format(pipelines[0]['@id']) + \
                             assemblies_detail(extract_assemblies(alignments_assemblies, file_names)) + \
                             "have a SPOT1 score of {0:.2f}. ".format(metric["SPOT1 score"]) + \
                             "According to ENCODE standards, " + \
                             "SPOT1 score of 0.4 or higher is considered a product of high quality " + \
                             "data. " + \
                             "Any sample with a SPOT1 score <0.3 should be targeted for replacement " + \
                             "with a higher quality sample, and a " + \
                             "SPOT1 score of 0.25 is considered minimally acceptable " + \
                             "for rare and hard to find primary tissues. (See {} )".format(
                                 link_to_standards)

                    if 0.25 <= metric["SPOT1 score"] < 0.4:
                        yield AuditFailure('low spot score', detail, level='WARNING')
                    elif metric["SPOT1 score"] < 0.25:
                        yield AuditFailure('extremely low spot score', detail, level='ERROR')

        if 'replication_type' not in experiment or experiment['replication_type'] == 'unreplicated':
            return

        signal_quality_metrics = get_metrics(signal_files,
                                             'CorrelationQualityMetric',
                                             desired_assembly)
        if signal_quality_metrics is not None and \
           len(signal_quality_metrics) > 0:
            threshold = 0.9
            if experiment['replication_type'] == 'anisogenic':
                threshold = 0.85
            for metric in signal_quality_metrics:
                if 'Pearson correlation' in metric:
                    file_names = []
                    for f in metric['quality_metric_of']:
                        file_names.append(f.split('/')[2])
                    file_names_string = str(file_names).replace('\'', ' ')
                    detail = 'Replicate concordance in DNase-seq expriments is measured by ' + \
                        'calculating the Pearson correlation between signal quantification ' + \
                        'of the replicates. ' + \
                        'ENCODE processed signal files {} '.format(file_names_string) + \
                        'produced by {} '.format(pipelines[0]['title']) + \
                        '( {} ) '.format(pipelines[0]['@id']) + \
                        assemblies_detail(extract_assemblies(signal_assemblies, file_names)) + \
                        'have a Pearson correlation of {0:.2f}. '.format(metric['Pearson correlation']) + \
                        'According to ENCODE standards, in an {} '.format(experiment['replication_type']) + \
                        'assay a Pearson correlation value > {} '.format(threshold) + \
                        'is recommended. (See {} )'.format(
                            link_to_standards)

                    if metric['Pearson correlation'] < threshold:
                        yield AuditFailure('insufficient replicate concordance',
                                           detail, level='NOT_COMPLIANT')
    return


def check_experiment_rna_seq_standards(value,
                                       files_structure,
                                       desired_assembly,
                                       desired_annotation,
                                       standards_version):

    fastq_files = files_structure.get('fastq_files').values()
    alignment_files = files_structure.get('alignments').values()
    gene_quantifications = files_structure.get('gene_quantifications_files').values()

    pipeline_title = scanFilesForPipelineTitle_not_chipseq(
        alignment_files,
        ['GRCh38', 'mm10'],
        ['RNA-seq of long RNAs (paired-end, stranded)',
         'RNA-seq of long RNAs (single-end, unstranded)',
         'Small RNA-seq single-end pipeline',
         'RAMPAGE (paired-end, stranded)'])
    if pipeline_title is False:
        return

    standards_links = {
        'RNA-seq of long RNAs (paired-end, stranded)': ' /data-standards/rna-seq/long-rnas/ ',
        'RNA-seq of long RNAs (single-end, unstranded)': ' /data-standards/rna-seq/long-rnas/ ',
        'Small RNA-seq single-end pipeline': ' /data-standards/rna-seq/small-rnas/ ',
        'RAMPAGE (paired-end, stranded)': ' /data-standards/rampage/  '
    }

    for f in fastq_files:
        yield from check_file_read_length_rna(f, 50,
                                              pipeline_title,
                                              standards_links[pipeline_title])

        yield from check_file_platform(f, ['OBI:0002024', 'OBI:0000696'])


    if pipeline_title in ['RNA-seq of long RNAs (paired-end, stranded)',
                          'RNA-seq of long RNAs (single-end, unstranded)',
                          'Small RNA-seq single-end pipeline',
                          'RAMPAGE (paired-end, stranded)']:
        star_metrics = get_metrics(alignment_files,
                                   'StarQualityMetric',
                                   desired_assembly)

        if len(star_metrics) < 1:
            detail = 'ENCODE experiment {} '.format(value['@id']) + \
                     'of {} assay'.format(value['assay_term_name']) + \
                     ', processed by {} pipeline '.format(pipeline_title) + \
                     ' has no read depth containig quality metric associated with it.'
            yield AuditFailure('missing read depth', detail, level='INTERNAL_ACTION')

    alignment_files = get_non_tophat_alignment_files(alignment_files)

    if pipeline_title in ['RAMPAGE (paired-end, stranded)']:
        upper_limit = 20000000
        medium_limit = 10000000
        lower_limit = 1000000
        yield from check_experiment_cage_rampage_standards(
            value,
            fastq_files,
            alignment_files,
            pipeline_title,
            gene_quantifications,
            desired_assembly,
            desired_annotation,
            upper_limit,
            medium_limit,
            lower_limit,
            standards_version,
            standards_links[pipeline_title])
    elif pipeline_title in ['Small RNA-seq single-end pipeline']:
        upper_limit = 30000000
        medium_limit = 20000000
        lower_limit = 1000000
        yield from check_experiment_small_rna_standards(
            value,
            fastq_files,
            alignment_files,
            pipeline_title,
            gene_quantifications,
            desired_assembly,
            desired_annotation,
            upper_limit,
            medium_limit,
            lower_limit,
            standards_links[pipeline_title])

    elif pipeline_title in ['RNA-seq of long RNAs (paired-end, stranded)',
                            'RNA-seq of long RNAs (single-end, unstranded)']:
        upper_limit = 30000000
        medium_limit = 20000000
        lower_limit = 1000000
        yield from check_experiment_long_rna_standards(
            value,
            fastq_files,
            alignment_files,
            pipeline_title,
            gene_quantifications,
            desired_assembly,
            desired_annotation,
            upper_limit,
            medium_limit,
            lower_limit,
            standards_links[pipeline_title])
    return


def check_experiment_wgbs_encode3_standards(experiment,
                                            files_structure,
                                            organism_name,
                                            desired_assembly):
    
    alignment_files = files_structure.get('alignments').values()
    fastq_files = files_structure.get('fastq_files').values()
    cpg_quantifications =files_structure.get('cpg_quantifications').values()
    
    if fastq_files == []:
        return

    yield from check_wgbs_read_lengths(fastq_files, organism_name, 130, 100)

    read_lengths = get_read_lengths_wgbs(fastq_files)

    pipeline_title = scanFilesForPipelineTitle_not_chipseq(alignment_files,
                                                           ['GRCh38', 'mm10'],
                                                           ['WGBS single-end pipeline - version 2',
                                                            'WGBS single-end pipeline',
                                                            'WGBS paired-end pipeline'])

    if pipeline_title is False:
        return

    if 'replication_type' not in experiment or experiment['replication_type'] == 'unreplicated':
        return

    bismark_metrics = get_metrics(cpg_quantifications, 'BismarkQualityMetric', desired_assembly)
    cpg_metrics = get_metrics(cpg_quantifications, 'CpgCorrelationQualityMetric', desired_assembly)

    samtools_metrics = get_metrics(cpg_quantifications,
                                   'SamtoolsFlagstatsQualityMetric',
                                   desired_assembly)

    yield from check_wgbs_coverage(
        samtools_metrics,
        pipeline_title,
        min(read_lengths),
        organism_name,
        get_pipeline_objects(alignment_files))

    yield from check_wgbs_pearson(cpg_metrics, 0.8, pipeline_title)

    yield from check_wgbs_lambda(bismark_metrics, 1, pipeline_title)

    return


def check_wgbs_read_lengths(fastq_files,
                            organism_name,
                            human_threshold,
                            mouse_threshold):
    for f in fastq_files:
        if 'read_length' in f:
            l = f['read_length']
            if organism_name == 'mouse' and l < 100:
                detail = 'Fastq file {} '.format(f['@id']) + \
                         'has read length of {}bp, while '.format(l) + \
                         'the recommended read length for {} '.format(organism_name) + \
                         'data is > 100bp.'
                yield AuditFailure('insufficient read length',
                                   detail, level='NOT_COMPLIANT')
            elif organism_name == 'human' and l < 100:
                detail = 'Fastq file {} '.format(f['@id']) + \
                         'has read length of {}bp, while '.format(l) + \
                         'the recommended read length for {} '.format(organism_name) + \
                         'data is > 100bp.'
                yield AuditFailure('insufficient read length',
                                   detail, level='NOT_COMPLIANT')
    return


def check_experiment_chip_seq_standards(
        experiment,
        files_structure,    
        standards_version):

    fastq_files = files_structure.get('fastq_files').values()
    alignment_files = files_structure.get('alignments').values()
    idr_peaks_files = files_structure.get('optimal_idr_peaks').values()

    upper_limit_read_length = 50
    medium_limit_read_length = 36
    lower_limit_read_length = 26
    for f in fastq_files:
        yield from check_file_read_length_chip(
            f,
            upper_limit_read_length,
            medium_limit_read_length,
            lower_limit_read_length)

    pipeline_title = scanFilesForPipelineTitle_yes_chipseq(
        alignment_files,
        ['ChIP-seq read mapping', 'Transcription factor ChIP-seq pipeline (modERN)']
    )
    if pipeline_title is False:
        return

    for f in alignment_files:
        target = get_target(experiment)
        if target is False:
            return

        read_depth = get_file_read_depth_from_alignment(f, target, 'ChIP-seq')

        yield from check_file_chip_seq_read_depth(f, target, read_depth, standards_version)
        yield from check_file_chip_seq_library_complexity(f)
    if 'replication_type' not in experiment or experiment['replication_type'] == 'unreplicated':
        return

    idr_metrics = get_metrics(idr_peaks_files, 'IDRQualityMetric')
    yield from check_idr(idr_metrics, 2, 2)
    return

def check_experiment_long_rna_standards(experiment,
                                        fastq_files,
                                        alignment_files,
                                        pipeline_title,
                                        gene_quantifications,
                                        desired_assembly,
                                        desired_annotation,
                                        upper_limit_read_depth,
                                        medium_limit_read_depth,
                                        lower_limit_read_depth,
                                        standards_link):

    yield from check_experiment_ERCC_spikeins(experiment, pipeline_title)

    pipelines = get_pipeline_objects(alignment_files)
    if pipelines is not None and len(pipelines) > 0:
        for f in alignment_files:

            if 'assembly' in f and f['assembly'] == desired_assembly:

                read_depth = get_file_read_depth_from_alignment(f,
                                                                get_target(experiment),
                                                                'long RNA')

                if experiment['assay_term_name'] in ['shRNA knockdown followed by RNA-seq',
                                                     'siRNA knockdown followed by RNA-seq',
                                                     'CRISPRi followed by RNA-seq',
                                                     'CRISPR genome editing followed by RNA-seq']:
                    yield from check_file_read_depth(
                        f, read_depth, 10000000, 10000000, 1000000,
                        experiment['assay_term_name'],
                        pipeline_title,
                        pipelines[0],
                        standards_link)
                elif experiment['assay_term_name'] in ['single cell isolation followed by RNA-seq']:
                    yield from check_file_read_depth(
                        f, read_depth, 5000000, 5000000, 500000,
                        experiment['assay_term_name'],
                        pipeline_title,
                        pipelines[0],
                        standards_link)
                else:
                    yield from check_file_read_depth(
                        f, read_depth,
                        upper_limit_read_depth,
                        medium_limit_read_depth,
                        lower_limit_read_depth,
                        experiment['assay_term_name'],
                        pipeline_title,
                        pipelines[0],
                        standards_link)

    if 'replication_type' not in experiment:
        return

    mad_metrics = get_metrics(gene_quantifications,
                              'MadQualityMetric',
                              desired_assembly,
                              desired_annotation)

    if experiment['assay_term_name'] != 'single cell isolation followed by RNA-seq':
        yield from check_spearman(
            mad_metrics, experiment['replication_type'],
            0.9, 0.8, pipeline_title)
    # for failure in check_mad(mad_metrics, experiment['replication_type'],
    #                         0.2, pipeline_title):
    #    yield failure

    return


def check_experiment_small_rna_standards(experiment,
                                         fastq_files,
                                         alignment_files,
                                         pipeline_title,
                                         gene_quantifications,
                                         desired_assembly,
                                         desired_annotation,
                                         upper_limit_read_depth,
                                         medium_limit_read_depth,
                                         lower_limit_read_depth,
                                         standards_link):
    for f in fastq_files:
        if 'run_type' in f and f['run_type'] != 'single-ended':
            detail = 'Small RNA-seq experiment {} '.format(experiment['@id']) + \
                     'contains a file {} '.format(f['@id']) + \
                     'that is not single-ended.'
            yield AuditFailure('non-standard run type', detail, level='WARNING')
    pipelines = get_pipeline_objects(alignment_files)
    if pipelines is not None and len(pipelines) > 0:
        for f in alignment_files:
            if 'assembly' in f and f['assembly'] == desired_assembly:
                read_depth = get_file_read_depth_from_alignment(f,
                                                                get_target(experiment),
                                                                'small RNA')

                yield from check_file_read_depth(
                    f, read_depth,
                    upper_limit_read_depth,
                    medium_limit_read_depth,
                    lower_limit_read_depth,
                    experiment['assay_term_name'],
                    pipeline_title,
                    pipelines[0],
                    standards_link)

    if 'replication_type' not in experiment:
        return

    mad_metrics = get_metrics(gene_quantifications,
                              'MadQualityMetric',
                              desired_assembly,
                              desired_annotation)

    yield from check_spearman(
        mad_metrics, experiment['replication_type'],
        0.9, 0.8, 'Small RNA-seq single-end pipeline')
    return


def check_experiment_cage_rampage_standards(experiment,
                                            fastq_files,
                                            alignment_files,
                                            pipeline_title,
                                            gene_quantifications,
                                            desired_assembly,
                                            desired_annotation,
                                            upper_limit_read_depth,
                                            middle_limit_read_depth,
                                            lower_limit_read_depth,
                                            standards_version,
                                            standards_link):

    if standards_version == 'ENC3':
        for f in fastq_files:
            if 'run_type' in f and f['run_type'] != 'paired-ended':
                detail = '{} experiment {} '.format(
                    experiment['assay_term_name'],
                    experiment['@id']) + \
                    'contains a file {} '.format(f['@id']) + \
                    'that is not paired-ended.'
                yield AuditFailure('non-standard run type', detail, level='WARNING')
    pipelines = get_pipeline_objects(alignment_files)
    if pipelines is not None and len(pipelines) > 0:
        for f in alignment_files:
            if 'assembly' in f and f['assembly'] == desired_assembly:

                read_depth = get_file_read_depth_from_alignment(f,
                                                                get_target(experiment),
                                                                experiment['assay_term_name'])
                yield from check_file_read_depth(
                    f, read_depth,
                    upper_limit_read_depth,
                    middle_limit_read_depth,
                    lower_limit_read_depth,
                    experiment['assay_term_name'],
                    pipeline_title,
                    pipelines[0],
                    standards_link)

    if 'replication_type' not in experiment:
        return

    mad_metrics = get_metrics(gene_quantifications,
                              'MadQualityMetric',
                              desired_assembly,
                              desired_annotation)

    yield from check_spearman(
        mad_metrics, experiment['replication_type'],
        0.9, 0.8, 'RAMPAGE (paired-end, stranded)')
    return


def check_idr(metrics, rescue, self_consistency):
    for m in metrics:
        if 'rescue_ratio' in m and 'self_consistency_ratio' in m:
            rescue_r = m['rescue_ratio']
            self_r = m['self_consistency_ratio']
            if rescue_r > rescue and self_r > self_consistency:
                file_names = []
                for f in m['quality_metric_of']:
                    file_names.append(f)
                file_names_string = str(file_names).replace('\'', ' ')
                detail = 'Replicate concordance in ChIP-seq expriments is measured by ' + \
                         'calculating IDR values (Irreproducible Discovery Rate). ' + \
                         'ENCODE processed IDR thresholded peaks files {} '.format(file_names_string) + \
                         'have a rescue ratio of {0:.2f} and a '.format(rescue_r) + \
                         'self consistency ratio of {0:.2f}. '.format(self_r) + \
                         'According to ENCODE standards, having both rescue ratio ' + \
                         'and self consistency ratio values < 2 is recommended, but ' + \
                         'having only one of the ratio values < 2 is acceptable.'
                yield AuditFailure('insufficient replicate concordance', detail,
                                   level='NOT_COMPLIANT')
            elif (rescue_r <= rescue and self_r > self_consistency) or \
                 (rescue_r > rescue and self_r <= self_consistency):
                file_names = []
                for f in m['quality_metric_of']:
                    file_names.append(f)
                file_names_string = str(file_names).replace('\'', ' ')
                detail = 'Replicate concordance in ChIP-seq expriments is measured by ' + \
                            'calculating IDR values (Irreproducible Discovery Rate). ' + \
                            'ENCODE processed IDR thresholded peaks files {} '.format(file_names_string) + \
                            'have a rescue ratio of {0:.2f} and a '.format(rescue_r) + \
                            'self consistency ratio of {0:.2f}. '.format(self_r) + \
                            'According to ENCODE standards, having both rescue ratio ' + \
                            'and self consistency ratio values < 2 is recommended, but ' + \
                            'having only one of the ratio values < 2 is acceptable.'
                yield AuditFailure('borderline replicate concordance', detail,
                                   level='WARNING')
    return

def check_mad(metrics, replication_type, mad_threshold, pipeline):
    if replication_type == 'anisogenic':
        experiment_replication_type = 'anisogenic'
    elif replication_type == 'isogenic':
        experiment_replication_type = 'isogenic'
    else:
        return

    mad_value = None
    for m in metrics:
        if 'MAD of log ratios' in m:
            mad_value = m['MAD of log ratios']
            if mad_value > 0.2:
                file_names = []
                for f in m['quality_metric_of']:
                    file_names.append(f['@id'])
                detail = 'ENCODE processed gene quantification files {} '.format(file_names) + \
                         'has Median-Average-Deviation (MAD) ' + \
                         'of replicate log ratios from quantification ' + \
                         'value of {}.'.format(mad_value) + \
                         ' For gene quantification files from an {}'.format(experiment_replication_type) + \
                         ' assay in the {} '.format(pipeline) + \
                         'pipeline, a value <0.2 is recommended, but a value between ' + \
                         '0.2 and 0.5 is acceptable.'
                if experiment_replication_type == 'isogenic':
                    if mad_value < 0.5:
                        yield AuditFailure('low replicate concordance', detail,
                                           level='WARNING')
                    else:
                        yield AuditFailure('insufficient replicate concordance', detail,
                                           level='NOT_COMPLIANT')
                elif experiment_replication_type == 'anisogenic' and mad_value > 0.5:
                    detail = 'ENCODE processed gene quantification files {} '.format(file_names) + \
                             'has Median-Average-Deviation (MAD) ' + \
                             'of replicate log ratios from quantification ' + \
                             'value of {}.'.format(mad_value) + \
                             ' For gene quantification files from an {}'.format(experiment_replication_type) + \
                             ' assay in the {} '.format(pipeline) + \
                             'pipeline, a value <0.5 is recommended.'
                    yield AuditFailure('low replicate concordance', detail,
                                       level='WARNING')
    return


def check_experiment_ERCC_spikeins(experiment, pipeline):
    '''
    The assumption in this functon is that the regular audit will catch anything without spikeins.
    This audit is checking specifically for presence of ERCC spike-in in long-RNA pipeline
    experiments
    '''
    for rep in experiment['replicates']:
        lib = rep.get('library')
        if lib is None:
            continue

        size_range = lib.get('size_range')
        if size_range != '>200':
            continue

        ercc_flag = False
        some_spikein_present = False
        spikes = lib.get('spikeins_used')

        if (spikes is not None) and (len(spikes) > 0):
            for s in spikes:
                some_spikein_present = True
                if s.get('files'):
                    for f in s.get('files'):
                        if (
                                ('/files/ENCFF001RTP/' == f) or
                                ('/files/ENCFF001RTO/' == f and
                                 experiment['assay_term_name'] ==
                                 'single cell isolation followed by RNA-seq')):
                            ercc_flag = True

        if ercc_flag is False:
            if some_spikein_present is True:
                detail = 'Library {} '.format(lib['@id']) + \
                         'in experiment {} '.format(experiment['@id']) + \
                         'that was processed by {} pipeline '.format(pipeline) + \
                         'requires standard ERCC spike-in to be used in its preparation.'
                yield AuditFailure('missing spikeins',
                                   detail, level='WARNING')
            else:
                detail = 'Library {} '.format(lib['@id']) + \
                         'in experiment {} '.format(experiment['@id']) + \
                         'that was processed by {} pipeline '.format(pipeline) + \
                         'requires ERCC spike-in to be used in its preparation.'
                yield AuditFailure('missing spikeins',
                                   detail, level='NOT_COMPLIANT')
    return


def check_spearman(metrics, replication_type, isogenic_threshold,
                   anisogenic_threshold, pipeline):

    if replication_type == 'anisogenic':
        threshold = anisogenic_threshold
    elif replication_type == 'isogenic':
        threshold = isogenic_threshold
    else:
        return

    for m in metrics:
        if 'Spearman correlation' in m:
            spearman_correlation = m['Spearman correlation']
            if spearman_correlation < threshold:
                file_names = []
                for f in m['quality_metric_of']:
                    file_names.append(f)
                file_names_string = str(file_names).replace('\'', ' ')
                detail = 'Replicate concordance in RNA-seq expriments is measured by ' + \
                         'calculating the Spearman correlation between gene quantifications ' + \
                         'of the replicates. ' + \
                         'ENCODE processed gene quantification files {} '.format(file_names_string) + \
                         'have a Spearman correlation of {0:.2f}. '.format(spearman_correlation) + \
                         'According to ENCODE standards, in an {} '.format(replication_type) + \
                         'assay analyzed using the {} pipeline, '.format(pipeline) + \
                         'a Spearman correlation value > {} '.format(threshold) + \
                         'is recommended.'
                yield AuditFailure('low replicate concordance', detail,
                                   level='WARNING')
    return




def check_file_chip_seq_library_complexity(alignment_file):
    '''
    An alignment file from the ENCODE ChIP-seq processing pipeline
    should have minimal library complexity in accordance with the criteria
    '''
    if alignment_file['output_type'] == 'transcriptome alignments':
        return

    if alignment_file['lab'] not in ['/labs/encode-processing-pipeline/', '/labs/kevin-white/']:
        return

    if ('quality_metrics' not in alignment_file) or (alignment_file.get('quality_metrics') == []):
        return

    nrf_detail = 'NRF (Non Redundant Fraction) is equal to the result of the ' + \
                 'division of the number of reads after duplicates removal by ' + \
                 'the total number of reads. ' + \
                 'An NRF value in the range 0 - 0.5 is poor complexity, ' + \
                 '0.5 - 0.8 is moderate complexity, ' + \
                 'and > 0.8 high complexity. NRF value > 0.8 is recommended, ' + \
                 'but > 0.5 is acceptable. '

    pbc1_detail = 'PBC1 (PCR Bottlenecking Coefficient 1, M1/M_distinct) ' + \
                  'is the ratio of the number of genomic ' + \
                  'locations where exactly one read maps uniquely (M1) to the number of ' + \
                  'genomic locations where some reads map (M_distinct). ' + \
                  'A PBC1 value in the range 0 - 0.5 is severe bottlenecking, 0.5 - 0.8 ' + \
                  'is moderate bottlenecking, 0.8 - 0.9 is mild bottlenecking, and > 0.9 ' + \
                  'is no bottlenecking. PBC1 value > 0.9 is recommended, but > 0.8 is ' + \
                  'acceptable. '

    pbc2_detail = 'PBC2 (PCR Bottlenecking Coefficient 2, M1/M2) is the ratio of the number of ' + \
                  'genomic locations where exactly one read maps uniquely (M1) to the number of genomic ' + \
                  'locations where two reads map uniquely (M2). ' + \
                  'A PBC2 value in the range 0 - 1 is severe bottlenecking, 1 - 3 ' + \
                  'is moderate bottlenecking, 3 - 10 is mild bottlenecking, > 10 is ' + \
                  'no bottlenecking. PBC2 value > 10 is recommended, but > 3 is acceptable. '

    quality_metrics = alignment_file.get('quality_metrics')
    for metric in quality_metrics:

        if 'NRF' in metric:
            NRF_value = float(metric['NRF'])
            if NRF_value < 0.5:
                detail = nrf_detail + 'ENCODE processed alignment file {} '.format(
                    alignment_file['@id']) + \
                    'was generated from a library with ' + \
                    'NRF value of {0:.2f}.'.format(NRF_value)
                yield AuditFailure('poor library complexity', detail,
                                   level='NOT_COMPLIANT')
            elif NRF_value >= 0.5 and NRF_value < 0.8:
                detail = nrf_detail + 'ENCODE Processed alignment file {} '.format(
                    alignment_file['@id']) + \
                    'was generated from a library with NRF value of {0:.2f}.'.format(NRF_value)
                yield AuditFailure('moderate library complexity', detail,
                                   level='WARNING')
        if 'PBC1' in metric:
            PBC1_value = float(metric['PBC1'])
            if PBC1_value < 0.5:
                detail = pbc1_detail + 'ENCODE processed alignment file {} '.format(
                    alignment_file['@id']) + \
                    'was generated from a library with PBC1 value of {0:.2f}.'.format(PBC1_value)
                yield AuditFailure('severe bottlenecking', detail,
                                   level='NOT_COMPLIANT')
            elif PBC1_value >= 0.5 and PBC1_value < 0.9:
                detail = pbc1_detail + 'ENCODE processed alignment file {} '.format(
                    alignment_file['@id']) + \
                    'was generated from a library with PBC1 value of {0:.2f}.'.format(PBC1_value)
                yield AuditFailure('mild to moderate bottlenecking', detail,
                                   level='WARNING')
        if 'PBC2' in metric:
            PBC2_raw_value = metric['PBC2']
            if PBC2_raw_value == 'Infinity':
                PBC2_value = float('inf')
            else:
                PBC2_value = float(metric['PBC2'])
            if PBC2_value < 1:
                detail = pbc2_detail + 'ENCODE processed alignment file {} '.format(
                    alignment_file['@id']) + \
                    'was generated from a library with PBC2 value of {0:.2f}.'.format(PBC2_value)
                yield AuditFailure('severe bottlenecking', detail,
                                   level='NOT_COMPLIANT')
            elif PBC2_value >= 1 and PBC2_value < 10:
                detail = pbc2_detail + 'ENCODE processed alignment file {} '.format(
                    alignment_file['@id']) + \
                    'was generated from a library with PBC2 value of {0:.2f}.'.format(PBC2_value)
                yield AuditFailure('mild to moderate bottlenecking', detail,
                                   level='WARNING')
    return


def check_wgbs_coverage(samtools_metrics,
                        pipeline_title,
                        read_length,
                        organism,
                        pipeline_objects):
    for m in samtools_metrics:
        if 'mapped' in m:
            bio_rep_num = False
            for f in m['quality_metric_of']:
                if 'replicate' in f and \
                   'biological_replicate_number' in f['replicate']:
                    bio_rep_num = f['replicate']['biological_replicate_number']
                    break
            mapped_reads = m['mapped']
            if organism == 'mouse':
                coverage = float(mapped_reads * read_length)/2800000000.0
            elif organism == 'human':
                coverage = float(mapped_reads * read_length)/3300000000.0

            if coverage < 30:
                if bio_rep_num is not False:
                    detail = 'Biological replicate {} '.format(bio_rep_num) + \
                             'of experiment processed by {} '.format(pipeline_title) + \
                             '( {} ) '.format(pipeline_objects[0]['@id']) + \
                             'has a coverage of {}. '.format(int(coverage)) + \
                             'The minimum ENCODE standard for each replicate in ' + \
                             'a WGBS assay is 30X. (See /data-standards/wgbs/ )'
                    yield AuditFailure('insufficient coverage',
                                       detail,
                                       level='NOT_COMPLIANT')
                else:
                    detail = 'Replicate ' + \
                             'of experiment processed by {} '.format(pipeline_title) + \
                             '( {} ) '.format(pipeline_objects[0]['@id']) + \
                             'has a coverage of {}. '.format(int(coverage)) + \
                             'The minimum ENCODE standard for each replicate in ' + \
                             'a WGBS assay is 30X. (See /data-standards/wgbs/ )'
                    yield AuditFailure('insufficient coverage',
                                       detail,
                                       level='INTERNAL_ACTION')
    return


def check_wgbs_pearson(cpg_metrics, threshold,  pipeline_title):
    for m in cpg_metrics:
        if 'Pearson Correlation Coefficient' in m:
            if m['Pearson Correlation Coefficient'] < threshold:
                detail = 'ENCODE experiment processed by {} '.format(pipeline_title) + \
                         'pipeline has CpG quantification Pearson Correlation Coefficient of ' + \
                         '{}, '.format(m['Pearson Correlation Coefficient']) + \
                         'while a value >={} is required.'.format(threshold)
                yield AuditFailure('insufficient replicate concordance',
                                   detail,
                                   level='NOT_COMPLIANT')
    return


def check_wgbs_lambda(bismark_metrics, threshold, pipeline_title):
    for metric in bismark_metrics:
        lambdaCpG = float(metric['lambda C methylated in CpG context'][:-1])
        lambdaCHG = float(metric['lambda C methylated in CHG context'][:-1])
        lambdaCHH = float(metric['lambda C methylated in CHH context'][:-1])

        if (lambdaCpG > 1 and lambdaCHG > 1 and lambdaCHH > 1) or \
           (((lambdaCpG*0.25) + (lambdaCHG*0.25) + (lambdaCHH*0.5)) > 1):
            detail = 'ENCODE experiment processed by {} '.format(pipeline_title) + \
                     'pipeline has the following %C methylated in different contexts. ' + \
                     'lambda C methylated in CpG context was {}%, '.format(lambdaCpG) + \
                     'lambda C methylated in CHG context was {}%, '.format(lambdaCHG) + \
                     'lambda C methylated in CHH context was {}%. '.format(lambdaCHH) + \
                     'The %C methylated in all contexts should be < 1%.'
            yield AuditFailure('high lambda C methylation ratio', detail,
                               level='WARNING')
    return


def check_file_chip_seq_read_depth(file_to_check,
                                   target,
                                   read_depth,
                                   standards_version):
    # added individual file pipeline validation due to the fact that one experiment may
    # have been mapped using 'Raw mapping' and also 'Histone ChIP-seq' - and there is no need to
    # check read depth on Raw files, while it is required for Histone
    pipeline_title = scanFilesForPipelineTitle_yes_chipseq(
        [file_to_check],
        ['ChIP-seq read mapping',
         'Transcription factor ChIP-seq pipeline (modERN)'])

    if pipeline_title is False:
        return
    pipeline_objects = get_pipeline_objects([file_to_check])

    marks = pipelines_with_read_depth['ChIP-seq read mapping']
    modERN_cutoff = pipelines_with_read_depth['Transcription factor ChIP-seq pipeline (modERN)']
    if read_depth is False:
        detail = 'ENCODE Processed alignment file {} has no read depth information.'.format(
            file_to_check['@id'])
        yield AuditFailure('missing read depth', detail, level='INTERNAL_ACTION')
        return

    if target is not False and 'name' in target:
        target_name = target['name']
    else:
        return

    if target is not False and 'investigated_as' in target:
        target_investigated_as = target['investigated_as']
    else:
        return

    if target_name in ['Control-human', 'Control-mouse'] and 'control' in target_investigated_as:
        if pipeline_title == 'Transcription factor ChIP-seq pipeline (modERN)':
            if read_depth < modERN_cutoff:
                detail = 'modERN processed alignment file {} has {} '.format(file_to_check['@id'],
                                                                                read_depth) + \
                    'usable fragments. It cannot be used as a control ' + \
                    'in experiments studying transcription factors, which ' + \
                    'require {} usable fragments, according to '.format(modERN_cutoff) + \
                    'the standards defined by the modERN project.'
                yield AuditFailure('insufficient read depth',
                                    detail, level='NOT_COMPLIANT')
        else:
            if read_depth >= marks['narrow'] and read_depth < marks['broad']:
                if 'assembly' in file_to_check:
                    detail = 'Control alignment file {} mapped using {} assembly has {} '.format(
                        file_to_check['@id'],
                        file_to_check['assembly'],
                        read_depth) + \
                        'usable fragments. ' + \
                        'The minimum ENCODE standard for a control of ChIP-seq assays targeting broad ' + \
                        'histone marks ' + \
                        'is 20 million usable fragments, the recommended number of usable ' + \
                        'fragments is > 45 million. (See /data-standards/chip-seq/ )'
                else:
                    detail = 'Control alignment file {} has {} '.format(file_to_check['@id'],
                                                                        read_depth) + \
                        'usable fragments. ' + \
                        'The minimum ENCODE standard for a control of ChIP-seq assays targeting broad ' + \
                        'histone marks ' + \
                        'is 20 million usable fragments, the recommended number of usable ' + \
                        'fragments is > 45 million. (See /data-standards/chip-seq/ )'
                yield AuditFailure('low read depth', detail, level='INTERNAL_ACTION')
            if read_depth < marks['narrow']:
                if 'assembly' in file_to_check:
                    detail = 'Control alignment file {} mapped using {} assembly has {} '.format(
                        file_to_check['@id'],
                        file_to_check['assembly'],
                        read_depth) + \
                        'usable fragments. ' + \
                        'The minimum ENCODE standard for a control of ChIP-seq assays targeting broad ' + \
                        'histone marks ' + \
                        'is 20 million usable fragments, the recommended number of usable ' + \
                        'fragments is > 45 million. ' + \
                        'The minimum for a control of ChIP-seq assays targeting narrow ' + \
                        'histone marks or transcription factors ' + \
                        'is 10 million usable fragments, the recommended number of usable ' + \
                        'fragments is > 20 million. (See /data-standards/chip-seq/ )'
                else:
                    detail = 'Control alignment file {} has {} '.format(file_to_check['@id'],
                                                                        read_depth) + \
                        'usable fragments. ' + \
                        'The minimum ENCODE standard for a control of ChIP-seq assays targeting broad ' + \
                        'histone marks ' + \
                        'is 20 million usable fragments, the recommended number of usable ' + \
                        'fragments is > 45 million. ' + \
                        'The minimum for a control of ChIP-seq assays targeting narrow ' + \
                        'histone marks or transcription factors ' + \
                        'is 10 million usable fragments, the recommended number of usable ' + \
                        'fragments is > 20 million. (See /data-standards/chip-seq/ )'
                if read_depth >= 10000000:
                    yield AuditFailure('low read depth', detail, level='WARNING')
                elif read_depth >= 3000000 and read_depth < 10000000:
                    yield AuditFailure('insufficient read depth',
                                        detail, level='NOT_COMPLIANT')
                else:
                    yield AuditFailure('extremely low read depth',
                                        detail, level='ERROR')
    elif 'broad histone mark' in target_investigated_as and \
            standards_version != 'modERN':  # target_name in broad_peaks_targets:
        pipeline_object = get_pipeline_by_name(pipeline_objects, 'ChIP-seq read mapping')
        if pipeline_object:
            if target_name in ['H3K9me3-human', 'H3K9me3-mouse']:
                if read_depth < 45000000:
                    if 'assembly' in file_to_check:
                        detail = 'Alignment file {} '.format(file_to_check['@id']) + \
                            'produced by {} '.format(pipeline_object['title']) + \
                            'pipeline ( {} ) using the {} assembly '.format(
                                pipeline_object['@id'],
                                file_to_check['assembly']) + \
                            'has {} '.format(read_depth) + \
                            'mapped reads. ' + \
                            'The minimum ENCODE standard for each replicate in a ChIP-seq ' + \
                            'experiment targeting {} and investigated as '.format(target_name) + \
                            'a broad histone mark is 40 million mapped reads. ' + \
                            'The recommended value is > 45 million, but > 40 million is ' + \
                            'acceptable. (See /data-standards/chip-seq/ )'
                    else:
                        detail = 'Alignment file {} '.format(file_to_check['@id']) + \
                            'produced by {} '.format(pipeline_object['title']) + \
                            'pipeline ( {} ) '.format(pipeline_object['@id']) + \
                            'has {} '.format(read_depth) + \
                            'mapped reads. ' + \
                            'The minimum ENCODE standard for each replicate in a ChIP-seq ' + \
                            'experiment targeting {} and investigated as '.format(target_name) + \
                            'a broad histone mark is 40 million mapped reads. ' + \
                            'The recommended value is > 45 million, but > 40 million is ' + \
                            'acceptable. (See /data-standards/chip-seq/ )'
                    if read_depth >= 40000000:
                        yield AuditFailure('low read depth',
                                            detail, level='WARNING')
                    elif read_depth >= 5000000 and read_depth < 40000000:
                        yield AuditFailure('insufficient read depth',
                                            detail, level='NOT_COMPLIANT')
                    elif read_depth < 5000000:
                        yield AuditFailure('extremely low read depth',
                                            detail, level='WARNING')
            else:
                if 'assembly' in file_to_check:
                    detail = 'Alignment file {} '.format(file_to_check['@id']) + \
                        'produced by {} '.format(pipeline_object['title']) + \
                        'pipeline ( {} ) using the {} assembly '.format(
                            pipeline_object['@id'],
                            file_to_check['assembly']) + \
                        'has {} '.format(read_depth) + \
                        'usable fragments. ' + \
                        'The minimum ENCODE standard for each replicate in a ChIP-seq ' + \
                        'experiment targeting {} and investigated as '.format(target_name) + \
                        'a broad histone mark is 20 million usable fragments. ' + \
                        'The recommended value is > 45 million, but > 40 million is ' + \
                        'acceptable. (See /data-standards/chip-seq/ )'
                else:
                    detail = 'Alignment file {} '.format(file_to_check['@id']) + \
                        'produced by {} '.format(pipeline_object['title']) + \
                        'pipeline ( {} ) '.format(pipeline_object['@id']) + \
                        'has {} '.format(read_depth) + \
                        'usable fragments. ' + \
                        'The minimum ENCODE standard for each replicate in a ChIP-seq ' + \
                        'experiment targeting {} and investigated as '.format(target_name) + \
                        'a broad histone mark is 20 million usable fragments. ' + \
                        'The recommended value is > 45 million, but > 40 million is ' + \
                        'acceptable. (See /data-standards/chip-seq/ )'

                if read_depth >= 40000000 and read_depth < marks['broad']:
                    yield AuditFailure('low read depth',
                                        detail, level='WARNING')
                elif read_depth < 40000000 and read_depth >= 5000000:
                    yield AuditFailure('insufficient read depth',
                                        detail, level='NOT_COMPLIANT')
                elif read_depth < 5000000:
                    yield AuditFailure('extremely low read depth',
                                        detail, level='ERROR')
    elif 'narrow histone mark' in target_investigated_as and \
            standards_version != 'modERN':
        pipeline_object = get_pipeline_by_name(pipeline_objects, 'ChIP-seq read mapping')
        if pipeline_object:
            if 'assembly' in file_to_check:
                detail = 'Alignment file {} '.format(file_to_check['@id']) + \
                    'produced by {} '.format(pipeline_object['title']) + \
                    'pipeline ( {} ) using the {} assembly '.format(
                        pipeline_object['@id'],
                        file_to_check['assembly']) + \
                    'has {} '.format(read_depth) + \
                    'usable fragments. ' + \
                    'The minimum ENCODE standard for each replicate in a ChIP-seq ' + \
                    'experiment targeting {} and investigated as '.format(target_name) + \
                    'a narrow histone mark is 10 million usable fragments. ' + \
                    'The recommended value is > 20 million, but > 10 million is ' + \
                    'acceptable. (See /data-standards/chip-seq/ )'
            else:
                detail = 'Alignment file {} '.format(file_to_check['@id']) + \
                    'produced by {} '.format(pipeline_object['title']) + \
                    'pipeline ( {} ) '.format(pipeline_object['@id']) + \
                    'has {} '.format(read_depth) + \
                    'usable fragments. ' + \
                    'The minimum ENCODE standard for each replicate in a ChIP-seq ' + \
                    'experiment targeting {} and investigated as '.format(target_name) + \
                    'a narrow histone mark is 10 million usable fragments. ' + \
                    'The recommended value is > 20 million, but > 10 million is ' + \
                    'acceptable. (See /data-standards/chip-seq/ )'
            if read_depth >= 10000000 and read_depth < marks['narrow']:
                yield AuditFailure('low read depth', detail, level='WARNING')
            elif read_depth < 10000000 and read_depth >= 5000000:
                yield AuditFailure('insufficient read depth',
                                    detail, level='NOT_COMPLIANT')
            elif read_depth < 5000000:
                yield AuditFailure('extremely low read depth',
                                    detail, level='ERROR')
    else:
        if pipeline_title == 'Transcription factor ChIP-seq pipeline (modERN)':
            if read_depth < modERN_cutoff:
                detail = 'modERN processed alignment file {} has {} '.format(file_to_check['@id'],
                                                                                read_depth) + \
                    'usable fragments. Replicates for ChIP-seq ' + \
                    'assays and target {} '.format(target_name) + \
                    'investigated as transcription factor require ' + \
                    '{} usable fragments, according to '.format(modERN_cutoff) + \
                    'the standards defined by the modERN project.'
                yield AuditFailure('insufficient read depth',
                                    detail, level='NOT_COMPLIANT')
        else:
            pipeline_object = get_pipeline_by_name(pipeline_objects,
                                                    'ChIP-seq read mapping')
            if pipeline_object:
                if 'assembly' in file_to_check:
                    detail = 'Alignment file {} '.format(file_to_check['@id']) + \
                        'produced by {} '.format(pipeline_object['title']) + \
                        'pipeline ( {} ) using the {} assembly '.format(
                            pipeline_object['@id'],
                            file_to_check['assembly']) + \
                        'has {} '.format(read_depth) + \
                        'usable fragments. ' + \
                        'The minimum ENCODE standard for each replicate in a ChIP-seq ' + \
                        'experiment targeting {} and investigated as '.format(target_name) + \
                        'a transcription factor is 10 million usable fragments. ' + \
                        'The recommended value is > 20 million, but > 10 million is ' + \
                        'acceptable. (See /data-standards/chip-seq/ )'
                else:
                    detail = 'Alignment file {} '.format(file_to_check['@id']) + \
                        'produced by {} '.format(pipeline_object['title']) + \
                        'pipeline ( {} ) '.format(pipeline_object['@id']) + \
                        'has {} '.format(read_depth) + \
                        'usable fragments. ' + \
                        'The minimum ENCODE standard for each replicate in a ChIP-seq ' + \
                        'experiment targeting {} and investigated as '.format(target_name) + \
                        'a transcription factor is 10 million usable fragments. ' + \
                        'The recommended value is > 20 million, but > 10 million is ' + \
                        'acceptable. (See /data-standards/chip-seq/ )'
                if read_depth >= 10000000 and read_depth < marks['narrow']:
                    yield AuditFailure('low read depth', detail, level='WARNING')
                elif read_depth < 10000000 and read_depth >= 3000000:
                    yield AuditFailure('insufficient read depth',
                                        detail, level='NOT_COMPLIANT')
                elif read_depth < 3000000:
                    yield AuditFailure('extremely low read depth',
                                        detail, level='ERROR')
    return

def check_file_read_depth(file_to_check,
                          read_depth,
                          upper_threshold,
                          middle_threshold,
                          lower_threshold,
                          assay_term_name,
                          pipeline_title,
                          pipeline,
                          standards_link):
    if read_depth is False:
        detail = 'Alignment file {} has no read depth information.'.format(
            file_to_check['@id'])
        yield AuditFailure('missing read depth', detail, level='INTERNAL_ACTION')
        return

    if read_depth is not False:
        second_half_of_detail = 'The minimum ENCODE standard for each replicate in a ' + \
            '{} assay is {} aligned reads. '.format(assay_term_name, middle_threshold) + \
            'The recommended value is > {}. '.format(upper_threshold) + \
            '(See {} )'.format(standards_link)
        if middle_threshold == upper_threshold:
            second_half_of_detail = 'The minimum ENCODE standard for each replicate in a ' + \
                '{} assay is {} aligned reads. '.format(assay_term_name, middle_threshold) + \
                '(See {} )'.format(standards_link)
        if 'assembly' in file_to_check:
            detail = 'Alignment file {} produced by {} '.format(file_to_check['@id'],
                                                                pipeline_title) + \
                     'pipeline ( {} ) using the {} assembly has {} aligned reads. '.format(
                         pipeline['@id'], file_to_check['assembly'], read_depth) + \
                     second_half_of_detail
        else:
            detail = 'Alignment file {} produced by {} '.format(file_to_check['@id'],
                                                                pipeline_title) + \
                     'pipeline ( {} ) has {} aligned reads. '.format(pipeline['@id'], read_depth) + \
                     second_half_of_detail
        if read_depth >= middle_threshold and read_depth < upper_threshold:
            yield AuditFailure('low read depth', detail, level='WARNING')
        elif read_depth >= lower_threshold and read_depth < middle_threshold:
            yield AuditFailure('insufficient read depth', detail,
                               level='NOT_COMPLIANT')
        elif read_depth < lower_threshold:
            yield AuditFailure('extremely low read depth', detail,
                               level='ERROR')
    return


def check_file_platform(file_to_check, excluded_platforms):
    if 'platform' not in file_to_check:
        return
    elif file_to_check['platform'] in excluded_platforms:
        detail = 'Reads file {} has not compliant '.format(file_to_check['@id']) + \
                 'platform (SOLiD) {}.'.format(file_to_check['platform'])
        yield AuditFailure('not compliant platform', detail, level='WARNING')
    return


def check_file_read_length_chip(file_to_check,
                                upper_threshold_length,
                                medium_threshold_length,
                                lower_threshold_length):
    if 'read_length' not in file_to_check:
        detail = 'Reads file {} missing read_length'.format(file_to_check['@id'])
        yield AuditFailure('missing read_length', detail, level='NOT_COMPLIANT')
        return

    read_length = file_to_check['read_length']
    detail = 'Fastq file {} '.format(file_to_check['@id']) + \
             'has read length of {}bp. '.format(read_length) + \
             'For mapping accuracy ENCODE standards recommend that sequencing reads should ' + \
             'be at least {}bp long. (See /data-standards/chip-seq/ )'.format(
                 upper_threshold_length)
    if read_length < lower_threshold_length:
        yield AuditFailure('extremely low read length', detail, level='ERROR')
    elif read_length >= lower_threshold_length and read_length < medium_threshold_length:
        yield AuditFailure('insufficient read length', detail, level='NOT_COMPLIANT')
    elif read_length >= medium_threshold_length and read_length < upper_threshold_length:
        yield AuditFailure('low read length', detail, level='WARNING')
    return


def check_file_read_length_rna(file_to_check, threshold_length, pipeline_title, standard_link):
    if 'read_length' not in file_to_check:
        detail = 'Reads file {} missing read_length'.format(file_to_check['@id'])
        yield AuditFailure('missing read_length', detail, level='NOT_COMPLIANT')
        return
    if file_to_check.get('read_length') < threshold_length:
        detail = 'Fastq file {} '.format(file_to_check['@id']) + \
                 'has read length of {}bp. '.format(file_to_check.get('read_length')) + \
                 'ENCODE uniform processing pipelines ({}) '.format(pipeline_title) + \
                 'require sequencing reads to be at least {}bp long. (See {} )'.format(
                     threshold_length,
                     standard_link)

        yield AuditFailure('insufficient read length', detail,
                           level='NOT_COMPLIANT')
    return


def audit_experiment_internal_tag(value, system, excluded_types):

    if value['status'] in ['deleted', 'replaced']:
        return

    experimental_tags = []
    if 'internal_tags' in value:
        experimental_tags = value['internal_tags']

    updated_experimental_tags = []
    for tag in experimental_tags:
        if tag in ['ENTEx', 'SESCC']:
            updated_experimental_tags.append(tag)

    experimental_tags = updated_experimental_tags
    biosamples = get_biosamples(value)
    bio_tags = set()

    for biosample in biosamples:
        if 'internal_tags' in biosample:
            for tag in biosample['internal_tags']:
                if tag in ['ENTEx', 'SESCC']:
                    bio_tags.add(tag)
                    if experimental_tags == []:
                        detail = 'This experiment contains a ' + \
                                 'biosample {} '.format(biosample['@id']) + \
                                 'with internal tag {}, '.format(tag) + \
                                 'while the experiment has  ' + \
                                 'no internal_tags specified.'
                        yield AuditFailure('inconsistent internal tags',
                                           detail, level='INTERNAL_ACTION')
                    elif experimental_tags != [] and tag not in experimental_tags:
                        detail = 'This experiment contains a ' + \
                                 'biosample {} '.format(biosample['@id']) + \
                                 'with internal tag {} '.format(tag) + \
                                 'that is not specified in experimental ' + \
                                 'list of internal_tags {}.'.format(experimental_tags)
                        yield AuditFailure('inconsistent internal tags',
                                           detail, level='INTERNAL_ACTION')

    if len(bio_tags) == 0 and len(experimental_tags) > 0:
        for biosample in biosamples:
            detail = 'This experiment contains a ' + \
                     'biosample {} without internal tags '.format(biosample['@id']) + \
                     'belonging to internal tags {} '.format(experimental_tags) + \
                     'of the experiment.'
            yield AuditFailure('inconsistent internal tags',
                               detail, level='INTERNAL_ACTION')

    for biosample in biosamples:
        if len(bio_tags) > 0 and ('internal_tags' not in biosample or
                                  biosample['internal_tags'] == []):
            detail = 'This experiment contains a ' + \
                     'biosample {} with no internal tags '.format(biosample['@id']) + \
                     'belonging to internal tags {} '.format(list(bio_tags)) + \
                     'other biosamples are assigned.'
            yield AuditFailure('inconsistent internal tags',
                               detail, level='INTERNAL_ACTION')
        elif len(bio_tags) > 0 and biosample['internal_tags'] != []:
            for x in bio_tags:
                if x not in biosample['internal_tags']:
                    detail = 'This experiment contains a ' + \
                             'biosample {} without internal tag '.format(biosample['@id']) + \
                             '{} belonging to internal tags {} '.format(x, list(bio_tags)) + \
                             'other biosamples are assigned.'
                    yield AuditFailure('inconsistent internal tags',
                                       detail, level='INTERNAL_ACTION')
    return


def audit_experiment_geo_submission(value, system, excluded_types):
    if value['status'] not in ['released']:
        return
    if 'assay_term_id' in value and \
       value['assay_term_id'] in ['NTR:0000612',
                                  'OBI:0001923',
                                  'OBI:0002044']:
        return
    submitted_flag = False
    detail = 'Experiment {} '.format(value['@id']) + \
             'is released, but was not submitted to GEO.'
    if 'dbxrefs' in value and value['dbxrefs'] != []:
        for entry in value['dbxrefs']:
            if entry.startswith('GEO:'):
                submitted_flag = True
    if submitted_flag is False:
        detail = 'Experiment {} '.format(value['@id']) + \
                 'is released, but is not submitted to GEO.'
        yield AuditFailure('experiment not submitted to GEO', detail, level='INTERNAL_ACTION')
    return


def audit_experiment_consistent_sequencing_runs(value, system, files_structure):
    if value['status'] in ['deleted', 'replaced', 'revoked']:
        return

    if not value.get('replicates'):
        return

    if value.get('assay_term_name') not in [
            'ChIP-seq',
            'DNase-seq',
            'genetic modification followed by DNase-seq']:
        return

    replicate_pairing_statuses = {}
    replicate_read_lengths = {}

    for file_object in files_structure.get('fastq_files').values():
        if 'replicate' in file_object:
            bio_rep_number = file_object['replicate']['biological_replicate_number']

            if 'read_length' in file_object:
                if bio_rep_number not in replicate_read_lengths:
                    replicate_read_lengths[bio_rep_number] = set()
                replicate_read_lengths[bio_rep_number].add(file_object['read_length'])

            if 'run_type' in file_object:
                if bio_rep_number not in replicate_pairing_statuses:
                    replicate_pairing_statuses[bio_rep_number] = set()
                replicate_pairing_statuses[bio_rep_number].add(file_object['run_type'])

    length_threshold = 2
    # different length threshold for DNase-seq and genetic modification followed by DNase-seq
    if value.get("assay_term_id") in ["OBI:0001853", "NTR:0004774"]:
        length_threshold = 9
    for key in replicate_read_lengths:
        if len(replicate_read_lengths[key]) > 1:
            upper_value = max(list(replicate_read_lengths[key]))
            lower_value = min(list(replicate_read_lengths[key]))
            if (upper_value - lower_value) > length_threshold:
                detail = 'Biological replicate {} '.format(key) + \
                         'in experiment {} '.format(value['@id']) + \
                         'has mixed sequencing read lengths {}.'.format(replicate_read_lengths[key])
                yield AuditFailure('mixed read lengths',
                                   detail, level='WARNING')

    for key in replicate_pairing_statuses:
        if len(replicate_pairing_statuses[key]) > 1:
            detail = 'Biological replicate {} '.format(key) + \
                     'in experiment {} '.format(value['@id']) + \
                     'has mixed endedness {}.'.format(replicate_pairing_statuses[key])
            yield AuditFailure('mixed run types',
                               detail, level='WARNING')

    keys = list(replicate_read_lengths.keys())

    if len(keys) > 1:
        for index_i in range(len(keys)):
            for index_j in range(index_i+1, len(keys)):
                i_lengths = list(replicate_read_lengths[keys[index_i]])
                j_lengths = list(replicate_read_lengths[keys[index_j]])

                i_max = max(i_lengths)
                i_min = min(i_lengths)
                j_max = max(j_lengths)
                j_min = min(j_lengths)

                diff_flag = False
                if (i_max - j_min) > length_threshold:
                    diff_flag = True
                if (j_max - i_min) > length_threshold:
                    diff_flag = True

                if diff_flag is True:
                    detail = 'Biological replicate {} '.format(keys[index_i]) + \
                             'in experiment {} '.format(value['@id']) + \
                             'has sequencing read lengths {} '.format(i_lengths) + \
                             ' that differ from replicate {},'.format(keys[index_j]) + \
                             ' which has {} sequencing read lengths.'.format(j_lengths)
                    yield AuditFailure('mixed read lengths',
                                       detail, level='WARNING')

    keys = list(replicate_pairing_statuses.keys())
    if len(keys) > 1:
        for index_i in range(len(keys)):
            for index_j in range(index_i+1, len(keys)):
                i_pairs = replicate_pairing_statuses[keys[index_i]]
                j_pairs = replicate_pairing_statuses[keys[index_j]]
                diff_flag = False
                for entry in i_pairs:
                    if entry not in j_pairs:
                        diff_flag = True
                for entry in j_pairs:
                    if entry not in i_pairs:
                        diff_flag = True
                if diff_flag is True:
                    detail = 'Biological replicate {} '.format(keys[index_i]) + \
                             'in experiment {} '.format(value['@id']) + \
                             'has endedness {} '.format(i_pairs) + \
                             ' that differ from replicate {},'.format(keys[index_j]) + \
                             ' which has {}.'.format(j_pairs)
                    yield AuditFailure('mixed run types',
                                       detail, level='WARNING')

    return


def audit_experiment_replicate_with_no_files(value, system, files_structure):
    if 'internal_tags' in value and 'DREAM' in value['internal_tags']:
        return

    if value['status'] in ['deleted', 'replaced', 'revoked', 'proposed', 'preliminary']:
        return
    if not value.get('replicates'):
        return

    seq_assay_flag = False
    if value['assay_term_name'] in seq_assays:
        seq_assay_flag = True

    rep_dictionary = {}
    rep_numbers = {}
    excluded_statuses = files_structure.get('excluded_types')
    excluded_statuses += ['deleted', 'replaced']

    for rep in value.get('replicates'):
        if rep['status'] in excluded_statuses:
            continue
        rep_dictionary[rep['@id']] = []
        rep_numbers[rep['@id']] = (rep['biological_replicate_number'],
                                   rep['technical_replicate_number'])

    for file_object in files_structure.get('original_files').values():
        file_replicate = file_object.get('replicate')
        if file_replicate:
            if file_replicate['@id'] in rep_dictionary:
                rep_dictionary[file_replicate['@id']].append(file_object['output_category'])

    audit_level = 'ERROR'

    if check_award_condition(value, ["ENCODE2", "Roadmap",
                                     "modENCODE", "MODENCODE", "ENCODE2-Mouse"]):
        audit_level = 'INTERNAL_ACTION'

    for key in rep_dictionary.keys():

        if len(rep_dictionary[key]) == 0:
            detail = 'This experiment contains a replicate ' + \
                     '[{},{}] {} without any associated files.'.format(
                         rep_numbers[key][0],
                         rep_numbers[key][1],
                         key)

            yield AuditFailure('missing raw data in replicate', detail, level=audit_level)
        else:
            if seq_assay_flag is True:
                if 'raw data' not in rep_dictionary[key]:
                    detail = 'This experiment contains a replicate ' + \
                             '[{},{}] {} without raw data associated files.'.format(
                                 rep_numbers[key][0],
                                 rep_numbers[key][1],
                                 key)
                    yield AuditFailure('missing raw data in replicate',
                                       detail, level=audit_level)
    return


def audit_experiment_replicated(value, system, excluded_types):
    if not check_award_condition(value, [
            'ENCODE4', 'ENCODE3', 'GGR']):
        return
    '''
    Experiments in ready for review state should be replicated. If not,
    wranglers should check with lab as to why before release.
    '''
    if value['status'] not in ['released', 'ready for review']:
        return
    '''
    Excluding single cell isolation experiments from the replication requirement
    Excluding RNA-bind-and-Seq from the replication requirment
    '''
    if value['assay_term_name'] in ['single cell isolation followed by RNA-seq',
                                    'RNA Bind-n-Seq']:
        return
    '''
    Excluding GTEX experiments from the replication requirement
    '''
    if is_gtex_experiment(value) is True:
        return

    if 'target' in value:
        target = value['target']
        if 'control' in target['investigated_as']:
            return

    num_bio_reps = set()
    for rep in value['replicates']:
        num_bio_reps.add(rep['biological_replicate_number'])

    if len(num_bio_reps) <= 1:
        # different levels of severity for different rfas
        detail = 'This experiment is expected to be replicated, but ' + \
                    'contains only one listed biological replicate.'
        yield AuditFailure('unreplicated experiment', detail, level='NOT_COMPLIANT')
    return


def audit_experiment_replicates_with_no_libraries(value, system, excluded_types):
    if value['status'] in ['deleted', 'replaced', 'revoked', 'proposed']:
        return
    if len(value['replicates']) == 0:
        return
    for rep in value['replicates']:
        if rep.get('status') not in excluded_types and 'library' not in rep:
            detail = 'Experiment {} has a replicate {}, that has no library associated with'.format(
                value['@id'],
                rep['@id'])
            yield AuditFailure('replicate with no library', detail, level='ERROR')
    return


def audit_experiment_isogeneity(value, system, excluded_types):
    if value['status'] in ['deleted', 'replaced', 'revoked']:
        return
    if len(value['replicates']) < 2:
        return
    if value.get('replication_type') is None:
        detail = 'In experiment {} the replication_type cannot be determined'.format(value['@id'])
        yield AuditFailure('undetermined replication_type', detail, level='INTERNAL_ACTION')

    biosample_dict = {}
    biosample_age_set = set()
    biosample_sex_set = set()
    biosample_donor_set = set()

    for rep in value['replicates']:
        if 'library' in rep:
            if 'biosample' in rep['library']:
                biosampleObject = rep['library']['biosample']
                biosample_dict[biosampleObject['accession']] = biosampleObject
                biosample_age_set.add(biosampleObject.get('age_display'))
                biosample_sex_set.add(biosampleObject.get('sex'))
                biosample_species = biosampleObject.get('organism')
                if biosampleObject.get('donor'):
                    biosample_donor_set.add(biosampleObject.get('donor')['@id'])
            else:
                # If I have a library without a biosample,
                # I cannot make a call about replicate structure
                return
        else:
            # REPLICATES WITH NO LIBRARIES WILL BE CAUGHT BY AUDIT (TICKET 3268)
            # If I have a replicate without a library,
            # I cannot make a call about the replicate structure
            return

    if len(biosample_dict.keys()) < 2:
        return  # unreplicated

    if biosample_species == '/organisms/human/':
        return  # humans are handled in the the replication_type

    if len(biosample_donor_set) > 1:
        donors_list = str(list(biosample_donor_set)).replace('\'', ' ')
        detail = 'Replicates of this experiment were prepared using biosamples ' + \
                 'from different strains {}.'.format(donors_list)
        yield AuditFailure('inconsistent donor', detail, level='ERROR')

    if len(biosample_age_set) > 1:
        ages_list = str(list(biosample_age_set)).replace('\'', ' ')
        detail = 'Replicates of this experiment were prepared using biosamples ' + \
                 'of different ages {}.'.format(ages_list)
        yield AuditFailure('inconsistent age', detail, level='NOT_COMPLIANT')

    if len(biosample_sex_set) > 1:
        sexes_list = str(list(biosample_sex_set)).replace('\'', ' ')
        detail = 'Replicates of this experiment were prepared using biosamples ' + \
                 'of different sexes {}.'.format(sexes_list)
        yield AuditFailure('inconsistent sex', detail, level='NOT_COMPLIANT')
    return


def audit_experiment_technical_replicates_same_library(value, system, excluded_types):
    if value['status'] in ['deleted', 'replaced', 'revoked']:
        return
    biological_replicates_dict = {}
    for rep in value['replicates']:
        bio_rep_num = rep['biological_replicate_number']
        if 'library' in rep:
            library = rep['library']
            if bio_rep_num not in biological_replicates_dict:
                biological_replicates_dict[bio_rep_num] = []
            if library['accession'] in biological_replicates_dict[bio_rep_num]:
                detail = 'Experiment {} has '.format(value['@id']) + \
                         'different technical replicates associated with the same library'
                yield AuditFailure('sequencing runs labeled as technical replicates', detail,
                                   level='INTERNAL_ACTION')
                return
            else:
                biological_replicates_dict[bio_rep_num].append(library['accession'])
    return


def audit_experiment_replicates_biosample(value, system, excluded_types):
    if value['status'] in ['deleted', 'replaced', 'revoked']:
        return
    biological_replicates_dict = {}
    biosamples_list = []
    assay_name = 'unknown'
    if 'assay_term_name' in value:
        assay_name = value['assay_term_name']

    for rep in value['replicates']:
        bio_rep_num = rep['biological_replicate_number']
        if 'library' in rep and 'biosample' in rep['library']:
            biosample = rep['library']['biosample']

            if bio_rep_num not in biological_replicates_dict:
                biological_replicates_dict[bio_rep_num] = biosample['accession']
                if biosample['accession'] in biosamples_list:
                    detail = 'Experiment {} has multiple biological replicates \
                              associated with the same biosample {}'.format(
                                  value['@id'],
                                  biosample['@id'])
                    yield AuditFailure('biological replicates with identical biosample',
                                       detail, level='INTERNAL_ACTION')
                    return
                else:
                    biosamples_list.append(biosample['accession'])

            else:
                if biosample['accession'] != biological_replicates_dict[bio_rep_num] and \
                   assay_name != 'single cell isolation followed by RNA-seq':
                    detail = 'Experiment {} has technical replicates \
                              associated with the different biosamples'.format(
                                  value['@id'])
                    yield AuditFailure('technical replicates with not identical biosample',
                                       detail, level='ERROR')
                    return
    return


def audit_experiment_documents(value, system, excluded_types):
    if not check_award_condition(value, [
            "ENCODE3", "modERN", "GGR", "ENCODE4",
            "ENCODE", "ENCODE2-Mouse", "Roadmap"]):
        return
    '''
    Experiments should have documents.  Protocol documents or some sort of document.
    '''
    if value['status'] in ['deleted', 'replaced', 'proposed', 'preliminary']:
        return

    # If the experiment has documents, we are good
    if len(value.get('documents')) > 0:
        return

    # If there are no replicates to check yet, why bother
    if 'replicates' not in value:
        return

    lib_docs = 0
    for rep in value['replicates']:
        if 'library' in rep:
            lib_docs += len(rep['library']['documents'])

    # If there are no library documents anywhere, then we say something
    if lib_docs == 0:
        detail = 'Experiment {} has no attached documents'.format(value['@id'])
        yield AuditFailure('missing documents', detail, level='NOT_COMPLIANT')
    return

def audit_experiment_assay(value, system, excluded_types):
    '''
    Experiments should have assays with valid ontologies term ids and names that
    are a valid synonym.
    '''
    if value['status'] == 'deleted':
        return

    term_id = value.get('assay_term_id')
    term_name = value.get('assay_term_name')

    if term_id.startswith('NTR:'):
        detail = 'Assay_term_id is a New Term Request ({} - {})'.format(term_id, term_name)
        yield AuditFailure('NTR assay', detail, level='INTERNAL_ACTION')
    return


def audit_experiment_target(value, system, excluded_types):
    '''
    Certain assay types (ChIP-seq, ...) require valid targets and the replicate's
    antibodies should match.
    '''

    if value['status'] in ['deleted', 'proposed']:
        return

    if value.get('assay_term_name') not in targetBasedAssayList:
        return

    if 'target' not in value:
        detail = '{} experiments require a target'.format(value['assay_term_name'])
        yield AuditFailure('missing target', detail, level='ERROR')
        return

    target = value['target']
    if 'control' in target['investigated_as']:
        return

    # Some assays don't need antibodies
    if value['assay_term_name'] in ['RNA Bind-n-Seq',
                                    'shRNA knockdown followed by RNA-seq',
                                    'siRNA knockdown followed by RNA-seq',
                                    'CRISPRi followed by RNA-seq',
                                    'CRISPR genome editing followed by RNA-seq']:
        return

    # Check that target of experiment matches target of antibody
    for rep in value['replicates']:
        if 'antibody' not in rep:
            detail = '{} assays require an antibody specification. '.format(
                value['assay_term_name']) + \
                'In replicate [{},{}] {}, the antibody needs to be specified.'.format(
                    rep['biological_replicate_number'],
                    rep['technical_replicate_number'],
                    rep['@id']
                )
            yield AuditFailure('missing antibody', detail, level='ERROR')
        else:
            antibody = rep['antibody']
            if 'recombinant protein' in target['investigated_as']:
                prefix = target['label'].split('-')[0]
                unique_antibody_target = set()
                unique_investigated_as = set()
                for antibody_target in antibody['targets']:
                    label = antibody_target['label']
                    unique_antibody_target.add(label)
                    for investigated_as in antibody_target['investigated_as']:
                        unique_investigated_as.add(investigated_as)
                if 'tag' not in unique_investigated_as:
                    detail = '{} is not to tagged protein'.format(antibody['@id'])
                    yield AuditFailure('not tagged antibody', detail, level='ERROR')
                else:
                    if prefix not in unique_antibody_target:
                        detail = '{} is not found in target for {}'.format(
                            prefix,
                            antibody['@id']
                            )
                        yield AuditFailure('mismatched tag target', detail, level='ERROR')
            else:
                target_matches = False
                antibody_targets = []
                for antibody_target in antibody['targets']:
                    antibody_targets.append(antibody_target.get('name'))
                    if target['name'] == antibody_target.get('name'):
                        target_matches = True
                if not target_matches:
                    antibody_targets_string = str(antibody_targets).replace('\'', '')
                    detail = 'The target of the experiment is {}, '.format(target['name']) + \
                             'but it is not present in the experiment\'s antibody {} '.format(
                                 antibody['@id']) + \
                             'target list {}.'.format(antibody_targets_string)
                    yield AuditFailure('inconsistent target', detail, level='ERROR')
    return


def audit_experiment_control(value, system, excluded_types):
    if not check_award_condition(value, [
            "ENCODE3", "ENCODE4", "modERN", "ENCODE2", "modENCODE",
            "ENCODE", "ENCODE2-Mouse", "Roadmap"]):
        return

    '''
    Certain assay types (ChIP-seq, ...) require possible controls with a matching biosample.
    Of course, controls do not require controls.
    '''

    if value['status'] in ['deleted', 'proposed', 'replaced']:
        return

    # Currently controls are only be required for ChIP-seq
    if value.get('assay_term_name') not in controlRequiredAssayList:
        return

    # We do not want controls
    if 'target' in value and 'control' in value['target']['investigated_as']:
        return

    audit_level = 'ERROR'
    if value.get('assay_term_name') in ['CAGE',
                                        'RAMPAGE'] or \
        check_award_condition(value, ["ENCODE2",
                                      "Roadmap",
                                      "modENCODE",
                                      "ENCODE2-Mouse"]):
        audit_level = 'NOT_COMPLIANT'
    if value['possible_controls'] == []:
        detail = 'possible_controls is a list of experiment(s) that can ' + \
                 'serve as analytical controls for a given experiment. ' + \
                 '{} experiments require a value in possible_controls. '.format(
                     value['assay_term_name']) + \
                 'This experiment should be associated with at least one control ' + \
                 'experiment, but has no specified values in the possible_controls list.'
        yield AuditFailure('missing possible_controls', detail, level=audit_level)
        return

    for control in value['possible_controls']:
        if control.get('biosample_term_id') != value.get('biosample_term_id'):
            detail = 'The specified control {} for this experiment is on {}, '.format(
                control['@id'],
                control.get('biosample_term_name')) + \
                'but this experiment is done on {}.'.format(value['biosample_term_name'])
            yield AuditFailure('inconsistent control', detail, level='ERROR')
    return


def audit_experiment_platforms_mismatches(value, system, files_structure):
    if value['status'] in ['deleted', 'replaced']:
        return

    # do not apply the audit to DNase-seq and genetic modification followed by DNase-seq
    if value.get("assay_term_id") in ["OBI:0001853", "NTR:0004774"]:
        return

    if not files_structure.get('original_files'):
        return

    platforms = get_platforms_used_in_experiment(files_structure)
    if len(platforms) > 1:
        platforms_string = str(list(platforms)).replace('\'', '')
        detail = 'This experiment ' + \
                 'contains data produced on incompatible ' + \
                 'platforms {}.'.format(platforms_string)
        yield AuditFailure('inconsistent platforms', detail, level='WARNING')
    elif len(platforms) == 1:
        platform_term_name = list(platforms)[0]
        if 'possible_controls' in value and \
           value['possible_controls'] != []:
            for control in value['possible_controls']:
                if control.get('original_files'):
                    control_platforms = get_platforms_used_in_experiment(
                        create_files_mapping(control.get('original_files'), files_structure.get('excluded_types')))
                    if len(control_platforms) > 1:
                        control_platforms_string = str(list(control_platforms)).replace('\'', '')
                        detail = 'possible_controls is a list of experiment(s) that can serve ' + \
                                'as analytical controls for a given experiment. ' + \
                                'Experiment {} found in possible_controls list of this experiment '.format(control['@id']) + \
                                'contains data produced on platform(s) {} '.format(control_platforms_string) + \
                                'which are not compatible with platform {} '.format(platform_term_name) + \
                                'used in this experiment.'
                        yield AuditFailure('inconsistent platforms', detail, level='WARNING')
                    elif len(control_platforms) == 1 and \
                            list(control_platforms)[0] != platform_term_name:
                        detail = 'possible_controls is a list of experiment(s) that can serve ' + \
                                'as analytical controls for a given experiment. ' + \
                                'Experiment {} found in possible_controls list of this experiment '.format(control['@id']) + \
                                'contains data produced on platform {} '.format(list(control_platforms)[0]) + \
                                'which is not compatible with platform {} '.format(platform_term_name) + \
                                'used in this experiment.'
                        yield AuditFailure('inconsistent platforms', detail, level='WARNING')
    return


def audit_experiment_ChIP_control(value, system, files_structure):
    if not check_award_condition(value, [
            'ENCODE3', 'ENCODE4', 'Roadmap']):
        return

    if value['status'] in ['deleted', 'proposed', 'preliminary', 'replaced', 'revoked']:
        return

    # Currently controls are only be required for ChIP-seq
    if value.get('assay_term_name') != 'ChIP-seq':
        return

    # We do not want controls
    if 'target' in value and 'control' in value['target']['investigated_as']:
        return

    if not value['possible_controls']:
        return

    num_IgG_controls = 0
    for control in value['possible_controls']:
        if ('target' not in control) or ('control' not in control['target']['investigated_as']):
            detail = 'Experiment {} is ChIP-seq but its control {} is not linked to a target with investigated.as = control'.format(
                value['@id'],
                control['@id'])
            yield AuditFailure('invalid possible_control', detail, level='ERROR')
            return

        if not control.get('replicates'):
            continue

        if 'antibody' in control.get('replicates')[0]:
            num_IgG_controls += 1

    # If all of the possible_control experiments are mock IP control experiments
    if num_IgG_controls == len(value['possible_controls']):
        if value.get('assay_term_name') == 'ChIP-seq':
            # The binding group agreed that ChIP-seqs all should have an input control.
            detail = 'Experiment {} is ChIP-seq and requires at least one input control, as agreed upon by the binding group. {} is not an input control'.format(
                value['@id'],
                control['@id'])
            yield AuditFailure('missing input control', detail, level='NOT_COMPLIANT')
    return

def audit_experiment_spikeins(value, system, excluded_types):
    if not check_award_condition(value, [
            "ENCODE3",
            "ENCODE4",
            "modERN",
            "ENCODE",
            "ENCODE2-Mouse",
            "Roadmap"]):
        return
    '''
    All ENCODE 3 long (>200) RNA-seq experiments should specify their spikeins.
    The spikeins specified should have datasets of type spikeins.
    The spikeins datasets should have a fasta file, a document, and maybe a tsv
    '''

    if value['status'] in ['deleted', 'replaced']:
        return

    if value.get('assay_term_name') != 'RNA-seq':
        return

    for rep in value['replicates']:

        lib = rep.get('library')
        if lib is None:
            continue

        size_range = lib.get('size_range')
        if size_range != '>200':
            continue

        spikes = lib.get('spikeins_used')
        if (spikes is None) or (spikes == []):
            detail = 'Library {} is in '.format(lib['@id']) + \
                     'an RNA-seq experiment and has size_range >200. ' +\
                     'It requires a value for spikeins_used'
            yield AuditFailure('missing spikeins', detail, level='NOT_COMPLIANT')
            # Informattional if ENCODE2 and release error if ENCODE3
    return


def audit_experiment_biosample_term(value, system, excluded_types):
    if value['status'] in ['deleted', 'replaced']:
        return

    if value.get('biosample_type') == 'in vitro sample':
        return

    ontology = system['registry']['ontology']
    term_id = value.get('biosample_term_id')
    term_type = value.get('biosample_type')
    term_name = value.get('biosample_term_name')

    if 'biosample_term_name' not in value:
        detail = '{} is missing biosample_term_name'.format(value['@id'])
        yield AuditFailure('missing biosample_term_name', detail, level='ERROR')
    # The type and term name should be put into dependencies

    if term_id.startswith('NTR:'):
        detail = '{} has an NTR biosample {} - {}'.format(value['@id'], term_id, term_name)
        yield AuditFailure('NTR biosample', detail, level='INTERNAL_ACTION')
    else:
        if term_id not in ontology:
            detail = 'Experiment {} has term_id {} which is not in ontology'.format(
                value['@id'], term_id)
            yield AuditFailure('term_id not in ontology', term_id, level='INTERNAL_ACTION')
        else:
            ontology_name = ontology[term_id]['name']
            if ontology_name != term_name and term_name not in ontology[term_id]['synonyms']:
                detail = 'Experiment {} has a mismatch between biosample term_id ({}) '.format(
                    value['@id'],
                    term_id) + \
                    'and term_name ({}), ontology term_name for term_id {} '.format(
                        term_name, term_id) + \
                    'is {}.'.format(ontology_name)
                yield AuditFailure('inconsistent ontology term', detail, level='ERROR')

    if 'replicates' in value:
        for rep in value['replicates']:
            if 'library' not in rep:
                continue

            lib = rep['library']
            if 'biosample' not in lib:
                detail = '{} is missing biosample, expecting one of type {}'.format(
                    lib['@id'],
                    term_name
                    )
                yield AuditFailure('missing biosample', detail, level='ERROR')
                continue

            biosample = lib['biosample']
            bs_type = biosample.get('biosample_type')
            bs_name = biosample.get('biosample_term_name')
            bs_id = biosample.get('biosample_term_id')

            if bs_type != term_type:
                detail = 'Experiment {} '.format(value['@id']) + \
                         'contains a library {} '.format(lib['@id']) + \
                         'prepared from biosample type \"{}\", '.format(bs_type) + \
                         'while experiment\'s biosample type is \"{}\".'.format(term_type)
                yield AuditFailure('inconsistent library biosample', detail, level='ERROR')

            if bs_name != term_name:
                detail = 'Experiment {} '.format(value['@id']) + \
                         'contains a library {} '.format(lib['@id']) + \
                         'prepared from biosample {}, '.format(bs_name) + \
                         'while experiment\'s biosample is {}.'.format(term_name)
                yield AuditFailure('inconsistent library biosample', detail, level='ERROR')

            if bs_id != term_id:
                detail = 'Experiment {} '.format(value['@id']) + \
                         'contains a library {} '.format(lib['@id']) + \
                         'prepared from biosample with an id \"{}\", '.format(bs_id) + \
                         'while experiment\'s biosample id is \"{}\".'.format(term_id)
                yield AuditFailure('inconsistent library biosample', detail, level='ERROR')
    return


def audit_experiment_antibody_characterized(value, system, excluded_types):
    '''Check that biosample in the experiment has been characterized for the given antibody.'''
    if not check_award_condition(value, [
            'ENCODE4', 'ENCODE3', 'modERN']):
        return

    if value['status'] in ['deleted', 'proposed', 'preliminary']:
        return

    if value.get('assay_term_name') not in targetBasedAssayList:
        return

    target = value.get('target')
    if not target:
        return

    if 'control' in target['investigated_as']:
        return

    if value['assay_term_name'] in ['RNA Bind-n-Seq',
                                    'shRNA knockdown followed by RNA-seq',
                                    'siRNA knockdown followed by RNA-seq',
                                    'CRISPRi followed by RNA-seq']:
        return

    for rep in value['replicates']:
        antibody = rep.get('antibody')
        lib = rep.get('library')

        if not antibody or not lib:
            continue

        biosample = lib.get('biosample')
        if not biosample:
            continue

        organism = biosample.get('organism')
        antibody_targets = antibody['targets']
        ab_targets_investigated_as = set()
        sample_match = False

        if not antibody['characterizations']:
            detail = '{} has not yet been characterized in any cell type or tissue in {}.'.format(
                antibody['@id'], organism)
            yield AuditFailure('uncharacterized antibody', detail, level='NOT_COMPLIANT')
            return

        for t in antibody_targets:
            for i in t['investigated_as']:
                ab_targets_investigated_as.add(i)

        # We only want the audit raised if the organism in lot reviews matches that of the biosample
        # and if has not been characterized to standards. Otherwise, it doesn't apply and we
        # shouldn't raise a stink

        if 'histone modification' in ab_targets_investigated_as:
            for lot_review in antibody['lot_reviews']:
                if organism == lot_review['organisms'][0]:
                    sample_match = True
                    if lot_review['status'] == 'characterized to standards with exemption':
                        detail = '{} has been characterized '.format(antibody['@id']) + \
                                 'to the standard with exemption for {}'.format(organism)
                        yield AuditFailure('antibody characterized with exemption',
                                           detail, level='WARNING')
                    elif lot_review['status'] == 'awaiting characterization':
                        detail = '{} has not yet been characterized in '.format(antibody['@id']) + \
                            'any cell type or tissue in {}'.format(organism)
                        yield AuditFailure('uncharacterized antibody',
                                           detail, level='NOT_COMPLIANT')
                    elif lot_review['status'] in ['not characterized to standards', 'not pursued']:
                        detail = '{} has not been '.format(antibody['@id']) + \
                            'characterized to the standard for {}: {}'.format(organism, lot_review['detail'])
                        yield AuditFailure('antibody not characterized to standard', detail,
                                           level='NOT_COMPLIANT')
                    elif lot_review['status'] in ['pending dcc review',
                                                  'partially characterized']:
                        detail = '{} has characterization attempts '.format(antibody['@id']) + \
                                 'but does not have the full complement of characterizations ' + \
                                 'meeting the standard in {}: {}'.format(organism, lot_review['detail'])
                        yield AuditFailure('partially characterized antibody',
                                           detail, level='NOT_COMPLIANT')
                    else:
                        # This should only leave the characterized to standards case
                        pass
        else:
            biosample_term_id = value['biosample_term_id']
            biosample_term_name = value['biosample_term_name']
            experiment_biosample = (biosample_term_id, organism)

            for lot_review in antibody['lot_reviews']:
                biosample_key = (lot_review['biosample_term_id'], lot_review['organisms'][0])
                if experiment_biosample == biosample_key:
                    sample_match = True
                    if lot_review['status'] == 'characterized to standards with exemption':
                        detail = '{} has been characterized to the '.format(antibody['@id']) + \
                            'standard with exemption for {} in {}'.format(biosample_term_name,
                                                                          organism)
                        yield AuditFailure('antibody characterized with exemption', detail,
                                           level='WARNING')
                    elif lot_review['status'] == 'awaiting characterization':
                        detail = '{} has not been characterized at al for {} in {}'.format(
                            antibody['@id'], biosample_term_name, organism)
                        yield AuditFailure('uncharacterized antibody',
                                           detail, level='NOT_COMPLIANT')
                    elif lot_review['status'] in ['partially characterized', 'pending dcc review']:
                        detail = '{} has characterization attempts '.format(antibody['@id']) + \
                                 'but does not have the full complement of characterizations ' + \
                                 'meeting the standard in {}: {}'.format(organism, lot_review['detail'])
                        yield AuditFailure('partially characterized antibody',
                                           detail, level='NOT_COMPLIANT')
                    elif lot_review['status'] in ['not characterized to standards', 'not pursued']:
                        detail = '{} has not been '.format(antibody['@id']) + \
                                 'characterized to the standard for {}: {}'.format(organism, lot_review['detail'])
                        yield AuditFailure('antibody not characterized to standard', detail,
                                           level='NOT_COMPLIANT')
                    else:
                        # This should only leave the characterized to standards case
                        pass

            # The only characterization present is a secondary or an incomplete primary that
            # has no characterization_reviews since we don't know what the biosample is
            if not sample_match:
                detail = '{} has characterization attempts '.format(antibody['@id']) + \
                    'but does not have the full complement of characterizations ' + \
                    'meeting the standard in this cell type and organism: Awaiting ' + \
                    'submission of primary characterization(s).'.format()
                yield AuditFailure('partially characterized antibody', detail,
                                   level='NOT_COMPLIANT')
    return


def audit_experiment_library_biosample(value, system, excluded_types):
    if value['status'] in ['deleted', 'replaced']:
        return

    if value.get('assay_term_name') == 'RNA Bind-n-Seq':
        return
    for rep in value['replicates']:
        if 'library' not in rep:
            continue

        lib = rep['library']
        if 'biosample' not in lib:
            detail = '{} is missing biosample'.format(
                lib['@id'])
            yield AuditFailure('missing biosample', detail, level='ERROR')
    return


def audit_library_RNA_size_range(value, system, excluded_types):
    '''
    An RNA library should have a size_range specified.
    This needs to accomodate the rfa
    '''
    if value['status'] in ['deleted', 'replaced']:
        return

    if value.get('assay_term_name') == 'transcription profiling by array assay':
        return

    RNAs = ['RNA',
            'polyadenylated mRNA',
            'miRNA']

    for rep in value['replicates']:
        if 'library' not in rep:
            continue
        lib = rep['library']
        if (lib['nucleic_acid_term_name'] in RNAs) and ('size_range' not in lib):
            detail = 'Metadata of RNA library {} lacks information on '.format(rep['library']['@id']) + \
                     'the size range of fragments used to construct the library.'
            yield AuditFailure('missing RNA fragment size', detail, level='NOT_COMPLIANT')
    return


<<<<<<< HEAD
# if experiment target is recombinant protein, the biosamples should have at 
# least one GM in the applied_modifications that is an insert with tagging purpose
# and a target that matches experiment target
def audit_missing_modification(value, system, excluded_types):
=======
def audit_missing_construct(value, system, excluded_types):

>>>>>>> 55820756
    if value['status'] in ['deleted', 'replaced', 'proposed', 'revoked']:
        return

    if 'target' not in value:
        return

    '''
    The audit does not cover whether or not the biosamples in possible_controls also
    have the same construct. In some cases, they legitimately don't, e.g. HEK-ZNFs
    '''
    target = value['target']
    if 'recombinant protein' not in target['investigated_as']:
        return
    else:
        biosamples = get_biosamples(value)
        missing_construct = list()
        
        for biosample in biosamples:
            
            if biosample.get('applied_modifications'):
                match_flag = False
                for modification in biosample.get('applied_modifications'):
                    if modification.get('modified_site_by_target_id'):
                        gm_target = modification.get('modified_site_by_target_id')
                        if modification.get('purpose') == 'tagging' and \
                           gm_target['@id'] == target['@id']:
                            match_flag = True
                if not match_flag:
                    missing_construct.append(biosample)
            else:
                missing_construct.append(biosample)

        if missing_construct:
            for b in missing_construct:
                detail = 'Recombinant protein target {} requires '.format(target['@id']) + \
                    'a genetic modification associated with the biosample {} '.format(b['@id']) + \
                    'to specify the relevant tagging details.'
                yield AuditFailure('missing tag construct', detail, level='ERROR')
    return

<<<<<<< HEAD


=======
        # Continue audit because only some linked biosamples may have missing constructs, not all.
        if tag_mismatch:
            for c in tag_mismatch:
                detail = 'The target of this assay {} does not'.format(value['target']['@id']) + \
                    ' match that of the linked construct {}, {}.'.format(c['@id'],
                                                                         c['target']['@id'])
                yield AuditFailure('mismatched construct target', detail, level='ERROR')
    return



>>>>>>> 55820756
def audit_experiment_mapped_read_length(value, system, files_structure):
    if value.get('assay_term_id') != 'OBI:0000716':  # not a ChIP-seq
        return
    for peaks_file in files_structure.get('peaks_files').values():
        if peaks_file.get('lab') == '/labs/encode-processing-pipeline/':
            derived_from_bams = get_derived_from_files_set([peaks_file], files_structure, 'bam', True)
            #derived_from_bams = get_derived_from_files_set([peaks_file], 'bam', True)
            read_lengths_set = set()
            for bam_file in derived_from_bams:
                if bam_file.get('lab') == '/labs/encode-processing-pipeline/':
                    mapped_read_length = get_mapped_length(bam_file, files_structure)
                    if mapped_read_length:
                        read_lengths_set.add(mapped_read_length)
                    else:
                        detail = 'Experiment {} '.format(value['@id']) + \
                                 'contains an alignments .bam file {} '.format(bam_file['@id']) + \
                                 'that lacks mapped reads length information.'
                        yield AuditFailure('missing mapped reads lengths', detail,
                                           level='INTERNAL_ACTION')
            if len(read_lengths_set) > 1:
                if max(read_lengths_set) - min(read_lengths_set) >= 7:
                    detail = 'Experiment {} '.format(value['@id']) + \
                             'contains a processed .bed file {} '.format(peaks_file['@id']) + \
                             'that was derived from alignments files with inconsistent mapped ' + \
                             'reads lengths {}.'.format(sorted(list(read_lengths_set)))
                    yield AuditFailure('inconsistent mapped reads lengths',
                                       detail, level='INTERNAL_ACTION')
    return


####################### 
# utilities
#######################

def extract_assemblies(assemblies, file_names):
    to_return = set()
    for f_name in file_names:
        if f_name in assemblies:
            to_return.add(assemblies[f_name])
    return sorted(list(to_return))


def assemblies_detail(assemblies):
    assemblies_detail = ''
    if assemblies:
        if len(assemblies) > 1:
            assemblies_detail = "for {} assemblies ".format(
                str(assemblies).replace('\'', ' '))
        else:
            assemblies_detail = "for {} assembly ".format(
                assemblies[0])
    return assemblies_detail


def get_mapped_length(bam_file, files_structure):
    mapped_length = bam_file.get('mapped_read_length')
    if mapped_length:
        return mapped_length
    derived_from_fastqs = get_derived_from_files_set([bam_file], files_structure, 'fastq', True)
    for f in derived_from_fastqs:
        length = f.get('read_length')
        if length:
            return length
    return None


def get_control_bam(experiment_bam, pipeline_name, derived_from_fastqs, files_structure):
    #  get representative FASTQ file
    if not derived_from_fastqs:
        return False
    control_fastq = False
    for entry in derived_from_fastqs:
        if entry.get('dataset') == experiment_bam.get('dataset') and \
           'controlled_by' in entry and len(entry['controlled_by']) > 0:
            control_fastq = entry['controlled_by'][0]  # getting representative FASTQ
            break
    # get representative FASTQ from control
    if control_fastq is False:
        return False
    else:
        if 'original_files' not in control_fastq['dataset']:
            return False

        control_bam = False
        control_files_structure = create_files_mapping(control_fastq['dataset'].get('original_files'),
                                                       files_structure.get('excluded_types'))

        for control_file in control_files_structure.get('alignments').values():
            if 'assembly' in control_file and 'assembly' in experiment_bam and \
               control_file['assembly'] == experiment_bam['assembly']:
                #  we have BAM file, now we have to make sure it was created by pipeline
                #  with similar pipeline_name

                is_same_pipeline = False
                if has_pipelines(control_file) is True:
                    for pipeline in \
                            control_file['analysis_step_version']['analysis_step']['pipelines']:
                        if pipeline['title'] == pipeline_name:
                            is_same_pipeline = True
                            break

                if is_same_pipeline is True and \
                   'derived_from' in control_file and \
                   len(control_file['derived_from']) > 0:
                    derived_list = list(
                        get_derived_from_files_set([control_file], control_files_structure, 'fastq', True))

                    for entry in derived_list:
                        if entry['accession'] == control_fastq['accession']:
                            control_bam = control_file
                            break
        return control_bam


def has_pipelines(bam_file):
    if 'analysis_step_version' not in bam_file:
        return False
    if 'analysis_step' not in bam_file['analysis_step_version']:
        return False
    if 'pipelines' not in bam_file['analysis_step_version']['analysis_step']:
        return False
    return True


def get_target_name(derived_from_fastqs):
    if not derived_from_fastqs:
        return False

    control_fastq = False
    for entry in derived_from_fastqs:
        if 'controlled_by' in entry and len(entry['controlled_by']) > 0:
            control_fastq = entry['controlled_by'][0]  # getting representative FASTQ
            break
    if control_fastq and 'target' in control_fastq['dataset'] and \
       'name' in control_fastq['dataset']['target']:
        return control_fastq['dataset']['target']['name']
    return False

def get_target(experiment):
    if 'target' in experiment:
        return experiment['target']
    return False


def get_organism_name(reps, excluded_types):
    excluded_types += ['deleted', 'replaced']
    for rep in reps:
        if rep['status'] not in excluded_types and \
           'library' in rep and \
           rep['library']['status'] not in excluded_types and \
           'biosample' in rep['library'] and \
           rep['library']['biosample']['status'] not in excluded_types:
            if 'organism' in rep['library']['biosample']:
                return rep['library']['biosample']['organism'].split('/')[2]
    return False


def scanFilesForPipelineTitle_not_chipseq(files_to_scan, assemblies, pipeline_titles):
    for f in files_to_scan:
        if 'file_format' in f and f['file_format'] == 'bam' and \
           f['status'] not in ['replaced', 'deleted'] and \
           'assembly' in f and f['assembly'] in assemblies and \
           f['lab'] == '/labs/encode-processing-pipeline/' and \
           'analysis_step_version' in f and \
           'analysis_step' in f['analysis_step_version'] and \
           'pipelines' in f['analysis_step_version']['analysis_step']:
            pipelines = f['analysis_step_version']['analysis_step']['pipelines']
            for p in pipelines:
                if p['title'] in pipeline_titles:
                    return p['title']
    return False


def get_pipeline_by_name(pipeline_objects, pipeline_title):
    for pipe in pipeline_objects:
        if pipe['title'] == pipeline_title:
            return pipe
    return None


def scanFilesForPipeline(files_to_scan, pipeline_title_list):
    for f in files_to_scan:
        if 'analysis_step_version' not in f:
            continue
        else:
            if 'analysis_step' not in f['analysis_step_version']:
                continue
            else:
                if 'pipelines' not in f['analysis_step_version']['analysis_step']:
                    continue
                else:
                    pipelines = f['analysis_step_version']['analysis_step']['pipelines']
                    for p in pipelines:
                        if p['title'] in pipeline_title_list:
                            return True
    return False


def get_file_read_depth_from_alignment(alignment_file, target, assay_name):

    if alignment_file.get('output_type') in ['transcriptome alignments',
                                             'unfiltered alignments']:
        return False

    if alignment_file.get('lab') not in ['/labs/encode-processing-pipeline/', '/labs/kevin-white/']:
        return False

    quality_metrics = alignment_file.get('quality_metrics')

    if not quality_metrics:
        return False

    if assay_name in ['RAMPAGE', 'CAGE',
                      'small RNA',
                      'long RNA']:
        for metric in quality_metrics:
            if 'Uniquely mapped reads number' in metric and \
               'Number of reads mapped to multiple loci' in metric:
                unique = metric['Uniquely mapped reads number']
                multi = metric['Number of reads mapped to multiple loci']
                return unique + multi

    elif assay_name in ['ChIP-seq']:
        if target is not False and \
           'name' in target and target['name'] in ['H3K9me3-human', 'H3K9me3-mouse']:
            # exception (mapped)
            for metric in quality_metrics:
                if 'processing_stage' in metric and \
                    metric['processing_stage'] == 'unfiltered' and \
                        'mapped' in metric:
                    if "read1" in metric and "read2" in metric:
                        return int(metric['mapped']/2)
                    else:
                        return int(metric['mapped'])
        else:
            # not exception (useful fragments)
            for metric in quality_metrics:
                if ('total' in metric) and \
                   (('processing_stage' in metric and metric['processing_stage'] == 'filtered') or
                    ('processing_stage' not in metric)):
                    if "read1" in metric and "read2" in metric:
                        return int(metric['total']/2)
                    else:
                        return int(metric['total'])
    return False

def get_non_tophat_alignment_files(files_list):
    list_to_return = []
    for f in files_list:
        tophat_flag = False
        if 'analysis_step_version' in f and \
           'software_versions' in f['analysis_step_version']:
            for soft_version in f['analysis_step_version']['software_versions']:
                #  removing TopHat files
                if 'software' in soft_version and \
                   soft_version['software']['uuid'] == '7868f960-50ac-11e4-916c-0800200c9a66':
                    tophat_flag = True
        if tophat_flag is False and \
           f['lab'] == '/labs/encode-processing-pipeline/':
            list_to_return.append(f)
    return list_to_return

def get_read_lengths_wgbs(fastq_files):
    list_of_lengths = []
    for f in fastq_files:
        if 'read_length' in f:
            list_of_lengths.append(f['read_length'])
    return list_of_lengths

def get_metrics(files_list, metric_type, desired_assembly=None, desired_annotation=None):
    metrics_dict = {}
    for f in files_list:
        if (desired_assembly is None or ('assembly' in f and
                                         f['assembly'] == desired_assembly)) and \
            (desired_annotation is None or ('genome_annotation' in f and
                                            f['genome_annotation'] == desired_annotation)):
            if 'quality_metrics' in f and len(f['quality_metrics']) > 0:
                for qm in f['quality_metrics']:
                    if metric_type in qm['@type']:
                        if qm['uuid'] not in metrics_dict:
                            metrics_dict[qm['uuid']] = qm
    metrics = []
    for k in metrics_dict:
        metrics.append(metrics_dict[k])
    return metrics

def get_chip_seq_bam_read_depth(bam_file):
    if bam_file['status'] in ['deleted', 'replaced']:
        return False

    if bam_file['file_format'] != 'bam' or bam_file['output_type'] != 'alignments':
        return False

    # Check to see if bam is from ENCODE or modERN pipelines
    if bam_file['lab'] not in ['/labs/encode-processing-pipeline/', '/labs/kevin-white/']:
        return False

    if has_pipelines(bam_file) is False:
        return False

    quality_metrics = bam_file.get('quality_metrics')

    if (quality_metrics is None) or (quality_metrics == []):
        return False

    read_depth = 0

    for metric in quality_metrics:
        if ('total' in metric and
                (('processing_stage' in metric and metric['processing_stage'] == 'filtered') or
                 ('processing_stage' not in metric))):
            if "read1" in metric and "read2" in metric:
                read_depth = int(metric['total']/2)
            else:
                read_depth = metric['total']
            break

    if read_depth == 0:
        return False

    return read_depth


def create_files_mapping(files_list, excluded):
    to_return = {'original_files':{},
                 'fastq_files':{},
                 'alignments':{},
                 'unfiltered_alignments':{},
                 'transcriptome_alignments':{},
                 'peaks_files':{},
                 'gene_quantifications_files':{},
                 'signal_files':{},
                 'optimal_idr_peaks':{},
                 'cpg_quantifications':{},
                 'contributing_files':{},
                 'excluded_types': excluded}
    if files_list:
        for file_object in files_list:
            if file_object['status'] not in excluded:
                to_return['original_files'][file_object['@id']] = file_object

                file_format = file_object.get('file_format')
                file_output = file_object.get('output_type')

                if file_format and file_format == 'fastq' and \
                file_output and file_output == 'reads':
                    to_return['fastq_files'][file_object['@id']] = file_object

                if file_format and file_format == 'bam' and \
                file_output and file_output == 'alignments':
                    to_return['alignments'][file_object['@id']] = file_object

                if file_format and file_format == 'bam' and \
                file_output and file_output == 'unfiltered alignments':
                    to_return['unfiltered_alignments'][file_object['@id']] = file_object

                if file_format and file_format == 'bam' and \
                file_output and file_output == 'transcriptome alignments':
                    to_return['transcriptome_alignments'][file_object['@id']] = file_object

                if file_format and file_format == 'bed' and \
                file_output and file_output == 'peaks':
                    to_return['peaks_files'][file_object['@id']] = file_object

                if file_output and file_output == 'gene quantifications':
                    to_return['gene_quantifications_files'][file_object['@id']] = file_object

                if file_output and file_output == 'signal of unique reads':
                    to_return['signal_files'][file_object['@id']] = file_object

                if file_output and file_output == 'optimal idr thresholded peaks':
                    to_return['optimal_idr_peaks'][file_object['@id']] = file_object

                if file_output and file_output == 'methylation state at CpG':
                    to_return['cpg_quantifications'][file_object['@id']] = file_object
    return to_return

def get_contributing_files(files_list, excluded_types):
    to_return = {}
    if files_list:
        for file_object in files_list:
            if file_object['status'] not in excluded_types:
                to_return[file_object['@id']] = file_object
    return to_return


def scanFilesForPipelineTitle_yes_chipseq(alignment_files, pipeline_titles):
    
    if alignment_files:
        for f in alignment_files:
            if f.get('lab') in ['/labs/encode-processing-pipeline/', '/labs/kevin-white/'] and \
            'analysis_step_version' in f and \
            'analysis_step' in f['analysis_step_version'] and \
            'pipelines' in f['analysis_step_version']['analysis_step']:
                pipelines = f['analysis_step_version']['analysis_step']['pipelines']
                for p in pipelines:
                    if p['title'] in pipeline_titles:
                        return p['title']
    return False


def get_derived_from_files_set(list_of_files, files_structure, file_format, object_flag):
    derived_from_set = set()
    derived_from_objects_list = []
    for file_object in list_of_files:
        if 'derived_from' in file_object:
            for derived_id in file_object['derived_from']:
                derived_object = files_structure.get('original_files').get(derived_id)
                if not derived_object:
                    derived_object = files_structure.get('contributing_files').get(derived_id)
                if derived_object and \
                   derived_object.get('file_format') == file_format and \
                   derived_object.get('accession') not in derived_from_set:
                    derived_from_set.add(derived_object.get('accession'))
                    if object_flag:
                        derived_from_objects_list.append(derived_object)
    if object_flag:
        return derived_from_objects_list
    return derived_from_set

def get_file_accessions(list_of_files):
    accessions_set = set()
    for file_object in list_of_files:
        accessions_set.add(file_object.get('accession'))
    return accessions_set


def is_outdated_bams_replicate(bam_file, files_structure):

    for file_id in bam_file.get('derived_from'):
        if file_id not in files_structure.get('original_files') and \
           file_id not in files_structure.get('contributing_files'):
            return True

    # if derived_from contains accessions that were not in
    # original_files and not in contributing files - it is outdated!
    derived_from_fastqs = get_derived_from_files_set([bam_file], files_structure, 'fastq', True)

    # if there are no FASTQs we can not find our the replicate
    if len(derived_from_fastqs) == 0:
        return False

    derived_from_fastq_accessions = get_file_accessions(derived_from_fastqs)

    bio_rep = []
    for fastq_file in derived_from_fastqs:
        if 'biological_replicates' in fastq_file and \
           len(fastq_file['biological_replicates']) != 0:
            for entry in fastq_file['biological_replicates']:
                bio_rep.append(entry)
            break

    bio_rep_fastqs = []
    for fastq_file in files_structure.get('fastq_files').values():
        if 'biological_replicates' in fastq_file:
            for entry in fastq_file['biological_replicates']:
                if entry in bio_rep:
                    bio_rep_fastqs.append(fastq_file)
                    break

    replicate_fastq_accessions = get_file_accessions(bio_rep_fastqs)
    for file_object in bio_rep_fastqs:
        file_acc = file_object.get('accession')
        if file_acc not in derived_from_fastq_accessions:
            paired_file_id = file_object.get('paired_with')
            if paired_file_id and \
               paired_file_id.split('/')[2] not in derived_from_fastq_accessions:
                return True
            elif not paired_file_id:
                return True

    for f_accession in derived_from_fastq_accessions:
        if f_accession not in replicate_fastq_accessions:
            return True
    return False

def has_only_raw_files_in_derived_from(bam_file, files_structure):
    if 'derived_from' in bam_file:
        if bam_file['derived_from'] == []:
            return False
        for file_id in bam_file['derived_from']:
            file_object = files_structure.get('original_files').get('file_id')
            if file_object and \
               file_object['file_format'] not in ['fastq', 'tar', 'fasta']:
                return False
        return True
    else:
        return False


def has_no_unfiltered(filtered_bam, unfiltered_bams):
    if 'assembly' in filtered_bam:
        for file_object in unfiltered_bams:
            if 'assembly' in file_object:
                if file_object['assembly'] == filtered_bam['assembly'] and \
                   file_object['biological_replicates'] == filtered_bam['biological_replicates']:
                    derived_candidate = set()
                    derived_filtered = set()
                    if 'derived_from' in file_object:
                        for file_id in file_object['derived_from']:
                            derived_candidate.add(file_id)
                    if 'derived_from' in filtered_bam:
                        for file_id in filtered_bam['derived_from']:
                            derived_filtered.add(file_id)
                    if derived_candidate == derived_filtered:
                        return False
        return True
    return False


def get_platforms_used_in_experiment(files_structure_to_check):
    platforms = set()
    for file_object in files_structure_to_check.get('original_files').values():
        if file_object['output_category'] == 'raw data' and \
            'platform' in file_object:
            # collapsing interchangable platforms
            if file_object['platform']['term_name'] in ['HiSeq 2000', 'HiSeq 2500']:
                platforms.add('HiSeq 2000/2500')
            elif file_object['platform']['term_name'] in ['Illumina Genome Analyzer IIx',
                                                          'Illumina Genome Analyzer IIe',
                                                          'Illumina Genome Analyzer II']:
                platforms.add('Illumina Genome Analyzer II/e/x')
            else:
                platforms.add(file_object['platform']['term_name'])
    return platforms

def get_pipeline_titles(pipeline_objects):
    to_return = set()
    for pipeline in pipeline_objects:
        to_return.add(pipeline.get('title'))
    return list(to_return)
        

def get_pipeline_objects(files):
    added_pipelines = []
    pipelines_to_return = []
    for inspected_file in files:
        if 'analysis_step_version' in inspected_file and \
           'analysis_step' in inspected_file['analysis_step_version'] and \
           'pipelines' in inspected_file['analysis_step_version']['analysis_step']:
            for p in inspected_file['analysis_step_version']['analysis_step']['pipelines']:
                if p['title'] not in added_pipelines:
                    added_pipelines.append(p['title'])
                    pipelines_to_return.append(p)
    return pipelines_to_return


def get_biosamples(experiment):
    accessions_set = set()
    biosamples_list = []
    if 'replicates' in experiment:
        for rep in experiment['replicates']:
            if ('library' in rep) and ('biosample' in rep['library']):
                biosample = rep['library']['biosample']
                if biosample['accession'] not in accessions_set:
                    accessions_set.add(biosample['accession'])
                    biosamples_list.append(biosample)
    return biosamples_list


def is_gtex_experiment(experiment_to_check):
    for rep in experiment_to_check['replicates']:
        if ('library' in rep) and ('biosample' in rep['library']) and \
           ('donor' in rep['library']['biosample']):
            if rep['library']['biosample']['donor']['accession'] in gtexDonorsList:
                return True
    return False

def check_award_condition(experiment, awards):
    return experiment.get('award') and experiment.get('award')['rfa'] in awards

function_dispatcher_without_files = {
    'audit_isogeneity': audit_experiment_isogeneity,
    'audit_replicate_biosample': audit_experiment_replicates_biosample,
    'audit_replicate_library': audit_experiment_technical_replicates_same_library,
    'audit_documents': audit_experiment_documents,
    'audit_replicate_without_libraries': audit_experiment_replicates_with_no_libraries,
    'audit_experiment_biosample': audit_experiment_biosample_term,
    'audit_library_biosample': audit_experiment_library_biosample,
    'audit_target': audit_experiment_target,
    'audit_mixed_libraries': audit_experiment_mixed_libraries,
    'audit_internal_tags': audit_experiment_internal_tag,
    'audit_geo_submission': audit_experiment_geo_submission,
    'audit_replication': audit_experiment_replicated,
    'audit_RNA_size': audit_library_RNA_size_range,
<<<<<<< HEAD
    'audit_missing_modifiction': audit_missing_modification,
=======
    'audit_missing_construct': audit_missing_construct,
>>>>>>> 55820756
    'audit_NTR': audit_experiment_assay,
    'audit_AB_characterization': audit_experiment_antibody_characterized,
    'audit_control': audit_experiment_control,
    'audit_spikeins': audit_experiment_spikeins
}

function_dispatcher_with_files = {
    'audit_consistent_sequencing_runs': audit_experiment_consistent_sequencing_runs,
    'audit_experiment_out_of_date': audit_experiment_out_of_date_analysis,
    'audit_replicate_no_files': audit_experiment_replicate_with_no_files,
    'audit_platforms': audit_experiment_platforms_mismatches,
    'audit_uploading_files': audit_experiment_with_uploading_files,
    'audit_pipeline_assay': audit_experiment_pipeline_assay_details,
    'audit_missing_unfiltered_bams': audit_experiment_missing_unfiltered_bams,
    'audit_modERN': audit_modERN_experiment_standards_dispatcher,
    'audit_read_length': audit_experiment_mapped_read_length,
    'audit_chip_control': audit_experiment_ChIP_control,
    'audit_read_depth_chip_control': audit_experiment_chipseq_control_read_depth,
    'audit_experiment_standards': audit_experiment_standards_dispatcher
}

@audit_checker(
    'Experiment',
    frame=[
        'award',
        'target',
        'replicates',
        'replicates.library',
        'replicates.library.spikeins_used',
        'replicates.library.biosample',
<<<<<<< HEAD
        'replicates.library.biosample.applied_modifications',
        'replicates.library.biosample.applied_modifications.modified_site_by_target_id',
=======
>>>>>>> 55820756
        'replicates.library.biosample.donor',
        'replicates.library.biosample.constructs',
        'replicates.library.biosample.constructs.target',
        'replicates.library.biosample.model_organism_donor_constructs',
        'replicates.library.biosample.model_organism_donor_constructs.target',
        'replicates.antibody',
        'replicates.antibody.targets',
        'replicates.antibody.lot_reviews',
        'possible_controls',
        'possible_controls.original_files',
        'possible_controls.original_files.platform',
        'possible_controls.target',
        'possible_controls.replicates',
        'possible_controls.replicates.antibody',
        'contributing_files',
        'original_files',
        'original_files.award',
        'original_files.quality_metrics',
        'original_files.platform',
        'original_files.replicate',
        'original_files.analysis_step_version',
        'original_files.analysis_step_version.analysis_step',
        'original_files.analysis_step_version.analysis_step.pipelines',
        'original_files.analysis_step_version.software_versions',
        'original_files.analysis_step_version.software_versions.software',
        'original_files.controlled_by',
        'original_files.controlled_by.dataset',
        'original_files.controlled_by.dataset.target',
        'original_files.controlled_by.dataset.original_files',
        'original_files.controlled_by.dataset.original_files.quality_metrics',
        'original_files.controlled_by.dataset.original_files.analysis_step_version',
        'original_files.controlled_by.dataset.original_files.analysis_step_version.analysis_step',
        'original_files.controlled_by.dataset.original_files.analysis_step_version.analysis_step.pipelines',
        ])
def audit_experiment(value, system):
    excluded_files = ['revoked', 'archived']
    if value.get('status') == 'revoked':
        excluded_files = []
    if value.get('status') == 'archived':
        excluded_files = ['revoked']
    files_structure = create_files_mapping(value.get('original_files'), excluded_files)
    files_structure['contributing_files'] = get_contributing_files(value.get('contributing_files'), excluded_files)

    for function_name in function_dispatcher_with_files.keys():
        yield from function_dispatcher_with_files[function_name](value, system, files_structure)

    excluded_types = excluded_files + ['deleted', 'replaced']
    for function_name in function_dispatcher_without_files.keys():
        yield from function_dispatcher_without_files[function_name](value, system, excluded_types)

    return


#  def audit_experiment_control_out_of_date_analysis(value, system):
#  removed due to https://encodedcc.atlassian.net/browse/ENCD-3460

# def create_pipeline_structures(files_to_scan, structure_type):
# condensed under https://encodedcc.atlassian.net/browse/ENCD-3493

# def check_structures(replicate_structures, control_flag, experiment):
# https://encodedcc.atlassian.net/browse/ENCD-3538

# def audit_experiment_gtex_biosample(value, system):
# https://encodedcc.atlassian.net/browse/ENCD-3538

# def audit_experiment_biosample_term_id(value, system): removed release 56
# http://redmine.encodedcc.org/issues/4900

# def audit_experiment_needs_pipeline(value, system): removed in release 56
# http://redmine.encodedcc.org/issues/4990<|MERGE_RESOLUTION|>--- conflicted
+++ resolved
@@ -2638,15 +2638,10 @@
     return
 
 
-<<<<<<< HEAD
 # if experiment target is recombinant protein, the biosamples should have at 
 # least one GM in the applied_modifications that is an insert with tagging purpose
 # and a target that matches experiment target
 def audit_missing_modification(value, system, excluded_types):
-=======
-def audit_missing_construct(value, system, excluded_types):
-
->>>>>>> 55820756
     if value['status'] in ['deleted', 'replaced', 'proposed', 'revoked']:
         return
 
@@ -2665,7 +2660,6 @@
         missing_construct = list()
         
         for biosample in biosamples:
-            
             if biosample.get('applied_modifications'):
                 match_flag = False
                 for modification in biosample.get('applied_modifications'):
@@ -2687,22 +2681,8 @@
                 yield AuditFailure('missing tag construct', detail, level='ERROR')
     return
 
-<<<<<<< HEAD
-
-
-=======
-        # Continue audit because only some linked biosamples may have missing constructs, not all.
-        if tag_mismatch:
-            for c in tag_mismatch:
-                detail = 'The target of this assay {} does not'.format(value['target']['@id']) + \
-                    ' match that of the linked construct {}, {}.'.format(c['@id'],
-                                                                         c['target']['@id'])
-                yield AuditFailure('mismatched construct target', detail, level='ERROR')
-    return
-
-
-
->>>>>>> 55820756
+
+
 def audit_experiment_mapped_read_length(value, system, files_structure):
     if value.get('assay_term_id') != 'OBI:0000716':  # not a ChIP-seq
         return
@@ -3288,11 +3268,7 @@
     'audit_geo_submission': audit_experiment_geo_submission,
     'audit_replication': audit_experiment_replicated,
     'audit_RNA_size': audit_library_RNA_size_range,
-<<<<<<< HEAD
     'audit_missing_modifiction': audit_missing_modification,
-=======
-    'audit_missing_construct': audit_missing_construct,
->>>>>>> 55820756
     'audit_NTR': audit_experiment_assay,
     'audit_AB_characterization': audit_experiment_antibody_characterized,
     'audit_control': audit_experiment_control,
@@ -3323,11 +3299,8 @@
         'replicates.library',
         'replicates.library.spikeins_used',
         'replicates.library.biosample',
-<<<<<<< HEAD
         'replicates.library.biosample.applied_modifications',
         'replicates.library.biosample.applied_modifications.modified_site_by_target_id',
-=======
->>>>>>> 55820756
         'replicates.library.biosample.donor',
         'replicates.library.biosample.constructs',
         'replicates.library.biosample.constructs.target',
