from snovault import (
    AuditFailure,
    audit_checker,
)
from .conditions import rfa
from .gtex_data import gtexDonorsList
from .standards_data import pipelines_with_read_depth

targetBasedAssayList = [
    'ChIP-seq',
    'RNA Bind-n-Seq',
    'ChIA-PET',
    'RIP Array',
    'RIP-seq',
    'MeDIP-seq',
    'iCLIP',
    'eCLIP',
    'shRNA knockdown followed by RNA-seq',
    'siRNA knockdown followed by RNA-seq',
    'CRISPR genome editing followed by RNA-seq',
    'CRISPRi followed by RNA-seq'
    ]

controlRequiredAssayList = [
    'ChIP-seq',
    'RNA Bind-n-Seq',
    'RIP-seq',
    'RAMPAGE',
    'CAGE',
    'eCLIP',
    'single cell isolation followed by RNA-seq',
    'shRNA knockdown followed by RNA-seq',
    'siRNA knockdown followed by RNA-seq',
    'CRISPR genome editing followed by RNA-seq',
    'CRISPRi followed by RNA-seq'
    ]

seq_assays = [
    'RNA-seq',
    'ChIP-seq',
    'RNA Bind-n-Seq',
    'MeDIP-seq',
    'RNA-PET',
    'DNA-PET',
    'ChIA-PET',
    'CAGE',
    'RAMPAGE',
    'RIP-seq',
    ]

non_seq_assays = [
    'RNA profiling by array assay',
    'DNA methylation profiling by array assay',
    'Genotype',
    'comparative genomic hybridization by array',
    'RIP-chip',
    'protein sequencing by tandem mass spectrometry assay',
    'microRNA profiling by array assay',
    'Switchgear',
    '5C',
    ]


@audit_checker('experiment', frame=['replicates',
                                    'replicates.library'])
def audit_experiment_mixed_libraries(value, system):
    '''
    Experiments should not have mixed libraries nucleic acids
    '''
    if value['status'] in ['deleted', 'replaced']:
        return

    if 'replicates' not in value:
        return

    nucleic_acids = set()

    for rep in value['replicates']:
        if 'library' in rep and rep['library']['status'] not in ['deleted',
                                                                 'replaced',
                                                                 'revoked']:
            if 'nucleic_acid_term_name' in rep['library']:
                nucleic_acids.add(rep['library']['nucleic_acid_term_name'])

    if len(nucleic_acids) > 1:
        detail = 'Experiment {} '.format(value['@id']) + \
                 'contains libraries with mixed nucleic acids {} '.format(nucleic_acids)
        yield AuditFailure('mixed libraries', detail, level='INTERNAL_ACTION')
    return


@audit_checker('Experiment', frame=['original_files',
                                    'original_files.replicate',
                                    'original_files.derived_from',
                                    'original_files.analysis_step_version',
                                    'original_files.analysis_step_version.analysis_step',
                                    'original_files.analysis_step_version.analysis_step.pipelines'])
def audit_experiment_pipeline_assay_details(value, system):
    if 'original_files' not in value or len(value['original_files']) == 0:
        return
    if 'assay_term_id' not in value:
        return
    files_to_check = []
    for f in value['original_files']:
        if f['status'] not in ['replaced', 'revoked', 'deleted', 'archived']:
            files_to_check.append(f)
    pipelines = get_pipeline_objects(files_to_check)
    reported_pipelines = []
    for p in pipelines:
        if 'assay_term_id' not in p:
            continue
        if p['assay_term_id'] != value['assay_term_id'] and \
           p['assay_term_id'] not in reported_pipelines:
                reported_pipelines.append(p['assay_term_id'])
                detail = 'This experiment ' + \
                         'contains file(s) associated with ' + \
                         'pipeline {} '.format(p['@id']) + \
                         'which assay_term_id does not match experiments\'s asssay_term_id.'
                yield AuditFailure('inconsistent assay_term_name', detail, level='INTERNAL_ACTION')


# def audit_experiment_missing_processed_files(value, system): removed from v54


@audit_checker('Experiment', frame=['original_files',
                                    'original_files.analysis_step_version',
                                    'original_files.analysis_step_version.analysis_step',
                                    'original_files.analysis_step_version.analysis_step.pipelines',
                                    'original_files.derived_from'])
def audit_experiment_missing_unfiltered_bams(value, system):
    if 'assay_term_id' not in value:  # unknown assay
        return
    if value['assay_term_id'] != 'OBI:0000716':  # not a ChIP-seq
        return

    alignment_files = scan_files_for_file_format_output_type(value['original_files'],
                                                             'bam', 'alignments')

    unfiltered_alignment_files = scan_files_for_file_format_output_type(value['original_files'],
                                                                        'bam',
                                                                        'unfiltered alignments')
    # if there are no bam files - we don't know what pipeline, exit
    if len(alignment_files) == 0:
        return
    # find out the pipeline
    pipelines = getPipelines(alignment_files)

    if len(pipelines) == 0:  # no pipelines detected
        return

    if 'ChIP-seq read mapping' in pipelines:
        for filtered_file in alignment_files:
            if has_only_raw_files_in_derived_from(filtered_file) and \
               has_no_unfiltered(filtered_file, unfiltered_alignment_files):

                detail = 'Experiment {} contains biological replicate '.format(value['@id']) + \
                         '{} '.format(filtered_file['biological_replicates']) + \
                         'with a filtered alignments file {}, mapped to '.format(filtered_file['@id']) + \
                         'a {} assembly, '.format(filtered_file['assembly']) + \
                         'but has no unfiltered alignments file.'
                yield AuditFailure('missing unfiltered alignments', detail, level='INTERNAL_ACTION')


def has_only_raw_files_in_derived_from(bam_file):
    if 'derived_from' in bam_file:
        if bam_file['derived_from'] == []:
            return False
        for f in bam_file['derived_from']:
            if f['file_format'] not in ['fastq', 'tar', 'fasta']:
                return False
        return True
    else:
        return False


def has_no_unfiltered(filtered_bam, unfiltered_bams):
    if 'assembly' in filtered_bam:
        for f in unfiltered_bams:
            if 'assembly' in f:
                if f['assembly'] == filtered_bam['assembly'] and \
                   f['biological_replicates'] == filtered_bam['biological_replicates']:
                    derived_candidate = set()
                    derived_filtered = set()
                    if 'derived_from' in f:
                        for entry in f['derived_from']:
                            derived_candidate.add(entry['uuid'])
                    if 'derived_from' in filtered_bam:
                        for entry in filtered_bam['derived_from']:
                            derived_filtered.add(entry['uuid'])
                    if derived_candidate == derived_filtered:
                        return False
        return True
    return False


def check_structures(replicate_structures, control_flag, experiment):
    bio_reps = get_bio_replicates(experiment)
    assemblies = get_assemblies(experiment['original_files'])
    present_assemblies = []
    replicates_dict = {}
    for bio_rep in bio_reps:
        for assembly in assemblies:
            replicates_dict[(bio_rep, assembly)] = 0
    pooled_quantity = 0

    for (bio_rep_num, assembly) in replicate_structures.keys():
        replicates_string = bio_rep_num[1:-1]
        if len(replicates_string) > 0 and \
           is_single_replicate(replicates_string) is True:
            replicates_dict[(replicates_string, assembly)] = 1
        elif len(replicates_string) > 0 and is_single_replicate(replicates_string) is False:
            pooled_quantity += 1
            present_assemblies.append(assembly)

        if replicate_structures[(bio_rep_num, assembly)].has_orphan_files() is True:
            detail = 'Experiment {} contains '.format(experiment['@id']) + \
                     '{} '.format(replicate_structures[(bio_rep_num, assembly)].get_orphan_files()) + \
                     'files, genomic assembly {} '.format(assembly) + \
                     ' that are not associated with any replicate'
            yield AuditFailure('orphan pipeline files', detail, level='INTERNAL_ACTION')
        else:
            if replicate_structures[(bio_rep_num, assembly)].has_unexpected_files() is True:
                for unexpected_file in \
                        replicate_structures[(bio_rep_num, assembly)].get_unexpected_files():
                    detail = 'Experiment {} contains '.format(experiment['@id']) + \
                             'unexpected file {} '.format(unexpected_file) + \
                             'that is associated with ' + \
                             'biological replicates {}.'.format(bio_rep_num)
                    yield AuditFailure('unexpected pipeline files', detail, level='INTERNAL_ACTION')

            if replicate_structures[(bio_rep_num, assembly)].is_complete() is False:
                for missing_tuple in \
                        replicate_structures[(bio_rep_num, assembly)].get_missing_fields_tuples():
                    if is_single_replicate(bio_rep_num[1:-1]) is True:
                        detail = 'In experiment {}, '.format(experiment['@id']) + \
                                 'biological replicate {}, '.format(bio_rep_num[1:-1]) + \
                                 'genomic assembly {} '.format(assembly) + \
                                 'the file {} is missing.'.format(missing_tuple)
                        yield AuditFailure('missing pipeline files', detail, level='INTERNAL_ACTION')
                    else:
                        detail = 'In experiment {}, '.format(experiment['@id']) + \
                                 'biological replicates {}, '.format(bio_rep_num) + \
                                 'genomic assembly {}, '.format(assembly) + \
                                 'the file {} is missing.'.format(missing_tuple)
                        yield AuditFailure('missing pipeline files', detail, level='INTERNAL_ACTION')

            if replicate_structures[(bio_rep_num, assembly)].is_analyzed_more_than_once() is True:
                detail = 'In experiment {}, '.format(experiment['@id']) + \
                         'biological replicate {} contains '.format(bio_rep_num) + \
                         'multiple processed files associated with the same fastq ' + \
                         'files for {} assembly.'.format(assembly)
                yield AuditFailure('inconsistent pipeline files', detail, level='INTERNAL_ACTION')

    if pooled_quantity < (len(assemblies)) and control_flag is False:
        detail = 'Experiment {} '.format(experiment['@id']) + \
                 'does not contain all of the inter-replicate comparison anlaysis files. ' + \
                 'Analysis was performed using {} assemblies, '.format(assemblies) + \
                 'while inter-replicate comparison anlaysis was performed only using ' + \
                 '{} assemblies.'.format(present_assemblies)
        yield AuditFailure('missing pipeline files', detail, level='INTERNAL_ACTION')
    for (rep_num, assembly) in replicates_dict:
        if replicates_dict[(rep_num, assembly)] == 0:
            detail = 'Experiment {} '.format(experiment['@id']) + \
                     'contains biological replicate {}, '.format(rep_num) + \
                     'without any processed files associated with {} assembly.'.format(assembly)
            yield AuditFailure('missing pipeline files', detail, level='INTERNAL_ACTION')
    return


def is_single_replicate(replicates_string):
    if ',' not in replicates_string:
        return True
    return False


def create_pipeline_structures(files_to_scan, structure_type):
    structures_mapping = {
        'modERN_control': modERN_TF_control,
        'modERN_pooled': modERN_TF_pooled,
        'modERN_replicate': modERN_TF_replicate
    }
    structures_to_return = {}
    replicates_set = set()
    for f in files_to_scan:
        if f['status'] not in ['replaced', 'revoked', 'deleted', 'archived'] and \
           f['output_category'] not in ['raw data', 'reference']:
            bio_rep_num = str(f.get('biological_replicates'))
            assembly = f.get('assembly')

            if (bio_rep_num, assembly) not in replicates_set:
                replicates_set.add((bio_rep_num, assembly))
                if structure_type in ['modERN_control']:
                    structures_to_return[(bio_rep_num, assembly)] = \
                        structures_mapping[structure_type]()
                else:
                    if structure_type == 'modERN':
                        if is_single_replicate(str(bio_rep_num)) is True:
                            structures_to_return[(bio_rep_num, assembly)] = \
                                structures_mapping['modERN_replicate']()
                        else:
                            structures_to_return[(bio_rep_num, assembly)] = \
                                structures_mapping['modERN_pooled']()

                structures_to_return[(bio_rep_num, assembly)].update_fields(f)
            else:
                structures_to_return[(bio_rep_num, assembly)].update_fields(f)
    return structures_to_return


def get_bio_replicates(experiment):
    bio_reps = set()
    for rep in experiment['replicates']:
        if rep['status'] not in ['deleted']:
            bio_reps.add(str(rep['biological_replicate_number']))
    return bio_reps


def get_assemblies(list_of_files):
    assemblies = set()
    for f in list_of_files:
        if f['status'] not in ['replaced', 'revoked', 'deleted', 'archived'] and \
           f['output_category'] not in ['raw data', 'reference'] and \
           f.get('assembly') is not None:
                assemblies.add(f['assembly'])
    return assemblies


@audit_checker('Experiment', frame=[
    'target',
    'original_files',
    'original_files.derived_from',
    'original_files.derived_from.derived_from',
    'original_files.derived_from.dataset',
    'original_files.derived_from.dataset.original_files'])
def audit_experiment_control_out_of_date_analysis(value, system):
    if value['assay_term_name'] not in ['ChIP-seq']:
        return
    if 'target' in value and 'investigated_as' in value['target'] and \
       'control' in value['target']['investigated_as']:
        return
    all_signal_files = scan_files_for_file_format_output_type(value['original_files'],
                                                              'bigWig', 'signal p-value')
    signal_files = []
    for signal_file in all_signal_files:
        if 'lab' in signal_file and signal_file['lab'] == '/labs/encode-processing-pipeline/':
            signal_files.append(signal_file)

    if len(signal_files) == 0:
        return

    derived_from_bams = get_derived_from_files_set(signal_files, 'bam', True)
    for bam_file in derived_from_bams:
        if bam_file['dataset']['accession'] != value['accession'] and \
           is_outdated_bams_replicate(bam_file):
            assembly_detail = ''
            if bam_file.get('assembly'):
                assembly_detail = ' for {} assembly '.format(bam_file['assembly'])
            detail = 'Experiment {} '.format(value['@id']) + \
                     'processed files are using alignment file {} '.format(
                         bam_file['@id']) + assembly_detail + \
                     'from a control replicate that is out of date.'
            yield AuditFailure('out of date analysis', detail, level='INTERNAL_ACTION')
            return


def is_outdated_bams_replicate(bam_file):
    if 'lab' not in bam_file or bam_file['lab'] != '/labs/encode-processing-pipeline/' or \
       'dataset' not in bam_file or 'original_files' not in bam_file['dataset']:
        return False
    derived_from_fastqs = get_derived_from_files_set([bam_file], 'fastq', True)
    if len(derived_from_fastqs) == 0:
        return False

    derived_from_fastq_accessions = get_file_accessions(derived_from_fastqs)

    bio_rep = []
    for fastq_file in derived_from_fastqs:
        if 'biological_replicates' in fastq_file and \
           len(fastq_file['biological_replicates']) != 0:
            for entry in fastq_file['biological_replicates']:
                bio_rep.append(entry)
            break
    fastq_files = scan_files_for_file_format_output_type(
        bam_file['dataset']['original_files'],
        'fastq', 'reads')
    bio_rep_fastqs = []
    for fastq_file in fastq_files:
        if 'biological_replicates' in fastq_file:
            for entry in fastq_file['biological_replicates']:
                if entry in bio_rep:
                    bio_rep_fastqs.append(fastq_file)
                    break

    replicate_fastq_accessions = get_file_accessions(bio_rep_fastqs)
    for file_object in bio_rep_fastqs:
        file_acc = file_object['accession']
        if file_acc not in derived_from_fastq_accessions:
            paired_file_id = file_object.get('paired_with')
            if paired_file_id and \
               paired_file_id.split('/')[2] not in derived_from_fastq_accessions:
                    return True
            elif not paired_file_id:
                return True

    for f_accession in derived_from_fastq_accessions:
        if f_accession not in replicate_fastq_accessions:
            return True
    return False


@audit_checker('Experiment', frame=['original_files'])
def audit_experiment_with_uploading_files(value, system):
    if 'original_files' not in value:
        return
    for f in value['original_files']:
        if f['status'] in ['uploading', 'upload failed', 'content error']:
            detail = 'Experiment {} '.format(value['@id']) + \
                     'contains a file {} '.format(f['@id']) + \
                     'with the status {}.'.format(f['status'])
            yield AuditFailure('file validation error', detail, level='INTERNAL_ACTION')


@audit_checker('Experiment', frame=['original_files',
                                    'original_files.replicate',
                                    'original_files.derived_from',
                                    'original_files.dataset',
                                    'original_files.dataset.original_files'])
def audit_experiment_out_of_date_analysis(value, system):
    if value['assay_term_name'] not in ['ChIP-seq', 'DNase-seq']:
        return
    alignment_files = scan_files_for_file_format_output_type(value['original_files'],
                                                             'bam', 'alignments')
    not_filtered_alignments = scan_files_for_file_format_output_type(
        value['original_files'],
        'bam', 'unfiltered alignments')
    transcriptome_alignments = scan_files_for_file_format_output_type(value['original_files'],
                                                                      'bam',
                                                                      'transcriptome alignments')
    if len(alignment_files) == 0 and len(transcriptome_alignments) == 0 and \
       len(not_filtered_alignments) == 0:
        return  # probably needs pipeline, since there are no processed files

    for bam_file in (alignment_files + transcriptome_alignments + not_filtered_alignments):

        if bam_file['lab'] == '/labs/encode-processing-pipeline/':
            if is_outdated_bams_replicate(bam_file):
                assembly_detail = ''
                if bam_file.get('assembly'):
                    assembly_detail = ' for {} assembly '.format(bam_file['assembly'])
                detail = 'Experiment {} '.format(value['@id']) + \
                         'alignment file {} '.format(
                             bam_file['@id']) + assembly_detail + \
                         'is out of date.'
                yield AuditFailure('out of date analysis', detail, level='INTERNAL_ACTION')


def get_file_accessions(list_of_files):
    accessions_set = set()
    for f in list_of_files:
        accessions_set.add(f['accession'])
    return accessions_set


def get_derived_from_files_set(list_of_files, file_format, object_flag):
    derived_from_set = set()
    derived_from_objects_list = []
    for f in list_of_files:
        if 'derived_from' in f:
            for d_f in f['derived_from']:
                if 'file_format' in d_f and d_f['file_format'] == file_format and \
                   d_f['accession'] not in derived_from_set:
                    derived_from_set.add(d_f['accession'])
                    if object_flag:
                        derived_from_objects_list.append(d_f)
    if object_flag:
        return derived_from_objects_list
    return derived_from_set


@audit_checker('Experiment', frame=['original_files',
                                    'award',
                                    'target',
                                    'replicates',
                                    'replicates.library',
                                    'replicates.library.spikeins_used',
                                    'replicates.library.spikeins_used.files',
                                    'replicates.library.biosample',
                                    'replicates.library.biosample.organism',
                                    'original_files.quality_metrics',
                                    'original_files.quality_metrics.quality_metric_of',
                                    'original_files.quality_metrics.quality_metric_of.replicate',
                                    'original_files.derived_from',
                                    'original_files.analysis_step_version',
                                    'original_files.analysis_step_version.software_versions',
                                    'original_files.analysis_step_version.software_versions.software',
                                    'original_files.analysis_step_version.analysis_step',
                                    'original_files.analysis_step_version.analysis_step.pipelines'],
               condition=rfa('ENCODE3', 'ENCODE2-Mouse', 'ENCODE2', 'ENCODE', 'Roadmap'))
def audit_experiment_standards_dispatcher(value, system):
    '''
    Dispatcher function that will redirect to other functions that would
    deal with specific assay types standards
    '''
    #if value['status'] not in ['released', 'release ready']:
    if value['status'] in ['revoked', 'deleted', 'replaced']:
        return
    if 'assay_term_name' not in value or \
       value['assay_term_name'] not in ['DNase-seq', 'RAMPAGE', 'RNA-seq', 'ChIP-seq', 'CAGE',
                                        'shRNA knockdown followed by RNA-seq',
                                        'siRNA knockdown followed by RNA-seq',
                                        'CRISPRi followed by RNA-seq',
                                        'CRISPR genome editing followed by RNA-seq',
                                        'single cell isolation followed by RNA-seq',
                                        'whole-genome shotgun bisulfite sequencing',
                                        'genetic modification followed by DNase-seq']:
        return
    if 'original_files' not in value or len(value['original_files']) == 0:
        return
    if 'replicates' not in value:
        return

    num_bio_reps = set()
    for rep in value['replicates']:
        num_bio_reps.add(rep['biological_replicate_number'])

    if len(num_bio_reps) < 1:
        return

    organism_name = get_organism_name(value['replicates'])  # human/mouse
    if organism_name == 'human':
        desired_assembly = 'GRCh38'
        desired_annotation = 'V24'
    else:
        if organism_name == 'mouse':
            desired_assembly = 'mm10'
            desired_annotation = 'M4'
        else:
            return

    alignment_files = scan_files_for_file_format_output_type(value['original_files'],
                                                             'bam', 'alignments')

    fastq_files = scan_files_for_file_format_output_type(value['original_files'],
                                                         'fastq', 'reads')

    standards_version = 'ENC3'

    if value['assay_term_name'] in ['DNase-seq', 'genetic modification followed by DNase-seq']:
        hotspots = scanFilesForOutputType(value['original_files'],
                                          'hotspots')
        signal_files = scanFilesForOutputType(value['original_files'],
                                              'signal of unique reads')
        for failure in check_experiment_dnase_seq_standards(value,
                                                            fastq_files,
                                                            alignment_files,
                                                            hotspots,
                                                            signal_files,
                                                            desired_assembly,
                                                            desired_annotation,
                                                            ' /data-standards/dnase-seq/ '):
            yield failure
        return
    if value['assay_term_name'] in ['RAMPAGE', 'RNA-seq', 'CAGE',
                                    'shRNA knockdown followed by RNA-seq',
                                    'siRNA knockdown followed by RNA-seq',
                                    'CRISPRi followed by RNA-seq',
                                    'CRISPR genome editing followed by RNA-seq',
                                    'single cell isolation followed by RNA-seq']:
        gene_quantifications = scanFilesForOutputType(value['original_files'],
                                                      'gene quantifications')
        for failure in check_experiment_rna_seq_standards(value,
                                                          fastq_files,
                                                          alignment_files,
                                                          gene_quantifications,
                                                          desired_assembly,
                                                          desired_annotation,
                                                          standards_version):
            yield failure
        return
    if value['assay_term_name'] == 'ChIP-seq':
        optimal_idr_peaks = scanFilesForOutputType(value['original_files'],
                                                   'optimal idr thresholded peaks')
        for failure in check_experiment_chip_seq_standards(value,
                                                           fastq_files,
                                                           alignment_files,
                                                           optimal_idr_peaks,
                                                           standards_version):
            yield failure
        return
    if standards_version == 'ENC3' and \
            value['assay_term_name'] == 'whole-genome shotgun bisulfite sequencing':
        cpg_quantifications = scanFilesForOutputType(value['original_files'],
                                                     'methylation state at CpG')

        for failure in check_experiment_wgbs_encode3_standards(value,
                                                               alignment_files,
                                                               organism_name,
                                                               fastq_files,
                                                               cpg_quantifications,
                                                               desired_assembly):
            yield failure
        return


@audit_checker('Experiment', frame=['original_files',
                                    'award',
                                    'target',
                                    'replicates',
                                    'replicates.library',
                                    'replicates.library.spikeins_used',
                                    'replicates.library.spikeins_used.files',
                                    'replicates.library.biosample',
                                    'replicates.library.biosample.organism',
                                    'original_files.quality_metrics',
                                    'original_files.quality_metrics.quality_metric_of',
                                    'original_files.quality_metrics.quality_metric_of.replicate',
                                    'original_files.derived_from',
                                    'original_files.step_run',
                                    'original_files.analysis_step_version',
                                    'original_files.analysis_step_version.software_versions',
                                    'original_files.analysis_step_version.software_versions.software',
                                    'original_files.analysis_step_version.analysis_step',
                                    'original_files.analysis_step_version.analysis_step.pipelines'],
               condition=rfa('modERN'))
def audit_modERN_experiment_standards_dispatcher(value, system):
    '''
    Dispatcher function that will redirect to other functions that would
    deal with specific assay types standards. This version is for the modERN project
    '''

    if value['status'] in ['revoked', 'deleted', 'replaced']:
        return
    if 'assay_term_name' not in value or value['assay_term_name'] not in ['ChIP-seq']:
        return
    if 'original_files' not in value or len(value['original_files']) == 0:
        return
    if 'replicates' not in value:
        return

    alignment_files = scan_files_for_file_format_output_type(value['original_files'],
                                                             'bam', 'alignments')

    fastq_files = scan_files_for_file_format_output_type(value['original_files'],
                                                         'fastq', 'reads')

    if value['assay_term_name'] == 'ChIP-seq':
        optimal_idr_peaks = scanFilesForOutputType(value['original_files'],
                                                   'optimal idr thresholded peaks')
        for failure in check_experiment_chip_seq_standards(value,
                                                           fastq_files,
                                                           alignment_files,
                                                           optimal_idr_peaks,
                                                           'modERN'):
                yield failure


def check_experiment_dnase_seq_standards(experiment,
                                         fastq_files,
                                         alignment_files,
                                         hotspots_files,
                                         signal_files,
                                         desired_assembly,
                                         desired_annotation,
                                         link_to_standards):
    pipeline_title = scanFilesForPipelineTitle_not_chipseq(
        alignment_files,
        ['GRCh38', 'mm10'],
        ['DNase-HS pipeline (paired-end)',
         'DNase-HS pipeline (single-end)'])
    if pipeline_title is False:
        return
    for f in fastq_files:
        for failure in check_file_read_length_rna(f, 36,
                                                  pipeline_title,
                                                  link_to_standards):
            yield failure

    pipelines = get_pipeline_objects(alignment_files)
    if pipelines is not None and len(pipelines) > 0:
        samtools_flagstat_metrics = get_metrics(alignment_files,
                                                'SamtoolsFlagstatsQualityMetric',
                                                desired_assembly)
        if samtools_flagstat_metrics is not None and \
                len(samtools_flagstat_metrics) > 0:
            for metric in samtools_flagstat_metrics:
                if 'mapped' in metric and 'quality_metric_of' in metric:
                    alignment_file = metric['quality_metric_of'][0]
                    suffix = 'According to ENCODE standards, conventional ' + \
                             'DNase-seq profile requires a minimum of 20 million uniquely mapped ' + \
                             'reads to generate a reliable ' + \
                             'SPOT (Signal Portion of Tags) score. ' + \
                             'The recommended value is > 50 million. For deep, foot-printing depth ' + \
                             'DNase-seq 150-200 million uniquely mapped reads are ' + \
                             'recommended. (See {} )'.format(
                                 link_to_standards)
                    if 'assembly' in alignment_file:
                        detail = 'Alignment file {} '.format(alignment_file['@id']) + \
                                 'produced by {} '.format(pipelines[0]['title']) + \
                                 '( {} ) '.format(pipelines[0]['@id']) + \
                                 'for {} assembly has {} '.format(
                                     alignment_file['assembly'],
                                     metric['mapped']) + \
                                 'mapped reads. ' + suffix
                    else:
                        detail = 'Alignment file {} '.format(alignment_file['@id']) + \
                                 'produced by {} '.format(pipelines[0]['title']) + \
                                 '( {} ) '.format(pipelines[0]['@id']) + \
                                 'has {} '.format(
                                     metric['mapped']) + \
                                 'mapped reads. ' + suffix
                    if 20000000 <= metric['mapped'] < 50000000:
                        yield AuditFailure('insufficient read depth', detail, level='WARNING')
                    elif metric['mapped'] < 20000000:
                        yield AuditFailure('extremely low read depth', detail, level='ERROR')
        elif alignment_files is not None and len(alignment_files) > 0 and \
                (samtools_flagstat_metrics is None or
                    len(samtools_flagstat_metrics) == 0):
            files_list = []
            for f in alignment_files:
                files_list.append(f['@id'])
            detail = 'Alignment files ( {} ) '.format(', '.join(files_list)) + \
                     'produced by {} '.format(pipelines[0]['title']) + \
                     '( {} ) '.format(pipelines[0]['@id']) + \
                     'lack read depth information.'
            yield AuditFailure('missing read depth', detail, level='WARNING')

        alignments_assemblies = {}
        for alignment_file in alignment_files:
            if 'assembly' in alignment_file:
                alignments_assemblies[alignment_file['accession']] = alignment_file['assembly']

        # duplication rate audit was removed from v54

        hotspot_assemblies = {}
        for hotspot_file in hotspots_files:
            if 'assembly' in hotspot_file:
                hotspot_assemblies[hotspot_file['accession']] = hotspot_file['assembly']

        signal_assemblies = {}
        for signal_file in signal_files:
            if 'assembly' in signal_file:
                signal_assemblies[signal_file['accession']] = signal_file['assembly']

        hotspot_quality_metrics = get_metrics(hotspots_files,
                                              'HotspotQualityMetric',
                                              desired_assembly)
        if hotspot_quality_metrics is not None and \
           len(hotspot_quality_metrics) > 0:
            for metric in hotspot_quality_metrics:
                if "SPOT2 score" in metric:
                    file_names = []
                    for f in metric['quality_metric_of']:
                        file_names.append(f['@id'].split('/')[2])
                    file_names_string = str(file_names).replace('\'', ' ')
                    detail = "Signal Portion of Tags (SPOT) is a measure of enrichment, " + \
                             "analogous to the commonly used fraction of reads in peaks metric. " + \
                             "ENCODE processed hotspots files {} ".format(file_names_string) + \
                             "produced by {} ".format(pipelines[0]['title']) + \
                             "( {} ) ".format(pipelines[0]['@id']) + \
                             assemblies_detail(extract_assemblies(hotspot_assemblies, file_names)) + \
                             "have a SPOT2 score of {0:.2f}. ".format(metric["SPOT2 score"]) + \
                             "According to ENCODE standards, " + \
                             "SPOT2 score of 0.4 or higher is considered a product of high quality " + \
                             "data. " + \
                             "Any sample with a SPOT2 score <0.3 should be targeted for replacement " + \
                             "with a higher quality sample, and a " + \
                             "SPOT2 score of 0.25 is considered minimally acceptable " + \
                             "for rare and hard to find primary tissues. (See {} )".format(
                                 link_to_standards)

                    if 0.3 <= metric["SPOT2 score"] < 0.4:
                        yield AuditFailure('low spot score', detail, level='WARNING')
                    elif 0.25 <= metric["SPOT2 score"] < 0.3:
                        yield AuditFailure('insufficient spot score', detail, level='NOT_COMPLIANT')
                    elif metric["SPOT2 score"] < 0.25:
                        yield AuditFailure('extremely low spot score', detail, level='ERROR')

        if 'replication_type' not in experiment or experiment['replication_type'] == 'unreplicated':
            return

        signal_quality_metrics = get_metrics(signal_files,
                                             'CorrelationQualityMetric',
                                             desired_assembly)
        if signal_quality_metrics is not None and \
           len(signal_quality_metrics) > 0:
            threshold = 0.9
            if experiment['replication_type'] == 'anisogenic':
                threshold = 0.85
            for metric in signal_quality_metrics:
                if 'Pearson correlation' in metric:
                    file_names = []
                    for f in metric['quality_metric_of']:
                        file_names.append(f['@id'].split('/')[2])
                    file_names_string = str(file_names).replace('\'', ' ')
                    detail = 'Replicate concordance in DNase-seq expriments is measured by ' + \
                        'calculating the Pearson correlation between signal quantification ' + \
                        'of the replicates. ' + \
                        'ENCODE processed signal files {} '.format(file_names_string) + \
                        'produced by {} '.format(pipelines[0]['title']) + \
                        '( {} ) '.format(pipelines[0]['@id']) + \
                        assemblies_detail(extract_assemblies(signal_assemblies, file_names)) + \
                        'have a Pearson correlation of {0:.2f}. '.format(metric['Pearson correlation']) + \
                        'According to ENCODE standards, in an {} '.format(experiment['replication_type']) + \
                        'assay a Pearson correlation value > {} '.format(threshold) + \
                        'is recommended. (See {} )'.format(
                            link_to_standards)

                    if metric['Pearson correlation'] < threshold:
                        yield AuditFailure('insufficient replicate concordance',
                                           detail, level='NOT_COMPLIANT')


def extract_assemblies(assemblies, file_names):
    to_return = set()
    for f_name in file_names:
        if f_name in assemblies:
            to_return.add(assemblies[f_name])
    return sorted(list(to_return))


def assemblies_detail(assemblies):
    assemblies_detail = ''
    if assemblies:
        if len(assemblies) > 1:
            assemblies_detail = "for {} assemblies ".format(
                str(assemblies).replace('\'', ' '))
        else:
            assemblies_detail = "for {} assembly ".format(
                assemblies[0])
    return assemblies_detail


def check_experiment_rna_seq_standards(value,
                                       fastq_files,
                                       alignment_files,
                                       gene_quantifications,
                                       desired_assembly,
                                       desired_annotation,
                                       standards_version):

    pipeline_title = scanFilesForPipelineTitle_not_chipseq(
        alignment_files,
        ['GRCh38', 'mm10'],
        ['RNA-seq of long RNAs (paired-end, stranded)',
         'RNA-seq of long RNAs (single-end, unstranded)',
         'Small RNA-seq single-end pipeline',
         'RAMPAGE (paired-end, stranded)'])
    if pipeline_title is False:
        return

    standards_links = {
        'RNA-seq of long RNAs (paired-end, stranded)': ' /data-standards/rna-seq/long-rnas/ ',
        'RNA-seq of long RNAs (single-end, unstranded)': ' /data-standards/rna-seq/long-rnas/ ',
        'Small RNA-seq single-end pipeline': ' /data-standards/rna-seq/small-rnas/ ',
        'RAMPAGE (paired-end, stranded)': ' /data-standards/rampage/  '
    }

    for f in fastq_files:
        for failure in check_file_read_length_rna(f, 50,
                                                  pipeline_title,
                                                  standards_links[pipeline_title]):
            yield failure
        for failure in check_file_platform(f, ['OBI:0002024', 'OBI:0000696']):
            yield failure

    if pipeline_title in ['RNA-seq of long RNAs (paired-end, stranded)',
                          'RNA-seq of long RNAs (single-end, unstranded)',
                          'Small RNA-seq single-end pipeline',
                          'RAMPAGE (paired-end, stranded)']:
        star_metrics = get_metrics(alignment_files,
                                   'StarQualityMetric',
                                   desired_assembly)

        if len(star_metrics) < 1:
            detail = 'ENCODE experiment {} '.format(value['@id']) + \
                     'of {} assay'.format(value['assay_term_name']) + \
                     ', processed by {} pipeline '.format(pipeline_title) + \
                     ' has no read depth containig quality metric associated with it.'
            yield AuditFailure('missing read depth', detail, level='INTERNAL_ACTION')

    alignment_files = get_non_tophat_alignment_files(alignment_files)

    if pipeline_title in ['RAMPAGE (paired-end, stranded)']:
        upper_limit = 20000000
        medium_limit = 10000000
        lower_limit = 1000000
        for failure in check_experiment_cage_rampage_standards(value,
                                                               fastq_files,
                                                               alignment_files,
                                                               pipeline_title,
                                                               gene_quantifications,
                                                               desired_assembly,
                                                               desired_annotation,
                                                               upper_limit,
                                                               medium_limit,
                                                               lower_limit,
                                                               standards_version,
                                                               standards_links[pipeline_title]):
            yield failure
    elif pipeline_title in ['Small RNA-seq single-end pipeline']:
        upper_limit = 30000000
        medium_limit = 20000000
        lower_limit = 1000000
        for failure in check_experiment_small_rna_standards(value,
                                                            fastq_files,
                                                            alignment_files,
                                                            pipeline_title,
                                                            gene_quantifications,
                                                            desired_assembly,
                                                            desired_annotation,
                                                            upper_limit,
                                                            medium_limit,
                                                            lower_limit,
                                                            standards_links[pipeline_title]):
            yield failure

    elif pipeline_title in ['RNA-seq of long RNAs (paired-end, stranded)',
                            'RNA-seq of long RNAs (single-end, unstranded)']:
        upper_limit = 30000000
        medium_limit = 20000000
        lower_limit = 1000000
        for failure in check_experiment_long_rna_standards(value,
                                                           fastq_files,
                                                           alignment_files,
                                                           pipeline_title,
                                                           gene_quantifications,
                                                           desired_assembly,
                                                           desired_annotation,
                                                           upper_limit,
                                                           medium_limit,
                                                           lower_limit,
                                                           standards_links[pipeline_title]):
            yield failure

    return


def check_experiment_wgbs_encode3_standards(experiment,
                                            alignment_files,
                                            organism_name,
                                            fastq_files,
                                            cpg_quantifications,
                                            desired_assembly):
    if fastq_files == []:
        return

    for failure in check_wgbs_read_lengths(fastq_files, organism_name, 130, 100):
        yield failure

    read_lengths = get_read_lengths_wgbs(fastq_files)

    pipeline_title = scanFilesForPipelineTitle_not_chipseq(alignment_files,
                                                           ['GRCh38', 'mm10'],
                                                           ['WGBS single-end pipeline - version 2',
                                                            'WGBS single-end pipeline',
                                                            'WGBS paired-end pipeline'])

    if pipeline_title is False:
        return

    if 'replication_type' not in experiment or experiment['replication_type'] == 'unreplicated':
        return

    bismark_metrics = get_metrics(cpg_quantifications, 'BismarkQualityMetric', desired_assembly)
    cpg_metrics = get_metrics(cpg_quantifications, 'CpgCorrelationQualityMetric', desired_assembly)

    samtools_metrics = get_metrics(cpg_quantifications,
                                   'SamtoolsFlagstatsQualityMetric',
                                   desired_assembly)

    for failure in check_wgbs_coverage(samtools_metrics,
                                       pipeline_title,
                                       min(read_lengths),
                                       organism_name,
                                       get_pipeline_objects(alignment_files)):
        yield failure

    for failure in check_wgbs_pearson(cpg_metrics, 0.8, pipeline_title):
        yield failure

    for failure in check_wgbs_lambda(bismark_metrics, 1, pipeline_title):
        yield failure

    return


def get_read_lengths_wgbs(fastq_files):
    list_of_lengths = []
    for f in fastq_files:
        if 'read_length' in f:
            list_of_lengths.append(f['read_length'])
    return list_of_lengths


def check_wgbs_read_lengths(fastq_files,
                            organism_name,
                            human_threshold,
                            mouse_threshold):
    for f in fastq_files:
        if 'read_length' in f:
            l = f['read_length']
            if organism_name == 'mouse' and l < 100:
                detail = 'Fastq file {} '.format(f['@id']) + \
                         'has read length of {}bp, while '.format(l) + \
                         'the recommended read length for {} '.format(organism_name) + \
                         'data is > 100bp.'
                yield AuditFailure('insufficient read length',
                                   detail, level='NOT_COMPLIANT')
            elif organism_name == 'human' and l < 100:
                detail = 'Fastq file {} '.format(f['@id']) + \
                         'has read length of {}bp, while '.format(l) + \
                         'the recommended read length for {} '.format(organism_name) + \
                         'data is > 100bp.'
                yield AuditFailure('insufficient read length',
                                   detail, level='NOT_COMPLIANT')


def get_non_tophat_alignment_files(files_list):
    list_to_return = []
    for f in files_list:
        tophat_flag = False
        if 'analysis_step_version' in f and \
           'software_versions' in f['analysis_step_version']:
            for soft_version in f['analysis_step_version']['software_versions']:
                #  removing TopHat files
                if 'software' in soft_version and \
                   soft_version['software']['uuid'] == '7868f960-50ac-11e4-916c-0800200c9a66':
                    tophat_flag = True
        if tophat_flag is False and \
           f['lab'] == '/labs/encode-processing-pipeline/':
            list_to_return.append(f)
    return list_to_return


def get_metrics(files_list, metric_type, desired_assembly=None, desired_annotation=None):
    metrics_dict = {}
    for f in files_list:
        if (desired_assembly is None or ('assembly' in f and
                                         f['assembly'] == desired_assembly)) and \
            (desired_annotation is None or ('genome_annotation' in f and
                                            f['genome_annotation'] == desired_annotation)):
            if 'quality_metrics' in f and len(f['quality_metrics']) > 0:
                for qm in f['quality_metrics']:
                    if metric_type in qm['@type']:
                        if qm['uuid'] not in metrics_dict:
                            metrics_dict[qm['uuid']] = qm
    metrics = []
    for k in metrics_dict:
        metrics.append(metrics_dict[k])
    return metrics


def check_experiment_chip_seq_standards(experiment,
                                        fastq_files,
                                        alignment_files,
                                        idr_peaks_files,
                                        standards_version):

    upper_limit_read_length = 50
    medium_limit_read_length = 36
    lower_limit_read_length = 26
    for f in fastq_files:
        for failure in check_file_read_length_chip(f,
                                                   upper_limit_read_length,
                                                   medium_limit_read_length,
                                                   lower_limit_read_length):
            yield failure

    pipeline_title = scanFilesForPipelineTitle_yes_chipseq(
        alignment_files,
        ['ChIP-seq read mapping', 'Transcription factor ChIP-seq pipeline (modERN)']
    )
    if pipeline_title is False:
        return

    for f in alignment_files:
        target = get_target(experiment)
        if target is False:
            return

        read_depth = get_file_read_depth_from_alignment(f, target, 'ChIP-seq')

        for failure in check_file_chip_seq_read_depth(f, target, read_depth, standards_version):
            yield failure
        for failure in check_file_chip_seq_library_complexity(f):
            yield failure

    if 'replication_type' not in experiment or experiment['replication_type'] == 'unreplicated':
        return

    idr_metrics = get_metrics(idr_peaks_files, 'IDRQualityMetric')

    for failure in check_idr(idr_metrics, 2, 2, pipeline_title):
        yield failure


def check_experiment_long_rna_standards(experiment,
                                        fastq_files,
                                        alignment_files,
                                        pipeline_title,
                                        gene_quantifications,
                                        desired_assembly,
                                        desired_annotation,
                                        upper_limit_read_depth,
                                        medium_limit_read_depth,
                                        lower_limit_read_depth,
                                        standards_link):

    for failure in check_experiment_ERCC_spikeins(experiment, pipeline_title):
        yield failure

    pipelines = get_pipeline_objects(alignment_files)
    if pipelines is not None and len(pipelines) > 0:
        for f in alignment_files:

            if 'assembly' in f and f['assembly'] == desired_assembly:

                read_depth = get_file_read_depth_from_alignment(f,
                                                                get_target(experiment),
                                                                'long RNA')

                if experiment['assay_term_name'] in ['shRNA knockdown followed by RNA-seq',
                                                     'siRNA knockdown followed by RNA-seq',
                                                     'CRISPRi followed by RNA-seq',
                                                     'CRISPR genome editing followed by RNA-seq']:
                    for failure in check_file_read_depth(f, read_depth, 10000000, 10000000, 1000000,
                                                         experiment['assay_term_name'],
                                                         pipeline_title,
                                                         pipelines[0],
                                                         standards_link):
                        yield failure
                elif experiment['assay_term_name'] in ['single cell isolation followed by RNA-seq']:
                    for failure in check_file_read_depth(f, read_depth, 5000000, 5000000, 500000,
                                                         experiment['assay_term_name'],
                                                         pipeline_title,
                                                         pipelines[0],
                                                         standards_link):
                        yield failure
                else:
                    for failure in check_file_read_depth(f, read_depth,
                                                         upper_limit_read_depth,
                                                         medium_limit_read_depth,
                                                         lower_limit_read_depth,
                                                         experiment['assay_term_name'],
                                                         pipeline_title,
                                                         pipelines[0],
                                                         standards_link):
                        yield failure

    if 'replication_type' not in experiment:
        return

    mad_metrics = get_metrics(gene_quantifications,
                              'MadQualityMetric',
                              desired_assembly,
                              desired_annotation)

    if experiment['assay_term_name'] != 'single cell isolation followed by RNA-seq':
        for failure in check_spearman(mad_metrics, experiment['replication_type'],
                                      0.9, 0.8, pipeline_title):
            yield failure
    # for failure in check_mad(mad_metrics, experiment['replication_type'],
    #                         0.2, pipeline_title):
    #    yield failure

    return


def check_experiment_small_rna_standards(experiment,
                                         fastq_files,
                                         alignment_files,
                                         pipeline_title,
                                         gene_quantifications,
                                         desired_assembly,
                                         desired_annotation,
                                         upper_limit_read_depth,
                                         medium_limit_read_depth,
                                         lower_limit_read_depth,
                                         standards_link):
    for f in fastq_files:
        if 'run_type' in f and f['run_type'] != 'single-ended':
            detail = 'Small RNA-seq experiment {} '.format(experiment['@id']) + \
                     'contains a file {} '.format(f['@id']) + \
                     'that is not single-ended.'
            yield AuditFailure('non-standard run type', detail, level='WARNING')
    pipelines = get_pipeline_objects(alignment_files)
    if pipelines is not None and len(pipelines) > 0:
        for f in alignment_files:
            if 'assembly' in f and f['assembly'] == desired_assembly:
                read_depth = get_file_read_depth_from_alignment(f,
                                                                get_target(experiment),
                                                                'small RNA')

                for failure in check_file_read_depth(f, read_depth,
                                                     upper_limit_read_depth,
                                                     medium_limit_read_depth,
                                                     lower_limit_read_depth,
                                                     experiment['assay_term_name'],
                                                     pipeline_title,
                                                     pipelines[0],
                                                     standards_link):
                    yield failure

    if 'replication_type' not in experiment:
        return

    mad_metrics = get_metrics(gene_quantifications,
                              'MadQualityMetric',
                              desired_assembly,
                              desired_annotation)

    for failure in check_spearman(mad_metrics, experiment['replication_type'],
                                  0.9, 0.8, 'Small RNA-seq single-end pipeline'):
        yield failure
    return


def check_experiment_cage_rampage_standards(experiment,
                                            fastq_files,
                                            alignment_files,
                                            pipeline_title,
                                            gene_quantifications,
                                            desired_assembly,
                                            desired_annotation,
                                            upper_limit_read_depth,
                                            middle_limit_read_depth,
                                            lower_limit_read_depth,
                                            standards_version,
                                            standards_link):

    if standards_version == 'ENC3':
        for f in fastq_files:
            if 'run_type' in f and f['run_type'] != 'paired-ended':
                detail = '{} experiment {} '.format(
                    experiment['assay_term_name'],
                    experiment['@id']) + \
                    'contains a file {} '.format(f['@id']) + \
                    'that is not paired-ended.'
                yield AuditFailure('non-standard run type', detail, level='WARNING')
    pipelines = get_pipeline_objects(alignment_files)
    if pipelines is not None and len(pipelines) > 0:
        for f in alignment_files:
            if 'assembly' in f and f['assembly'] == desired_assembly:

                read_depth = get_file_read_depth_from_alignment(f,
                                                                get_target(experiment),
                                                                experiment['assay_term_name'])
                for failure in check_file_read_depth(f, read_depth,
                                                     upper_limit_read_depth,
                                                     middle_limit_read_depth,
                                                     lower_limit_read_depth,
                                                     experiment['assay_term_name'],
                                                     pipeline_title,
                                                     pipelines[0],
                                                     standards_link):
                    yield failure

    if 'replication_type' not in experiment:
        return

    mad_metrics = get_metrics(gene_quantifications,
                              'MadQualityMetric',
                              desired_assembly,
                              desired_annotation)

    for failure in check_spearman(mad_metrics, experiment['replication_type'],
                                  0.9, 0.8, 'RAMPAGE (paired-end, stranded)'):
        yield failure
    return


def check_idr(metrics, rescue, self_consistency, pipeline):
    for m in metrics:
        if 'rescue_ratio' in m and 'self_consistency_ratio' in m:
            rescue_r = m['rescue_ratio']
            self_r = m['self_consistency_ratio']
            if rescue_r > rescue and self_r > self_consistency:
                file_names = []
                for f in m['quality_metric_of']:
                    file_names.append(f['@id'])
                file_names_string = str(file_names).replace('\'', ' ')
                detail = 'Replicate concordance in ChIP-seq expriments is measured by ' + \
                         'calculating IDR values (Irreproducible Discovery Rate). ' + \
                         'ENCODE processed IDR thresholded peaks files {} '.format(file_names_string) + \
                         'have a rescue ratio of {0:.2f} and a '.format(rescue_r) + \
                         'self consistency ratio of {0:.2f}. '.format(self_r) + \
                         'According to ENCODE standards, having both rescue ratio ' + \
                         'and self consistency ratio values < 2 is recommended, but ' + \
                         'having only one of the ratio values < 2 is acceptable.'
                yield AuditFailure('insufficient replicate concordance', detail,
                                   level='NOT_COMPLIANT')
            elif (rescue_r <= rescue and self_r > self_consistency) or \
                 (rescue_r > rescue and self_r <= self_consistency):
                    file_names = []
                    for f in m['quality_metric_of']:
                        file_names.append(f['@id'])
                    file_names_string = str(file_names).replace('\'', ' ')
                    detail = 'Replicate concordance in ChIP-seq expriments is measured by ' + \
                             'calculating IDR values (Irreproducible Discovery Rate). ' + \
                             'ENCODE processed IDR thresholded peaks files {} '.format(file_names_string) + \
                             'have a rescue ratio of {0:.2f} and a '.format(rescue_r) + \
                             'self consistency ratio of {0:.2f}. '.format(self_r) + \
                             'According to ENCODE standards, having both rescue ratio ' + \
                             'and self consistency ratio values < 2 is recommended, but ' + \
                             'having only one of the ratio values < 2 is acceptable.'
                    yield AuditFailure('borderline replicate concordance', detail,
                                       level='WARNING')


def check_mad(metrics, replication_type, mad_threshold, pipeline):
    if replication_type == 'anisogenic':
        experiment_replication_type = 'anisogenic'
    elif replication_type == 'isogenic':
        experiment_replication_type = 'isogenic'
    else:
        return

    mad_value = None
    for m in metrics:
        if 'MAD of log ratios' in m:
            mad_value = m['MAD of log ratios']
            if mad_value > 0.2:
                file_names = []
                for f in m['quality_metric_of']:
                    file_names.append(f['@id'])
                detail = 'ENCODE processed gene quantification files {} '.format(file_names) + \
                         'has Median-Average-Deviation (MAD) ' + \
                         'of replicate log ratios from quantification ' + \
                         'value of {}.'.format(mad_value) + \
                         ' For gene quantification files from an {}'.format(experiment_replication_type) + \
                         ' assay in the {} '.format(pipeline) + \
                         'pipeline, a value <0.2 is recommended, but a value between ' + \
                         '0.2 and 0.5 is acceptable.'
                if experiment_replication_type == 'isogenic':
                    if mad_value < 0.5:
                        yield AuditFailure('low replicate concordance', detail,
                                           level='WARNING')
                    else:
                        yield AuditFailure('insufficient replicate concordance', detail,
                                           level='NOT_COMPLIANT')
                elif experiment_replication_type == 'anisogenic' and mad_value > 0.5:
                    detail = 'ENCODE processed gene quantification files {} '.format(file_names) + \
                             'has Median-Average-Deviation (MAD) ' + \
                             'of replicate log ratios from quantification ' + \
                             'value of {}.'.format(mad_value) + \
                             ' For gene quantification files from an {}'.format(experiment_replication_type) + \
                             ' assay in the {} '.format(pipeline) + \
                             'pipeline, a value <0.5 is recommended.'
                    yield AuditFailure('low replicate concordance', detail,
                                       level='WARNING')


def check_experiment_ERCC_spikeins(experiment, pipeline):
    '''
    The assumption in this functon is that the regular audit will catch anything without spikeins.
    This audit is checking specifically for presence of ERCC spike-in in long-RNA pipeline
    experiments
    '''
    for rep in experiment['replicates']:
        lib = rep.get('library')
        if lib is None:
            continue

        size_range = lib.get('size_range')
        if size_range != '>200':
            continue

        ercc_flag = False
        some_spikein_present = False
        spikes = lib.get('spikeins_used')

        if (spikes is not None) and (len(spikes) > 0):
            for s in spikes:
                some_spikein_present = True
                if 'files' in s:
                    for f in s['files']:
                        if (('ENCFF001RTP' == f['accession']) or
                           ('ENCFF001RTO' == f['accession'] and
                           experiment['assay_term_name'] ==
                           'single cell isolation followed by RNA-seq')):
                            ercc_flag = True

        if ercc_flag is False:
            if some_spikein_present is True:
                detail = 'Library {} '.format(lib['@id']) + \
                         'in experiment {} '.format(experiment['@id']) + \
                         'that was processed by {} pipeline '.format(pipeline) + \
                         'requires standard ERCC spike-in to be used in its preparation.'
                yield AuditFailure('missing spikeins',
                                   detail, level='WARNING')
            else:
                detail = 'Library {} '.format(lib['@id']) + \
                         'in experiment {} '.format(experiment['@id']) + \
                         'that was processed by {} pipeline '.format(pipeline) + \
                         'requires ERCC spike-in to be used in its preparation.'
                yield AuditFailure('missing spikeins',
                                   detail, level='NOT_COMPLIANT')


def get_target(experiment):
    if 'target' in experiment:
        return experiment['target']
    return False


def check_spearman(metrics, replication_type, isogenic_threshold,
                   anisogenic_threshold, pipeline):

    if replication_type == 'anisogenic':
        threshold = anisogenic_threshold
    elif replication_type == 'isogenic':
        threshold = isogenic_threshold
    else:
        return

    for m in metrics:
        if 'Spearman correlation' in m:
            spearman_correlation = m['Spearman correlation']
            if spearman_correlation < threshold:
                file_names = []
                for f in m['quality_metric_of']:
                    file_names.append(f['@id'])
                file_names_string = str(file_names).replace('\'', ' ')
                detail = 'Replicate concordance in RNA-seq expriments is measured by ' + \
                         'calculating the Spearman correlation between gene quantifications ' + \
                         'of the replicates. ' + \
                         'ENCODE processed gene quantification files {} '.format(file_names_string) + \
                         'have a Spearman correlation of {0:.2f}. '.format(spearman_correlation) + \
                         'According to ENCODE standards, in an {} '.format(replication_type) + \
                         'assay analyzed using the {} pipeline, '.format(pipeline) + \
                         'a Spearman correlation value > {} '.format(threshold) + \
                         'is recommended.'
                yield AuditFailure('low replicate concordance', detail,
                                   level='WARNING')


def get_file_read_depth_from_alignment(alignment_file, target, assay_name):

    if alignment_file['output_type'] in ['transcriptome alignments',
                                         'unfiltered alignments']:
        return False

    if alignment_file['lab'] not in ['/labs/encode-processing-pipeline/', '/labs/kevin-white/']:
        return False

    quality_metrics = alignment_file.get('quality_metrics')

    if (quality_metrics is None) or (quality_metrics == []):
        return False

    if assay_name in ['RAMPAGE', 'CAGE',
                      'small RNA',
                      'long RNA']:
        for metric in quality_metrics:
            if 'Uniquely mapped reads number' in metric and \
               'Number of reads mapped to multiple loci' in metric:
                unique = metric['Uniquely mapped reads number']
                multi = metric['Number of reads mapped to multiple loci']
                return (unique + multi)

    elif assay_name in ['ChIP-seq']:

        derived_from_files = alignment_file.get('derived_from')

        if (derived_from_files is None) or (derived_from_files == []):
            return False

        if target is not False and \
           'name' in target and target['name'] in ['H3K9me3-human', 'H3K9me3-mouse']:
            # exception (mapped)
            for metric in quality_metrics:
                if 'processing_stage' in metric and \
                    metric['processing_stage'] == 'unfiltered' and \
                        'mapped' in metric:
                    if "read1" in metric and "read2" in metric:
                        return int(metric['mapped']/2)
                    else:
                        return int(metric['mapped'])
        else:
            # not exception (useful fragments)
            for metric in quality_metrics:
                if ('total' in metric) and \
                   (('processing_stage' in metric and metric['processing_stage'] == 'filtered') or
                   ('processing_stage' not in metric)):
                    if "read1" in metric and "read2" in metric:
                        return int(metric['total']/2)
                    else:
                        return int(metric['total'])
    return False


def check_file_chip_seq_library_complexity(alignment_file):
    '''
    An alignment file from the ENCODE ChIP-seq processing pipeline
    should have minimal library complexity in accordance with the criteria
    '''
    if alignment_file['output_type'] == 'transcriptome alignments':
        return

    if alignment_file['lab'] not in ['/labs/encode-processing-pipeline/', '/labs/kevin-white/']:
        return

    if ('quality_metrics' not in alignment_file) or (alignment_file.get('quality_metrics') == []):
        return

    nrf_detail = 'NRF (Non Redundant Fraction) is equal to the result of the ' + \
                 'division of the number of reads after duplicates removal by ' + \
                 'the total number of reads. ' + \
                 'An NRF value in the range 0 - 0.5 is poor complexity, ' + \
                 '0.5 - 0.8 is moderate complexity, ' + \
                 'and > 0.8 high complexity. NRF value > 0.8 is recommended, ' + \
                 'but > 0.5 is acceptable. '

    pbc1_detail = 'PBC1 (PCR Bottlenecking Coefficient 1, M1/M_distinct) ' + \
                  'is the ratio of the number of genomic ' + \
                  'locations where exactly one read maps uniquely (M1) to the number of ' + \
                  'genomic locations where some reads map (M_distinct). ' + \
                  'A PBC1 value in the range 0 - 0.5 is severe bottlenecking, 0.5 - 0.8 ' + \
                  'is moderate bottlenecking, 0.8 - 0.9 is mild bottlenecking, and > 0.9 ' + \
                  'is no bottlenecking. PBC1 value > 0.9 is recommended, but > 0.8 is ' + \
                  'acceptable. '

    pbc2_detail = 'PBC2 (PCR Bottlenecking Coefficient 2, M1/M2) is the ratio of the number of ' + \
                  'genomic locations where exactly one read maps uniquely (M1) to the number of genomic ' + \
                  'locations where two reads map uniquely (M2). ' + \
                  'A PBC2 value in the range 0 - 1 is severe bottlenecking, 1 - 3 ' + \
                  'is moderate bottlenecking, 3 - 10 is mild bottlenecking, > 10 is ' + \
                  'no bottlenecking. PBC2 value > 10 is recommended, but > 3 is acceptable. '

    quality_metrics = alignment_file.get('quality_metrics')
    for metric in quality_metrics:

        if 'NRF' in metric:
            NRF_value = float(metric['NRF'])
            if NRF_value < 0.5:
                detail = nrf_detail + 'ENCODE processed alignment file {} '.format(
                    alignment_file['@id']) + \
                    'was generated from a library with ' + \
                    'NRF value of {0:.2f}.'.format(NRF_value)
                yield AuditFailure('poor library complexity', detail,
                                   level='NOT_COMPLIANT')
            elif NRF_value >= 0.5 and NRF_value < 0.8:
                detail = nrf_detail + 'ENCODE Processed alignment file {} '.format(
                    alignment_file['@id']) + \
                    'was generated from a library with NRF value of {0:.2f}.'.format(NRF_value)
                yield AuditFailure('moderate library complexity', detail,
                                   level='WARNING')
        if 'PBC1' in metric:
            PBC1_value = float(metric['PBC1'])
            if PBC1_value < 0.5:
                detail = pbc1_detail + 'ENCODE processed alignment file {} '.format(
                    alignment_file['@id']) + \
                    'was generated from a library with PBC1 value of {0:.2f}.'.format(PBC1_value)
                yield AuditFailure('severe bottlenecking', detail,
                                   level='NOT_COMPLIANT')
            elif PBC1_value >= 0.5 and PBC1_value < 0.9:
                detail = pbc1_detail + 'ENCODE processed alignment file {} '.format(
                    alignment_file['@id']) + \
                    'was generated from a library with PBC1 value of {0:.2f}.'.format(PBC1_value)
                yield AuditFailure('mild to moderate bottlenecking', detail,
                                   level='WARNING')
        if 'PBC2' in metric:
            PBC2_raw_value = metric['PBC2']
            if PBC2_raw_value == 'Infinity':
                PBC2_value = float('inf')
            else:
                PBC2_value = float(metric['PBC2'])
            if PBC2_value < 1:
                detail = pbc2_detail + 'ENCODE processed alignment file {} '.format(
                    alignment_file['@id']) + \
                    'was generated from a library with PBC2 value of {0:.2f}.'.format(PBC2_value)
                yield AuditFailure('severe bottlenecking', detail,
                                   level='NOT_COMPLIANT')
            elif PBC2_value >= 1 and PBC2_value < 10:
                detail = pbc2_detail + 'ENCODE processed alignment file {} '.format(
                    alignment_file['@id']) + \
                    'was generated from a library with PBC2 value of {0:.2f}.'.format(PBC2_value)
                yield AuditFailure('mild to moderate bottlenecking', detail,
                                   level='WARNING')


def check_wgbs_coverage(samtools_metrics,
                        pipeline_title,
                        read_length,
                        organism,
                        pipeline_objects):
    for m in samtools_metrics:
        if 'mapped' in m:
            bio_rep_num = False
            for f in m['quality_metric_of']:
                if 'replicate' in f and \
                   'biological_replicate_number' in f['replicate']:
                    bio_rep_num = f['replicate']['biological_replicate_number']
                    break
            mapped_reads = m['mapped']
            if organism == 'mouse':
                coverage = float(mapped_reads * read_length)/2800000000.0
            elif organism == 'human':
                coverage = float(mapped_reads * read_length)/3300000000.0

            if coverage < 30:
                if bio_rep_num is not False:
                    detail = 'Biological replicate {} '.format(bio_rep_num) + \
                             'of experiment processed by {} '.format(pipeline_title) + \
                             '( {} ) '.format(pipeline_objects[0]['@id']) + \
                             'has a coverage of {}. '.format(int(coverage)) + \
                             'The minimum ENCODE standard for each replicate in ' + \
                             'a WGBS assay is 30X. (See /data-standards/wgbs/ )'
                    yield AuditFailure('insufficient coverage',
                                       detail,
                                       level='NOT_COMPLIANT')
                else:
                    detail = 'Replicate ' + \
                             'of experiment processed by {} '.format(pipeline_title) + \
                             '( {} ) '.format(pipeline_objects[0]['@id']) + \
                             'has a coverage of {}. '.format(int(coverage)) + \
                             'The minimum ENCODE standard for each replicate in ' + \
                             'a WGBS assay is 30X. (See /data-standards/wgbs/ )'
                    yield AuditFailure('insufficient coverage',
                                       detail,
                                       level='INTERNAL_ACTION')
    return


def check_wgbs_pearson(cpg_metrics, threshold,  pipeline_title):
    for m in cpg_metrics:
        if 'Pearson Correlation Coefficient' in m:
            if m['Pearson Correlation Coefficient'] < threshold:
                detail = 'ENCODE experiment processed by {} '.format(pipeline_title) + \
                         'pipeline has CpG quantification Pearson Correlation Coefficient of ' + \
                         '{}, '.format(m['Pearson Correlation Coefficient']) + \
                         'while a value >={} is required.'.format(threshold)
                yield AuditFailure('insufficient replicate concordance',
                                   detail,
                                   level='NOT_COMPLIANT')


def check_wgbs_lambda(bismark_metrics, threshold, pipeline_title):
    for metric in bismark_metrics:
        lambdaCpG = float(metric['lambda C methylated in CpG context'][:-1])
        lambdaCHG = float(metric['lambda C methylated in CHG context'][:-1])
        lambdaCHH = float(metric['lambda C methylated in CHH context'][:-1])

        if (lambdaCpG > 1 and lambdaCHG > 1 and lambdaCHH > 1) or \
           (((lambdaCpG*0.25) + (lambdaCHG*0.25) + (lambdaCHH*0.5)) > 1):
            detail = 'ENCODE experiment processed by {} '.format(pipeline_title) + \
                     'pipeline has the following %C methylated in different contexts. ' + \
                     'lambda C methylated in CpG context was {}%, '.format(lambdaCpG) + \
                     'lambda C methylated in CHG context was {}%, '.format(lambdaCHG) + \
                     'lambda C methylated in CHH context was {}%. '.format(lambdaCHH) + \
                     'The %C methylated in all contexts should be < 1%.'
            yield AuditFailure('high lambda C methylation ratio', detail,
                               level='WARNING')


def check_file_chip_seq_read_depth(file_to_check,
                                   target,
                                   read_depth,
                                   standards_version):
    # added individual file pipeline validation due to the fact that one experiment may
    # have been mapped using 'Raw mapping' and also 'Histone ChIP-seq' - and there is no need to
    # check read depth on Raw files, while it is required for Histone
    pipeline_title = scanFilesForPipelineTitle_yes_chipseq(
        [file_to_check],
        ['ChIP-seq read mapping',
         'Transcription factor ChIP-seq pipeline (modERN)'])
    pipeline_objects = get_pipeline_objects([file_to_check])
    if pipeline_title is False:
        return

    marks = pipelines_with_read_depth['ChIP-seq read mapping']
    modERN_cutoff = pipelines_with_read_depth['Transcription factor ChIP-seq pipeline (modERN)']
    if read_depth is False:
        detail = 'ENCODE Processed alignment file {} has no read depth information.'.format(
            file_to_check['@id'])
        yield AuditFailure('missing read depth', detail, level='INTERNAL_ACTION')
        return

    if target is not False and 'name' in target:
        target_name = target['name']
    else:
        return

    if target is not False and 'investigated_as' in target:
        target_investigated_as = target['investigated_as']
    else:
        return

    if target_name in ['Control-human', 'Control-mouse'] and 'control' in target_investigated_as:
        if pipeline_title == 'Transcription factor ChIP-seq pipeline (modERN)':
            if read_depth < modERN_cutoff:
                detail = 'modERN processed alignment file {} has {} '.format(file_to_check['@id'],
                                                                             read_depth) + \
                    'usable fragments. It cannot be used as a control ' + \
                    'in experiments studying transcription factors, which ' + \
                    'require {} usable fragments, according to '.format(modERN_cutoff) + \
                    'the standards defined by the modERN project.'
                yield AuditFailure('insufficient read depth',
                                   detail, level='NOT_COMPLIANT')
        else:
            if read_depth >= marks['narrow'] and read_depth < marks['broad']:
                if 'assembly' in file_to_check:
                    detail = 'Control alignment file {} mapped using {} assembly has {} '.format(
                        file_to_check['@id'],
                        file_to_check['assembly'],
                        read_depth) + \
                        'usable fragments. ' + \
                        'The minimum ENCODE standard for a control of ChIP-seq assays targeting broad ' + \
                        'histone marks ' + \
                        'is 20 million usable fragments, the recommended number of usable ' + \
                        'fragments is > 45 million. (See /data-standards/chip-seq/ )'
                else:
                    detail = 'Control alignment file {} has {} '.format(file_to_check['@id'],
                                                                        read_depth) + \
                        'usable fragments. ' + \
                        'The minimum ENCODE standard for a control of ChIP-seq assays targeting broad ' + \
                        'histone marks ' + \
                        'is 20 million usable fragments, the recommended number of usable ' + \
                        'fragments is > 45 million. (See /data-standards/chip-seq/ )'
                yield AuditFailure('low read depth', detail, level='INTERNAL_ACTION')
            if read_depth < marks['narrow']:
                if 'assembly' in file_to_check:
                    detail = 'Control alignment file {} mapped using {} assembly has {} '.format(
                        file_to_check['@id'],
                        file_to_check['assembly'],
                        read_depth) + \
                        'usable fragments. ' + \
                        'The minimum ENCODE standard for a control of ChIP-seq assays targeting broad ' + \
                        'histone marks ' + \
                        'is 20 million usable fragments, the recommended number of usable ' + \
                        'fragments is > 45 million. ' + \
                        'The minimum for a control of ChIP-seq assays targeting narrow ' + \
                        'histone marks or transcription factors ' + \
                        'is 10 million usable fragments, the recommended number of usable ' + \
                        'fragments is > 20 million. (See /data-standards/chip-seq/ )'
                else:
                    detail = 'Control alignment file {} has {} '.format(file_to_check['@id'],
                                                                        read_depth) + \
                        'usable fragments. ' + \
                        'The minimum ENCODE standard for a control of ChIP-seq assays targeting broad ' + \
                        'histone marks ' + \
                        'is 20 million usable fragments, the recommended number of usable ' + \
                        'fragments is > 45 million. ' + \
                        'The minimum for a control of ChIP-seq assays targeting narrow ' + \
                        'histone marks or transcription factors ' + \
                        'is 10 million usable fragments, the recommended number of usable ' + \
                        'fragments is > 20 million. (See /data-standards/chip-seq/ )'
                if read_depth >= 10000000:
                    yield AuditFailure('low read depth', detail, level='WARNING')
                elif read_depth >= 3000000 and read_depth < 10000000:
                    yield AuditFailure('insufficient read depth',
                                       detail, level='NOT_COMPLIANT')
                else:
                    yield AuditFailure('extremely low read depth',
                                       detail, level='ERROR')
    elif 'broad histone mark' in target_investigated_as and \
         standards_version != 'modERN':  # target_name in broad_peaks_targets:
        pipeline_object = get_pipeline_by_name(pipeline_objects, 'ChIP-seq read mapping')
        if pipeline_object:
            if target_name in ['H3K9me3-human', 'H3K9me3-mouse']:
                if read_depth < 45000000:
                    if 'assembly' in file_to_check:
                        detail = 'Alignment file {} '.format(file_to_check['@id']) + \
                            'produced by {} '.format(pipeline_object['title']) + \
                            'pipeline ( {} ) using the {} assembly '.format(
                                pipeline_object['@id'],
                                file_to_check['assembly']) + \
                            'has {} '.format(read_depth) + \
                            'mapped reads. ' + \
                            'The minimum ENCODE standard for each replicate in a ChIP-seq ' + \
                            'experiment targeting {} and investigated as '.format(target_name) + \
                            'a broad histone mark is 40 million mapped reads. ' + \
                            'The recommended value is > 45 million, but > 40 million is ' + \
                            'acceptable. (See /data-standards/chip-seq/ )'
                    else:
                        detail = 'Alignment file {} '.format(file_to_check['@id']) + \
                            'produced by {} '.format(pipeline_object['title']) + \
                            'pipeline ( {} ) '.format(pipeline_object['@id']) + \
                            'has {} '.format(read_depth) + \
                            'mapped reads. ' + \
                            'The minimum ENCODE standard for each replicate in a ChIP-seq ' + \
                            'experiment targeting {} and investigated as '.format(target_name) + \
                            'a broad histone mark is 40 million mapped reads. ' + \
                            'The recommended value is > 45 million, but > 40 million is ' + \
                            'acceptable. (See /data-standards/chip-seq/ )'
                    if read_depth >= 40000000:
                        yield AuditFailure('low read depth',
                                           detail, level='WARNING')
                    elif read_depth >= 5000000 and read_depth < 40000000:
                        yield AuditFailure('insufficient read depth',
                                           detail, level='NOT_COMPLIANT')
                    elif read_depth < 5000000:
                        yield AuditFailure('extremely low read depth',
                                           detail, level='WARNING')
            else:
                if 'assembly' in file_to_check:
                    detail = 'Alignment file {} '.format(file_to_check['@id']) + \
                        'produced by {} '.format(pipeline_object['title']) + \
                        'pipeline ( {} ) using the {} assembly '.format(
                            pipeline_object['@id'],
                            file_to_check['assembly']) + \
                        'has {} '.format(read_depth) + \
                        'usable fragments. ' + \
                        'The minimum ENCODE standard for each replicate in a ChIP-seq ' + \
                        'experiment targeting {} and investigated as '.format(target_name) + \
                        'a broad histone mark is 20 million usable fragments. ' + \
                        'The recommended value is > 45 million, but > 40 million is ' + \
                        'acceptable. (See /data-standards/chip-seq/ )'
                else:
                    detail = 'Alignment file {} '.format(file_to_check['@id']) + \
                        'produced by {} '.format(pipeline_object['title']) + \
                        'pipeline ( {} ) '.format(pipeline_object['@id']) + \
                        'has {} '.format(read_depth) + \
                        'usable fragments. ' + \
                        'The minimum ENCODE standard for each replicate in a ChIP-seq ' + \
                        'experiment targeting {} and investigated as '.format(target_name) + \
                        'a broad histone mark is 20 million usable fragments. ' + \
                        'The recommended value is > 45 million, but > 40 million is ' + \
                        'acceptable. (See /data-standards/chip-seq/ )'

                if read_depth >= 40000000 and read_depth < marks['broad']:
                    yield AuditFailure('low read depth',
                                       detail, level='WARNING')
                elif read_depth < 40000000 and read_depth >= 5000000:
                    yield AuditFailure('insufficient read depth',
                                       detail, level='NOT_COMPLIANT')
                elif read_depth < 5000000:
                    yield AuditFailure('extremely low read depth',
                                       detail, level='ERROR')
    elif 'narrow histone mark' in target_investigated_as and \
            standards_version != 'modERN':
        pipeline_object = get_pipeline_by_name(pipeline_objects, 'ChIP-seq read mapping')
        if pipeline_object:
            if 'assembly' in file_to_check:
                detail = 'Alignment file {} '.format(file_to_check['@id']) + \
                    'produced by {} '.format(pipeline_object['title']) + \
                    'pipeline ( {} ) using the {} assembly '.format(
                        pipeline_object['@id'],
                        file_to_check['assembly']) + \
                    'has {} '.format(read_depth) + \
                    'usable fragments. ' + \
                    'The minimum ENCODE standard for each replicate in a ChIP-seq ' + \
                    'experiment targeting {} and investigated as '.format(target_name) + \
                    'a narrow histone mark is 10 million usable fragments. ' + \
                    'The recommended value is > 20 million, but > 10 million is ' + \
                    'acceptable. (See /data-standards/chip-seq/ )'
            else:
                detail = 'Alignment file {} '.format(file_to_check['@id']) + \
                    'produced by {} '.format(pipeline_object['title']) + \
                    'pipeline ( {} ) '.format(pipeline_object['@id']) + \
                    'has {} '.format(read_depth) + \
                    'usable fragments. ' + \
                    'The minimum ENCODE standard for each replicate in a ChIP-seq ' + \
                    'experiment targeting {} and investigated as '.format(target_name) + \
                    'a narrow histone mark is 10 million usable fragments. ' + \
                    'The recommended value is > 20 million, but > 10 million is ' + \
                    'acceptable. (See /data-standards/chip-seq/ )'
            if read_depth >= 10000000 and read_depth < marks['narrow']:
                yield AuditFailure('low read depth', detail, level='WARNING')
            elif read_depth < 10000000 and read_depth >= 5000000:
                yield AuditFailure('insufficient read depth',
                                   detail, level='NOT_COMPLIANT')
            elif read_depth < 5000000:
                yield AuditFailure('extremely low read depth',
                                   detail, level='ERROR')
    else:
        if pipeline_title == 'Transcription factor ChIP-seq pipeline (modERN)':
            if read_depth < modERN_cutoff:
                detail = 'modERN processed alignment file {} has {} '.format(file_to_check['@id'],
                                                                             read_depth) + \
                    'usable fragments. Replicates for ChIP-seq ' + \
                    'assays and target {} '.format(target_name) + \
                    'investigated as transcription factor require ' + \
                    '{} usable fragments, according to '.format(modERN_cutoff) + \
                    'the standards defined by the modERN project.'
                yield AuditFailure('insufficient read depth',
                                   detail, level='NOT_COMPLIANT')
        else:
            pipeline_object = get_pipeline_by_name(pipeline_objects,
                                                   'ChIP-seq read mapping')
            if pipeline_object:
                if 'assembly' in file_to_check:
                    detail = 'Alignment file {} '.format(file_to_check['@id']) + \
                        'produced by {} '.format(pipeline_object['title']) + \
                        'pipeline ( {} ) using the {} assembly '.format(
                        pipeline_object['@id'],
                        file_to_check['assembly']) + \
                        'has {} '.format(read_depth) + \
                        'usable fragments. ' + \
                        'The minimum ENCODE standard for each replicate in a ChIP-seq ' + \
                        'experiment targeting {} and investigated as '.format(target_name) + \
                        'a transcription factor is 10 million usable fragments. ' + \
                        'The recommended value is > 20 million, but > 10 million is ' + \
                        'acceptable. (See /data-standards/chip-seq/ )'
                else:
                    detail = 'Alignment file {} '.format(file_to_check['@id']) + \
                        'produced by {} '.format(pipeline_object['title']) + \
                        'pipeline ( {} ) '.format(pipeline_object['@id']) + \
                        'has {} '.format(read_depth) + \
                        'usable fragments. ' + \
                        'The minimum ENCODE standard for each replicate in a ChIP-seq ' + \
                        'experiment targeting {} and investigated as '.format(target_name) + \
                        'a transcription factor is 10 million usable fragments. ' + \
                        'The recommended value is > 20 million, but > 10 million is ' + \
                        'acceptable. (See /data-standards/chip-seq/ )'
                if read_depth >= 10000000 and read_depth < marks['narrow']:
                    yield AuditFailure('low read depth', detail, level='WARNING')
                elif read_depth < 10000000 and read_depth >= 3000000:
                    yield AuditFailure('insufficient read depth',
                                       detail, level='NOT_COMPLIANT')
                elif read_depth < 3000000:
                    yield AuditFailure('extremely low read depth',
                                       detail, level='ERROR')


def check_file_read_depth(file_to_check,
                          read_depth,
                          upper_threshold,
                          middle_threshold,
                          lower_threshold,
                          assay_term_name,
                          pipeline_title,
                          pipeline,
                          standards_link):
    if read_depth is False:
        detail = 'Alignment file {} has no read depth information.'.format(
            file_to_check['@id'])
        yield AuditFailure('missing read depth', detail, level='INTERNAL_ACTION')
        return

    if read_depth is not False:
        second_half_of_detail = 'The minimum ENCODE standard for each replicate in a ' + \
            '{} assay is {} aligned reads. '.format(assay_term_name, middle_threshold) + \
            'The recommended value is > {}. '.format(upper_threshold) + \
            '(See {} )'.format(standards_link)
        if middle_threshold == upper_threshold:
            second_half_of_detail = 'The minimum ENCODE standard for each replicate in a ' + \
                '{} assay is {} aligned reads. '.format(assay_term_name, middle_threshold) + \
                '(See {} )'.format(standards_link)
        if 'assembly' in file_to_check:
            detail = 'Alignment file {} produced by {} '.format(file_to_check['@id'],
                                                                pipeline_title) + \
                     'pipeline ( {} ) using the {} assembly has {} aligned reads. '.format(
                         pipeline['@id'], file_to_check['assembly'], read_depth) + \
                     second_half_of_detail
        else:
            detail = 'Alignment file {} produced by {} '.format(file_to_check['@id'],
                                                                pipeline_title) + \
                     'pipeline ( {} ) has {} aligned reads. '.format(pipeline['@id'], read_depth) + \
                     second_half_of_detail
        if read_depth >= middle_threshold and read_depth < upper_threshold:
            yield AuditFailure('low read depth', detail, level='WARNING')
            return
        elif read_depth >= lower_threshold and read_depth < middle_threshold:
            yield AuditFailure('insufficient read depth', detail,
                               level='NOT_COMPLIANT')
        elif read_depth < lower_threshold:
            yield AuditFailure('extremely low read depth', detail,
                               level='ERROR')
            return


def check_file_platform(file_to_check, excluded_platforms):
    if 'platform' not in file_to_check:
        return
    elif file_to_check['platform'] in excluded_platforms:
        detail = 'Reads file {} has not compliant '.format(file_to_check['@id']) + \
                 'platform (SOLiD) {}.'.format(file_to_check['platform'])
        yield AuditFailure('not compliant platform', detail, level='WARNING')


def check_file_read_length_chip(file_to_check, upper_threshold_length,
                                medium_threshold_length,
                                lower_threshold_length):
    if 'read_length' not in file_to_check:
        detail = 'Reads file {} missing read_length'.format(file_to_check['@id'])
        yield AuditFailure('missing read_length', detail, level='NOT_COMPLIANT')
        return

    read_length = file_to_check['read_length']
    detail = 'Fastq file {} '.format(file_to_check['@id']) + \
             'has read length of {}bp. '.format(read_length) + \
             'For mapping accuracy ENCODE standards recommend that sequencing reads should ' + \
             'be at least {}bp long. (See /data-standards/chip-seq/ )'.format(
                 upper_threshold_length)
    if read_length < lower_threshold_length:
        yield AuditFailure('extremely low read length', detail, level='ERROR')
    elif read_length >= lower_threshold_length and read_length < medium_threshold_length:
        yield AuditFailure('insufficient read length', detail, level='NOT_COMPLIANT')
    elif read_length >= medium_threshold_length and read_length < upper_threshold_length:
        yield AuditFailure('low read length', detail, level='WARNING')
    return


def check_file_read_length_rna(file_to_check, threshold_length, pipeline_title, standard_link):
    if 'read_length' not in file_to_check:
        detail = 'Reads file {} missing read_length'.format(file_to_check['@id'])
        yield AuditFailure('missing read_length', detail, level='NOT_COMPLIANT')
        return
    read_length = file_to_check['read_length']
    if read_length < threshold_length:
        detail = 'Fastq file {} '.format(file_to_check['@id']) + \
                 'has read length of {}bp. '.format(read_length) + \
                 'ENCODE uniform processing pipelines ({}) '.format(pipeline_title) + \
                 'require sequencing reads to be at least {}bp long. (See {} )'.format(
                     threshold_length,
                     standard_link)

        yield AuditFailure('insufficient read length', detail,
                           level='NOT_COMPLIANT')
    return

def get_organism_name(reps):
    for rep in reps:
        if rep['status'] not in ['replaced', 'revoked', 'deleted'] and \
           'library' in rep and \
           rep['library']['status'] not in ['replaced', 'revoked', 'deleted'] and \
           'biosample' in rep['library'] and \
           rep['library']['biosample']['status'] not in ['replaced', 'revoked', 'deleted']:
            if 'organism' in rep['library']['biosample']:
                return rep['library']['biosample']['organism']['name']
    return False


def scan_files_for_file_format_output_type(files_to_scan, f_format, f_output_type):
    files_to_return = []
    for f in files_to_scan:
        if 'file_format' in f and f['file_format'] == f_format and \
           'output_type' in f and f['output_type'] == f_output_type and \
           f['status'] not in ['replaced', 'revoked', 'deleted', 'archived']:
            files_to_return.append(f)
    return files_to_return


def scanFilesForOutputType(files_to_scan, o_type):
    files_to_return = []
    for f in files_to_scan:
        if 'output_type' in f and f['output_type'] == o_type and \
           f['status'] not in ['replaced', 'revoked', 'deleted']:
            files_to_return.append(f)
    return files_to_return


def scanFilesForPipelineTitle_yes_chipseq(alignment_files, pipeline_titles):
    for f in alignment_files:
        if 'file_format' in f and f['file_format'] == 'bam' and \
           f['status'] not in ['replaced', 'revoked', 'deleted'] and \
           f['lab'] in ['/labs/encode-processing-pipeline/', '/labs/kevin-white/'] and \
           'analysis_step_version' in f and \
           'analysis_step' in f['analysis_step_version'] and \
           'pipelines' in f['analysis_step_version']['analysis_step']:
            pipelines = f['analysis_step_version']['analysis_step']['pipelines']
            for p in pipelines:
                if p['title'] in pipeline_titles:
                    return p['title']
    return False


def scanFilesForPipelineTitle_not_chipseq(files_to_scan, assemblies, pipeline_titles):
    for f in files_to_scan:
        if 'file_format' in f and f['file_format'] == 'bam' and \
           f['status'] not in ['replaced', 'revoked', 'deleted'] and \
           'assembly' in f and f['assembly'] in assemblies and \
           f['lab'] == '/labs/encode-processing-pipeline/' and \
           'analysis_step_version' in f and \
           'analysis_step' in f['analysis_step_version'] and \
           'pipelines' in f['analysis_step_version']['analysis_step']:
            pipelines = f['analysis_step_version']['analysis_step']['pipelines']
            for p in pipelines:
                if p['title'] in pipeline_titles:
                    return p['title']
    return False


def get_pipeline_objects(files):
    added_pipelines = []
    pipelines_to_return = []
    for inspected_file in files:
        if 'analysis_step_version' in inspected_file and \
           'analysis_step' in inspected_file['analysis_step_version'] and \
           'pipelines' in inspected_file['analysis_step_version']['analysis_step']:
            for p in inspected_file['analysis_step_version']['analysis_step']['pipelines']:
                if p['title'] not in added_pipelines:
                    added_pipelines.append(p['title'])
                    pipelines_to_return.append(p)
    return pipelines_to_return


def get_pipeline_by_name(pipeline_objects, pipeline_title):
    for pipe in pipeline_objects:
        if pipe['title'] == pipeline_title:
            return pipe
    return None


def getPipelines(alignment_files):
    pipelines = set()
    for alignment_file in alignment_files:
        if 'analysis_step_version' in alignment_file and \
           'analysis_step' in alignment_file['analysis_step_version'] and \
           'pipelines' in alignment_file['analysis_step_version']['analysis_step']:
            for p in alignment_file['analysis_step_version']['analysis_step']['pipelines']:
                pipelines.add(p['title'])
    return pipelines

# def audit_experiment_needs_pipeline(value, system): removed in release 56
# http://redmine.encodedcc.org/issues/4990


def scanFilesForPipeline(files_to_scan, pipeline_title_list):
    for f in files_to_scan:
        if 'analysis_step_version' not in f:
            continue
        else:
            if 'analysis_step' not in f['analysis_step_version']:
                continue
            else:
                if 'pipelines' not in f['analysis_step_version']['analysis_step']:
                    continue
                else:
                    pipelines = f['analysis_step_version']['analysis_step']['pipelines']
                    for p in pipelines:
                        if p['title'] in pipeline_title_list:
                            return True
    return False


def get_biosamples(experiment):
    accessions_set = set()
    biosamples_list = []
    if 'replicates' in experiment:
            for rep in experiment['replicates']:
                if ('library' in rep) and ('biosample' in rep['library']):
                    biosample = rep['library']['biosample']
                    if biosample['accession'] not in accessions_set:
                        accessions_set.add(biosample['accession'])
                        biosamples_list.append(biosample)
    return biosamples_list


@audit_checker('experiment', frame=['replicates',
                                    'replicates.library',
                                    'replicates.library.biosample'])
def audit_experiment_internal_tag(value, system):

    if value['status'] in ['deleted', 'replaced']:
        return

    experimental_tags = []
    if 'internal_tags' in value:
        experimental_tags = value['internal_tags']

    updated_experimental_tags = []
    for tag in experimental_tags:
        if tag in ['ENTEx', 'SESCC']:
            updated_experimental_tags.append(tag)

    experimental_tags = updated_experimental_tags
    biosamples = get_biosamples(value)
    bio_tags = set()

    for biosample in biosamples:
        if 'internal_tags' in biosample:
            for tag in biosample['internal_tags']:
                if tag in ['ENTEx', 'SESCC']:
                    bio_tags.add(tag)
                    if experimental_tags == []:
                        detail = 'This experiment contains a ' + \
                                 'biosample {} '.format(biosample['@id']) + \
                                 'with internal tag {}, '.format(tag) + \
                                 'while the experiment has  ' + \
                                 'no internal_tags specified.'
                        yield AuditFailure('inconsistent internal tags',
                                           detail, level='INTERNAL_ACTION')
                    elif experimental_tags != [] and tag not in experimental_tags:
                        detail = 'This experiment contains a ' + \
                                 'biosample {} '.format(biosample['@id']) + \
                                 'with internal tag {} '.format(tag) + \
                                 'that is not specified in experimental ' + \
                                 'list of internal_tags {}.'.format(experimental_tags)
                        yield AuditFailure('inconsistent internal tags',
                                           detail, level='INTERNAL_ACTION')

    if len(bio_tags) == 0 and len(experimental_tags) > 0:
        for biosample in biosamples:
            detail = 'This experiment contains a ' + \
                     'biosample {} without internal tags '.format(biosample['@id']) + \
                     'belonging to internal tags {} '.format(experimental_tags) + \
                     'of the experiment.'
            yield AuditFailure('inconsistent internal tags',
                               detail, level='INTERNAL_ACTION')

    for biosample in biosamples:
        if len(bio_tags) > 0 and ('internal_tags' not in biosample or
                                  biosample['internal_tags'] == []):
            detail = 'This experiment contains a ' + \
                     'biosample {} with no internal tags '.format(biosample['@id']) + \
                     'belonging to internal tags {} '.format(list(bio_tags)) + \
                     'other biosamples are assigned.'
            yield AuditFailure('inconsistent internal tags',
                               detail, level='INTERNAL_ACTION')
        elif len(bio_tags) > 0 and biosample['internal_tags'] != []:
            for x in bio_tags:
                if x not in biosample['internal_tags']:
                    detail = 'This experiment contains a ' + \
                             'biosample {} without internal tag '.format(biosample['@id']) + \
                             '{} belonging to internal tags {} '.format(x, list(bio_tags)) + \
                             'other biosamples are assigned.'
                    yield AuditFailure('inconsistent internal tags',
                                       detail, level='INTERNAL_ACTION')


def is_gtex_experiment(experiment_to_check):
    for rep in experiment_to_check['replicates']:
        if ('library' in rep) and ('biosample' in rep['library']) and \
           ('donor' in rep['library']['biosample']):
            if rep['library']['biosample']['donor']['accession'] in gtexDonorsList:
                return True
    return False

'''
@audit_checker('experiment', frame=['replicates',
                                    'replicates.library',
                                    'replicates.library.biosample',
                                    'replicates.library.biosample.donor'])
def audit_experiment_gtex_biosample(value, system):

    #GTEx experiments should include biosample(s) from the same tissue and same donor
    #The number of biosamples could be > 1.

    if value['status'] in ['deleted', 'replaced']:
        return

    if len(value['replicates']) < 2:
        return

    if is_gtex_experiment(value) is False:
        return

    donors_set = set()
    tissues_set = set()

    for rep in value['replicates']:
        if ('library' in rep) and ('biosample' in rep['library']):
            biosampleObject = rep['library']['biosample']
            if ('donor' in biosampleObject):
                donors_set.add(biosampleObject['donor']['accession'])
                tissues_set.add(biosampleObject['biosample_term_name'])

    if len(donors_set) > 1:
        detail = 'GTEx experiment {} '.format(value['@id']) + \
                 'contains {} '.format(len(donors_set)) + \
                 'donors, while according to HRWG decision it should have a single donor.'
        yield AuditFailure('invalid modelling of GTEx experiment ', detail, level='INTERNAL_ACTION')

    if len(tissues_set) > 1:
        detail = 'GTEx experiment {} '.format(value['@id']) + \
                 'was performed using  {} '.format(len(tissues_set)) + \
                 'tissue types, while according to HRWG decision it should have ' + \
                 'been perfomed using a single tissue type.'
        yield AuditFailure('invalid modelling of GTEx experiment ', detail, level='INTERNAL_ACTION')

    return
'''

@audit_checker('Experiment', frame=['object'])
def audit_experiment_geo_submission(value, system):
    if value['status'] not in ['released']:
        return
    if 'assay_term_id' in value and \
       value['assay_term_id'] in ['NTR:0000612',
                                  'OBI:0001923',
                                  'OBI:0002044']:
        return
    submitted_flag = False
    detail = 'Experiment {} '.format(value['@id']) + \
             'is released, but was not submitted to GEO.'
    if 'dbxrefs' in value and value['dbxrefs'] != []:
        for entry in value['dbxrefs']:
            if entry.startswith('GEO:'):
                submitted_flag = True
    if submitted_flag is False:
        detail = 'Experiment {} '.format(value['@id']) + \
                 'is released, but is not submitted to GEO.'
        yield AuditFailure('experiment not submitted to GEO', detail, level='INTERNAL_ACTION')
    return

# def audit_experiment_biosample_term_id(value, system): removed release 56
# http://redmine.encodedcc.org/issues/4900


@audit_checker('experiment',
               frame=['replicates', 'original_files', 'original_files.replicate'])
def audit_experiment_consistent_sequencing_runs(value, system):
    if value['status'] in ['deleted', 'replaced', 'revoked']:
        return
    if 'replicates' not in value:
        return
    if len(value['replicates']) == 0:
        return
    if 'assay_term_name' not in value:  # checked in audit_experiment_assay
        return

    if value.get('assay_term_name') not in [
       'ChIP-seq',
       'DNase-seq',
       'genetic modification followed by DNase-seq']:
        return

    replicate_pairing_statuses = {}
    replicate_read_lengths = {}

    for file_object in value['original_files']:
        if file_object['status'] in ['deleted', 'replaced', 'revoked', 'archived']:
            continue
        if file_object['file_format'] == 'fastq':
            if 'replicate' in file_object:
                bio_rep_number = file_object['replicate']['biological_replicate_number']

                if 'read_length' in file_object:
                    if bio_rep_number not in replicate_read_lengths:
                        replicate_read_lengths[bio_rep_number] = set()
                    replicate_read_lengths[bio_rep_number].add(file_object['read_length'])

                if 'run_type' in file_object:
                    if bio_rep_number not in replicate_pairing_statuses:
                        replicate_pairing_statuses[bio_rep_number] = set()
                    replicate_pairing_statuses[bio_rep_number].add(file_object['run_type'])

    length_threshold = 2
    # different length threshold for DNase-seq and genetic modification followed by DNase-seq
    if value.get("assay_term_id") in ["OBI:0001853", "NTR:0004774"]:
        length_threshold = 9
    for key in replicate_read_lengths:
        if len(replicate_read_lengths[key]) > 1:
            upper_value = max(list(replicate_read_lengths[key]))
            lower_value = min(list(replicate_read_lengths[key]))
            if ((upper_value - lower_value) > length_threshold):
                detail = 'Biological replicate {} '.format(key) + \
                         'in experiment {} '.format(value['@id']) + \
                         'has mixed sequencing read lengths {}.'.format(replicate_read_lengths[key])
                yield AuditFailure('mixed read lengths',
                                   detail, level='WARNING')

    for key in replicate_pairing_statuses:
        if len(replicate_pairing_statuses[key]) > 1:
            detail = 'Biological replicate {} '.format(key) + \
                     'in experiment {} '.format(value['@id']) + \
                     'has mixed endedness {}.'.format(replicate_pairing_statuses[key])
            yield AuditFailure('mixed run types',
                               detail, level='WARNING')

    keys = list(replicate_read_lengths.keys())

    if len(keys) > 1:
        for index_i in range(len(keys)):
            for index_j in range(index_i+1, len(keys)):
                i_lengths = list(replicate_read_lengths[keys[index_i]])
                j_lengths = list(replicate_read_lengths[keys[index_j]])

                i_max = max(i_lengths)
                i_min = min(i_lengths)
                j_max = max(j_lengths)
                j_min = min(j_lengths)

                diff_flag = False
                if (i_max - j_min) > length_threshold:
                    diff_flag = True
                if (j_max - i_min) > length_threshold:
                    diff_flag = True

                if diff_flag is True:
                    detail = 'Biological replicate {} '.format(keys[index_i]) + \
                             'in experiment {} '.format(value['@id']) + \
                             'has sequencing read lengths {} '.format(i_lengths) + \
                             ' that differ from replicate {},'.format(keys[index_j]) + \
                             ' which has {} sequencing read lengths.'.format(j_lengths)
                    yield AuditFailure('mixed read lengths',
                                       detail, level='WARNING')

    keys = list(replicate_pairing_statuses.keys())
    if len(keys) > 1:
        for index_i in range(len(keys)):
            for index_j in range(index_i+1, len(keys)):
                i_pairs = replicate_pairing_statuses[keys[index_i]]
                j_pairs = replicate_pairing_statuses[keys[index_j]]
                diff_flag = False
                for entry in i_pairs:
                    if entry not in j_pairs:
                        diff_flag = True
                for entry in j_pairs:
                    if entry not in i_pairs:
                        diff_flag = True
                if diff_flag is True:
                    detail = 'Biological replicate {} '.format(keys[index_i]) + \
                             'in experiment {} '.format(value['@id']) + \
                             'has endedness {} '.format(i_pairs) + \
                             ' that differ from replicate {},'.format(keys[index_j]) + \
                             ' which has {}.'.format(j_pairs)
                    yield AuditFailure('mixed run types',
                                       detail, level='WARNING')

    return


@audit_checker('experiment',
               frame=['award', 'replicates', 'original_files', 'original_files.replicate'],
               condition=rfa("ENCODE3", "modERN", "ENCODE2", "GGR", "Roadmap",
                             "ENCODE", "modENCODE", "MODENCODE", "ENCODE2-Mouse"))
def audit_experiment_replicate_with_no_files(value, system):
    if 'internal_tags' in value and 'DREAM' in value['internal_tags']:
        return

    if value['status'] in ['deleted', 'replaced', 'revoked', 'proposed', 'preliminary']:
        return
    if 'replicates' not in value:
        return
    if len(value['replicates']) == 0:
        return
    if 'assay_term_name' not in value:  # checked in audit_experiment_assay
        return

    seq_assay_flag = False
    if value['assay_term_name'] in seq_assays:
        seq_assay_flag = True

    rep_dictionary = {}
    rep_numbers = {}
    for rep in value['replicates']:
        if rep['status'] in ['deleted', 'replaced', 'revoked']:
            continue
        rep_dictionary[rep['@id']] = []
        rep_numbers[rep['@id']] = (rep['biological_replicate_number'],
                                   rep['technical_replicate_number'])

    for file_object in value['original_files']:
        if file_object['status'] in ['deleted', 'replaced', 'revoked']:
            continue
        if 'replicate' in file_object:
            file_replicate = file_object['replicate']
            if file_replicate['@id'] in rep_dictionary:
                rep_dictionary[file_replicate['@id']].append(file_object['output_category'])

    audit_level = 'ERROR'
    if value['award']['rfa'] in ["ENCODE2", "Roadmap",
                                 "modENCODE", "MODENCODE", "ENCODE2-Mouse"]:
        audit_level = 'INTERNAL_ACTION'

    for key in rep_dictionary.keys():

        if len(rep_dictionary[key]) == 0:
            detail = 'This experiment contains a replicate ' + \
                     '[{},{}] {} without any associated files.'.format(
                         rep_numbers[key][0],
                         rep_numbers[key][1],
                         key)

            yield AuditFailure('missing raw data in replicate', detail, level=audit_level)
        else:
            if seq_assay_flag is True:
                if 'raw data' not in rep_dictionary[key]:
                    detail = 'This experiment contains a replicate ' + \
                             '[{},{}] {} without raw data associated files.'.format(
                                 rep_numbers[key][0],
                                 rep_numbers[key][1],
                                 key)
                    yield AuditFailure('missing raw data in replicate',
                                       detail, level=audit_level)
    return


@audit_checker('experiment',
               frame=['replicates', 'award', 'target',
                      'replicates.library',
                      'replicates.library.biosample',
                      'replicates.library.biosample.donor'],
               condition=rfa("ENCODE3", "modERN", "GGR",
                             "ENCODE", "modENCODE", "MODENCODE", "ENCODE2-Mouse"))
def audit_experiment_replicated(value, system):
    '''
    Experiments in ready for review state should be replicated. If not,
    wranglers should check with lab as to why before release.
    '''
    if value['status'] not in ['released', 'ready for review']:
        return
    '''
    Excluding single cell isolation experiments from the replication requirement
    Excluding RNA-bind-and-Seq from the replication requirment
    '''
    if value['assay_term_name'] in ['single cell isolation followed by RNA-seq',
                                    'RNA Bind-n-Seq']:
        return
    '''
    Excluding GTEX experiments from the replication requirement
    '''
    if is_gtex_experiment(value) is True:
        return

    if 'target' in value:
        target = value['target']
        if 'control' in target['investigated_as']:
            return

    num_bio_reps = set()
    for rep in value['replicates']:
        num_bio_reps.add(rep['biological_replicate_number'])

    if len(num_bio_reps) <= 1:
        # different levels of severity for different rfas
        if value['award']['rfa'] in ['ENCODE3', 'GGR']:
            detail = 'This experiment is expected to be replicated, but ' + \
                     'contains only one listed biological replicate.'
            raise AuditFailure('unreplicated experiment', detail, level='NOT_COMPLIANT')


@audit_checker('experiment', frame=['replicates', 'replicates.library'])
def audit_experiment_replicates_with_no_libraries(value, system):
    if value['status'] in ['deleted', 'replaced', 'revoked', 'proposed']:
        return
    if len(value['replicates']) == 0:
        return
    for rep in value['replicates']:
        if 'library' not in rep:
            detail = 'Experiment {} has a replicate {}, that has no library associated with'.format(
                value['@id'],
                rep['@id'])
            yield AuditFailure('replicate with no library', detail, level='ERROR')
    return


@audit_checker('experiment', frame=['replicates',
                                    'replicates.library',
                                    'replicates.library.biosample'])
def audit_experiment_isogeneity(value, system):

    if value['status'] in ['deleted', 'replaced', 'revoked']:
        return

    if len(value['replicates']) < 2:
        return

    if value.get('replication_type') is None:
        detail = 'In experiment {} the replication_type cannot be determined'.format(value['@id'])
        yield AuditFailure('undetermined replication_type', detail, level='INTERNAL_ACTION')

    biosample_dict = {}
    biosample_age_set = set()
    biosample_sex_set = set()
    biosample_donor_set = set()

    for rep in value['replicates']:
        if 'library' in rep:
            if 'biosample' in rep['library']:
                biosampleObject = rep['library']['biosample']
                biosample_dict[biosampleObject['accession']] = biosampleObject
                biosample_age_set.add(biosampleObject.get('age_display'))
                biosample_sex_set.add(biosampleObject.get('sex'))
                biosample_donor_set.add(biosampleObject.get('donor'))
                biosample_species = biosampleObject.get('organism')
            else:
                # If I have a library without a biosample,
                # I cannot make a call about replicate structure
                return
        else:
            # REPLICATES WITH NO LIBRARIES WILL BE CAUGHT BY AUDIT (TICKET 3268)
            # If I have a replicate without a library,
            # I cannot make a call about the replicate structure
            return

    if len(biosample_dict.keys()) < 2:
            return  # unreplicated

    if biosample_species == '/organisms/human/':
        return  # humans are handled in the the replication_type

    if len(biosample_donor_set) > 1:
        donors_list = str(list(biosample_donor_set)).replace('\'', ' ')
        detail = 'Replicates of this experiment were prepared using biosamples ' + \
                 'from different strains {}.'.format(donors_list)
        yield AuditFailure('inconsistent donor', detail, level='ERROR')

    if len(biosample_age_set) > 1:
        ages_list = str(list(biosample_age_set)).replace('\'', ' ')
        detail = 'Replicates of this experiment were prepared using biosamples ' + \
                 'of different ages {}.'.format(ages_list)
        yield AuditFailure('inconsistent age', detail, level='NOT_COMPLIANT')

    if len(biosample_sex_set) > 1:
        sexes_list = str(list(biosample_sex_set)).replace('\'', ' ')
        detail = 'Replicates of this experiment were prepared using biosamples ' + \
                 'of different sexes {}.'.format(sexes_list)
        yield AuditFailure('inconsistent sex', detail, level='NOT_COMPLIANT')
    return


@audit_checker('experiment', frame=['replicates', 'replicates.library'])
def audit_experiment_technical_replicates_same_library(value, system):
    if value['status'] in ['deleted', 'replaced', 'revoked']:
        return
    biological_replicates_dict = {}
    for rep in value['replicates']:
        bio_rep_num = rep['biological_replicate_number']
        if 'library' in rep:
            library = rep['library']
            if bio_rep_num not in biological_replicates_dict:
                biological_replicates_dict[bio_rep_num] = []
            if library['accession'] in biological_replicates_dict[bio_rep_num]:
                detail = 'Experiment {} has '.format(value['@id']) + \
                         'different technical replicates associated with the same library'
                raise AuditFailure('sequencing runs labeled as technical replicates', detail,
                                   level='INTERNAL_ACTION')
            else:
                biological_replicates_dict[bio_rep_num].append(library['accession'])


@audit_checker('experiment', frame=['replicates', 'award',
                                    'replicates.library', 'replicates.library.biosample'])
def audit_experiment_replicates_biosample(value, system):
    if value['status'] in ['deleted', 'replaced', 'revoked']:
        return
    biological_replicates_dict = {}
    biosamples_list = []
    assay_name = 'unknown'
    if 'assay_term_name' in value:
        assay_name = value['assay_term_name']

    for rep in value['replicates']:
        bio_rep_num = rep['biological_replicate_number']
        if 'library' in rep and 'biosample' in rep['library']:
            biosample = rep['library']['biosample']

            if bio_rep_num not in biological_replicates_dict:
                biological_replicates_dict[bio_rep_num] = biosample['accession']
                if biosample['accession'] in biosamples_list:
                    detail = 'Experiment {} has multiple biological replicates \
                              associated with the same biosample {}'.format(
                        value['@id'],
                        biosample['@id'])
                    raise AuditFailure('biological replicates with identical biosample',
                                       detail, level='INTERNAL_ACTION')
                else:
                    biosamples_list.append(biosample['accession'])

            else:
                if biosample['accession'] != biological_replicates_dict[bio_rep_num] and \
                   assay_name != 'single cell isolation followed by RNA-seq':
                    detail = 'Experiment {} has technical replicates \
                              associated with the different biosamples'.format(
                        value['@id'])
                    raise AuditFailure('technical replicates with not identical biosample',
                                       detail, level='ERROR')


@audit_checker('experiment', frame=['replicates', 'replicates.library'],
               condition=rfa("ENCODE3", "modERN", "GGR",
                             "ENCODE", "ENCODE2-Mouse", "Roadmap"))
def audit_experiment_documents(value, system):
    '''
    Experiments should have documents.  Protocol documents or some sort of document.
    '''
    if value['status'] in ['deleted', 'replaced', 'proposed', 'preliminary']:
        return

    # If the experiment has documents, we are good
    if len(value.get('documents')) > 0:
        return

    # If there are no replicates to check yet, why bother
    if 'replicates' not in value:
        return

    lib_docs = 0
    for rep in value['replicates']:
        if 'library' in rep:
            lib_docs += len(rep['library']['documents'])

    # If there are no library documents anywhere, then we say something
    if lib_docs == 0:
        detail = 'Experiment {} has no attached documents'.format(value['@id'])
        raise AuditFailure('missing documents', detail, level='NOT_COMPLIANT')


@audit_checker('experiment', frame='object')
def audit_experiment_assay(value, system):
    '''
    Experiments should have assays with valid ontologies term ids and names that
    are a valid synonym.
    '''
    if value['status'] == 'deleted':
        return

    term_id = value.get('assay_term_id')
    term_name = value.get('assay_term_name')

    if term_id.startswith('NTR:'):
        detail = 'Assay_term_id is a New Term Request ({} - {})'.format(term_id, term_name)
        yield AuditFailure('NTR assay', detail, level='INTERNAL_ACTION')



@audit_checker('experiment', frame=['replicates.antibody', 'target', 'replicates.antibody.targets'])
def audit_experiment_target(value, system):
    '''
    Certain assay types (ChIP-seq, ...) require valid targets and the replicate's
    antibodies should match.
    '''

    if value['status'] in ['deleted', 'proposed']:
        return

    if value.get('assay_term_name') not in targetBasedAssayList:
        return

    if 'target' not in value:
        detail = '{} experiments require a target'.format(value['assay_term_name'])
        yield AuditFailure('missing target', detail, level='ERROR')
        return

    target = value['target']
    if 'control' in target['investigated_as']:
        return

    # Some assays don't need antibodies
    if value['assay_term_name'] in ['RNA Bind-n-Seq',
                                    'shRNA knockdown followed by RNA-seq',
                                    'siRNA knockdown followed by RNA-seq',
                                    'CRISPRi followed by RNA-seq',
                                    'CRISPR genome editing followed by RNA-seq']:
        return

    # Check that target of experiment matches target of antibody
    for rep in value['replicates']:
        if 'antibody' not in rep:
            detail = '{} assays require an antibody specification. '.format(value['assay_term_name']) + \
                     'In replicate [{},{}] {}, the antibody needs to be specified.'.format(
                rep['biological_replicate_number'],
                rep['technical_replicate_number'],
                rep['@id']
                )
            yield AuditFailure('missing antibody', detail, level='ERROR')
        else:
            antibody = rep['antibody']
            if 'recombinant protein' in target['investigated_as']:
                prefix = target['label'].split('-')[0]
                unique_antibody_target = set()
                unique_investigated_as = set()
                for antibody_target in antibody['targets']:
                    label = antibody_target['label']
                    unique_antibody_target.add(label)
                    for investigated_as in antibody_target['investigated_as']:
                        unique_investigated_as.add(investigated_as)
                if 'tag' not in unique_investigated_as:
                    detail = '{} is not to tagged protein'.format(antibody['@id'])
                    yield AuditFailure('not tagged antibody', detail, level='ERROR')
                else:
                    if prefix not in unique_antibody_target:
                        detail = '{} is not found in target for {}'.format(
                            prefix,
                            antibody['@id']
                            )
                        yield AuditFailure('mismatched tag target', detail, level='ERROR')
            else:
                target_matches = False
                antibody_targets = []
                for antibody_target in antibody['targets']:
                    antibody_targets.append(antibody_target.get('name'))
                    if target['name'] == antibody_target.get('name'):
                        target_matches = True
                if not target_matches:
                    antibody_targets_string = str(antibody_targets).replace('\'', '')
                    detail = 'The target of the experiment is {}, '.format(target['name']) + \
                             'but it is not present in the experiment\'s antibody {} '.format(antibody['@id']) + \
                             'target list {}.'.format(antibody_targets_string)
                    yield AuditFailure('inconsistent target', detail, level='ERROR')


@audit_checker('experiment', frame=['award', 'target', 'possible_controls'],
               condition=rfa("ENCODE3", "modERN", "ENCODE2", "modENCODE",
                             "ENCODE", "ENCODE2-Mouse", "Roadmap"))
def audit_experiment_control(value, system):
    '''
    Certain assay types (ChIP-seq, ...) require possible controls with a matching biosample.
    Of course, controls do not require controls.
    '''

    if value['status'] in ['deleted', 'proposed', 'replaced']:
        return

    # Currently controls are only be required for ChIP-seq
    if value.get('assay_term_name') not in controlRequiredAssayList:
        return

    # We do not want controls
    if 'target' in value and 'control' in value['target']['investigated_as']:
        return

    audit_level = 'ERROR'
    if value.get('assay_term_name') in ['CAGE',
                                        'RAMPAGE'] or \
       value['award']['rfa'] in ["ENCODE2",
                                 "Roadmap",
                                 "modENCODE",
                                 "ENCODE2-Mouse"]:
        audit_level = 'NOT_COMPLIANT'
    if value['possible_controls'] == []:
        detail = 'possible_controls is a list of experiment(s) that can ' + \
                 'serve as analytical controls for a given experiment. ' + \
                 '{} experiments require a value in possible_controls. '.format(
                     value['assay_term_name']) + \
                 'This experiment should be associated with at least one control ' + \
                 'experiment, but has no specified values in the possible_controls list.'
        raise AuditFailure('missing possible_controls', detail, level=audit_level)

    for control in value['possible_controls']:
        if control.get('biosample_term_id') != value.get('biosample_term_id'):
            detail = 'The specified control {} for this experiment is on {}, '.format(
                control['@id'],
                control.get('biosample_term_name')) + \
                'but this experiment is done on {}.'.format(value['biosample_term_name'])
            raise AuditFailure('inconsistent control', detail, level='ERROR')


@audit_checker('experiment', frame=['possible_controls',
                                    'possible_controls.original_files',
                                    'possible_controls.original_files.platform',
                                    'original_files',
                                    'original_files.platform'])
def audit_experiment_platforms_mismatches(value, system):
    if value['status'] in ['deleted', 'replaced']:
        return

    # do not apply the audit to DNase-seq and genetic modification followed by DNase-seq
    if value.get("assay_term_id") in ["OBI:0001853", "NTR:0004774"]:
        return

    if 'original_files' not in value or \
       value['original_files'] == []:
        return
    platforms = get_platforms_used_in_experiment(value)
    if len(platforms) > 1:
        platforms_string = str(list(platforms)).replace('\'', '')
        detail = 'This experiment ' + \
                 'contains data produced on incompatible ' + \
                 'platforms {}.'.format(platforms_string)
        yield AuditFailure('inconsistent platforms', detail, level='WARNING')
    elif len(platforms) == 1:
        platform_term_name = list(platforms)[0]
        if 'possible_controls' in value and \
           value['possible_controls'] != []:
            for control in value['possible_controls']:
                control_platforms = get_platforms_used_in_experiment(control)
                if len(control_platforms) > 1:
                    control_platforms_string = str(list(control_platforms)).replace('\'', '')
                    detail = 'possible_controls is a list of experiment(s) that can serve ' + \
                             'as analytical controls for a given experiment. ' + \
                             'Experiment {} found in possible_controls list of this experiment '.format(control['@id']) + \
                             'contains data produced on platform(s) {} '.format(control_platforms_string) + \
                             'which are not compatible with platform {} '.format(platform_term_name) + \
                             'used in this experiment.'
                    yield AuditFailure('inconsistent platforms', detail, level='WARNING')
                elif len(control_platforms) == 1 and \
                        list(control_platforms)[0] != platform_term_name:
                    detail = 'possible_controls is a list of experiment(s) that can serve ' + \
                             'as analytical controls for a given experiment. ' + \
                             'Experiment {} found in possible_controls list of this experiment '.format(control['@id']) + \
                             'contains data produced on platform {} '.format(list(control_platforms)[0]) + \
                             'which is not compatible with platform {} '.format(platform_term_name) + \
                             'used in this experiment.'
                    yield AuditFailure('inconsistent platforms', detail, level='WARNING')
    return


def get_platforms_used_in_experiment(experiment):
    platforms = set()
    if 'original_files' not in experiment or \
       experiment['original_files'] == []:
        return platforms

    for f in experiment['original_files']:
        if f['output_category'] == 'raw data' and \
           'platform' in f and \
           f['status'] not in ['deleted', 'archived', 'replaced']:
            # collapsing interchangable platforms
            if f['platform']['term_name'] in ['HiSeq 2000', 'HiSeq 2500']:
                platforms.add('HiSeq 2000/2500')
            elif f['platform']['term_name'] in ['Illumina Genome Analyzer IIx',
                                                'Illumina Genome Analyzer IIe',
                                                'Illumina Genome Analyzer II']:
                platforms.add('Illumina Genome Analyzer II/e/x')
            else:
                platforms.add(f['platform']['term_name'])
    return platforms


@audit_checker('experiment', frame=['target',
                                    'possible_controls',
                                    'replicates', 'replicates.antibody',
                                    'possible_controls.replicates',
                                    'possible_controls.replicates.antibody',
                                    'possible_controls.target'],
               condition=rfa('ENCODE3', 'Roadmap'))
def audit_experiment_ChIP_control(value, system):

    if value['status'] in ['deleted', 'proposed', 'preliminary', 'replaced', 'revoked']:
        return

    # Currently controls are only be required for ChIP-seq
    if value.get('assay_term_name') != 'ChIP-seq':
        return

    # We do not want controls
    if 'target' in value and 'control' in value['target']['investigated_as']:
        return

    if not value['possible_controls']:
        return

    num_IgG_controls = 0
    for control in value['possible_controls']:
        if ('target' not in control) or ('control' not in control['target']['investigated_as']):
            detail = 'Experiment {} is ChIP-seq but its control {} is not linked to a target with investigated.as = control'.format(
                value['@id'],
                control['@id'])
            raise AuditFailure('invalid possible_control', detail, level='ERROR')

        if not control['replicates']:
            continue

        if 'antibody' in control['replicates'][0]:
            num_IgG_controls += 1

    # If all of the possible_control experiments are mock IP control experiments
    if num_IgG_controls == len(value['possible_controls']):
        if value.get('assay_term_name') == 'ChIP-seq':
            # The binding group agreed that ChIP-seqs all should have an input control.
            detail = 'Experiment {} is ChIP-seq and requires at least one input control, as agreed upon by the binding group. {} is not an input control'.format(
                value['@id'],
                control['@id'])
            raise AuditFailure('missing input control', detail, level='NOT_COMPLIANT')


@audit_checker('experiment', frame=['replicates', 'replicates.library'],
               condition=rfa("ENCODE3",
                             "modERN",
                             "ENCODE",
                             "ENCODE2-Mouse",
                             "Roadmap"))
def audit_experiment_spikeins(value, system):
    '''
    All ENCODE 3 long (>200) RNA-seq experiments should specify their spikeins.
    The spikeins specified should have datasets of type spikeins.
    The spikeins datasets should have a fasta file, a document, and maybe a tsv
    '''

    if value['status'] in ['deleted', 'replaced']:
        return

    if value.get('assay_term_name') != 'RNA-seq':
        return

    for rep in value['replicates']:

        lib = rep.get('library')
        if lib is None:
            continue

        size_range = lib.get('size_range')
        if size_range != '>200':
            continue

        spikes = lib.get('spikeins_used')
        if (spikes is None) or (spikes == []):
            detail = 'Library {} is in '.format(lib['@id']) + \
                     'an RNA-seq experiment and has size_range >200. ' +\
                     'It requires a value for spikeins_used'
            yield AuditFailure('missing spikeins', detail, level='NOT_COMPLIANT')
            # Informattional if ENCODE2 and release error if ENCODE3


@audit_checker('experiment', frame=['replicates',
                                    'replicates.library',
                                    'replicates.library.biosample'])
def audit_experiment_biosample_term(value, system):
    '''
    The biosample term and id and type information should be present and
    concordent with library biosamples,
    Exception: RNA Bind-n-Seq
    '''
    if value['status'] in ['deleted', 'replaced']:
        return

    if value.get('assay_term_name') == 'RNA Bind-n-Seq':
        return

    ontology = system['registry']['ontology']
    term_id = value.get('biosample_term_id')
    term_type = value.get('biosample_type')
    term_name = value.get('biosample_term_name')

<<<<<<< HEAD
=======
    if not term_id and not term_type:
        detail = '{} is missing biosample_type'.format(value['@id'])
        yield AuditFailure('missing biosample_type', detail, level='ERROR')

>>>>>>> 8a6c9844
    if 'biosample_term_name' not in value:
        detail = '{} is missing biosample_term_name'.format(value['@id'])
        yield AuditFailure('missing biosample_term_name', detail, level='ERROR')
    # The type and term name should be put into dependencies

    if not term_id:
        detail = '{} is missing biosample_term_id'.format(value['@id'])
        yield AuditFailure('missing biosample_term_id', detail, level='ERROR')
        return

    if term_id.startswith('NTR:'):
        detail = '{} has an NTR biosample {} - {}'.format(value['@id'], term_id, term_name)
        yield AuditFailure('NTR biosample', detail, level='INTERNAL_ACTION')
    else:
        biosample_prefix = term_id.split(':')[0]
<<<<<<< HEAD
=======

>>>>>>> 8a6c9844
        if term_id not in ontology:
            detail = 'Experiment {} has term_id {} which is not in ontology'.format(
                value['@id'], term_id)
            yield AuditFailure('term_id not in ontology', term_id, level='INTERNAL_ACTION')
        else:
            ontology_name = ontology[term_id]['name']
            if ontology_name != term_name and term_name not in ontology[term_id]['synonyms']:
                detail = 'Experiment {} has a mismatch between biosample term_id ({}) '.format(
                    value['@id'],
                    term_id) + \
                    'and term_name ({}), ontology term_name for term_id {} '.format(
                        term_name, term_id) + \
                    'is {}.'.format(ontology_name)
                yield AuditFailure('inconsistent ontology term', detail, level='ERROR')

    if 'replicates' in value:
        for rep in value['replicates']:
            if 'library' not in rep:
                continue

            lib = rep['library']
            if 'biosample' not in lib:
                detail = '{} is missing biosample, expecting one of type {}'.format(
                    lib['@id'],
                    term_name
                    )
                yield AuditFailure('missing biosample', detail, level='ERROR')
                continue

            biosample = lib['biosample']
            bs_type = biosample.get('biosample_type')
            bs_name = biosample.get('biosample_term_name')
            bs_id = biosample.get('biosample_term_id')

            if bs_type != term_type:
                detail = 'Experiment {} '.format(value['@id']) + \
                         'contains a library {} '.format(lib['@id']) + \
                         'prepared from biosample type \"{}\", '.format(bs_type) + \
                         'while experiment\'s biosample type is \"{}\".'.format(term_type)
                yield AuditFailure('inconsistent library biosample', detail, level='ERROR')

            if bs_name != term_name:
                detail = 'Experiment {} '.format(value['@id']) + \
                         'contains a library {} '.format(lib['@id']) + \
                         'prepared from biosample {}, '.format(bs_name) + \
                         'while experiment\'s biosample is {}.'.format(term_name)
                yield AuditFailure('inconsistent library biosample', detail, level='ERROR')

            if bs_id != term_id:
                detail = 'Experiment {} '.format(value['@id']) + \
                         'contains a library {} '.format(lib['@id']) + \
                         'prepared from biosample with an id \"{}\", '.format(bs_id) + \
                         'while experiment\'s biosample id is \"{}\".'.format(term_id)
                yield AuditFailure('inconsistent library biosample', detail, level='ERROR')


@audit_checker(
    'experiment',
    frame=[
        'target',
        'replicates',
        'replicates.antibody',
        'replicates.antibody.targets',
        'replicates.antibody.characterizations',
        'replicates.antibody.lot_reviews'
        'replicates.antibody.lot_reviews.organisms',
        'replicates.library',
        'replicates.library.biosample',
        'replicates.library.biosample.organism',
    ],
    condition=rfa('ENCODE3', 'modERN'))
def audit_experiment_antibody_characterized(value, system):
    '''Check that biosample in the experiment has been characterized for the given antibody.'''

    if value['status'] in ['deleted', 'proposed', 'preliminary']:
        return

    if value.get('assay_term_name') not in targetBasedAssayList:
        return

    if 'target' not in value:
        return

    target = value['target']
    if 'control' in target['investigated_as']:
        return

    if value['assay_term_name'] in ['RNA Bind-n-Seq', 'shRNA knockdown followed by RNA-seq',
                                    'siRNA knockdown followed by RNA-seq', 'CRISPRi followed by RNA-seq']:
        return

    for rep in value['replicates']:
        if 'antibody' not in rep:
            continue
        if 'library' not in rep:
            continue

        antibody = rep['antibody']
        lib = rep['library']

        if 'biosample' not in lib:
            continue

        biosample = lib['biosample']
        organism = biosample['organism']['@id']
        antibody_targets = antibody['targets']
        ab_targets_investigated_as = set()
        sample_match = False

        if not antibody['characterizations']:
            detail = '{} has not yet been characterized in any cell type or tissue in {}.'.format(
                antibody['@id'], organism)
            yield AuditFailure('uncharacterized antibody', detail, level='NOT_COMPLIANT')
            return

        for t in antibody_targets:
            for i in t['investigated_as']:
                ab_targets_investigated_as.add(i)

        # We only want the audit raised if the organism in lot reviews matches that of the biosample
        # and if has not been characterized to standards. Otherwise, it doesn't apply and we
        # shouldn't raise a stink

        if 'histone modification' in ab_targets_investigated_as:
            for lot_review in antibody['lot_reviews']:
                if organism == lot_review['organisms'][0]:
                    sample_match = True
                    if lot_review['status'] == 'characterized to standards with exemption':
                        detail = '{} has been characterized '.format(antibody['@id']) + \
                                 'to the standard with exemption for {}'.format(organism)
                        yield AuditFailure('antibody characterized with exemption',
                                           detail, level='WARNING')
                    elif lot_review['status'] == 'awaiting characterization':
                        detail = '{} has not yet been characterized in '.format(antibody['@id']) + \
                            'any cell type or tissue in {}'.format(organism)
                        yield AuditFailure('uncharacterized antibody',
                                           detail, level='NOT_COMPLIANT')
                    elif lot_review['status'] in ['not characterized to standards', 'not pursued']:
                        detail = '{} has not been '.format(antibody['@id']) + \
                            'characterized to the standard for {}: {}'.format(organism, lot_review['detail'])
                        yield AuditFailure('antibody not characterized to standard', detail,
                                           level='NOT_COMPLIANT')
                    elif lot_review['status'] in ['pending dcc review',
                                                  'partially characterized']:
                        detail = '{} has characterization attempts '.format(antibody['@id']) + \
                                 'but does not have the full complement of characterizations ' + \
                                 'meeting the standard in {}: {}'.format(organism, lot_review['detail'])
                        yield AuditFailure('partially characterized antibody',
                                           detail, level='NOT_COMPLIANT')
                    else:
                        # This should only leave the characterized to standards case
                        pass
        else:
            biosample_term_id = value['biosample_term_id']
            biosample_term_name = value['biosample_term_name']
            experiment_biosample = (biosample_term_id, organism)

            for lot_review in antibody['lot_reviews']:
                biosample_key = (lot_review['biosample_term_id'], lot_review['organisms'][0])
                if experiment_biosample == biosample_key:
                    sample_match = True
                    if lot_review['status'] == 'characterized to standards with exemption':
                        detail = '{} has been characterized to the '.format(antibody['@id']) + \
                            'standard with exemption for {} in {}'.format(biosample_term_name,
                                                                          organism)
                        yield AuditFailure('antibody characterized with exemption', detail,
                                           level='WARNING')
                    elif lot_review['status'] == 'awaiting characterization':
                        detail = '{} has not been characterized at al for {} in {}'.format(
                            antibody['@id'], biosample_term_name, organism)
                        yield AuditFailure('uncharacterized antibody',
                                           detail, level='NOT_COMPLIANT')
                    elif lot_review['status'] in ['partially characterized', 'pending dcc review']:
                        detail = '{} has characterization attempts '.format(antibody['@id']) + \
                                 'but does not have the full complement of characterizations ' + \
                                 'meeting the standard in {}: {}'.format(organism, lot_review['detail'])
                        yield AuditFailure('partially characterized antibody',
                                           detail, level='NOT_COMPLIANT')
                    elif lot_review['status'] in ['not characterized to standards', 'not pursued']:
                        detail = '{} has not been '.format(antibody['@id']) + \
                                 'characterized to the standard for {}: {}'.format(organism, lot_review['detail'])
                        yield AuditFailure('antibody not characterized to standard', detail,
                                           level='NOT_COMPLIANT')
                    else:
                        # This should only leave the characterized to standards case
                        pass

            # The only characterization present is a secondary or an incomplete primary that
            # has no characterization_reviews since we don't know what the biosample is
            if not sample_match:
                detail = '{} has characterization attempts '.format(antibody['@id']) + \
                    'but does not have the full complement of characterizations ' + \
                    'meeting the standard in this cell type and organism: Awaiting ' + \
                    'submission of primary characterization(s).'.format()
                yield AuditFailure('partially characterized antibody', detail,
                                   level='NOT_COMPLIANT')


@audit_checker(
    'experiment',
    frame=[
        'replicates',
        'replicates.library'])
def audit_experiment_library_biosample(value, system):
    if value['status'] in ['deleted', 'replaced']:
        return

    if value.get('assay_term_name') == 'RNA Bind-n-Seq':
        return
    for rep in value['replicates']:
        if 'library' not in rep:
            continue

        lib = rep['library']
        if 'biosample' not in lib:
            detail = '{} is missing biosample'.format(
                lib['@id'])
            yield AuditFailure('missing biosample', detail, level='ERROR')


@audit_checker(
    'experiment',
    frame=[
        'replicates',
        'replicates.library'])
def audit_library_RNA_size_range(value, system):
    '''
    An RNA library should have a size_range specified.
    This needs to accomodate the rfa
    '''
    if value['status'] in ['deleted', 'replaced']:
        return

    if value.get('assay_term_name') == 'transcription profiling by array assay':
        return

    if value['status'] in ['deleted']:
        return

    RNAs = ['RNA',
            'polyadenylated mRNA',
            'miRNA']

    for rep in value['replicates']:
        if 'library' not in rep:
            continue
        lib = rep['library']
        if (lib['nucleic_acid_term_name'] in RNAs) and ('size_range' not in lib):
            detail = 'Metadata of RNA library {} lacks information on '.format(rep['library']['@id']) + \
                     'the size range of fragments used to construct the library.'
            yield AuditFailure('missing RNA fragment size', detail, level='NOT_COMPLIANT')


@audit_checker(
    'experiment',
    frame=[
        'target',
        'replicates',
        'replicates.library',
        'replicates.library.biosample',
        'replicates.library.biosample.constructs',
        'replicates.library.biosample.constructs.target',
        'replicates.library.biosample.donor',
        'replicates.library.biosample.model_organism_donor_constructs',
        'replicates.library.biosample.model_organism_donor_constructs.target'])
def audit_missing_construct(value, system):

    if value['status'] in ['deleted', 'replaced', 'proposed', 'revoked']:
        return

    if 'target' not in value:
        return

    '''
    Note that this audit only deals with tagged constructs for now and does not check
    genetic_modifications where tagging information could also be specified. Constructs
    should get absorbed by genetic_modifications in the future and this audit would need
    to be re-written.

    Also, the audit does not cover whether or not the biosamples in possible_controls also
    have the same construct. In some cases, they legitimately don't, e.g. HEK-ZNFs
    '''
    target = value['target']
    if 'recombinant protein' not in target['investigated_as']:
        return
    else:
        biosamples = get_biosamples(value)
        missing_construct = list()
        tag_mismatch = list()

        if 'biosample_type' not in value:
            detail = '{} is missing biosample_type'.format(value['@id'])
            yield AuditFailure('missing biosample_type', detail, level='ERROR')

        for biosample in biosamples:
            if (biosample['biosample_type'] != 'whole organisms') and \
               (not biosample['constructs']):
                missing_construct.append(biosample)
            elif (biosample['biosample_type'] == 'whole organisms') and \
                    ('model_organism_donor_constructs' not in biosample):
                    missing_construct.append(biosample)
            elif (biosample['biosample_type'] != 'whole organisms') and biosample['constructs']:
                for construct in biosample['constructs']:
                    if construct['target']['name'] != target['name']:
                        tag_mismatch.append(construct)
            elif (biosample['biosample_type'] == 'whole organisms') and \
                    ('model_organism_donor_constructs' in biosample):
                        for construct in biosample['model_organism_donor_constructs']:
                            if construct['target']['name'] != target['name']:
                                tag_mismatch.append(construct)
            else:
                pass

        if missing_construct:
            for b in missing_construct:
                if 'donor' in b:
                    detail = 'Recombinant protein target {} requires '.format(value['target']['@id']) + \
                        'a fusion protein construct associated with the biosample {} '.format(b['@id']) + \
                        'or donor {} (for whole organism biosamples) to specify '.format(b['donor']['@id']) + \
                        'the relevant tagging details.'
                else:
                    detail = 'Recombinant protein target {} requires '.format(value['target']['@id']) + \
                        'a fusion protein construct associated with the biosample {} '.format(b['@id']) + \
                        'to specify the relevant tagging details.'
                yield AuditFailure('missing tag construct', detail, level='WARNING')

        # Continue audit because only some linked biosamples may have missing constructs, not all.
        if tag_mismatch:
            for c in tag_mismatch:
                detail = 'The target of this assay {} does not'.format(value['target']['@id']) + \
                    ' match that of the linked construct {}, {}.'.format(c['@id'],
                                                                         c['target']['@id'])
                yield AuditFailure('mismatched construct target', detail, level='ERROR')


def get_mapped_length(bam_file):
    mapped_length = bam_file.get('mapped_read_length')
    if mapped_length:
        return mapped_length
    derived_from_fastqs = get_derived_from_files_set([bam_file], 'fastq', True)
    for f in derived_from_fastqs:
        length = f.get('read_length')
        if length:
            return length
    return None


@audit_checker(
    'Experiment',
    frame=[
        'original_files',
        'original_files.derived_from',
        'original_files.derived_from.derived_from'
        ])
def audit_experiment_mapped_read_length(value, system):
    assay_term_id = value.get('assay_term_id')
    if not assay_term_id or assay_term_id != 'OBI:0000716':  # not a ChIP-seq
        return
    peaks_files = scan_files_for_file_format_output_type(value['original_files'],
                                                         'bed', 'peaks')
    for peaks_file in peaks_files:
        if peaks_file['lab'] == '/labs/encode-processing-pipeline/':
            derived_from_bams = get_derived_from_files_set([peaks_file], 'bam', True)
            read_lengths_set = set()
            for bam_file in derived_from_bams:
                if bam_file['lab'] == '/labs/encode-processing-pipeline/':
                    mapped_read_length = get_mapped_length(bam_file)
                    if mapped_read_length:
                        read_lengths_set.add(mapped_read_length)
                    else:
                        detail = 'Experiment {} '.format(value['@id']) + \
                                 'contains an alignments .bam file {} '.format(bam_file['@id']) + \
                                 'that lacks mapped reads length information.'
                        yield AuditFailure('missing mapped reads lengths', detail,
                                           level='INTERNAL_ACTION')
            if len(read_lengths_set) > 1:
                if max(read_lengths_set) - min(read_lengths_set) >= 7:
                    detail = 'Experiment {} '.format(value['@id']) + \
                             'contains a processed .bed file {} '.format(peaks_file['@id']) + \
                             'that was derived from alignments files with inconsistent mapped ' + \
                             'reads lengths {}.'.format(sorted(list(read_lengths_set)))
                    yield AuditFailure('inconsistent mapped reads lengths',
                                       detail, level='INTERNAL_ACTION')<|MERGE_RESOLUTION|>--- conflicted
+++ resolved
@@ -2997,13 +2997,6 @@
     term_type = value.get('biosample_type')
     term_name = value.get('biosample_term_name')
 
-<<<<<<< HEAD
-=======
-    if not term_id and not term_type:
-        detail = '{} is missing biosample_type'.format(value['@id'])
-        yield AuditFailure('missing biosample_type', detail, level='ERROR')
-
->>>>>>> 8a6c9844
     if 'biosample_term_name' not in value:
         detail = '{} is missing biosample_term_name'.format(value['@id'])
         yield AuditFailure('missing biosample_term_name', detail, level='ERROR')
@@ -3019,10 +3012,7 @@
         yield AuditFailure('NTR biosample', detail, level='INTERNAL_ACTION')
     else:
         biosample_prefix = term_id.split(':')[0]
-<<<<<<< HEAD
-=======
-
->>>>>>> 8a6c9844
+
         if term_id not in ontology:
             detail = 'Experiment {} has term_id {} which is not in ontology'.format(
                 value['@id'], term_id)
