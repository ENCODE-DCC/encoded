from snovault import (
    AuditFailure,
    audit_checker,
)
from .gtex_data import gtexDonorsList
from .standards_data import pipelines_with_read_depth

targetBasedAssayList = [
    'ChIP-seq',
    'RNA Bind-n-Seq',
    'ChIA-PET',
    'RIP Array',
    'RIP-seq',
    'MeDIP-seq',
    'iCLIP',
    'eCLIP',
    'shRNA knockdown followed by RNA-seq',
    'siRNA knockdown followed by RNA-seq',
    'CRISPR genome editing followed by RNA-seq',
    'CRISPRi followed by RNA-seq'
    ]

controlRequiredAssayList = [
    'ChIP-seq',
    'RNA Bind-n-Seq',
    'RIP-seq',
    'RAMPAGE',
    'CAGE',
    'eCLIP',
    'single cell isolation followed by RNA-seq',
    'shRNA knockdown followed by RNA-seq',
    'siRNA knockdown followed by RNA-seq',
    'CRISPR genome editing followed by RNA-seq',
    'CRISPRi followed by RNA-seq'
    ]

seq_assays = [
    'RNA-seq',
    'ChIP-seq',
    'RNA Bind-n-Seq',
    'MeDIP-seq',
    'RNA-PET',
    'DNA-PET',
    'ChIA-PET',
    'CAGE',
    'RAMPAGE',
    'RIP-seq',
    ]


def audit_experiment_chipseq_control_read_depth(value, system, files_structure):
    # relevant only for ChIP-seq
    if value.get('assay_term_id') != 'OBI:0000716':
        return

    if value.get('target') and 'name' in value.get('target'):
        target_name = value['target']['name']
        target_investigated_as = value['target']['investigated_as']
        if target_name not in ['Control-human', 'Control-mouse']:
            for alignment_file in files_structure.get('alignments').values():
                # initially was for file award
                if not alignment_file.get('award') or \
                    alignment_file.get('award')['rfa'] not in [
                            'ENCODE3',
                            'ENCODE4',
                            'ENCODE2-Mouse',
                            'ENCODE2',
                            'ENCODE',
                            'Roadmap']:
                    continue
                if alignment_file.get('lab') not in ['/labs/encode-processing-pipeline/']:
                    continue
                derived_from_files = list(
                    get_derived_from_files_set([alignment_file], files_structure, 'fastq', True))
                if not derived_from_files:
                    continue
                control_bam = get_control_bam(
                    alignment_file,
                    'ChIP-seq read mapping',
                    derived_from_files,
                    files_structure)
                if control_bam is not False:
                    control_depth = get_chip_seq_bam_read_depth(control_bam)
                    control_target = get_target_name(derived_from_files)
                    if control_depth is not False and control_target is not False:
                        yield from check_control_read_depth_standards(
                                control_bam,
                                control_depth,
                                control_target,
                                True,
                                target_name,
                                target_investigated_as)
    return


def check_control_read_depth_standards(value,
                                       read_depth,
                                       target_name,
                                       is_control_file,
                                       control_to_target,
                                       target_investigated_as):
    marks = pipelines_with_read_depth['ChIP-seq read mapping']
    # treat this file as control_bam - raising insufficient control read depth
    if is_control_file is True:
        if target_name not in ['Control-human', 'Control-mouse']:
            detail = 'Control alignment file {} '.format(value['@id']) + \
                     'has a target {} that is neither '.format(target_name) + \
                     'Control-human nor Control-mouse.'
            yield AuditFailure('inconsistent target of control experiment', detail, level='WARNING')
            return

        if control_to_target == 'empty':
            return

        elif 'broad histone mark' in target_investigated_as: #  control_to_target in broad_peaks_targets:
            if 'assembly' in value:
                detail = 'Control alignment file {} mapped to {} assembly has {} '.format(
                    value['@id'],
                    value['assembly'],
                    read_depth) + \
                    'usable fragments. ' + \
                    'The minimum ENCODE standard for a control of ChIP-seq assays targeting broad ' + \
                    'histone mark {} '.format(control_to_target) + \
                    'is 40 million usable fragments, the recommended number of usable ' + \
                    'fragments is > 45 million. (See /data-standards/chip-seq/ )'
            else:
                detail = 'Control alignment file {} has {} '.format(
                    value['@id'],
                    read_depth) + \
                    'usable fragments. ' + \
                    'The minimum ENCODE standard for a control of ChIP-seq assays targeting broad ' + \
                    'histone mark {} '.format(control_to_target) + \
                    'is 40 million usable fragments, the recommended number of usable ' + \
                    'fragments is > 45 million. (See /data-standards/chip-seq/ )'
            if read_depth >= 40000000 and read_depth < marks['broad']:
                yield AuditFailure('control low read depth', detail, level='WARNING')
            elif read_depth >= 5000000 and read_depth < 40000000:
                yield AuditFailure('control insufficient read depth', detail, level='NOT_COMPLIANT')
            elif read_depth < 5000000:
                yield AuditFailure('control extremely low read depth', detail, level='ERROR')
        elif 'narrow histone mark' in target_investigated_as:  # else:
            if 'assembly' in value:
                detail = 'Control alignment file {} mapped to {} assembly has {} '.format(
                    value['@id'],
                    value['assembly'],
                    read_depth) + \
                    'usable fragments. ' + \
                    'The minimum ENCODE standard for a control of ChIP-seq assays targeting narrow ' + \
                    'histone mark {} '.format(control_to_target) + \
                    'is 10 million usable fragments, the recommended number of usable ' + \
                    'fragments is > 20 million. (See /data-standards/chip-seq/ )'
            else:
                detail = 'Control alignment file {} has {} '.format(
                    value['@id'],
                    read_depth) + \
                    'usable fragments. ' + \
                    'The minimum ENCODE standard for a control of ChIP-seq assays targeting narrow ' + \
                    'histone mark {} '.format(control_to_target) + \
                    'is 10 million usable fragments, the recommended number of usable ' + \
                    'fragments is > 20 million. (See /data-standards/chip-seq/ )'
            if read_depth >= 10000000 and read_depth < marks['narrow']:
                yield AuditFailure('control low read depth', detail, level='WARNING')
            elif read_depth >= 5000000 and read_depth < 10000000:
                yield AuditFailure('control low read depth', detail, level='NOT_COMPLIANT')
            elif read_depth < 5000000:
                yield AuditFailure('control extremely low read depth', detail, level='ERROR')
        else:
            if 'assembly' in value:
                detail = 'Control alignment file {} mapped to {} assembly has {} '.format(
                    value['@id'],
                    value['assembly'],
                    read_depth) + \
                    'usable fragments. ' + \
                    'The minimum ENCODE standard for a control of ChIP-seq assays targeting ' + \
                    '{} and investigated as a transcription factor '.format(control_to_target) + \
                    'is 10 million usable fragments, the recommended number of usable ' + \
                    'fragments is > 20 million. (See /data-standards/chip-seq/ )'
            else:
                detail = 'Control alignment file {} has {} '.format(
                    value['@id'],
                    read_depth) + \
                    'usable fragments. ' + \
                    'The minimum ENCODE standard for a control of ChIP-seq assays targeting ' + \
                    '{} and investigated as a transcription factor '.format(control_to_target) + \
                    'is 10 million usable fragments, the recommended number of usable ' + \
                    'fragments is > 20 million. (See /data-standards/chip-seq/ )'
            if read_depth >= 10000000 and read_depth < marks['narrow']:
                yield AuditFailure('control low read depth', detail, level='WARNING')
            elif read_depth >= 3000000 and read_depth < 10000000:
                yield AuditFailure('control low read depth', detail, level='NOT_COMPLIANT')
            elif read_depth < 3000000:
                yield AuditFailure('control extremely low read depth', detail, level='ERROR')
    return


def audit_experiment_mixed_libraries(value, system, excluded_types):
    '''
    Experiments should not have mixed libraries nucleic acids
    '''
    if value['status'] in ['deleted', 'replaced']:
        return

    if 'replicates' not in value:
        return

    nucleic_acids = set()

    for rep in value['replicates']:
        if rep.get('status') not in excluded_types and \
           'library' in rep and rep['library'].get('status') not in excluded_types:
            if 'nucleic_acid_term_name' in rep['library']:
                nucleic_acids.add(rep['library']['nucleic_acid_term_name'])

    if len(nucleic_acids) > 1:
        detail = 'Experiment {} '.format(value['@id']) + \
                 'contains libraries with mixed nucleic acids {} '.format(nucleic_acids)
        yield AuditFailure('mixed libraries', detail, level='INTERNAL_ACTION')
    return


def audit_experiment_pipeline_assay_details(value, system, files_structure):
    for pipeline in get_pipeline_objects(files_structure.get('original_files').values()):
        if value.get('assay_term_name') not in pipeline['assay_term_names']:
            detail = 'This experiment ' + \
                        'contains file(s) associated with ' + \
                        'pipeline {} '.format(pipeline['@id']) + \
                        'which assay_term_names list does not include experiments\'s asssay_term_name.'
            yield AuditFailure('inconsistent assay_term_name', detail, level='INTERNAL_ACTION')
    return


# def audit_experiment_missing_processed_files(value, system): removed from v54


def audit_experiment_missing_unfiltered_bams(value, system, files_structure):
    if value.get('assay_term_id') != 'OBI:0000716':  # not a ChIP-seq
        return

    # if there are no bam files - we don't know what pipeline, exit
    if len(files_structure.get('alignments').values()) == 0:
        return

    if 'ChIP-seq read mapping' in get_pipeline_titles(
            get_pipeline_objects(files_structure.get('alignments').values())):
        for filtered_file in files_structure.get('alignments').values():
            if has_only_raw_files_in_derived_from(filtered_file, files_structure) and \
               has_no_unfiltered(filtered_file,
                                 files_structure.get('unfiltered_alignments').values()):

                detail = 'Experiment {} contains biological replicate '.format(value['@id']) + \
                         '{} '.format(filtered_file['biological_replicates']) + \
                         'with a filtered alignments file {}, mapped to '.format(
                             filtered_file['@id']) + \
                         'a {} assembly, '.format(filtered_file['assembly']) + \
                         'but has no unfiltered alignments file.'
                yield AuditFailure('missing unfiltered alignments', detail, level='INTERNAL_ACTION')
    return


def audit_experiment_with_uploading_files(value, system, files_structure):
    if files_structure.get('original_files'):
        for file_object in files_structure.get('original_files').values():
            if file_object['status'] in ['uploading', 'upload failed', 'content error']:
                detail = 'Experiment {} '.format(value['@id']) + \
                        'contains a file {} '.format(file_object['@id']) + \
                        'with the status {}.'.format(file_object['status'])
                yield AuditFailure('file validation error', detail, level='INTERNAL_ACTION')
    return


def audit_experiment_out_of_date_analysis(value, system, files_structure):
    if value['assay_term_name'] not in ['ChIP-seq', 'DNase-seq']:
        return

    if len(files_structure.get('alignments').values()) == 0 and \
       len(files_structure.get('unfiltered_alignments').values()) == 0 and \
       len(files_structure.get('transcriptome_alignments').values()) == 0:
        return  # probably needs pipeline, since there are no processed files

    file_types = ['alignments', 'unfiltered_alignments', 'transcriptome_alignments']
    for file_type in file_types:
        for bam_file in files_structure.get(file_type).values():
            if bam_file.get('lab') == '/labs/encode-processing-pipeline/' and \
                bam_file.get('derived_from'):
                if is_outdated_bams_replicate(bam_file, files_structure):
                    assembly_detail = ''
                    if bam_file.get('assembly'):
                        assembly_detail = ' for {} assembly '.format(bam_file['assembly'])
                        detail = 'Experiment {} '.format(value['@id']) + \
                                'alignment file {} '.format(
                                    bam_file['@id']) + assembly_detail + \
                                'is out of date.'
                        yield AuditFailure('out of date analysis', detail, level='INTERNAL_ACTION')
    return


def audit_experiment_standards_dispatcher(value, system, files_structure):
    if not check_award_condition(value, ['ENCODE4',
                                         'ENCODE3',
                                         'ENCODE2-Mouse',
                                         'ENCODE2',
                                         'ENCODE',
                                         'Roadmap']):
        return
    '''
    Dispatcher function that will redirect to other functions that would
    deal with specific assay types standards
    '''
    if value.get('status') in ['revoked', 'deleted', 'replaced']:
        return
    if value.get('assay_term_name') not in ['DNase-seq', 'RAMPAGE', 'RNA-seq', 'ChIP-seq', 'CAGE',
                                            'shRNA knockdown followed by RNA-seq',
                                            'siRNA knockdown followed by RNA-seq',
                                            'CRISPRi followed by RNA-seq',
                                            'CRISPR genome editing followed by RNA-seq',
                                            'single cell isolation followed by RNA-seq',
                                            'whole-genome shotgun bisulfite sequencing',
                                            'genetic modification followed by DNase-seq']:
        return
    if not value.get('original_files'):
        return
    if 'replicates' not in value:
        return

    num_bio_reps = set()
    for rep in value['replicates']:
        num_bio_reps.add(rep['biological_replicate_number'])

    if len(num_bio_reps) < 1:
        return

    organism_name = get_organism_name(value['replicates'], files_structure.get('excluded_types'))  # human/mouse
    if organism_name == 'human':
        desired_assembly = 'GRCh38'
        desired_annotation = 'V24'
    else:
        if organism_name == 'mouse':
            desired_assembly = 'mm10'
            desired_annotation = 'M4'
        else:
            return

    standards_version = 'ENC3'

    if value['assay_term_name'] in ['DNase-seq', 'genetic modification followed by DNase-seq']:
        
        yield from check_experiment_dnase_seq_standards(
            value,
            files_structure,
            desired_assembly,
            desired_annotation,
            ' /data-standards/dnase-seq/ ')
        return

    if value['assay_term_name'] in ['RAMPAGE', 'RNA-seq', 'CAGE',
                                    'shRNA knockdown followed by RNA-seq',
                                    'siRNA knockdown followed by RNA-seq',
                                    'CRISPRi followed by RNA-seq',
                                    'CRISPR genome editing followed by RNA-seq',
                                    'single cell isolation followed by RNA-seq']:
        yield from check_experiment_rna_seq_standards(
            value,
            files_structure,
            desired_assembly,
            desired_annotation,
            standards_version)
        return

    if value['assay_term_name'] == 'ChIP-seq':
        yield from check_experiment_chip_seq_standards(
            value,
            files_structure,
            standards_version)

    if standards_version == 'ENC3' and \
            value['assay_term_name'] == 'whole-genome shotgun bisulfite sequencing':

        yield from check_experiment_wgbs_encode3_standards(
                value,
                files_structure,
                organism_name,
                desired_assembly)
        return


def audit_modERN_experiment_standards_dispatcher(value, system, files_structure):
    
    if not check_award_condition(value, ['modERN']):
        return
    '''
    Dispatcher function that will redirect to other functions that would
    deal with specific assay types standards. This version is for the modERN project
    '''

    if value['status'] in ['revoked', 'deleted', 'replaced']:
        return
    if value.get('assay_term_name') != 'ChIP-seq':
        return
    if not files_structure.get('original_files').values():
        return
    if 'replicates' not in value:
        return

    yield from check_experiment_chip_seq_standards(value,
                                                   files_structure,
                                                   'modERN')
    return


def check_experiment_dnase_seq_standards(experiment,
                                         files_structure,
                                         desired_assembly,
                                         desired_annotation,
                                         link_to_standards):
    fastq_files = files_structure.get('fastq_files').values()
    alignment_files = files_structure.get('alignments').values()
    signal_files = files_structure.get('signal_files').values()

    pipeline_title = scanFilesForPipelineTitle_not_chipseq(
        alignment_files,
        ['GRCh38', 'mm10'],
        ['DNase-HS pipeline single-end - Version 2',
         'DNase-HS pipeline paired-end - Version 2'])
    if pipeline_title is False:
        return
    for f in fastq_files:
        yield from check_file_read_length_rna(
            f, 36,
            pipeline_title,
            link_to_standards)

    pipelines = get_pipeline_objects(alignment_files)

    if pipelines is not None and len(pipelines) > 0:
        samtools_flagstat_metrics = get_metrics(alignment_files,
                                                'SamtoolsFlagstatsQualityMetric',
                                                desired_assembly)

        if samtools_flagstat_metrics is not None and \
                len(samtools_flagstat_metrics) > 0:
            for metric in samtools_flagstat_metrics:
                if 'mapped' in metric and 'quality_metric_of' in metric:
                    alignment_file = files_structure.get('alignments')[metric['quality_metric_of'][0]]
                    suffix = 'According to ENCODE standards, conventional ' + \
                             'DNase-seq profile requires a minimum of 20 million uniquely mapped ' + \
                             'reads to generate a reliable ' + \
                             'SPOT (Signal Portion of Tags) score. ' + \
                             'The recommended value is > 50 million. For deep, foot-printing depth ' + \
                             'DNase-seq 150-200 million uniquely mapped reads are ' + \
                             'recommended. (See {} )'.format(
                                 link_to_standards)
                    if 'assembly' in alignment_file:
                        detail = 'Alignment file {} '.format(alignment_file['@id']) + \
                                 'produced by {} '.format(pipelines[0]['title']) + \
                                 '( {} ) '.format(pipelines[0]['@id']) + \
                                 'for {} assembly has {} '.format(
                                     alignment_file['assembly'],
                                     metric['mapped']) + \
                                 'mapped reads. ' + suffix
                    else:
                        detail = 'Alignment file {} '.format(alignment_file['@id']) + \
                                 'produced by {} '.format(pipelines[0]['title']) + \
                                 '( {} ) '.format(pipelines[0]['@id']) + \
                                 'has {} '.format(
                                     metric['mapped']) + \
                                 'mapped reads. ' + suffix
                    if 20000000 <= metric['mapped'] < 50000000:
                        yield AuditFailure('insufficient read depth', detail, level='WARNING')
                    elif metric['mapped'] < 20000000:
                        yield AuditFailure('extremely low read depth', detail, level='ERROR')
        elif alignment_files is not None and len(alignment_files) > 0 and \
                (samtools_flagstat_metrics is None or
                 len(samtools_flagstat_metrics) == 0):
            files_list = []
            for f in alignment_files:
                files_list.append(f['@id'])
            detail = 'Alignment files ( {} ) '.format(', '.join(files_list)) + \
                     'produced by {} '.format(pipelines[0]['title']) + \
                     '( {} ) '.format(pipelines[0]['@id']) + \
                     'lack read depth information.'
            yield AuditFailure('missing read depth', detail, level='WARNING')

        alignments_assemblies = {}
        for alignment_file in alignment_files:
            if 'assembly' in alignment_file:
                alignments_assemblies[alignment_file['accession']] = alignment_file['assembly']

        # duplication rate audit was removed from v54

        signal_assemblies = {}
        for signal_file in signal_files:
            if 'assembly' in signal_file:
                signal_assemblies[signal_file['accession']] = signal_file['assembly']

        hotspot_quality_metrics = get_metrics(alignment_files,
                                              'HotspotQualityMetric',
                                              desired_assembly)
        if hotspot_quality_metrics is not None and \
           len(hotspot_quality_metrics) > 0:
            for metric in hotspot_quality_metrics:
                if "SPOT1 score" in metric:
                    file_names = []
                    for f in metric['quality_metric_of']:
                        file_names.append(f.split('/')[2])
                    file_names_string = str(file_names).replace('\'', ' ')
                    detail = "Signal Portion of Tags (SPOT) is a measure of enrichment, " + \
                             "analogous to the commonly used fraction of reads in peaks metric. " + \
                             "ENCODE processed alignment files {} ".format(file_names_string) + \
                             "produced by {} ".format(pipelines[0]['title']) + \
                             "( {} ) ".format(pipelines[0]['@id']) + \
                             assemblies_detail(extract_assemblies(alignments_assemblies, file_names)) + \
                             "have a SPOT1 score of {0:.2f}. ".format(metric["SPOT1 score"]) + \
                             "According to ENCODE standards, " + \
                             "SPOT1 score of 0.4 or higher is considered a product of high quality " + \
                             "data. " + \
                             "Any sample with a SPOT1 score <0.3 should be targeted for replacement " + \
                             "with a higher quality sample, and a " + \
                             "SPOT1 score of 0.25 is considered minimally acceptable " + \
                             "for rare and hard to find primary tissues. (See {} )".format(
                                 link_to_standards)

                    if 0.25 <= metric["SPOT1 score"] < 0.4:
                        yield AuditFailure('low spot score', detail, level='WARNING')
                    elif metric["SPOT1 score"] < 0.25:
                        yield AuditFailure('extremely low spot score', detail, level='ERROR')

        if 'replication_type' not in experiment or experiment['replication_type'] == 'unreplicated':
            return

        signal_quality_metrics = get_metrics(signal_files,
                                             'CorrelationQualityMetric',
                                             desired_assembly)
        if signal_quality_metrics is not None and \
           len(signal_quality_metrics) > 0:
            threshold = 0.9
            if experiment['replication_type'] == 'anisogenic':
                threshold = 0.85
            for metric in signal_quality_metrics:
                if 'Pearson correlation' in metric:
                    file_names = []
                    for f in metric['quality_metric_of']:
                        file_names.append(f.split('/')[2])
                    file_names_string = str(file_names).replace('\'', ' ')
                    detail = 'Replicate concordance in DNase-seq expriments is measured by ' + \
                        'calculating the Pearson correlation between signal quantification ' + \
                        'of the replicates. ' + \
                        'ENCODE processed signal files {} '.format(file_names_string) + \
                        'produced by {} '.format(pipelines[0]['title']) + \
                        '( {} ) '.format(pipelines[0]['@id']) + \
                        assemblies_detail(extract_assemblies(signal_assemblies, file_names)) + \
                        'have a Pearson correlation of {0:.2f}. '.format(metric['Pearson correlation']) + \
                        'According to ENCODE standards, in an {} '.format(experiment['replication_type']) + \
                        'assay a Pearson correlation value > {} '.format(threshold) + \
                        'is recommended. (See {} )'.format(
                            link_to_standards)

                    if metric['Pearson correlation'] < threshold:
                        yield AuditFailure('insufficient replicate concordance',
                                           detail, level='NOT_COMPLIANT')
    return


def check_experiment_rna_seq_standards(value,
                                       files_structure,
                                       desired_assembly,
                                       desired_annotation,
                                       standards_version):

    fastq_files = files_structure.get('fastq_files').values()
    alignment_files = files_structure.get('alignments').values()
    gene_quantifications = files_structure.get('gene_quantifications_files').values()

    pipeline_title = scanFilesForPipelineTitle_not_chipseq(
        alignment_files,
        ['GRCh38', 'mm10'],
        ['RNA-seq of long RNAs (paired-end, stranded)',
         'RNA-seq of long RNAs (single-end, unstranded)',
         'Small RNA-seq single-end pipeline',
         'RAMPAGE (paired-end, stranded)'])
    if pipeline_title is False:
        return

    standards_links = {
        'RNA-seq of long RNAs (paired-end, stranded)': ' /data-standards/rna-seq/long-rnas/ ',
        'RNA-seq of long RNAs (single-end, unstranded)': ' /data-standards/rna-seq/long-rnas/ ',
        'Small RNA-seq single-end pipeline': ' /data-standards/rna-seq/small-rnas/ ',
        'RAMPAGE (paired-end, stranded)': ' /data-standards/rampage/  '
    }

    for f in fastq_files:
        yield from check_file_read_length_rna(f, 50,
                                              pipeline_title,
                                              standards_links[pipeline_title])

        yield from check_file_platform(f, ['OBI:0002024', 'OBI:0000696'])


    if pipeline_title in ['RNA-seq of long RNAs (paired-end, stranded)',
                          'RNA-seq of long RNAs (single-end, unstranded)',
                          'Small RNA-seq single-end pipeline',
                          'RAMPAGE (paired-end, stranded)']:
        star_metrics = get_metrics(alignment_files,
                                   'StarQualityMetric',
                                   desired_assembly)

        if len(star_metrics) < 1:
            detail = 'ENCODE experiment {} '.format(value['@id']) + \
                     'of {} assay'.format(value['assay_term_name']) + \
                     ', processed by {} pipeline '.format(pipeline_title) + \
                     ' has no read depth containig quality metric associated with it.'
            yield AuditFailure('missing read depth', detail, level='INTERNAL_ACTION')

    alignment_files = get_non_tophat_alignment_files(alignment_files)

    if pipeline_title in ['RAMPAGE (paired-end, stranded)']:
        upper_limit = 20000000
        medium_limit = 10000000
        lower_limit = 1000000
        yield from check_experiment_cage_rampage_standards(
            value,
            fastq_files,
            alignment_files,
            pipeline_title,
            gene_quantifications,
            desired_assembly,
            desired_annotation,
            upper_limit,
            medium_limit,
            lower_limit,
            standards_version,
            standards_links[pipeline_title])
    elif pipeline_title in ['Small RNA-seq single-end pipeline']:
        upper_limit = 30000000
        medium_limit = 20000000
        lower_limit = 1000000
        yield from check_experiment_small_rna_standards(
            value,
            fastq_files,
            alignment_files,
            pipeline_title,
            gene_quantifications,
            desired_assembly,
            desired_annotation,
            upper_limit,
            medium_limit,
            lower_limit,
            standards_links[pipeline_title])

    elif pipeline_title in ['RNA-seq of long RNAs (paired-end, stranded)',
                            'RNA-seq of long RNAs (single-end, unstranded)']:
        upper_limit = 30000000
        medium_limit = 20000000
        lower_limit = 1000000
        yield from check_experiment_long_rna_standards(
            value,
            fastq_files,
            alignment_files,
            pipeline_title,
            gene_quantifications,
            desired_assembly,
            desired_annotation,
            upper_limit,
            medium_limit,
            lower_limit,
            standards_links[pipeline_title])
    return


def check_experiment_wgbs_encode3_standards(experiment,
                                            files_structure,
                                            organism_name,
                                            desired_assembly):
    
    alignment_files = files_structure.get('alignments').values()
    fastq_files = files_structure.get('fastq_files').values()
    cpg_quantifications =files_structure.get('cpg_quantifications').values()
    
    if fastq_files == []:
        return

    yield from check_wgbs_read_lengths(fastq_files, organism_name, 130, 100)

    read_lengths = get_read_lengths_wgbs(fastq_files)

    pipeline_title = scanFilesForPipelineTitle_not_chipseq(alignment_files,
                                                           ['GRCh38', 'mm10'],
                                                           ['WGBS single-end pipeline - version 2',
                                                            'WGBS single-end pipeline',
                                                            'WGBS paired-end pipeline'])

    if pipeline_title is False:
        return

    if 'replication_type' not in experiment or experiment['replication_type'] == 'unreplicated':
        return

    bismark_metrics = get_metrics(cpg_quantifications, 'BismarkQualityMetric', desired_assembly)
    cpg_metrics = get_metrics(cpg_quantifications, 'CpgCorrelationQualityMetric', desired_assembly)

    samtools_metrics = get_metrics(cpg_quantifications,
                                   'SamtoolsFlagstatsQualityMetric',
                                   desired_assembly)

    yield from check_wgbs_coverage(
        samtools_metrics,
        pipeline_title,
        min(read_lengths),
        organism_name,
        get_pipeline_objects(alignment_files))

    yield from check_wgbs_pearson(cpg_metrics, 0.8, pipeline_title)

    yield from check_wgbs_lambda(bismark_metrics, 1, pipeline_title)

    return


def check_wgbs_read_lengths(fastq_files,
                            organism_name,
                            human_threshold,
                            mouse_threshold):
    for f in fastq_files:
        if 'read_length' in f:
            l = f['read_length']
            if organism_name == 'mouse' and l < 100:
                detail = 'Fastq file {} '.format(f['@id']) + \
                         'has read length of {}bp, while '.format(l) + \
                         'the recommended read length for {} '.format(organism_name) + \
                         'data is > 100bp.'
                yield AuditFailure('insufficient read length',
                                   detail, level='NOT_COMPLIANT')
            elif organism_name == 'human' and l < 100:
                detail = 'Fastq file {} '.format(f['@id']) + \
                         'has read length of {}bp, while '.format(l) + \
                         'the recommended read length for {} '.format(organism_name) + \
                         'data is > 100bp.'
                yield AuditFailure('insufficient read length',
                                   detail, level='NOT_COMPLIANT')
    return


def check_experiment_chip_seq_standards(
        experiment,
        files_structure,    
        standards_version):

    fastq_files = files_structure.get('fastq_files').values()
    alignment_files = files_structure.get('alignments').values()
    idr_peaks_files = files_structure.get('optimal_idr_peaks').values()

    upper_limit_read_length = 50
    medium_limit_read_length = 36
    lower_limit_read_length = 26
    for f in fastq_files:
        yield from check_file_read_length_chip(
            f,
            upper_limit_read_length,
            medium_limit_read_length,
            lower_limit_read_length)

    pipeline_title = scanFilesForPipelineTitle_yes_chipseq(
        alignment_files,
        ['ChIP-seq read mapping', 'Transcription factor ChIP-seq pipeline (modERN)']
    )
    if pipeline_title is False:
        return

    for f in alignment_files:
        target = get_target(experiment)
        if target is False:
            return

        read_depth = get_file_read_depth_from_alignment(f, target, 'ChIP-seq')

        yield from check_file_chip_seq_read_depth(f, target, read_depth, standards_version)
        yield from check_file_chip_seq_library_complexity(f)
    if 'replication_type' not in experiment or experiment['replication_type'] == 'unreplicated':
        return

    idr_metrics = get_metrics(idr_peaks_files, 'IDRQualityMetric')
    yield from check_idr(idr_metrics, 2, 2)
    return

def check_experiment_long_rna_standards(experiment,
                                        fastq_files,
                                        alignment_files,
                                        pipeline_title,
                                        gene_quantifications,
                                        desired_assembly,
                                        desired_annotation,
                                        upper_limit_read_depth,
                                        medium_limit_read_depth,
                                        lower_limit_read_depth,
                                        standards_link):

    yield from check_experiment_ERCC_spikeins(experiment, pipeline_title)

    pipelines = get_pipeline_objects(alignment_files)
    if pipelines is not None and len(pipelines) > 0:
        for f in alignment_files:

            if 'assembly' in f and f['assembly'] == desired_assembly:

                read_depth = get_file_read_depth_from_alignment(f,
                                                                get_target(experiment),
                                                                'long RNA')

                if experiment['assay_term_name'] in ['shRNA knockdown followed by RNA-seq',
                                                     'siRNA knockdown followed by RNA-seq',
                                                     'CRISPRi followed by RNA-seq',
                                                     'CRISPR genome editing followed by RNA-seq']:
                    yield from check_file_read_depth(
                        f, read_depth, 10000000, 10000000, 1000000,
                        experiment['assay_term_name'],
                        pipeline_title,
                        pipelines[0],
                        standards_link)
                elif experiment['assay_term_name'] in ['single cell isolation followed by RNA-seq']:
                    yield from check_file_read_depth(
                        f, read_depth, 5000000, 5000000, 500000,
                        experiment['assay_term_name'],
                        pipeline_title,
                        pipelines[0],
                        standards_link)
                else:
                    yield from check_file_read_depth(
                        f, read_depth,
                        upper_limit_read_depth,
                        medium_limit_read_depth,
                        lower_limit_read_depth,
                        experiment['assay_term_name'],
                        pipeline_title,
                        pipelines[0],
                        standards_link)

    if 'replication_type' not in experiment:
        return

    mad_metrics = get_metrics(gene_quantifications,
                              'MadQualityMetric',
                              desired_assembly,
                              desired_annotation)

    if experiment['assay_term_name'] != 'single cell isolation followed by RNA-seq':
        yield from check_spearman(
            mad_metrics, experiment['replication_type'],
            0.9, 0.8, pipeline_title)
    # for failure in check_mad(mad_metrics, experiment['replication_type'],
    #                         0.2, pipeline_title):
    #    yield failure

    return


def check_experiment_small_rna_standards(experiment,
                                         fastq_files,
                                         alignment_files,
                                         pipeline_title,
                                         gene_quantifications,
                                         desired_assembly,
                                         desired_annotation,
                                         upper_limit_read_depth,
                                         medium_limit_read_depth,
                                         lower_limit_read_depth,
                                         standards_link):
    for f in fastq_files:
        if 'run_type' in f and f['run_type'] != 'single-ended':
            detail = 'Small RNA-seq experiment {} '.format(experiment['@id']) + \
                     'contains a file {} '.format(f['@id']) + \
                     'that is not single-ended.'
            yield AuditFailure('non-standard run type', detail, level='WARNING')
    pipelines = get_pipeline_objects(alignment_files)
    if pipelines is not None and len(pipelines) > 0:
        for f in alignment_files:
            if 'assembly' in f and f['assembly'] == desired_assembly:
                read_depth = get_file_read_depth_from_alignment(f,
                                                                get_target(experiment),
                                                                'small RNA')

                yield from check_file_read_depth(
                    f, read_depth,
                    upper_limit_read_depth,
                    medium_limit_read_depth,
                    lower_limit_read_depth,
                    experiment['assay_term_name'],
                    pipeline_title,
                    pipelines[0],
                    standards_link)

    if 'replication_type' not in experiment:
        return

    mad_metrics = get_metrics(gene_quantifications,
                              'MadQualityMetric',
                              desired_assembly,
                              desired_annotation)

    yield from check_spearman(
        mad_metrics, experiment['replication_type'],
        0.9, 0.8, 'Small RNA-seq single-end pipeline')
    return


def check_experiment_cage_rampage_standards(experiment,
                                            fastq_files,
                                            alignment_files,
                                            pipeline_title,
                                            gene_quantifications,
                                            desired_assembly,
                                            desired_annotation,
                                            upper_limit_read_depth,
                                            middle_limit_read_depth,
                                            lower_limit_read_depth,
                                            standards_version,
                                            standards_link):

    if standards_version == 'ENC3':
        for f in fastq_files:
            if 'run_type' in f and f['run_type'] != 'paired-ended':
                detail = '{} experiment {} '.format(
                    experiment['assay_term_name'],
                    experiment['@id']) + \
                    'contains a file {} '.format(f['@id']) + \
                    'that is not paired-ended.'
                yield AuditFailure('non-standard run type', detail, level='WARNING')
    pipelines = get_pipeline_objects(alignment_files)
    if pipelines is not None and len(pipelines) > 0:
        for f in alignment_files:
            if 'assembly' in f and f['assembly'] == desired_assembly:

                read_depth = get_file_read_depth_from_alignment(f,
                                                                get_target(experiment),
                                                                experiment['assay_term_name'])
                yield from check_file_read_depth(
                    f, read_depth,
                    upper_limit_read_depth,
                    middle_limit_read_depth,
                    lower_limit_read_depth,
                    experiment['assay_term_name'],
                    pipeline_title,
                    pipelines[0],
                    standards_link)

    if 'replication_type' not in experiment:
        return

    mad_metrics = get_metrics(gene_quantifications,
                              'MadQualityMetric',
                              desired_assembly,
                              desired_annotation)

    yield from check_spearman(
        mad_metrics, experiment['replication_type'],
        0.9, 0.8, 'RAMPAGE (paired-end, stranded)')
    return


def check_idr(metrics, rescue, self_consistency):
    for m in metrics:
        if 'rescue_ratio' in m and 'self_consistency_ratio' in m:
            rescue_r = m['rescue_ratio']
            self_r = m['self_consistency_ratio']
            if rescue_r > rescue and self_r > self_consistency:
                file_names = []
                for f in m['quality_metric_of']:
                    file_names.append(f)
                file_names_string = str(file_names).replace('\'', ' ')
                detail = 'Replicate concordance in ChIP-seq expriments is measured by ' + \
                         'calculating IDR values (Irreproducible Discovery Rate). ' + \
                         'ENCODE processed IDR thresholded peaks files {} '.format(file_names_string) + \
                         'have a rescue ratio of {0:.2f} and a '.format(rescue_r) + \
                         'self consistency ratio of {0:.2f}. '.format(self_r) + \
                         'According to ENCODE standards, having both rescue ratio ' + \
                         'and self consistency ratio values < 2 is recommended, but ' + \
                         'having only one of the ratio values < 2 is acceptable.'
                yield AuditFailure('insufficient replicate concordance', detail,
                                   level='NOT_COMPLIANT')
            elif (rescue_r <= rescue and self_r > self_consistency) or \
                 (rescue_r > rescue and self_r <= self_consistency):
                file_names = []
                for f in m['quality_metric_of']:
                    file_names.append(f)
                file_names_string = str(file_names).replace('\'', ' ')
                detail = 'Replicate concordance in ChIP-seq expriments is measured by ' + \
                            'calculating IDR values (Irreproducible Discovery Rate). ' + \
                            'ENCODE processed IDR thresholded peaks files {} '.format(file_names_string) + \
                            'have a rescue ratio of {0:.2f} and a '.format(rescue_r) + \
                            'self consistency ratio of {0:.2f}. '.format(self_r) + \
                            'According to ENCODE standards, having both rescue ratio ' + \
                            'and self consistency ratio values < 2 is recommended, but ' + \
                            'having only one of the ratio values < 2 is acceptable.'
                yield AuditFailure('borderline replicate concordance', detail,
                                   level='WARNING')
    return

def check_mad(metrics, replication_type, mad_threshold, pipeline):
    if replication_type == 'anisogenic':
        experiment_replication_type = 'anisogenic'
    elif replication_type == 'isogenic':
        experiment_replication_type = 'isogenic'
    else:
        return

    mad_value = None
    for m in metrics:
        if 'MAD of log ratios' in m:
            mad_value = m['MAD of log ratios']
            if mad_value > 0.2:
                file_names = []
                for f in m['quality_metric_of']:
                    file_names.append(f['@id'])
                detail = 'ENCODE processed gene quantification files {} '.format(file_names) + \
                         'has Median-Average-Deviation (MAD) ' + \
                         'of replicate log ratios from quantification ' + \
                         'value of {}.'.format(mad_value) + \
                         ' For gene quantification files from an {}'.format(experiment_replication_type) + \
                         ' assay in the {} '.format(pipeline) + \
                         'pipeline, a value <0.2 is recommended, but a value between ' + \
                         '0.2 and 0.5 is acceptable.'
                if experiment_replication_type == 'isogenic':
                    if mad_value < 0.5:
                        yield AuditFailure('low replicate concordance', detail,
                                           level='WARNING')
                    else:
                        yield AuditFailure('insufficient replicate concordance', detail,
                                           level='NOT_COMPLIANT')
                elif experiment_replication_type == 'anisogenic' and mad_value > 0.5:
                    detail = 'ENCODE processed gene quantification files {} '.format(file_names) + \
                             'has Median-Average-Deviation (MAD) ' + \
                             'of replicate log ratios from quantification ' + \
                             'value of {}.'.format(mad_value) + \
                             ' For gene quantification files from an {}'.format(experiment_replication_type) + \
                             ' assay in the {} '.format(pipeline) + \
                             'pipeline, a value <0.5 is recommended.'
                    yield AuditFailure('low replicate concordance', detail,
                                       level='WARNING')
    return


def check_experiment_ERCC_spikeins(experiment, pipeline):
    '''
    The assumption in this functon is that the regular audit will catch anything without spikeins.
    This audit is checking specifically for presence of ERCC spike-in in long-RNA pipeline
    experiments
    '''
    for rep in experiment['replicates']:
        lib = rep.get('library')
        if lib is None:
            continue

        size_range = lib.get('size_range')
        if size_range != '>200':
            continue

        ercc_flag = False
        some_spikein_present = False
        spikes = lib.get('spikeins_used')

        if (spikes is not None) and (len(spikes) > 0):
            for s in spikes:
                some_spikein_present = True
                if s.get('files'):
                    for f in s.get('files'):
                        if (
                                ('/files/ENCFF001RTP/' == f) or
                                ('/files/ENCFF001RTO/' == f and
                                 experiment['assay_term_name'] ==
                                 'single cell isolation followed by RNA-seq')):
                            ercc_flag = True

        if ercc_flag is False:
            if some_spikein_present is True:
                detail = 'Library {} '.format(lib['@id']) + \
                         'in experiment {} '.format(experiment['@id']) + \
                         'that was processed by {} pipeline '.format(pipeline) + \
                         'requires standard ERCC spike-in to be used in its preparation.'
                yield AuditFailure('missing spikeins',
                                   detail, level='WARNING')
            else:
                detail = 'Library {} '.format(lib['@id']) + \
                         'in experiment {} '.format(experiment['@id']) + \
                         'that was processed by {} pipeline '.format(pipeline) + \
                         'requires ERCC spike-in to be used in its preparation.'
                yield AuditFailure('missing spikeins',
                                   detail, level='NOT_COMPLIANT')
    return


def check_spearman(metrics, replication_type, isogenic_threshold,
                   anisogenic_threshold, pipeline):

    if replication_type == 'anisogenic':
        threshold = anisogenic_threshold
    elif replication_type == 'isogenic':
        threshold = isogenic_threshold
    else:
        return

    for m in metrics:
        if 'Spearman correlation' in m:
            spearman_correlation = m['Spearman correlation']
            if spearman_correlation < threshold:
                file_names = []
                for f in m['quality_metric_of']:
                    file_names.append(f)
                file_names_string = str(file_names).replace('\'', ' ')
                detail = 'Replicate concordance in RNA-seq expriments is measured by ' + \
                         'calculating the Spearman correlation between gene quantifications ' + \
                         'of the replicates. ' + \
                         'ENCODE processed gene quantification files {} '.format(file_names_string) + \
                         'have a Spearman correlation of {0:.2f}. '.format(spearman_correlation) + \
                         'According to ENCODE standards, in an {} '.format(replication_type) + \
                         'assay analyzed using the {} pipeline, '.format(pipeline) + \
                         'a Spearman correlation value > {} '.format(threshold) + \
                         'is recommended.'
                yield AuditFailure('low replicate concordance', detail,
                                   level='WARNING')
    return




def check_file_chip_seq_library_complexity(alignment_file):
    '''
    An alignment file from the ENCODE ChIP-seq processing pipeline
    should have minimal library complexity in accordance with the criteria
    '''
    if alignment_file['output_type'] == 'transcriptome alignments':
        return

    if alignment_file['lab'] not in ['/labs/encode-processing-pipeline/', '/labs/kevin-white/']:
        return

    if ('quality_metrics' not in alignment_file) or (alignment_file.get('quality_metrics') == []):
        return

    nrf_detail = 'NRF (Non Redundant Fraction) is equal to the result of the ' + \
                 'division of the number of reads after duplicates removal by ' + \
                 'the total number of reads. ' + \
                 'An NRF value in the range 0 - 0.5 is poor complexity, ' + \
                 '0.5 - 0.8 is moderate complexity, ' + \
                 'and > 0.8 high complexity. NRF value > 0.8 is recommended, ' + \
                 'but > 0.5 is acceptable. '

    pbc1_detail = 'PBC1 (PCR Bottlenecking Coefficient 1, M1/M_distinct) ' + \
                  'is the ratio of the number of genomic ' + \
                  'locations where exactly one read maps uniquely (M1) to the number of ' + \
                  'genomic locations where some reads map (M_distinct). ' + \
                  'A PBC1 value in the range 0 - 0.5 is severe bottlenecking, 0.5 - 0.8 ' + \
                  'is moderate bottlenecking, 0.8 - 0.9 is mild bottlenecking, and > 0.9 ' + \
                  'is no bottlenecking. PBC1 value > 0.9 is recommended, but > 0.8 is ' + \
                  'acceptable. '

    pbc2_detail = 'PBC2 (PCR Bottlenecking Coefficient 2, M1/M2) is the ratio of the number of ' + \
                  'genomic locations where exactly one read maps uniquely (M1) to the number of genomic ' + \
                  'locations where two reads map uniquely (M2). ' + \
                  'A PBC2 value in the range 0 - 1 is severe bottlenecking, 1 - 3 ' + \
                  'is moderate bottlenecking, 3 - 10 is mild bottlenecking, > 10 is ' + \
                  'no bottlenecking. PBC2 value > 10 is recommended, but > 3 is acceptable. '

    quality_metrics = alignment_file.get('quality_metrics')
    for metric in quality_metrics:

        if 'NRF' in metric:
            NRF_value = float(metric['NRF'])
            if NRF_value < 0.5:
                detail = nrf_detail + 'ENCODE processed alignment file {} '.format(
                    alignment_file['@id']) + \
                    'was generated from a library with ' + \
                    'NRF value of {0:.2f}.'.format(NRF_value)
                yield AuditFailure('poor library complexity', detail,
                                   level='NOT_COMPLIANT')
            elif NRF_value >= 0.5 and NRF_value < 0.8:
                detail = nrf_detail + 'ENCODE Processed alignment file {} '.format(
                    alignment_file['@id']) + \
                    'was generated from a library with NRF value of {0:.2f}.'.format(NRF_value)
                yield AuditFailure('moderate library complexity', detail,
                                   level='WARNING')
        if 'PBC1' in metric:
            PBC1_value = float(metric['PBC1'])
            if PBC1_value < 0.5:
                detail = pbc1_detail + 'ENCODE processed alignment file {} '.format(
                    alignment_file['@id']) + \
                    'was generated from a library with PBC1 value of {0:.2f}.'.format(PBC1_value)
                yield AuditFailure('severe bottlenecking', detail,
                                   level='NOT_COMPLIANT')
            elif PBC1_value >= 0.5 and PBC1_value < 0.9:
                detail = pbc1_detail + 'ENCODE processed alignment file {} '.format(
                    alignment_file['@id']) + \
                    'was generated from a library with PBC1 value of {0:.2f}.'.format(PBC1_value)
                yield AuditFailure('mild to moderate bottlenecking', detail,
                                   level='WARNING')
        if 'PBC2' in metric:
            PBC2_raw_value = metric['PBC2']
            if PBC2_raw_value == 'Infinity':
                PBC2_value = float('inf')
            else:
                PBC2_value = float(metric['PBC2'])
            if PBC2_value < 1:
                detail = pbc2_detail + 'ENCODE processed alignment file {} '.format(
                    alignment_file['@id']) + \
                    'was generated from a library with PBC2 value of {0:.2f}.'.format(PBC2_value)
                yield AuditFailure('severe bottlenecking', detail,
                                   level='NOT_COMPLIANT')
            elif PBC2_value >= 1 and PBC2_value < 10:
                detail = pbc2_detail + 'ENCODE processed alignment file {} '.format(
                    alignment_file['@id']) + \
                    'was generated from a library with PBC2 value of {0:.2f}.'.format(PBC2_value)
                yield AuditFailure('mild to moderate bottlenecking', detail,
                                   level='WARNING')
    return


def check_wgbs_coverage(samtools_metrics,
                        pipeline_title,
                        read_length,
                        organism,
                        pipeline_objects):
    for m in samtools_metrics:
        if 'mapped' in m:
            bio_rep_num = False
            for f in m['quality_metric_of']:
                if 'replicate' in f and \
                   'biological_replicate_number' in f['replicate']:
                    bio_rep_num = f['replicate']['biological_replicate_number']
                    break
            mapped_reads = m['mapped']
            if organism == 'mouse':
                coverage = float(mapped_reads * read_length)/2800000000.0
            elif organism == 'human':
                coverage = float(mapped_reads * read_length)/3300000000.0

            if coverage < 30:
                if bio_rep_num is not False:
                    detail = 'Biological replicate {} '.format(bio_rep_num) + \
                             'of experiment processed by {} '.format(pipeline_title) + \
                             '( {} ) '.format(pipeline_objects[0]['@id']) + \
                             'has a coverage of {}. '.format(int(coverage)) + \
                             'The minimum ENCODE standard for each replicate in ' + \
                             'a WGBS assay is 30X. (See /data-standards/wgbs/ )'
                    yield AuditFailure('insufficient coverage',
                                       detail,
                                       level='NOT_COMPLIANT')
                else:
                    detail = 'Replicate ' + \
                             'of experiment processed by {} '.format(pipeline_title) + \
                             '( {} ) '.format(pipeline_objects[0]['@id']) + \
                             'has a coverage of {}. '.format(int(coverage)) + \
                             'The minimum ENCODE standard for each replicate in ' + \
                             'a WGBS assay is 30X. (See /data-standards/wgbs/ )'
                    yield AuditFailure('insufficient coverage',
                                       detail,
                                       level='INTERNAL_ACTION')
    return


def check_wgbs_pearson(cpg_metrics, threshold,  pipeline_title):
    for m in cpg_metrics:
        if 'Pearson Correlation Coefficient' in m:
            if m['Pearson Correlation Coefficient'] < threshold:
                detail = 'ENCODE experiment processed by {} '.format(pipeline_title) + \
                         'pipeline has CpG quantification Pearson Correlation Coefficient of ' + \
                         '{}, '.format(m['Pearson Correlation Coefficient']) + \
                         'while a value >={} is required.'.format(threshold)
                yield AuditFailure('insufficient replicate concordance',
                                   detail,
                                   level='NOT_COMPLIANT')
    return


def check_wgbs_lambda(bismark_metrics, threshold, pipeline_title):
    for metric in bismark_metrics:
        lambdaCpG = float(metric['lambda C methylated in CpG context'][:-1])
        lambdaCHG = float(metric['lambda C methylated in CHG context'][:-1])
        lambdaCHH = float(metric['lambda C methylated in CHH context'][:-1])

        if (lambdaCpG > 1 and lambdaCHG > 1 and lambdaCHH > 1) or \
           (((lambdaCpG*0.25) + (lambdaCHG*0.25) + (lambdaCHH*0.5)) > 1):
            detail = 'ENCODE experiment processed by {} '.format(pipeline_title) + \
                     'pipeline has the following %C methylated in different contexts. ' + \
                     'lambda C methylated in CpG context was {}%, '.format(lambdaCpG) + \
                     'lambda C methylated in CHG context was {}%, '.format(lambdaCHG) + \
                     'lambda C methylated in CHH context was {}%. '.format(lambdaCHH) + \
                     'The %C methylated in all contexts should be < 1%.'
            yield AuditFailure('high lambda C methylation ratio', detail,
                               level='WARNING')
    return


def check_file_chip_seq_read_depth(file_to_check,
                                   target,
                                   read_depth,
                                   standards_version):
    # added individual file pipeline validation due to the fact that one experiment may
    # have been mapped using 'Raw mapping' and also 'Histone ChIP-seq' - and there is no need to
    # check read depth on Raw files, while it is required for Histone
    pipeline_title = scanFilesForPipelineTitle_yes_chipseq(
        [file_to_check],
        ['ChIP-seq read mapping',
         'Transcription factor ChIP-seq pipeline (modERN)'])

    if pipeline_title is False:
        return
    pipeline_objects = get_pipeline_objects([file_to_check])

    marks = pipelines_with_read_depth['ChIP-seq read mapping']
    modERN_cutoff = pipelines_with_read_depth['Transcription factor ChIP-seq pipeline (modERN)']
    if read_depth is False:
        detail = 'ENCODE Processed alignment file {} has no read depth information.'.format(
            file_to_check['@id'])
        yield AuditFailure('missing read depth', detail, level='INTERNAL_ACTION')
        return

    if target is not False and 'name' in target:
        target_name = target['name']
    else:
        return

    if target is not False and 'investigated_as' in target:
        target_investigated_as = target['investigated_as']
    else:
        return

    if target_name in ['Control-human', 'Control-mouse'] and 'control' in target_investigated_as:
        if pipeline_title == 'Transcription factor ChIP-seq pipeline (modERN)':
            if read_depth < modERN_cutoff:
                detail = 'modERN processed alignment file {} has {} '.format(file_to_check['@id'],
                                                                                read_depth) + \
                    'usable fragments. It cannot be used as a control ' + \
                    'in experiments studying transcription factors, which ' + \
                    'require {} usable fragments, according to '.format(modERN_cutoff) + \
                    'the standards defined by the modERN project.'
                yield AuditFailure('insufficient read depth',
                                    detail, level='NOT_COMPLIANT')
        else:
            if read_depth >= marks['narrow'] and read_depth < marks['broad']:
                if 'assembly' in file_to_check:
                    detail = 'Control alignment file {} mapped using {} assembly has {} '.format(
                        file_to_check['@id'],
                        file_to_check['assembly'],
                        read_depth) + \
                        'usable fragments. ' + \
                        'The minimum ENCODE standard for a control of ChIP-seq assays targeting broad ' + \
                        'histone marks ' + \
                        'is 20 million usable fragments, the recommended number of usable ' + \
                        'fragments is > 45 million. (See /data-standards/chip-seq/ )'
                else:
                    detail = 'Control alignment file {} has {} '.format(file_to_check['@id'],
                                                                        read_depth) + \
                        'usable fragments. ' + \
                        'The minimum ENCODE standard for a control of ChIP-seq assays targeting broad ' + \
                        'histone marks ' + \
                        'is 20 million usable fragments, the recommended number of usable ' + \
                        'fragments is > 45 million. (See /data-standards/chip-seq/ )'
                yield AuditFailure('low read depth', detail, level='INTERNAL_ACTION')
            if read_depth < marks['narrow']:
                if 'assembly' in file_to_check:
                    detail = 'Control alignment file {} mapped using {} assembly has {} '.format(
                        file_to_check['@id'],
                        file_to_check['assembly'],
                        read_depth) + \
                        'usable fragments. ' + \
                        'The minimum ENCODE standard for a control of ChIP-seq assays targeting broad ' + \
                        'histone marks ' + \
                        'is 20 million usable fragments, the recommended number of usable ' + \
                        'fragments is > 45 million. ' + \
                        'The minimum for a control of ChIP-seq assays targeting narrow ' + \
                        'histone marks or transcription factors ' + \
                        'is 10 million usable fragments, the recommended number of usable ' + \
                        'fragments is > 20 million. (See /data-standards/chip-seq/ )'
                else:
                    detail = 'Control alignment file {} has {} '.format(file_to_check['@id'],
                                                                        read_depth) + \
                        'usable fragments. ' + \
                        'The minimum ENCODE standard for a control of ChIP-seq assays targeting broad ' + \
                        'histone marks ' + \
                        'is 20 million usable fragments, the recommended number of usable ' + \
                        'fragments is > 45 million. ' + \
                        'The minimum for a control of ChIP-seq assays targeting narrow ' + \
                        'histone marks or transcription factors ' + \
                        'is 10 million usable fragments, the recommended number of usable ' + \
                        'fragments is > 20 million. (See /data-standards/chip-seq/ )'
                if read_depth >= 10000000:
                    yield AuditFailure('low read depth', detail, level='WARNING')
                elif read_depth >= 3000000 and read_depth < 10000000:
                    yield AuditFailure('insufficient read depth',
                                        detail, level='NOT_COMPLIANT')
                else:
                    yield AuditFailure('extremely low read depth',
                                        detail, level='ERROR')
    elif 'broad histone mark' in target_investigated_as and \
            standards_version != 'modERN':  # target_name in broad_peaks_targets:
        pipeline_object = get_pipeline_by_name(pipeline_objects, 'ChIP-seq read mapping')
        if pipeline_object:
            if target_name in ['H3K9me3-human', 'H3K9me3-mouse']:
                if read_depth < 45000000:
                    if 'assembly' in file_to_check:
                        detail = 'Alignment file {} '.format(file_to_check['@id']) + \
                            'produced by {} '.format(pipeline_object['title']) + \
                            'pipeline ( {} ) using the {} assembly '.format(
                                pipeline_object['@id'],
                                file_to_check['assembly']) + \
                            'has {} '.format(read_depth) + \
                            'mapped reads. ' + \
                            'The minimum ENCODE standard for each replicate in a ChIP-seq ' + \
                            'experiment targeting {} and investigated as '.format(target_name) + \
                            'a broad histone mark is 40 million mapped reads. ' + \
                            'The recommended value is > 45 million, but > 40 million is ' + \
                            'acceptable. (See /data-standards/chip-seq/ )'
                    else:
                        detail = 'Alignment file {} '.format(file_to_check['@id']) + \
                            'produced by {} '.format(pipeline_object['title']) + \
                            'pipeline ( {} ) '.format(pipeline_object['@id']) + \
                            'has {} '.format(read_depth) + \
                            'mapped reads. ' + \
                            'The minimum ENCODE standard for each replicate in a ChIP-seq ' + \
                            'experiment targeting {} and investigated as '.format(target_name) + \
                            'a broad histone mark is 40 million mapped reads. ' + \
                            'The recommended value is > 45 million, but > 40 million is ' + \
                            'acceptable. (See /data-standards/chip-seq/ )'
                    if read_depth >= 40000000:
                        yield AuditFailure('low read depth',
                                            detail, level='WARNING')
                    elif read_depth >= 5000000 and read_depth < 40000000:
                        yield AuditFailure('insufficient read depth',
                                            detail, level='NOT_COMPLIANT')
                    elif read_depth < 5000000:
                        yield AuditFailure('extremely low read depth',
                                            detail, level='WARNING')
            else:
                if 'assembly' in file_to_check:
                    detail = 'Alignment file {} '.format(file_to_check['@id']) + \
                        'produced by {} '.format(pipeline_object['title']) + \
                        'pipeline ( {} ) using the {} assembly '.format(
                            pipeline_object['@id'],
                            file_to_check['assembly']) + \
                        'has {} '.format(read_depth) + \
                        'usable fragments. ' + \
                        'The minimum ENCODE standard for each replicate in a ChIP-seq ' + \
                        'experiment targeting {} and investigated as '.format(target_name) + \
                        'a broad histone mark is 20 million usable fragments. ' + \
                        'The recommended value is > 45 million, but > 40 million is ' + \
                        'acceptable. (See /data-standards/chip-seq/ )'
                else:
                    detail = 'Alignment file {} '.format(file_to_check['@id']) + \
                        'produced by {} '.format(pipeline_object['title']) + \
                        'pipeline ( {} ) '.format(pipeline_object['@id']) + \
                        'has {} '.format(read_depth) + \
                        'usable fragments. ' + \
                        'The minimum ENCODE standard for each replicate in a ChIP-seq ' + \
                        'experiment targeting {} and investigated as '.format(target_name) + \
                        'a broad histone mark is 20 million usable fragments. ' + \
                        'The recommended value is > 45 million, but > 40 million is ' + \
                        'acceptable. (See /data-standards/chip-seq/ )'

                if read_depth >= 40000000 and read_depth < marks['broad']:
                    yield AuditFailure('low read depth',
                                        detail, level='WARNING')
                elif read_depth < 40000000 and read_depth >= 5000000:
                    yield AuditFailure('insufficient read depth',
                                        detail, level='NOT_COMPLIANT')
                elif read_depth < 5000000:
                    yield AuditFailure('extremely low read depth',
                                        detail, level='ERROR')
    elif 'narrow histone mark' in target_investigated_as and \
            standards_version != 'modERN':
        pipeline_object = get_pipeline_by_name(pipeline_objects, 'ChIP-seq read mapping')
        if pipeline_object:
            if 'assembly' in file_to_check:
                detail = 'Alignment file {} '.format(file_to_check['@id']) + \
                    'produced by {} '.format(pipeline_object['title']) + \
                    'pipeline ( {} ) using the {} assembly '.format(
                        pipeline_object['@id'],
                        file_to_check['assembly']) + \
                    'has {} '.format(read_depth) + \
                    'usable fragments. ' + \
                    'The minimum ENCODE standard for each replicate in a ChIP-seq ' + \
                    'experiment targeting {} and investigated as '.format(target_name) + \
                    'a narrow histone mark is 10 million usable fragments. ' + \
                    'The recommended value is > 20 million, but > 10 million is ' + \
                    'acceptable. (See /data-standards/chip-seq/ )'
            else:
                detail = 'Alignment file {} '.format(file_to_check['@id']) + \
                    'produced by {} '.format(pipeline_object['title']) + \
                    'pipeline ( {} ) '.format(pipeline_object['@id']) + \
                    'has {} '.format(read_depth) + \
                    'usable fragments. ' + \
                    'The minimum ENCODE standard for each replicate in a ChIP-seq ' + \
                    'experiment targeting {} and investigated as '.format(target_name) + \
                    'a narrow histone mark is 10 million usable fragments. ' + \
                    'The recommended value is > 20 million, but > 10 million is ' + \
                    'acceptable. (See /data-standards/chip-seq/ )'
            if read_depth >= 10000000 and read_depth < marks['narrow']:
                yield AuditFailure('low read depth', detail, level='WARNING')
            elif read_depth < 10000000 and read_depth >= 5000000:
                yield AuditFailure('insufficient read depth',
                                    detail, level='NOT_COMPLIANT')
            elif read_depth < 5000000:
                yield AuditFailure('extremely low read depth',
                                    detail, level='ERROR')
    else:
        if pipeline_title == 'Transcription factor ChIP-seq pipeline (modERN)':
            if read_depth < modERN_cutoff:
                detail = 'modERN processed alignment file {} has {} '.format(file_to_check['@id'],
                                                                                read_depth) + \
                    'usable fragments. Replicates for ChIP-seq ' + \
                    'assays and target {} '.format(target_name) + \
                    'investigated as transcription factor require ' + \
                    '{} usable fragments, according to '.format(modERN_cutoff) + \
                    'the standards defined by the modERN project.'
                yield AuditFailure('insufficient read depth',
                                    detail, level='NOT_COMPLIANT')
        else:
            pipeline_object = get_pipeline_by_name(pipeline_objects,
                                                    'ChIP-seq read mapping')
            if pipeline_object:
                if 'assembly' in file_to_check:
                    detail = 'Alignment file {} '.format(file_to_check['@id']) + \
                        'produced by {} '.format(pipeline_object['title']) + \
                        'pipeline ( {} ) using the {} assembly '.format(
                            pipeline_object['@id'],
                            file_to_check['assembly']) + \
                        'has {} '.format(read_depth) + \
                        'usable fragments. ' + \
                        'The minimum ENCODE standard for each replicate in a ChIP-seq ' + \
                        'experiment targeting {} and investigated as '.format(target_name) + \
                        'a transcription factor is 10 million usable fragments. ' + \
                        'The recommended value is > 20 million, but > 10 million is ' + \
                        'acceptable. (See /data-standards/chip-seq/ )'
                else:
                    detail = 'Alignment file {} '.format(file_to_check['@id']) + \
                        'produced by {} '.format(pipeline_object['title']) + \
                        'pipeline ( {} ) '.format(pipeline_object['@id']) + \
                        'has {} '.format(read_depth) + \
                        'usable fragments. ' + \
                        'The minimum ENCODE standard for each replicate in a ChIP-seq ' + \
                        'experiment targeting {} and investigated as '.format(target_name) + \
                        'a transcription factor is 10 million usable fragments. ' + \
                        'The recommended value is > 20 million, but > 10 million is ' + \
                        'acceptable. (See /data-standards/chip-seq/ )'
                if read_depth >= 10000000 and read_depth < marks['narrow']:
                    yield AuditFailure('low read depth', detail, level='WARNING')
                elif read_depth < 10000000 and read_depth >= 3000000:
                    yield AuditFailure('insufficient read depth',
                                        detail, level='NOT_COMPLIANT')
                elif read_depth < 3000000:
                    yield AuditFailure('extremely low read depth',
                                        detail, level='ERROR')
    return

def check_file_read_depth(file_to_check,
                          read_depth,
                          upper_threshold,
                          middle_threshold,
                          lower_threshold,
                          assay_term_name,
                          pipeline_title,
                          pipeline,
                          standards_link):
    if read_depth is False:
        detail = 'Alignment file {} has no read depth information.'.format(
            file_to_check['@id'])
        yield AuditFailure('missing read depth', detail, level='INTERNAL_ACTION')
        return

    if read_depth is not False:
        second_half_of_detail = 'The minimum ENCODE standard for each replicate in a ' + \
            '{} assay is {} aligned reads. '.format(assay_term_name, middle_threshold) + \
            'The recommended value is > {}. '.format(upper_threshold) + \
            '(See {} )'.format(standards_link)
        if middle_threshold == upper_threshold:
            second_half_of_detail = 'The minimum ENCODE standard for each replicate in a ' + \
                '{} assay is {} aligned reads. '.format(assay_term_name, middle_threshold) + \
                '(See {} )'.format(standards_link)
        if 'assembly' in file_to_check:
            detail = 'Alignment file {} produced by {} '.format(file_to_check['@id'],
                                                                pipeline_title) + \
                     'pipeline ( {} ) using the {} assembly has {} aligned reads. '.format(
                         pipeline['@id'], file_to_check['assembly'], read_depth) + \
                     second_half_of_detail
        else:
            detail = 'Alignment file {} produced by {} '.format(file_to_check['@id'],
                                                                pipeline_title) + \
                     'pipeline ( {} ) has {} aligned reads. '.format(pipeline['@id'], read_depth) + \
                     second_half_of_detail
        if read_depth >= middle_threshold and read_depth < upper_threshold:
            yield AuditFailure('low read depth', detail, level='WARNING')
        elif read_depth >= lower_threshold and read_depth < middle_threshold:
            yield AuditFailure('insufficient read depth', detail,
                               level='NOT_COMPLIANT')
        elif read_depth < lower_threshold:
            yield AuditFailure('extremely low read depth', detail,
                               level='ERROR')
    return


def check_file_platform(file_to_check, excluded_platforms):
    if 'platform' not in file_to_check:
        return
    elif file_to_check['platform'] in excluded_platforms:
        detail = 'Reads file {} has not compliant '.format(file_to_check['@id']) + \
                 'platform (SOLiD) {}.'.format(file_to_check['platform'])
        yield AuditFailure('not compliant platform', detail, level='WARNING')
    return


def check_file_read_length_chip(file_to_check,
                                upper_threshold_length,
                                medium_threshold_length,
                                lower_threshold_length):
    if 'read_length' not in file_to_check:
        detail = 'Reads file {} missing read_length'.format(file_to_check['@id'])
        yield AuditFailure('missing read_length', detail, level='NOT_COMPLIANT')
        return

    read_length = file_to_check['read_length']
    detail = 'Fastq file {} '.format(file_to_check['@id']) + \
             'has read length of {}bp. '.format(read_length) + \
             'For mapping accuracy ENCODE standards recommend that sequencing reads should ' + \
             'be at least {}bp long. (See /data-standards/chip-seq/ )'.format(
                 upper_threshold_length)
    if read_length < lower_threshold_length:
        yield AuditFailure('extremely low read length', detail, level='ERROR')
    elif read_length >= lower_threshold_length and read_length < medium_threshold_length:
        yield AuditFailure('insufficient read length', detail, level='NOT_COMPLIANT')
    elif read_length >= medium_threshold_length and read_length < upper_threshold_length:
        yield AuditFailure('low read length', detail, level='WARNING')
    return


def check_file_read_length_rna(file_to_check, threshold_length, pipeline_title, standard_link):
    if 'read_length' not in file_to_check:
        detail = 'Reads file {} missing read_length'.format(file_to_check['@id'])
        yield AuditFailure('missing read_length', detail, level='NOT_COMPLIANT')
        return
    if file_to_check.get('read_length') < threshold_length:
        detail = 'Fastq file {} '.format(file_to_check['@id']) + \
                 'has read length of {}bp. '.format(file_to_check.get('read_length')) + \
                 'ENCODE uniform processing pipelines ({}) '.format(pipeline_title) + \
                 'require sequencing reads to be at least {}bp long. (See {} )'.format(
                     threshold_length,
                     standard_link)

        yield AuditFailure('insufficient read length', detail,
                           level='NOT_COMPLIANT')
    return


def audit_experiment_internal_tag(value, system, excluded_types):

    if value['status'] in ['deleted', 'replaced']:
        return

    experimental_tags = []
    if 'internal_tags' in value:
        experimental_tags = value['internal_tags']

    updated_experimental_tags = []
    for tag in experimental_tags:
        if tag in ['ENTEx', 'SESCC']:
            updated_experimental_tags.append(tag)

    experimental_tags = updated_experimental_tags
    biosamples = get_biosamples(value)
    bio_tags = set()

    for biosample in biosamples:
        if 'internal_tags' in biosample:
            for tag in biosample['internal_tags']:
                if tag in ['ENTEx', 'SESCC']:
                    bio_tags.add(tag)
                    if experimental_tags == []:
                        detail = 'This experiment contains a ' + \
                                 'biosample {} '.format(biosample['@id']) + \
                                 'with internal tag {}, '.format(tag) + \
                                 'while the experiment has  ' + \
                                 'no internal_tags specified.'
                        yield AuditFailure('inconsistent internal tags',
                                           detail, level='INTERNAL_ACTION')
                    elif experimental_tags != [] and tag not in experimental_tags:
                        detail = 'This experiment contains a ' + \
                                 'biosample {} '.format(biosample['@id']) + \
                                 'with internal tag {} '.format(tag) + \
                                 'that is not specified in experimental ' + \
                                 'list of internal_tags {}.'.format(experimental_tags)
                        yield AuditFailure('inconsistent internal tags',
                                           detail, level='INTERNAL_ACTION')

    if len(bio_tags) == 0 and len(experimental_tags) > 0:
        for biosample in biosamples:
            detail = 'This experiment contains a ' + \
                     'biosample {} without internal tags '.format(biosample['@id']) + \
                     'belonging to internal tags {} '.format(experimental_tags) + \
                     'of the experiment.'
            yield AuditFailure('inconsistent internal tags',
                               detail, level='INTERNAL_ACTION')

    for biosample in biosamples:
        if len(bio_tags) > 0 and ('internal_tags' not in biosample or
                                  biosample['internal_tags'] == []):
            detail = 'This experiment contains a ' + \
                     'biosample {} with no internal tags '.format(biosample['@id']) + \
                     'belonging to internal tags {} '.format(list(bio_tags)) + \
                     'other biosamples are assigned.'
            yield AuditFailure('inconsistent internal tags',
                               detail, level='INTERNAL_ACTION')
        elif len(bio_tags) > 0 and biosample['internal_tags'] != []:
            for x in bio_tags:
                if x not in biosample['internal_tags']:
                    detail = 'This experiment contains a ' + \
                             'biosample {} without internal tag '.format(biosample['@id']) + \
                             '{} belonging to internal tags {} '.format(x, list(bio_tags)) + \
                             'other biosamples are assigned.'
                    yield AuditFailure('inconsistent internal tags',
                                       detail, level='INTERNAL_ACTION')
    return


def audit_experiment_geo_submission(value, system, excluded_types):
    if value['status'] not in ['released']:
        return
    if 'assay_term_id' in value and \
       value['assay_term_id'] in ['NTR:0000612',
                                  'OBI:0001923',
                                  'OBI:0002044']:
        return
    submitted_flag = False
    detail = 'Experiment {} '.format(value['@id']) + \
             'is released, but was not submitted to GEO.'
    if 'dbxrefs' in value and value['dbxrefs'] != []:
        for entry in value['dbxrefs']:
            if entry.startswith('GEO:'):
                submitted_flag = True
    if submitted_flag is False:
        detail = 'Experiment {} '.format(value['@id']) + \
                 'is released, but is not submitted to GEO.'
        yield AuditFailure('experiment not submitted to GEO', detail, level='INTERNAL_ACTION')
    return


def audit_experiment_consistent_sequencing_runs(value, system, files_structure):
    if value['status'] in ['deleted', 'replaced', 'revoked']:
        return

    if not value.get('replicates'):
        return

    if value.get('assay_term_name') not in [
            'ChIP-seq',
            'DNase-seq',
            'genetic modification followed by DNase-seq']:
        return

    replicate_pairing_statuses = {}
    replicate_read_lengths = {}

    for file_object in files_structure.get('fastq_files').values():
        if 'replicate' in file_object:
            bio_rep_number = file_object['replicate']['biological_replicate_number']

            if 'read_length' in file_object:
                if bio_rep_number not in replicate_read_lengths:
                    replicate_read_lengths[bio_rep_number] = set()
                replicate_read_lengths[bio_rep_number].add(file_object['read_length'])

            if 'run_type' in file_object:
                if bio_rep_number not in replicate_pairing_statuses:
                    replicate_pairing_statuses[bio_rep_number] = set()
                replicate_pairing_statuses[bio_rep_number].add(file_object['run_type'])

    length_threshold = 2
    # different length threshold for DNase-seq and genetic modification followed by DNase-seq
    if value.get("assay_term_id") in ["OBI:0001853", "NTR:0004774"]:
        length_threshold = 9
    for key in replicate_read_lengths:
        if len(replicate_read_lengths[key]) > 1:
            upper_value = max(list(replicate_read_lengths[key]))
            lower_value = min(list(replicate_read_lengths[key]))
            if (upper_value - lower_value) > length_threshold:
                detail = 'Biological replicate {} '.format(key) + \
                         'in experiment {} '.format(value['@id']) + \
                         'has mixed sequencing read lengths {}.'.format(replicate_read_lengths[key])
                yield AuditFailure('mixed read lengths',
                                   detail, level='WARNING')

    for key in replicate_pairing_statuses:
        if len(replicate_pairing_statuses[key]) > 1:
            detail = 'Biological replicate {} '.format(key) + \
                     'in experiment {} '.format(value['@id']) + \
                     'has mixed endedness {}.'.format(replicate_pairing_statuses[key])
            yield AuditFailure('mixed run types',
                               detail, level='WARNING')

    keys = list(replicate_read_lengths.keys())

    if len(keys) > 1:
        for index_i in range(len(keys)):
            for index_j in range(index_i+1, len(keys)):
                i_lengths = list(replicate_read_lengths[keys[index_i]])
                j_lengths = list(replicate_read_lengths[keys[index_j]])

                i_max = max(i_lengths)
                i_min = min(i_lengths)
                j_max = max(j_lengths)
                j_min = min(j_lengths)

                diff_flag = False
                if (i_max - j_min) > length_threshold:
                    diff_flag = True
                if (j_max - i_min) > length_threshold:
                    diff_flag = True

                if diff_flag is True:
                    detail = 'Biological replicate {} '.format(keys[index_i]) + \
                             'in experiment {} '.format(value['@id']) + \
                             'has sequencing read lengths {} '.format(i_lengths) + \
                             ' that differ from replicate {},'.format(keys[index_j]) + \
                             ' which has {} sequencing read lengths.'.format(j_lengths)
                    yield AuditFailure('mixed read lengths',
                                       detail, level='WARNING')

    keys = list(replicate_pairing_statuses.keys())
    if len(keys) > 1:
        for index_i in range(len(keys)):
            for index_j in range(index_i+1, len(keys)):
                i_pairs = replicate_pairing_statuses[keys[index_i]]
                j_pairs = replicate_pairing_statuses[keys[index_j]]
                diff_flag = False
                for entry in i_pairs:
                    if entry not in j_pairs:
                        diff_flag = True
                for entry in j_pairs:
                    if entry not in i_pairs:
                        diff_flag = True
                if diff_flag is True:
                    detail = 'Biological replicate {} '.format(keys[index_i]) + \
                             'in experiment {} '.format(value['@id']) + \
                             'has endedness {} '.format(i_pairs) + \
                             ' that differ from replicate {},'.format(keys[index_j]) + \
                             ' which has {}.'.format(j_pairs)
                    yield AuditFailure('mixed run types',
                                       detail, level='WARNING')

    return


def audit_experiment_replicate_with_no_files(value, system, files_structure):
    if 'internal_tags' in value and 'DREAM' in value['internal_tags']:
        return

    if value['status'] in ['deleted', 'replaced', 'revoked', 'proposed', 'preliminary']:
        return
    if not value.get('replicates'):
        return

    seq_assay_flag = False
    if value['assay_term_name'] in seq_assays:
        seq_assay_flag = True

    rep_dictionary = {}
    rep_numbers = {}
    excluded_statuses = files_structure.get('excluded_types')
    excluded_statuses += ['deleted', 'replaced']

    for rep in value.get('replicates'):
        if rep['status'] in excluded_statuses:
            continue
        rep_dictionary[rep['@id']] = []
        rep_numbers[rep['@id']] = (rep['biological_replicate_number'],
                                   rep['technical_replicate_number'])

    for file_object in files_structure.get('original_files').values():
        file_replicate = file_object.get('replicate')
        if file_replicate:
            if file_replicate['@id'] in rep_dictionary:
                rep_dictionary[file_replicate['@id']].append(file_object['output_category'])

    audit_level = 'ERROR'

    if check_award_condition(value, ["ENCODE2", "Roadmap",
                                     "modENCODE", "MODENCODE", "ENCODE2-Mouse"]):
        audit_level = 'INTERNAL_ACTION'

    for key in rep_dictionary.keys():

        if len(rep_dictionary[key]) == 0:
            detail = 'This experiment contains a replicate ' + \
                     '[{},{}] {} without any associated files.'.format(
                         rep_numbers[key][0],
                         rep_numbers[key][1],
                         key)

            yield AuditFailure('missing raw data in replicate', detail, level=audit_level)
        else:
            if seq_assay_flag is True:
                if 'raw data' not in rep_dictionary[key]:
                    detail = 'This experiment contains a replicate ' + \
                             '[{},{}] {} without raw data associated files.'.format(
                                 rep_numbers[key][0],
                                 rep_numbers[key][1],
                                 key)
                    yield AuditFailure('missing raw data in replicate',
                                       detail, level=audit_level)
    return


def audit_experiment_replicated(value, system, excluded_types):
    if not check_award_condition(value, [
            'ENCODE4', 'ENCODE3', 'GGR']):
        return
    '''
    Experiments in ready for review state should be replicated. If not,
    wranglers should check with lab as to why before release.
    '''
    if value['status'] not in ['released', 'ready for review']:
        return
    '''
    Excluding single cell isolation experiments from the replication requirement
    Excluding RNA-bind-and-Seq from the replication requirment
    '''
    if value['assay_term_name'] in ['single cell isolation followed by RNA-seq',
                                    'RNA Bind-n-Seq']:
        return
    '''
    Excluding GTEX experiments from the replication requirement
    '''
    if is_gtex_experiment(value) is True:
        return

    if 'target' in value:
        target = value['target']
        if 'control' in target['investigated_as']:
            return

    num_bio_reps = set()
    for rep in value['replicates']:
        num_bio_reps.add(rep['biological_replicate_number'])

    if len(num_bio_reps) <= 1:
        # different levels of severity for different rfas
        detail = 'This experiment is expected to be replicated, but ' + \
                    'contains only one listed biological replicate.'
        yield AuditFailure('unreplicated experiment', detail, level='NOT_COMPLIANT')
    return


def audit_experiment_replicates_with_no_libraries(value, system, excluded_types):
    if value['status'] in ['deleted', 'replaced', 'revoked', 'proposed']:
        return
    if len(value['replicates']) == 0:
        return
    for rep in value['replicates']:
        if rep.get('status') not in excluded_types and 'library' not in rep:
            detail = 'Experiment {} has a replicate {}, that has no library associated with'.format(
                value['@id'],
                rep['@id'])
            yield AuditFailure('replicate with no library', detail, level='ERROR')
    return


def audit_experiment_isogeneity(value, system, excluded_types):
    if value['status'] in ['deleted', 'replaced', 'revoked']:
        return
    if len(value['replicates']) < 2:
        return
    if value.get('replication_type') is None:
        detail = 'In experiment {} the replication_type cannot be determined'.format(value['@id'])
        yield AuditFailure('undetermined replication_type', detail, level='INTERNAL_ACTION')

    biosample_dict = {}
    biosample_age_set = set()
    biosample_sex_set = set()
    biosample_donor_set = set()

    for rep in value['replicates']:
        if 'library' in rep:
            if 'biosample' in rep['library']:
                biosampleObject = rep['library']['biosample']
                biosample_dict[biosampleObject['accession']] = biosampleObject
                biosample_age_set.add(biosampleObject.get('age_display'))
                biosample_sex_set.add(biosampleObject.get('sex'))
                biosample_species = biosampleObject.get('organism')
                if biosampleObject.get('donor'):
                    biosample_donor_set.add(biosampleObject.get('donor')['@id'])
            else:
                # If I have a library without a biosample,
                # I cannot make a call about replicate structure
                return
        else:
            # REPLICATES WITH NO LIBRARIES WILL BE CAUGHT BY AUDIT (TICKET 3268)
            # If I have a replicate without a library,
            # I cannot make a call about the replicate structure
            return

    if len(biosample_dict.keys()) < 2:
        return  # unreplicated

    if biosample_species == '/organisms/human/':
        return  # humans are handled in the the replication_type

    if len(biosample_donor_set) > 1:
        donors_list = str(list(biosample_donor_set)).replace('\'', ' ')
        detail = 'Replicates of this experiment were prepared using biosamples ' + \
                 'from different strains {}.'.format(donors_list)
        yield AuditFailure('inconsistent donor', detail, level='ERROR')

    if len(biosample_age_set) > 1:
        ages_list = str(list(biosample_age_set)).replace('\'', ' ')
        detail = 'Replicates of this experiment were prepared using biosamples ' + \
                 'of different ages {}.'.format(ages_list)
        yield AuditFailure('inconsistent age', detail, level='NOT_COMPLIANT')

    if len(biosample_sex_set) > 1:
        sexes_list = str(list(biosample_sex_set)).replace('\'', ' ')
        detail = 'Replicates of this experiment were prepared using biosamples ' + \
                 'of different sexes {}.'.format(sexes_list)
        yield AuditFailure('inconsistent sex', detail, level='NOT_COMPLIANT')
    return


def audit_experiment_technical_replicates_same_library(value, system, excluded_types):
    if value['status'] in ['deleted', 'replaced', 'revoked']:
        return
    biological_replicates_dict = {}
    for rep in value['replicates']:
        bio_rep_num = rep['biological_replicate_number']
        if 'library' in rep:
            library = rep['library']
            if bio_rep_num not in biological_replicates_dict:
                biological_replicates_dict[bio_rep_num] = []
            if library['accession'] in biological_replicates_dict[bio_rep_num]:
                detail = 'Experiment {} has '.format(value['@id']) + \
                         'different technical replicates associated with the same library'
                yield AuditFailure('sequencing runs labeled as technical replicates', detail,
                                   level='INTERNAL_ACTION')
                return
            else:
                biological_replicates_dict[bio_rep_num].append(library['accession'])
    return


def audit_experiment_replicates_biosample(value, system, excluded_types):
    if value['status'] in ['deleted', 'replaced', 'revoked']:
        return
    biological_replicates_dict = {}
    biosamples_list = []
    assay_name = 'unknown'
    if 'assay_term_name' in value:
        assay_name = value['assay_term_name']

    for rep in value['replicates']:
        bio_rep_num = rep['biological_replicate_number']
        if 'library' in rep and 'biosample' in rep['library']:
            biosample = rep['library']['biosample']

            if bio_rep_num not in biological_replicates_dict:
                biological_replicates_dict[bio_rep_num] = biosample['accession']
                if biosample['accession'] in biosamples_list:
                    detail = 'Experiment {} has multiple biological replicates \
                              associated with the same biosample {}'.format(
                                  value['@id'],
                                  biosample['@id'])
                    yield AuditFailure('biological replicates with identical biosample',
                                       detail, level='INTERNAL_ACTION')
                    return
                else:
                    biosamples_list.append(biosample['accession'])

            else:
                if biosample['accession'] != biological_replicates_dict[bio_rep_num] and \
                   assay_name != 'single cell isolation followed by RNA-seq':
                    detail = 'Experiment {} has technical replicates \
                              associated with the different biosamples'.format(
                                  value['@id'])
                    yield AuditFailure('technical replicates with not identical biosample',
                                       detail, level='ERROR')
                    return
    return


def audit_experiment_documents(value, system, excluded_types):
    if not check_award_condition(value, [
            "ENCODE3", "modERN", "GGR", "ENCODE4",
            "ENCODE", "ENCODE2-Mouse", "Roadmap"]):
        return
    '''
    Experiments should have documents.  Protocol documents or some sort of document.
    '''
    if value['status'] in ['deleted', 'replaced', 'proposed', 'preliminary']:
        return

    # If the experiment has documents, we are good
    if len(value.get('documents')) > 0:
        return

    # If there are no replicates to check yet, why bother
    if 'replicates' not in value:
        return

    lib_docs = 0
    for rep in value['replicates']:
        if 'library' in rep:
            lib_docs += len(rep['library']['documents'])

    # If there are no library documents anywhere, then we say something
    if lib_docs == 0:
        detail = 'Experiment {} has no attached documents'.format(value['@id'])
        yield AuditFailure('missing documents', detail, level='NOT_COMPLIANT')
    return

def audit_experiment_assay(value, system, excluded_types):
    '''
    Experiments should have assays with valid ontologies term ids and names that
    are a valid synonym.
    '''
    if value['status'] == 'deleted':
        return

    term_id = value.get('assay_term_id')
    term_name = value.get('assay_term_name')

    if term_id.startswith('NTR:'):
        detail = 'Assay_term_id is a New Term Request ({} - {})'.format(term_id, term_name)
        yield AuditFailure('NTR assay', detail, level='INTERNAL_ACTION')
    return


def audit_experiment_target(value, system, excluded_types):
    '''
    Certain assay types (ChIP-seq, ...) require valid targets and the replicate's
    antibodies should match.
    '''

    if value['status'] in ['deleted', 'proposed']:
        return

    if value.get('assay_term_name') not in targetBasedAssayList:
        return

    if 'target' not in value:
        detail = '{} experiments require a target'.format(value['assay_term_name'])
        yield AuditFailure('missing target', detail, level='ERROR')
        return

    target = value['target']
    if 'control' in target['investigated_as']:
        return

    # Some assays don't need antibodies
    if value['assay_term_name'] in ['RNA Bind-n-Seq',
                                    'shRNA knockdown followed by RNA-seq',
                                    'siRNA knockdown followed by RNA-seq',
                                    'CRISPRi followed by RNA-seq',
                                    'CRISPR genome editing followed by RNA-seq']:
        return

    # Check that target of experiment matches target of antibody
    for rep in value['replicates']:
        if 'antibody' not in rep:
            detail = '{} assays require an antibody specification. '.format(
                value['assay_term_name']) + \
                'In replicate [{},{}] {}, the antibody needs to be specified.'.format(
                    rep['biological_replicate_number'],
                    rep['technical_replicate_number'],
                    rep['@id']
                )
            yield AuditFailure('missing antibody', detail, level='ERROR')
        else:
            antibody = rep['antibody']
            if 'recombinant protein' in target['investigated_as']:
                prefix = target['label'].split('-')[0]
                unique_antibody_target = set()
                unique_investigated_as = set()
                for antibody_target in antibody['targets']:
                    label = antibody_target['label']
                    unique_antibody_target.add(label)
                    for investigated_as in antibody_target['investigated_as']:
                        unique_investigated_as.add(investigated_as)
                if 'tag' not in unique_investigated_as:
                    detail = '{} is not to tagged protein'.format(antibody['@id'])
                    yield AuditFailure('not tagged antibody', detail, level='ERROR')
                else:
                    if prefix not in unique_antibody_target:
                        detail = '{} is not found in target for {}'.format(
                            prefix,
                            antibody['@id']
                            )
                        yield AuditFailure('mismatched tag target', detail, level='ERROR')
            else:
                target_matches = False
                antibody_targets = []
                for antibody_target in antibody['targets']:
                    antibody_targets.append(antibody_target.get('name'))
                    if target['name'] == antibody_target.get('name'):
                        target_matches = True
                if not target_matches:
                    antibody_targets_string = str(antibody_targets).replace('\'', '')
                    detail = 'The target of the experiment is {}, '.format(target['name']) + \
                             'but it is not present in the experiment\'s antibody {} '.format(
                                 antibody['@id']) + \
                             'target list {}.'.format(antibody_targets_string)
                    yield AuditFailure('inconsistent target', detail, level='ERROR')
    return


def audit_experiment_control(value, system, excluded_types):
    if not check_award_condition(value, [
            "ENCODE3", "ENCODE4", "modERN", "ENCODE2", "modENCODE",
            "ENCODE", "ENCODE2-Mouse", "Roadmap"]):
        return

    '''
    Certain assay types (ChIP-seq, ...) require possible controls with a matching biosample.
    Of course, controls do not require controls.
    '''

    if value['status'] in ['deleted', 'proposed', 'replaced']:
        return

    # Currently controls are only be required for ChIP-seq
    if value.get('assay_term_name') not in controlRequiredAssayList:
        return

    # We do not want controls
    if 'target' in value and 'control' in value['target']['investigated_as']:
        return

    audit_level = 'ERROR'
    if value.get('assay_term_name') in ['CAGE',
                                        'RAMPAGE'] or \
        check_award_condition(value, ["ENCODE2",
                                      "Roadmap",
                                      "modENCODE",
                                      "ENCODE2-Mouse"]):
        audit_level = 'NOT_COMPLIANT'
    if value['possible_controls'] == []:
        detail = 'possible_controls is a list of experiment(s) that can ' + \
                 'serve as analytical controls for a given experiment. ' + \
                 '{} experiments require a value in possible_controls. '.format(
                     value['assay_term_name']) + \
                 'This experiment should be associated with at least one control ' + \
                 'experiment, but has no specified values in the possible_controls list.'
        yield AuditFailure('missing possible_controls', detail, level=audit_level)
        return

    for control in value['possible_controls']:
        if control.get('biosample_term_id') != value.get('biosample_term_id'):
            detail = 'The specified control {} for this experiment is on {}, '.format(
                control['@id'],
                control.get('biosample_term_name')) + \
                'but this experiment is done on {}.'.format(value['biosample_term_name'])
            yield AuditFailure('inconsistent control', detail, level='ERROR')
    return


def audit_experiment_platforms_mismatches(value, system, files_structure):
    if value['status'] in ['deleted', 'replaced']:
        return

    # do not apply the audit to DNase-seq and genetic modification followed by DNase-seq
    if value.get("assay_term_id") in ["OBI:0001853", "NTR:0004774"]:
        return

    if not files_structure.get('original_files'):
        return

    platforms = get_platforms_used_in_experiment(files_structure)
    if len(platforms) > 1:
        platforms_string = str(list(platforms)).replace('\'', '')
        detail = 'This experiment ' + \
                 'contains data produced on incompatible ' + \
                 'platforms {}.'.format(platforms_string)
        yield AuditFailure('inconsistent platforms', detail, level='WARNING')
    elif len(platforms) == 1:
        platform_term_name = list(platforms)[0]
        if 'possible_controls' in value and \
           value['possible_controls'] != []:
            for control in value['possible_controls']:
                if control.get('original_files'):
                    control_platforms = get_platforms_used_in_experiment(
                        create_files_mapping(control.get('original_files'), files_structure.get('excluded_types')))
                    if len(control_platforms) > 1:
                        control_platforms_string = str(list(control_platforms)).replace('\'', '')
                        detail = 'possible_controls is a list of experiment(s) that can serve ' + \
                                'as analytical controls for a given experiment. ' + \
                                'Experiment {} found in possible_controls list of this experiment '.format(control['@id']) + \
                                'contains data produced on platform(s) {} '.format(control_platforms_string) + \
                                'which are not compatible with platform {} '.format(platform_term_name) + \
                                'used in this experiment.'
                        yield AuditFailure('inconsistent platforms', detail, level='WARNING')
                    elif len(control_platforms) == 1 and \
                            list(control_platforms)[0] != platform_term_name:
                        detail = 'possible_controls is a list of experiment(s) that can serve ' + \
                                'as analytical controls for a given experiment. ' + \
                                'Experiment {} found in possible_controls list of this experiment '.format(control['@id']) + \
                                'contains data produced on platform {} '.format(list(control_platforms)[0]) + \
                                'which is not compatible with platform {} '.format(platform_term_name) + \
                                'used in this experiment.'
                        yield AuditFailure('inconsistent platforms', detail, level='WARNING')
    return


def audit_experiment_ChIP_control(value, system, files_structure):
    if not check_award_condition(value, [
            'ENCODE3', 'ENCODE4', 'Roadmap']):
        return

    if value['status'] in ['deleted', 'proposed', 'preliminary', 'replaced', 'revoked']:
        return

    # Currently controls are only be required for ChIP-seq
    if value.get('assay_term_name') != 'ChIP-seq':
        return

    # We do not want controls
    if 'target' in value and 'control' in value['target']['investigated_as']:
        return

    if not value['possible_controls']:
        return

    num_IgG_controls = 0
    for control in value['possible_controls']:
        if ('target' not in control) or ('control' not in control['target']['investigated_as']):
            detail = 'Experiment {} is ChIP-seq but its control {} is not linked to a target with investigated.as = control'.format(
                value['@id'],
                control['@id'])
            yield AuditFailure('invalid possible_control', detail, level='ERROR')
            return

        if not control.get('replicates'):
            continue

        if 'antibody' in control.get('replicates')[0]:
            num_IgG_controls += 1

    # If all of the possible_control experiments are mock IP control experiments
    if num_IgG_controls == len(value['possible_controls']):
        if value.get('assay_term_name') == 'ChIP-seq':
            # The binding group agreed that ChIP-seqs all should have an input control.
            detail = 'Experiment {} is ChIP-seq and requires at least one input control, as agreed upon by the binding group. {} is not an input control'.format(
                value['@id'],
                control['@id'])
            yield AuditFailure('missing input control', detail, level='NOT_COMPLIANT')
    return

def audit_experiment_spikeins(value, system, excluded_types):
    if not check_award_condition(value, [
            "ENCODE3",
            "ENCODE4",
            "modERN",
            "ENCODE",
            "ENCODE2-Mouse",
            "Roadmap"]):
        return
    '''
    All ENCODE 3 long (>200) RNA-seq experiments should specify their spikeins.
    The spikeins specified should have datasets of type spikeins.
    The spikeins datasets should have a fasta file, a document, and maybe a tsv
    '''

    if value['status'] in ['deleted', 'replaced']:
        return

    if value.get('assay_term_name') != 'RNA-seq':
        return

    for rep in value['replicates']:

        lib = rep.get('library')
        if lib is None:
            continue

        size_range = lib.get('size_range')
        if size_range != '>200':
            continue

        spikes = lib.get('spikeins_used')
        if (spikes is None) or (spikes == []):
            detail = 'Library {} is in '.format(lib['@id']) + \
                     'an RNA-seq experiment and has size_range >200. ' +\
                     'It requires a value for spikeins_used'
            yield AuditFailure('missing spikeins', detail, level='NOT_COMPLIANT')
            # Informattional if ENCODE2 and release error if ENCODE3
    return


def audit_experiment_biosample_term(value, system, excluded_types):
    if value['status'] in ['deleted', 'replaced']:
        return

    if value.get('biosample_type') == 'in vitro sample':
        return

    ontology = system['registry']['ontology']
    term_id = value.get('biosample_term_id')
    term_type = value.get('biosample_type')
    term_name = value.get('biosample_term_name')

    if 'biosample_term_name' not in value:
        detail = '{} is missing biosample_term_name'.format(value['@id'])
        yield AuditFailure('missing biosample_term_name', detail, level='ERROR')
    # The type and term name should be put into dependencies

    if term_id.startswith('NTR:'):
        detail = '{} has an NTR biosample {} - {}'.format(value['@id'], term_id, term_name)
        yield AuditFailure('NTR biosample', detail, level='INTERNAL_ACTION')
    else:
        if term_id not in ontology:
            detail = 'Experiment {} has term_id {} which is not in ontology'.format(
                value['@id'], term_id)
            yield AuditFailure('term_id not in ontology', term_id, level='INTERNAL_ACTION')
        else:
            ontology_name = ontology[term_id]['name']
            if ontology_name != term_name and term_name not in ontology[term_id]['synonyms']:
                detail = 'Experiment {} has a mismatch between biosample term_id ({}) '.format(
                    value['@id'],
                    term_id) + \
                    'and term_name ({}), ontology term_name for term_id {} '.format(
                        term_name, term_id) + \
                    'is {}.'.format(ontology_name)
                yield AuditFailure('inconsistent ontology term', detail, level='ERROR')

    if 'replicates' in value:
        for rep in value['replicates']:
            if 'library' not in rep:
                continue

            lib = rep['library']
            if 'biosample' not in lib:
                detail = '{} is missing biosample, expecting one of type {}'.format(
                    lib['@id'],
                    term_name
                    )
                yield AuditFailure('missing biosample', detail, level='ERROR')
                continue

            biosample = lib['biosample']
            bs_type = biosample.get('biosample_type')
            bs_name = biosample.get('biosample_term_name')
            bs_id = biosample.get('biosample_term_id')

            if bs_type != term_type:
                detail = 'Experiment {} '.format(value['@id']) + \
                         'contains a library {} '.format(lib['@id']) + \
                         'prepared from biosample type \"{}\", '.format(bs_type) + \
                         'while experiment\'s biosample type is \"{}\".'.format(term_type)
                yield AuditFailure('inconsistent library biosample', detail, level='ERROR')

            if bs_name != term_name:
                detail = 'Experiment {} '.format(value['@id']) + \
                         'contains a library {} '.format(lib['@id']) + \
                         'prepared from biosample {}, '.format(bs_name) + \
                         'while experiment\'s biosample is {}.'.format(term_name)
                yield AuditFailure('inconsistent library biosample', detail, level='ERROR')

            if bs_id != term_id:
                detail = 'Experiment {} '.format(value['@id']) + \
                         'contains a library {} '.format(lib['@id']) + \
                         'prepared from biosample with an id \"{}\", '.format(bs_id) + \
                         'while experiment\'s biosample id is \"{}\".'.format(term_id)
                yield AuditFailure('inconsistent library biosample', detail, level='ERROR')
    return


def audit_experiment_antibody_characterized(value, system, excluded_types):
    '''Check that biosample in the experiment has been characterized for the given antibody.'''
    if not check_award_condition(value, [
            'ENCODE4', 'ENCODE3', 'modERN']):
        return

    if value['status'] in ['deleted', 'proposed', 'preliminary']:
        return

    if value.get('assay_term_name') not in targetBasedAssayList:
        return

    target = value.get('target')
    if not target:
        return

    if 'control' in target['investigated_as']:
        return

    if value['assay_term_name'] in ['RNA Bind-n-Seq',
                                    'shRNA knockdown followed by RNA-seq',
                                    'siRNA knockdown followed by RNA-seq',
                                    'CRISPRi followed by RNA-seq']:
        return

    for rep in value['replicates']:
        antibody = rep.get('antibody')
        lib = rep.get('library')

        if not antibody or not lib:
            continue

        biosample = lib.get('biosample')
        if not biosample:
            continue

        organism = biosample.get('organism')
        antibody_targets = antibody['targets']
        ab_targets_investigated_as = set()
        sample_match = False

        if not antibody['characterizations']:
            detail = '{} has not yet been characterized in any cell type or tissue in {}.'.format(
                antibody['@id'], organism)
            yield AuditFailure('uncharacterized antibody', detail, level='NOT_COMPLIANT')
            return

        for t in antibody_targets:
            for i in t['investigated_as']:
                ab_targets_investigated_as.add(i)

        # We only want the audit raised if the organism in lot reviews matches that of the biosample
        # and if has not been characterized to standards. Otherwise, it doesn't apply and we
        # shouldn't raise a stink

        if 'histone modification' in ab_targets_investigated_as:
            for lot_review in antibody['lot_reviews']:
                if organism == lot_review['organisms'][0]:
                    sample_match = True
                    if lot_review['status'] == 'characterized to standards with exemption':
                        detail = '{} has been characterized '.format(antibody['@id']) + \
                                 'to the standard with exemption for {}'.format(organism)
                        yield AuditFailure('antibody characterized with exemption',
                                           detail, level='WARNING')
                    elif lot_review['status'] == 'awaiting characterization':
                        detail = '{} has not yet been characterized in '.format(antibody['@id']) + \
                            'any cell type or tissue in {}'.format(organism)
                        yield AuditFailure('uncharacterized antibody',
                                           detail, level='NOT_COMPLIANT')
                    elif lot_review['status'] in ['not characterized to standards', 'not pursued']:
                        detail = '{} has not been '.format(antibody['@id']) + \
                            'characterized to the standard for {}: {}'.format(organism, lot_review['detail'])
                        yield AuditFailure('antibody not characterized to standard', detail,
                                           level='NOT_COMPLIANT')
                    elif lot_review['status'] in ['pending dcc review',
                                                  'partially characterized']:
                        detail = '{} has characterization attempts '.format(antibody['@id']) + \
                                 'but does not have the full complement of characterizations ' + \
                                 'meeting the standard in {}: {}'.format(organism, lot_review['detail'])
                        yield AuditFailure('partially characterized antibody',
                                           detail, level='NOT_COMPLIANT')
                    else:
                        # This should only leave the characterized to standards case
                        pass
        else:
            biosample_term_id = value['biosample_term_id']
            biosample_term_name = value['biosample_term_name']
            experiment_biosample = (biosample_term_id, organism)

            for lot_review in antibody['lot_reviews']:
                biosample_key = (lot_review['biosample_term_id'], lot_review['organisms'][0])
                if experiment_biosample == biosample_key:
                    sample_match = True
                    if lot_review['status'] == 'characterized to standards with exemption':
                        detail = '{} has been characterized to the '.format(antibody['@id']) + \
                            'standard with exemption for {} in {}'.format(biosample_term_name,
                                                                          organism)
                        yield AuditFailure('antibody characterized with exemption', detail,
                                           level='WARNING')
                    elif lot_review['status'] == 'awaiting characterization':
                        detail = '{} has not been characterized at al for {} in {}'.format(
                            antibody['@id'], biosample_term_name, organism)
                        yield AuditFailure('uncharacterized antibody',
                                           detail, level='NOT_COMPLIANT')
                    elif lot_review['status'] in ['partially characterized', 'pending dcc review']:
                        detail = '{} has characterization attempts '.format(antibody['@id']) + \
                                 'but does not have the full complement of characterizations ' + \
                                 'meeting the standard in {}: {}'.format(organism, lot_review['detail'])
                        yield AuditFailure('partially characterized antibody',
                                           detail, level='NOT_COMPLIANT')
                    elif lot_review['status'] in ['not characterized to standards', 'not pursued']:
                        detail = '{} has not been '.format(antibody['@id']) + \
                                 'characterized to the standard for {}: {}'.format(organism, lot_review['detail'])
                        yield AuditFailure('antibody not characterized to standard', detail,
                                           level='NOT_COMPLIANT')
                    else:
                        # This should only leave the characterized to standards case
                        pass

            # The only characterization present is a secondary or an incomplete primary that
            # has no characterization_reviews since we don't know what the biosample is
            if not sample_match:
                detail = '{} has characterization attempts '.format(antibody['@id']) + \
                    'but does not have the full complement of characterizations ' + \
                    'meeting the standard in this cell type and organism: Awaiting ' + \
                    'submission of primary characterization(s).'.format()
                yield AuditFailure('partially characterized antibody', detail,
                                   level='NOT_COMPLIANT')
    return


def audit_experiment_library_biosample(value, system, excluded_types):
    if value['status'] in ['deleted', 'replaced']:
        return

    if value.get('assay_term_name') == 'RNA Bind-n-Seq':
        return
    for rep in value['replicates']:
        if 'library' not in rep:
            continue

        lib = rep['library']
        if 'biosample' not in lib:
            detail = '{} is missing biosample'.format(
                lib['@id'])
            yield AuditFailure('missing biosample', detail, level='ERROR')
    return


def audit_library_RNA_size_range(value, system, excluded_types):
    '''
    An RNA library should have a size_range specified.
    This needs to accomodate the rfa
    '''
    if value['status'] in ['deleted', 'replaced']:
        return

    if value.get('assay_term_name') == 'transcription profiling by array assay':
        return

    RNAs = ['RNA',
            'polyadenylated mRNA',
            'miRNA']

    for rep in value['replicates']:
        if 'library' not in rep:
            continue
        lib = rep['library']
        if (lib['nucleic_acid_term_name'] in RNAs) and ('size_range' not in lib):
            detail = 'Metadata of RNA library {} lacks information on '.format(rep['library']['@id']) + \
                     'the size range of fragments used to construct the library.'
            yield AuditFailure('missing RNA fragment size', detail, level='NOT_COMPLIANT')
    return


# if experiment target is recombinant protein, the biosamples should have at 
# least one GM in the applied_modifications that is an insert with tagging purpose
# and a target that matches experiment target
def audit_missing_modification(value, system, excluded_types):
    if value['status'] in ['deleted', 'replaced', 'proposed', 'revoked']:
        return

    if 'target' not in value:
        return

    '''
    The audit does not cover whether or not the biosamples in possible_controls also
    have the same construct. In some cases, they legitimately don't, e.g. HEK-ZNFs
    '''
    target = value['target']
    if 'recombinant protein' not in target['investigated_as']:
        return
    else:
        biosamples = get_biosamples(value)
        missing_construct = list()
        
        for biosample in biosamples:
<<<<<<< HEAD
            
=======
>>>>>>> a48259e9
            if biosample.get('applied_modifications'):
                match_flag = False
                for modification in biosample.get('applied_modifications'):
                    if modification.get('modified_site_by_target_id'):
                        gm_target = modification.get('modified_site_by_target_id')
                        if modification.get('purpose') == 'tagging' and \
                           gm_target['@id'] == target['@id']:
                            match_flag = True
                if not match_flag:
                    missing_construct.append(biosample)
            else:
                missing_construct.append(biosample)

        if missing_construct:
            for b in missing_construct:
                detail = 'Recombinant protein target {} requires '.format(target['@id']) + \
                    'a genetic modification associated with the biosample {} '.format(b['@id']) + \
                    'to specify the relevant tagging details.'
                yield AuditFailure('missing tag construct', detail, level='ERROR')
    return



def audit_experiment_mapped_read_length(value, system, files_structure):
    if value.get('assay_term_id') != 'OBI:0000716':  # not a ChIP-seq
        return
    for peaks_file in files_structure.get('peaks_files').values():
        if peaks_file.get('lab') == '/labs/encode-processing-pipeline/':
            derived_from_bams = get_derived_from_files_set([peaks_file], files_structure, 'bam', True)
            #derived_from_bams = get_derived_from_files_set([peaks_file], 'bam', True)
            read_lengths_set = set()
            for bam_file in derived_from_bams:
                if bam_file.get('lab') == '/labs/encode-processing-pipeline/':
                    mapped_read_length = get_mapped_length(bam_file, files_structure)
                    if mapped_read_length:
                        read_lengths_set.add(mapped_read_length)
                    else:
                        detail = 'Experiment {} '.format(value['@id']) + \
                                 'contains an alignments .bam file {} '.format(bam_file['@id']) + \
                                 'that lacks mapped reads length information.'
                        yield AuditFailure('missing mapped reads lengths', detail,
                                           level='INTERNAL_ACTION')
            if len(read_lengths_set) > 1:
                if max(read_lengths_set) - min(read_lengths_set) >= 7:
                    detail = 'Experiment {} '.format(value['@id']) + \
                             'contains a processed .bed file {} '.format(peaks_file['@id']) + \
                             'that was derived from alignments files with inconsistent mapped ' + \
                             'reads lengths {}.'.format(sorted(list(read_lengths_set)))
                    yield AuditFailure('inconsistent mapped reads lengths',
                                       detail, level='INTERNAL_ACTION')
    return


####################### 
# utilities
#######################

def extract_assemblies(assemblies, file_names):
    to_return = set()
    for f_name in file_names:
        if f_name in assemblies:
            to_return.add(assemblies[f_name])
    return sorted(list(to_return))


def assemblies_detail(assemblies):
    assemblies_detail = ''
    if assemblies:
        if len(assemblies) > 1:
            assemblies_detail = "for {} assemblies ".format(
                str(assemblies).replace('\'', ' '))
        else:
            assemblies_detail = "for {} assembly ".format(
                assemblies[0])
    return assemblies_detail


def get_mapped_length(bam_file, files_structure):
    mapped_length = bam_file.get('mapped_read_length')
    if mapped_length:
        return mapped_length
    derived_from_fastqs = get_derived_from_files_set([bam_file], files_structure, 'fastq', True)
    for f in derived_from_fastqs:
        length = f.get('read_length')
        if length:
            return length
    return None


def get_control_bam(experiment_bam, pipeline_name, derived_from_fastqs, files_structure):
    #  get representative FASTQ file
    if not derived_from_fastqs:
        return False
    control_fastq = False
    for entry in derived_from_fastqs:
        if entry.get('dataset') == experiment_bam.get('dataset') and \
           'controlled_by' in entry and len(entry['controlled_by']) > 0:
            control_fastq = entry['controlled_by'][0]  # getting representative FASTQ
            break
    # get representative FASTQ from control
    if control_fastq is False:
        return False
    else:
        if 'original_files' not in control_fastq['dataset']:
            return False

        control_bam = False
        control_files_structure = create_files_mapping(control_fastq['dataset'].get('original_files'),
                                                       files_structure.get('excluded_types'))

        for control_file in control_files_structure.get('alignments').values():
            if 'assembly' in control_file and 'assembly' in experiment_bam and \
               control_file['assembly'] == experiment_bam['assembly']:
                #  we have BAM file, now we have to make sure it was created by pipeline
                #  with similar pipeline_name

                is_same_pipeline = False
                if has_pipelines(control_file) is True:
                    for pipeline in \
                            control_file['analysis_step_version']['analysis_step']['pipelines']:
                        if pipeline['title'] == pipeline_name:
                            is_same_pipeline = True
                            break

                if is_same_pipeline is True and \
                   'derived_from' in control_file and \
                   len(control_file['derived_from']) > 0:
                    derived_list = list(
                        get_derived_from_files_set([control_file], control_files_structure, 'fastq', True))

                    for entry in derived_list:
                        if entry['accession'] == control_fastq['accession']:
                            control_bam = control_file
                            break
        return control_bam


def has_pipelines(bam_file):
    if 'analysis_step_version' not in bam_file:
        return False
    if 'analysis_step' not in bam_file['analysis_step_version']:
        return False
    if 'pipelines' not in bam_file['analysis_step_version']['analysis_step']:
        return False
    return True


def get_target_name(derived_from_fastqs):
    if not derived_from_fastqs:
        return False

    control_fastq = False
    for entry in derived_from_fastqs:
        if 'controlled_by' in entry and len(entry['controlled_by']) > 0:
            control_fastq = entry['controlled_by'][0]  # getting representative FASTQ
            break
    if control_fastq and 'target' in control_fastq['dataset'] and \
       'name' in control_fastq['dataset']['target']:
        return control_fastq['dataset']['target']['name']
    return False

def get_target(experiment):
    if 'target' in experiment:
        return experiment['target']
    return False


def get_organism_name(reps, excluded_types):
    excluded_types += ['deleted', 'replaced']
    for rep in reps:
        if rep['status'] not in excluded_types and \
           'library' in rep and \
           rep['library']['status'] not in excluded_types and \
           'biosample' in rep['library'] and \
           rep['library']['biosample']['status'] not in excluded_types:
            if 'organism' in rep['library']['biosample']:
                return rep['library']['biosample']['organism'].split('/')[2]
    return False


def scanFilesForPipelineTitle_not_chipseq(files_to_scan, assemblies, pipeline_titles):
    for f in files_to_scan:
        if 'file_format' in f and f['file_format'] == 'bam' and \
           f['status'] not in ['replaced', 'deleted'] and \
           'assembly' in f and f['assembly'] in assemblies and \
           f['lab'] == '/labs/encode-processing-pipeline/' and \
           'analysis_step_version' in f and \
           'analysis_step' in f['analysis_step_version'] and \
           'pipelines' in f['analysis_step_version']['analysis_step']:
            pipelines = f['analysis_step_version']['analysis_step']['pipelines']
            for p in pipelines:
                if p['title'] in pipeline_titles:
                    return p['title']
    return False


def get_pipeline_by_name(pipeline_objects, pipeline_title):
    for pipe in pipeline_objects:
        if pipe['title'] == pipeline_title:
            return pipe
    return None


def scanFilesForPipeline(files_to_scan, pipeline_title_list):
    for f in files_to_scan:
        if 'analysis_step_version' not in f:
            continue
        else:
            if 'analysis_step' not in f['analysis_step_version']:
                continue
            else:
                if 'pipelines' not in f['analysis_step_version']['analysis_step']:
                    continue
                else:
                    pipelines = f['analysis_step_version']['analysis_step']['pipelines']
                    for p in pipelines:
                        if p['title'] in pipeline_title_list:
                            return True
    return False


def get_file_read_depth_from_alignment(alignment_file, target, assay_name):

    if alignment_file.get('output_type') in ['transcriptome alignments',
                                             'unfiltered alignments']:
        return False

    if alignment_file.get('lab') not in ['/labs/encode-processing-pipeline/', '/labs/kevin-white/']:
        return False

    quality_metrics = alignment_file.get('quality_metrics')

    if not quality_metrics:
        return False

    if assay_name in ['RAMPAGE', 'CAGE',
                      'small RNA',
                      'long RNA']:
        for metric in quality_metrics:
            if 'Uniquely mapped reads number' in metric and \
               'Number of reads mapped to multiple loci' in metric:
                unique = metric['Uniquely mapped reads number']
                multi = metric['Number of reads mapped to multiple loci']
                return unique + multi

    elif assay_name in ['ChIP-seq']:
        if target is not False and \
           'name' in target and target['name'] in ['H3K9me3-human', 'H3K9me3-mouse']:
            # exception (mapped)
            for metric in quality_metrics:
                if 'processing_stage' in metric and \
                    metric['processing_stage'] == 'unfiltered' and \
                        'mapped' in metric:
                    if "read1" in metric and "read2" in metric:
                        return int(metric['mapped']/2)
                    else:
                        return int(metric['mapped'])
        else:
            # not exception (useful fragments)
            for metric in quality_metrics:
                if ('total' in metric) and \
                   (('processing_stage' in metric and metric['processing_stage'] == 'filtered') or
                    ('processing_stage' not in metric)):
                    if "read1" in metric and "read2" in metric:
                        return int(metric['total']/2)
                    else:
                        return int(metric['total'])
    return False

def get_non_tophat_alignment_files(files_list):
    list_to_return = []
    for f in files_list:
        tophat_flag = False
        if 'analysis_step_version' in f and \
           'software_versions' in f['analysis_step_version']:
            for soft_version in f['analysis_step_version']['software_versions']:
                #  removing TopHat files
                if 'software' in soft_version and \
                   soft_version['software']['uuid'] == '7868f960-50ac-11e4-916c-0800200c9a66':
                    tophat_flag = True
        if tophat_flag is False and \
           f['lab'] == '/labs/encode-processing-pipeline/':
            list_to_return.append(f)
    return list_to_return

def get_read_lengths_wgbs(fastq_files):
    list_of_lengths = []
    for f in fastq_files:
        if 'read_length' in f:
            list_of_lengths.append(f['read_length'])
    return list_of_lengths

def get_metrics(files_list, metric_type, desired_assembly=None, desired_annotation=None):
    metrics_dict = {}
    for f in files_list:
        if (desired_assembly is None or ('assembly' in f and
                                         f['assembly'] == desired_assembly)) and \
            (desired_annotation is None or ('genome_annotation' in f and
                                            f['genome_annotation'] == desired_annotation)):
            if 'quality_metrics' in f and len(f['quality_metrics']) > 0:
                for qm in f['quality_metrics']:
                    if metric_type in qm['@type']:
                        if qm['uuid'] not in metrics_dict:
                            metrics_dict[qm['uuid']] = qm
    metrics = []
    for k in metrics_dict:
        metrics.append(metrics_dict[k])
    return metrics

def get_chip_seq_bam_read_depth(bam_file):
    if bam_file['status'] in ['deleted', 'replaced']:
        return False

    if bam_file['file_format'] != 'bam' or bam_file['output_type'] != 'alignments':
        return False

    # Check to see if bam is from ENCODE or modERN pipelines
    if bam_file['lab'] not in ['/labs/encode-processing-pipeline/', '/labs/kevin-white/']:
        return False

    if has_pipelines(bam_file) is False:
        return False

    quality_metrics = bam_file.get('quality_metrics')

    if (quality_metrics is None) or (quality_metrics == []):
        return False

    read_depth = 0

    for metric in quality_metrics:
        if ('total' in metric and
                (('processing_stage' in metric and metric['processing_stage'] == 'filtered') or
                 ('processing_stage' not in metric))):
            if "read1" in metric and "read2" in metric:
                read_depth = int(metric['total']/2)
            else:
                read_depth = metric['total']
            break

    if read_depth == 0:
        return False

    return read_depth


def create_files_mapping(files_list, excluded):
    to_return = {'original_files':{},
                 'fastq_files':{},
                 'alignments':{},
                 'unfiltered_alignments':{},
                 'transcriptome_alignments':{},
                 'peaks_files':{},
                 'gene_quantifications_files':{},
                 'signal_files':{},
                 'optimal_idr_peaks':{},
                 'cpg_quantifications':{},
                 'contributing_files':{},
                 'excluded_types': excluded}
    if files_list:
        for file_object in files_list:
            if file_object['status'] not in excluded:
                to_return['original_files'][file_object['@id']] = file_object

                file_format = file_object.get('file_format')
                file_output = file_object.get('output_type')

                if file_format and file_format == 'fastq' and \
                file_output and file_output == 'reads':
                    to_return['fastq_files'][file_object['@id']] = file_object

                if file_format and file_format == 'bam' and \
                file_output and file_output == 'alignments':
                    to_return['alignments'][file_object['@id']] = file_object

                if file_format and file_format == 'bam' and \
                file_output and file_output == 'unfiltered alignments':
                    to_return['unfiltered_alignments'][file_object['@id']] = file_object

                if file_format and file_format == 'bam' and \
                file_output and file_output == 'transcriptome alignments':
                    to_return['transcriptome_alignments'][file_object['@id']] = file_object

                if file_format and file_format == 'bed' and \
                file_output and file_output == 'peaks':
                    to_return['peaks_files'][file_object['@id']] = file_object

                if file_output and file_output == 'gene quantifications':
                    to_return['gene_quantifications_files'][file_object['@id']] = file_object

                if file_output and file_output == 'signal of unique reads':
                    to_return['signal_files'][file_object['@id']] = file_object

                if file_output and file_output == 'optimal idr thresholded peaks':
                    to_return['optimal_idr_peaks'][file_object['@id']] = file_object

                if file_output and file_output == 'methylation state at CpG':
                    to_return['cpg_quantifications'][file_object['@id']] = file_object
    return to_return

def get_contributing_files(files_list, excluded_types):
    to_return = {}
    if files_list:
        for file_object in files_list:
            if file_object['status'] not in excluded_types:
                to_return[file_object['@id']] = file_object
    return to_return


def scanFilesForPipelineTitle_yes_chipseq(alignment_files, pipeline_titles):
    
    if alignment_files:
        for f in alignment_files:
            if f.get('lab') in ['/labs/encode-processing-pipeline/', '/labs/kevin-white/'] and \
            'analysis_step_version' in f and \
            'analysis_step' in f['analysis_step_version'] and \
            'pipelines' in f['analysis_step_version']['analysis_step']:
                pipelines = f['analysis_step_version']['analysis_step']['pipelines']
                for p in pipelines:
                    if p['title'] in pipeline_titles:
                        return p['title']
    return False


def get_derived_from_files_set(list_of_files, files_structure, file_format, object_flag):
    derived_from_set = set()
    derived_from_objects_list = []
    for file_object in list_of_files:
        if 'derived_from' in file_object:
            for derived_id in file_object['derived_from']:
                derived_object = files_structure.get('original_files').get(derived_id)
                if not derived_object:
                    derived_object = files_structure.get('contributing_files').get(derived_id)
                if derived_object and \
                   derived_object.get('file_format') == file_format and \
                   derived_object.get('accession') not in derived_from_set:
                    derived_from_set.add(derived_object.get('accession'))
                    if object_flag:
                        derived_from_objects_list.append(derived_object)
    if object_flag:
        return derived_from_objects_list
    return derived_from_set

def get_file_accessions(list_of_files):
    accessions_set = set()
    for file_object in list_of_files:
        accessions_set.add(file_object.get('accession'))
    return accessions_set


def is_outdated_bams_replicate(bam_file, files_structure):

    for file_id in bam_file.get('derived_from'):
        if file_id not in files_structure.get('original_files') and \
           file_id not in files_structure.get('contributing_files'):
            return True

    # if derived_from contains accessions that were not in
    # original_files and not in contributing files - it is outdated!
    derived_from_fastqs = get_derived_from_files_set([bam_file], files_structure, 'fastq', True)

    # if there are no FASTQs we can not find our the replicate
    if len(derived_from_fastqs) == 0:
        return False

    derived_from_fastq_accessions = get_file_accessions(derived_from_fastqs)

    bio_rep = []
    for fastq_file in derived_from_fastqs:
        if 'biological_replicates' in fastq_file and \
           len(fastq_file['biological_replicates']) != 0:
            for entry in fastq_file['biological_replicates']:
                bio_rep.append(entry)
            break

    bio_rep_fastqs = []
    for fastq_file in files_structure.get('fastq_files').values():
        if 'biological_replicates' in fastq_file:
            for entry in fastq_file['biological_replicates']:
                if entry in bio_rep:
                    bio_rep_fastqs.append(fastq_file)
                    break

    replicate_fastq_accessions = get_file_accessions(bio_rep_fastqs)
    for file_object in bio_rep_fastqs:
        file_acc = file_object.get('accession')
        if file_acc not in derived_from_fastq_accessions:
            paired_file_id = file_object.get('paired_with')
            if paired_file_id and \
               paired_file_id.split('/')[2] not in derived_from_fastq_accessions:
                return True
            elif not paired_file_id:
                return True

    for f_accession in derived_from_fastq_accessions:
        if f_accession not in replicate_fastq_accessions:
            return True
    return False

def has_only_raw_files_in_derived_from(bam_file, files_structure):
    if 'derived_from' in bam_file:
        if bam_file['derived_from'] == []:
            return False
        for file_id in bam_file['derived_from']:
            file_object = files_structure.get('original_files').get('file_id')
            if file_object and \
               file_object['file_format'] not in ['fastq', 'tar', 'fasta']:
                return False
        return True
    else:
        return False


def has_no_unfiltered(filtered_bam, unfiltered_bams):
    if 'assembly' in filtered_bam:
        for file_object in unfiltered_bams:
            if 'assembly' in file_object:
                if file_object['assembly'] == filtered_bam['assembly'] and \
                   file_object['biological_replicates'] == filtered_bam['biological_replicates']:
                    derived_candidate = set()
                    derived_filtered = set()
                    if 'derived_from' in file_object:
                        for file_id in file_object['derived_from']:
                            derived_candidate.add(file_id)
                    if 'derived_from' in filtered_bam:
                        for file_id in filtered_bam['derived_from']:
                            derived_filtered.add(file_id)
                    if derived_candidate == derived_filtered:
                        return False
        return True
    return False


def get_platforms_used_in_experiment(files_structure_to_check):
    platforms = set()
    for file_object in files_structure_to_check.get('original_files').values():
        if file_object['output_category'] == 'raw data' and \
            'platform' in file_object:
            # collapsing interchangable platforms
            if file_object['platform']['term_name'] in ['HiSeq 2000', 'HiSeq 2500']:
                platforms.add('HiSeq 2000/2500')
            elif file_object['platform']['term_name'] in ['Illumina Genome Analyzer IIx',
                                                          'Illumina Genome Analyzer IIe',
                                                          'Illumina Genome Analyzer II']:
                platforms.add('Illumina Genome Analyzer II/e/x')
            else:
                platforms.add(file_object['platform']['term_name'])
    return platforms

def get_pipeline_titles(pipeline_objects):
    to_return = set()
    for pipeline in pipeline_objects:
        to_return.add(pipeline.get('title'))
    return list(to_return)
        

def get_pipeline_objects(files):
    added_pipelines = []
    pipelines_to_return = []
    for inspected_file in files:
        if 'analysis_step_version' in inspected_file and \
           'analysis_step' in inspected_file['analysis_step_version'] and \
           'pipelines' in inspected_file['analysis_step_version']['analysis_step']:
            for p in inspected_file['analysis_step_version']['analysis_step']['pipelines']:
                if p['title'] not in added_pipelines:
                    added_pipelines.append(p['title'])
                    pipelines_to_return.append(p)
    return pipelines_to_return


def get_biosamples(experiment):
    accessions_set = set()
    biosamples_list = []
    if 'replicates' in experiment:
        for rep in experiment['replicates']:
            if ('library' in rep) and ('biosample' in rep['library']):
                biosample = rep['library']['biosample']
                if biosample['accession'] not in accessions_set:
                    accessions_set.add(biosample['accession'])
                    biosamples_list.append(biosample)
    return biosamples_list


def is_gtex_experiment(experiment_to_check):
    for rep in experiment_to_check['replicates']:
        if ('library' in rep) and ('biosample' in rep['library']) and \
           ('donor' in rep['library']['biosample']):
            if rep['library']['biosample']['donor']['accession'] in gtexDonorsList:
                return True
    return False

def check_award_condition(experiment, awards):
    return experiment.get('award') and experiment.get('award')['rfa'] in awards

function_dispatcher_without_files = {
    'audit_isogeneity': audit_experiment_isogeneity,
    'audit_replicate_biosample': audit_experiment_replicates_biosample,
    'audit_replicate_library': audit_experiment_technical_replicates_same_library,
    'audit_documents': audit_experiment_documents,
    'audit_replicate_without_libraries': audit_experiment_replicates_with_no_libraries,
    'audit_experiment_biosample': audit_experiment_biosample_term,
    'audit_library_biosample': audit_experiment_library_biosample,
    'audit_target': audit_experiment_target,
    'audit_mixed_libraries': audit_experiment_mixed_libraries,
    'audit_internal_tags': audit_experiment_internal_tag,
    'audit_geo_submission': audit_experiment_geo_submission,
    'audit_replication': audit_experiment_replicated,
    'audit_RNA_size': audit_library_RNA_size_range,
    'audit_missing_modifiction': audit_missing_modification,
    'audit_NTR': audit_experiment_assay,
    'audit_AB_characterization': audit_experiment_antibody_characterized,
    'audit_control': audit_experiment_control,
    'audit_spikeins': audit_experiment_spikeins
}

function_dispatcher_with_files = {
    'audit_consistent_sequencing_runs': audit_experiment_consistent_sequencing_runs,
    'audit_experiment_out_of_date': audit_experiment_out_of_date_analysis,
    'audit_replicate_no_files': audit_experiment_replicate_with_no_files,
    'audit_platforms': audit_experiment_platforms_mismatches,
    'audit_uploading_files': audit_experiment_with_uploading_files,
    'audit_pipeline_assay': audit_experiment_pipeline_assay_details,
    'audit_missing_unfiltered_bams': audit_experiment_missing_unfiltered_bams,
    'audit_modERN': audit_modERN_experiment_standards_dispatcher,
    'audit_read_length': audit_experiment_mapped_read_length,
    'audit_chip_control': audit_experiment_ChIP_control,
    'audit_read_depth_chip_control': audit_experiment_chipseq_control_read_depth,
    'audit_experiment_standards': audit_experiment_standards_dispatcher
}

@audit_checker(
    'Experiment',
    frame=[
        'award',
        'target',
        'replicates',
        'replicates.library',
        'replicates.library.spikeins_used',
        'replicates.library.biosample',
        'replicates.library.biosample.applied_modifications',
        'replicates.library.biosample.applied_modifications.modified_site_by_target_id',
        'replicates.library.biosample.donor',
        'replicates.library.biosample.constructs',
        'replicates.library.biosample.constructs.target',
        'replicates.library.biosample.model_organism_donor_constructs',
        'replicates.library.biosample.model_organism_donor_constructs.target',
        'replicates.antibody',
        'replicates.antibody.targets',
        'replicates.antibody.lot_reviews',
        'possible_controls',
        'possible_controls.original_files',
        'possible_controls.original_files.platform',
        'possible_controls.target',
        'possible_controls.replicates',
        'possible_controls.replicates.antibody',
        'contributing_files',
        'original_files',
        'original_files.award',
        'original_files.quality_metrics',
        'original_files.platform',
        'original_files.replicate',
        'original_files.analysis_step_version',
        'original_files.analysis_step_version.analysis_step',
        'original_files.analysis_step_version.analysis_step.pipelines',
        'original_files.analysis_step_version.software_versions',
        'original_files.analysis_step_version.software_versions.software',
        'original_files.controlled_by',
        'original_files.controlled_by.dataset',
        'original_files.controlled_by.dataset.target',
        'original_files.controlled_by.dataset.original_files',
        'original_files.controlled_by.dataset.original_files.quality_metrics',
        'original_files.controlled_by.dataset.original_files.analysis_step_version',
        'original_files.controlled_by.dataset.original_files.analysis_step_version.analysis_step',
        'original_files.controlled_by.dataset.original_files.analysis_step_version.analysis_step.pipelines',
        ])
def audit_experiment(value, system):
    excluded_files = ['revoked', 'archived']
    if value.get('status') == 'revoked':
        excluded_files = []
    if value.get('status') == 'archived':
        excluded_files = ['revoked']
    files_structure = create_files_mapping(value.get('original_files'), excluded_files)
    files_structure['contributing_files'] = get_contributing_files(value.get('contributing_files'), excluded_files)

    for function_name in function_dispatcher_with_files.keys():
        yield from function_dispatcher_with_files[function_name](value, system, files_structure)

    excluded_types = excluded_files + ['deleted', 'replaced']
    for function_name in function_dispatcher_without_files.keys():
        yield from function_dispatcher_without_files[function_name](value, system, excluded_types)

    return


#  def audit_experiment_control_out_of_date_analysis(value, system):
#  removed due to https://encodedcc.atlassian.net/browse/ENCD-3460

# def create_pipeline_structures(files_to_scan, structure_type):
# condensed under https://encodedcc.atlassian.net/browse/ENCD-3493

# def check_structures(replicate_structures, control_flag, experiment):
# https://encodedcc.atlassian.net/browse/ENCD-3538

# def audit_experiment_gtex_biosample(value, system):
# https://encodedcc.atlassian.net/browse/ENCD-3538

# def audit_experiment_biosample_term_id(value, system): removed release 56
# http://redmine.encodedcc.org/issues/4900

# def audit_experiment_needs_pipeline(value, system): removed in release 56
# http://redmine.encodedcc.org/issues/4990<|MERGE_RESOLUTION|>--- conflicted
+++ resolved
@@ -2660,10 +2660,6 @@
         missing_construct = list()
         
         for biosample in biosamples:
-<<<<<<< HEAD
-            
-=======
->>>>>>> a48259e9
             if biosample.get('applied_modifications'):
                 match_flag = False
                 for modification in biosample.get('applied_modifications'):
