from contentbase import (
    AuditFailure,
    audit_checker,
)
from .conditions import rfa

targetBasedAssayList = [
    'ChIP-seq',
    'RNA Bind-n-Seq',
    'ChIA-PET',
    'RIP Array',
    'RIP-seq',
    'MeDIP-seq',
    'iCLIP',
    'eCLIP',
    'shRNA knockdown followed by RNA-seq',
    ]

controlRequiredAssayList = [
    'ChIP-seq',
    'RNA Bind-n-Seq',
    'RIP-seq',
    'RAMPAGE',
    'CAGE',
    'single cell isolation followed by RNA-seq',
    'shRNA knockdown followed by RNA-seq'
    ]

seq_assays = [
    'RNA-seq',
    'ChIP-seq',
    'RNA Bind-n-Seq',
    'MeDIP-seq',
    'RNA-PET',
    'DNA-PET',
    'ChIA-PET',
    'CAGE',
    'RAMPAGE',
    'RIP-seq',
    ]

non_seq_assays = [
    'RNA profiling by array assay',
    'DNA methylation profiling by array assay',
    'Genotype',
    'comparative genomic hybridization by array',
    'RIP-chip',
    'protein sequencing by tandem mass spectrometry assay',
    'microRNA profiling by array assay',
    'Switchgear',
    '5C',
    ]


<<<<<<< HEAD
@audit_checker('Experiment', frame=['original_files', 'target',
                                    'original_files.analysis_step_version',
                                    'original_files.analysis_step_version.analysis_step',
                                    'original_files.analysis_step_version.analysis_step.pipelines',
                                    'replicates', 'replicates.library'],
               condition=rfa('ENCODE3'))
def audit_experiment_needs_pipeline(value, system):

    if value['status'] not in ['released', 'release ready']:
        return

    if 'assay_term_name' not in value:
        return

    if value['assay_term_name'] not in ['whole-genome shotgun bisulfite sequencing',
                                        'ChIP-seq',
                                        'RNA-seq',
                                        'shRNA knockdown followed by RNA-seq',
                                        'RAMPAGE']:
        return

    if 'original_files' not in value or len(value['original_files']) == 0:
        #  possible ERROR to throw
        return

    pipelines_dict = {'WGBS': 'WGBS single-end pipeline',
                      'RNA-seq-long-paired': 'RNA-seq of long RNAs (paired-end, stranded)',
                      'RNA-seq-long-single': 'RNA-seq of long RNAs (single-end, unstranded)',
                      'RNA-seq-short': 'Small RNA-seq single-end pipeline',
                      'RAMPAGE': 'RAMPAGE (paired-end, stranded)',
                      'ChIP': 'Histone ChIP-seq'}

    if value['assay_term_name'] == 'whole-genome shotgun bisulfite sequencing':
        if scanFilesForPipeline(value['original_files'], pipelines_dict['WGBS']) is False:
            detail = 'Experiment {} '.format(value['@id']) + \
                     ' needs to be processed by pipeline {}.'.format(pipelines_dict['WGBS'])
            raise AuditFailure('needs pipeline run', detail, level='DCC_ACTION')
        else:
            return

    if 'replicates' not in value:
        return

    file_size_range = 0

    size_flag = False

    for rep in value['replicates']:
        if 'library' in rep:
            if 'size_range' in rep['library']:
                file_size_range = rep['library']['size_range']
                size_flag = True
                break

    if size_flag is False:
        return

    run_type = 'unknown'

    for f in value['original_files']:
        if 'run_type' in f:
            run_type = f['run_type']
            break

    if run_type == 'unknown':
        return

    if value['assay_term_name'] == 'RAMPAGE' and \
       run_type == 'paired-ended' and \
       file_size_range == '>200':
        if scanFilesForPipeline(value['original_files'], pipelines_dict['RAMPAGE']) is False:
            detail = 'Experiment {} '.format(value['@id']) + \
                     'needs to be processed by pipeline {}.'.format(pipelines_dict['RAMPAGE'])
            raise AuditFailure('needs pipeline run', detail, level='DCC_ACTION')
        else:
            return

    if value['assay_term_name'] in ['RNA-seq', 'shRNA knockdown followed by RNA-seq'] and \
       run_type == 'single-ended' and \
       file_size_range == '>200':
        if scanFilesForPipeline(value['original_files'],
                                pipelines_dict['RNA-seq-long-single']) is False:
            detail = 'Experiment {} '.format(value['@id']) + \
                     'needs to be processed by ' + \
                     'pipeline {}.'.format(pipelines_dict['RNA-seq-long-single'])
            raise AuditFailure('needs pipeline run', detail, level='DCC_ACTION')
        else:
            return

    if value['assay_term_name'] in ['RNA-seq', 'shRNA knockdown followed by RNA-seq'] and \
       run_type == 'paired-ended' and \
       file_size_range == '>200':
        if scanFilesForPipeline(value['original_files'],
                                pipelines_dict['RNA-seq-long-paired']) is False:
            detail = 'Experiment {} '.format(value['@id']) + \
                     'needs to be processed by ' + \
                     'pipeline {}.'.format(pipelines_dict['RNA-seq-long-paired'])
            raise AuditFailure('needs pipeline run', detail, level='DCC_ACTION')
        else:
            return

    if value['assay_term_name'] == 'RNA-seq' and \
       run_type == 'single-ended' and \
       file_size_range == '<200':
        if scanFilesForPipeline(value['original_files'],
                                pipelines_dict['RNA-seq-short']) is False:
            detail = 'Experiment {} '.format(value['@id']) + \
                     'needs to be processed by ' + \
                     'pipeline {}.'.format(pipelines_dict['RNA-seq-short'])
            raise AuditFailure('needs pipeline run', detail, level='DCC_ACTION')
        else:
            return

    investigated_as_histones = False

    for f in value['original_files']:
        if 'target' in f and 'histone modification' in f['target']['investigate_as']:
            investigated_as_histones = True
            break

    if value['assay_term_name'] == 'ChIP-seq' and investigated_as_histones is True:
        if scanFilesForPipeline(value['original_files'],
                                pipelines_dict['ChIP']) is False:
            detail = 'Experiment {} '.format(value['@id']) + \
                     'needs to be processed by ' + \
                     'pipeline {}.'.format(pipelines_dict['ChIP'])
            raise AuditFailure('needs pipeline run', detail, level='DCC_ACTION')
        else:
            return
    return


def scanFilesForPipeline(files_to_scan, pipeline_title):
    for f in files_to_scan:
        if 'analysis_step_version' not in f:
            continue
        else:
            if 'analysis_step' not in f['analysis_step_version']:
                continue
            else:
                if 'pipelines' not in f['analysis_step_version']['analysis_step']:
                    continue
                else:
                    pipelines = f['analysis_step_version']['analysis_step']['pipelines']
                    for p in pipelines:
                        if p['title'] == pipeline_title:
                            return True
    return False
=======
@audit_checker('experiment',
               frame=['replicates', 'original_files', 'original_files.replicate'],
               condition=rfa("ENCODE3", "modERN", "ENCODE2",
                             "ENCODE", "modENCODE", "MODENCODE", "ENCODE2-Mouse"))
def audit_experiment_replicate_with_no_files(value, system):
    if value['status'] in ['deleted', 'replaced', 'revoked']:
        return
    if 'replicates' not in value:
        return
    if len(value['replicates']) == 0:
        return
    if 'assay_term_name' not in value:  # checked in audit_experiment_assay
        return

    seq_assay_flag = False
    if value['assay_term_name'] in seq_assays:
        seq_assay_flag = True

    rep_dictionary = {}
    for rep in value['replicates']:
        rep_dictionary[rep['@id']] = []

    for file_object in value['original_files']:
        if file_object['status'] in ['deleted', 'replaced', 'revoked']:
            continue
        if 'replicate' in file_object:
            file_replicate = file_object['replicate']
            if file_replicate['@id'] in rep_dictionary:
                rep_dictionary[file_replicate['@id']].append(file_object['file_format'])

    for key in rep_dictionary.keys():
        if len(rep_dictionary[key]) == 0:
            detail = 'Experiment {} replicate '.format(value['@id']) + \
                     '{} does not have files associated with'.format(key)
            yield AuditFailure('missing file in replicate', detail, level='ERROR')
        else:
            if seq_assay_flag is True:
                if 'fastq' not in rep_dictionary[key]:
                    detail = 'Sequencing experiment {} replicate '.format(value['@id']) + \
                             '{} does not have FASTQ files associated with'.format(key)
                    yield AuditFailure('missing FASTQ file in replicate', detail, level='ERROR')
    return
>>>>>>> dc3de5d6


@audit_checker('experiment', frame='object')
def audit_experiment_release_date(value, system):
    '''
    Released experiments need release date.
    This should eventually go to schema
    '''
    if value['status'] == 'released' and 'date_released' not in value:
        detail = 'Experiment {} is released and requires a value in date_released'.format(value['@id'])
        raise AuditFailure('missing date_released', detail, level='DCC_ACTION')


@audit_checker('experiment',
               frame=['replicates', 'award'],
               condition=rfa("ENCODE3", "modERN",
                             "ENCODE", "modENCODE", "MODENCODE", "ENCODE2-Mouse"))
def audit_experiment_replicated(value, system):
    '''
    Experiments in ready for review or release ready state should be replicated. If not,
    wranglers should check with lab as to why before release.
    '''
    if value['status'] not in ['released', 'release ready', 'ready for review']:
        return
    '''
    Excluding single cell isolation experiments from the replication requirement
    '''
    if value['assay_term_name'] == 'single cell isolation followed by RNA-seq':
        return

    num_bio_reps = set()
    for rep in value['replicates']:
        num_bio_reps.add(rep['biological_replicate_number'])

    if len(num_bio_reps) <= 1:
        if value['status'] in ['released']:
            detail = 'Experiment {} has only one biological replicate and is released. Check for proper annotation of this state in the metadata'.format(value['@id'])
            raise AuditFailure('unreplicated experiment', detail, level='DCC_ACTION')
        if value['status'] in ['ready for review', 'release ready']:
            detail = 'Experiment {} has only one biological replicate, more than one is typically expected before release'.format(value['@id'])
            raise AuditFailure('unreplicated experiment', detail, level='WARNING')

@audit_checker('experiment', frame=['replicates', 'replicates.library'])
def audit_experiment_replicates_with_no_libraries(value, system):
    if value['status'] in ['deleted','replaced','revoked']:
        return
    if len(value['replicates'])==0:
        return 
    for rep in value['replicates']:
        if 'library' not in rep:
            detail = 'Experiment {} has a replicate {}, that has no library associated with'.format(
                value['@id'],
                rep['@id'])
            yield AuditFailure('replicate with no library', detail, level='NOT_COMPLIANT')
    return


@audit_checker('experiment', frame=['replicates', 'replicates.library.biosample'])
def audit_experiment_isogeneity(value, system):

    if value['status'] in ['deleted', 'replaced']:
        return

    if len(value['replicates']) < 2:
        return

    if value.get('replication_type') is None:
        detail = 'In experiment {} the replication_type cannot be determined'.format(value['@id'])
        yield AuditFailure('undetermined replication_type', detail, level='DCC_ACTION')

    biosample_dict = {}
    biosample_age_list = []
    biosample_sex_list = []
    biosample_donor_list = []

    for rep in value['replicates']:
        if 'library' in rep:
            if 'biosample' in rep['library']:
                biosampleObject = rep['library']['biosample']
                biosample_dict[biosampleObject['accession']] = biosampleObject
                biosample_age_list.append(biosampleObject.get('age'))
                biosample_sex_list.append(biosampleObject.get('sex'))
                biosample_donor_list.append(biosampleObject.get('donor'))
                biosample_species = biosampleObject.get('organism')
            else:
                # If I have a library without a biosample,
                # I cannot make a call about replicate structure
                return
        else:
            # REPLICATES WITH NO LIBRARIES WILL BE CAUGHT BY AUDIT (TICKET 3268)
            # If I have a replicate without a library,
            # I cannot make a call about the replicate structure
            return

    if len(biosample_dict.keys()) < 2:
            return  # unreplicated

    if biosample_species == '/organisms/human/':
        return  # humans are handled in the the replication_type

    if len(set(biosample_donor_list)) > 1:
        detail = 'In experiment {} the biosamples have varying strains {}'.format(
            value['@id'],
            biosample_donor_list)
        yield AuditFailure('mismatched donor', detail, level='ERROR')

    if len(set(biosample_age_list)) > 1:
        detail = 'In experiment {} the biosamples have varying ages {}'.format(
            value['@id'],
            biosample_age_list)
        yield AuditFailure('mismatched age', detail, level='ERROR')

    if len(set(biosample_sex_list)) > 1:
        detail = 'In experiment {} the biosamples have varying sexes {}'.format(
            value['@id'],
            repr(biosample_sex_list))
        yield AuditFailure('mismatched sex', detail, level='ERROR')
    return


@audit_checker('experiment', frame=['replicates', 'replicates.library'])
def audit_experiment_technical_replicates_same_library(value, system):
    if value['status'] in ['deleted', 'replaced', 'revoked']:
        return
    biological_replicates_dict = {}
    for rep in value['replicates']:
        bio_rep_num = rep['biological_replicate_number']
        tech_rep_num = rep['technical_replicate_number']
        if 'library' in rep:         
            library = rep['library']            
            if not bio_rep_num in biological_replicates_dict:
                biological_replicates_dict[bio_rep_num]=[]            
            if library['accession'] in biological_replicates_dict[bio_rep_num]:               
                detail = 'Experiment {} has different technical replicates associated with the same library'.format(value['@id'])
                raise AuditFailure('technical replicates with identical library', detail, level='DCC_ACTION')
            else:
                biological_replicates_dict[bio_rep_num].append(library['accession'])


@audit_checker('experiment', frame=['replicates', 
                                    'replicates.library', 'replicates.library.biosample'])
def audit_experiment_replicates_biosample(value, system):
    if value['status'] in ['deleted', 'replaced', 'revoked']:
        return
    biological_replicates_dict = {}
    biosamples_list = []
    assay_name = 'unknown'
    if 'assay_term_name' in value:
        assay_name = value['assay_term_name']

    for rep in value['replicates']:
        bio_rep_num = rep['biological_replicate_number']
        tech_rep_num = rep['technical_replicate_number']
        if 'library' in rep and 'biosample' in rep['library']:
            biosample = rep['library']['biosample']

            if bio_rep_num not in biological_replicates_dict:
                biological_replicates_dict[bio_rep_num] = biosample['accession']
                if biosample['accession'] in biosamples_list:
                    detail = 'Experiment {} has multiple biological replicates \
                              associated with the same biosample {}'.format(
                        value['@id'],
                        biosample['@id'])
                    raise AuditFailure('biological replicates with identical biosample',
                                       detail, level='DCC_ACTION')
                else:
                    biosamples_list.append(biosample['accession'])

            else:
                if biosample['accession'] != biological_replicates_dict[bio_rep_num] and \
                   assay_name != 'single cell isolation followed by RNA-seq':
                    detail = 'Experiment {} has technical replicates \
                              associated with the different biosamples'.format(
                        value['@id'])
                    raise AuditFailure('technical replicates with not identical biosample',
                                       detail, level='ERROR')


@audit_checker('experiment', frame=['replicates', 'replicates.library'])
def audit_experiment_documents(value, system):
    '''
    Experiments should have documents.  Protocol documents or some sort of document.
    '''
    if value['status'] in ['deleted', 'replaced', 'proposed', 'preliminary']:
        return

    # If the experiment has documents, we are good
    if len(value.get('documents')) > 0:
        return

    # If there are no replicates to check yet, why bother
    if 'replicates' not in value:
        return

    lib_docs = 0
    for rep in value['replicates']:
        if 'library' in rep:
            lib_docs += len(rep['library']['documents'])

    # If there are no library documents anywhere, then we say something
    if lib_docs == 0:
        detail = 'Experiment {} has no attached documents'.format(value['@id'])
        raise AuditFailure('missing documents', detail, level='NOT_COMPLIANT')


@audit_checker('experiment', frame='object')
def audit_experiment_assay(value, system):
    '''
    Experiments should have assays with valid ontologies term ids and names that
    are a valid synonym.
    '''
    if value['status'] == 'deleted':
        return

    if 'assay_term_id' not in value:
        detail = 'Experiment {} is missing assay_term_id'.format(value['@id'])
        yield AuditFailure('missing assay information', detail, level='ERROR')
        return
        # This should be a dependancy

    if 'assay_term_name' not in value:
        detail = 'Experiment {} is missing assay_term_name'.format(value['@id'])
        yield AuditFailure('missing assay information', detail, level='ERROR')
        return
        # This should be a dependancy

    ontology = system['registry']['ontology']
    term_id = value.get('assay_term_id')
    term_name = value.get('assay_term_name')

    if term_id.startswith('NTR:'):
        detail = 'Assay_term_id is a New Term Request ({} - {})'.format(term_id, term_name)
        yield AuditFailure('NTR assay', detail, level='DCC_ACTION')
        return

    if term_id not in ontology:
        detail = 'Assay_term_id {} is not found in cached version of ontology'.format(term_id)
        yield AuditFailure('assay_term_id not in ontology', term_id, level='DCC_ACTION')
        return

    ontology_term_name = ontology[term_id]['name']
    modifed_term_name = term_name + ' assay'
    if (ontology_term_name != term_name and term_name not in ontology[term_id]['synonyms']) and \
        (ontology_term_name != modifed_term_name and
            modifed_term_name not in ontology[term_id]['synonyms']):
        detail = 'Experiment has a mismatch between assay_term_name "{}" and assay_term_id "{}"'.format(
            term_name,
            term_id,
            )
        yield AuditFailure('mismatched assay_term_name', detail, level='DCC_ACTION')
        return


@audit_checker('experiment', frame=['replicates.antibody', 'target', 'replicates.antibody.targets'])
def audit_experiment_target(value, system):
    '''
    Certain assay types (ChIP-seq, ...) require valid targets and the replicate's
    antibodies should match.
    '''

    if value['status'] in ['deleted', 'proposed']:
        return

    if value.get('assay_term_name') not in targetBasedAssayList:
        return

    if 'target' not in value:
        detail = '{} experiments require a target'.format(value['assay_term_name'])
        yield AuditFailure('missing target', detail, level='ERROR')
        return

    target = value['target']
    if 'control' in target['investigated_as']:
        return

    # Some assays don't need antibodies
    if value['assay_term_name'] in ['RNA Bind-n-Seq', 'shRNA knockdown followed by RNA-seq']:
        return

    # Check that target of experiment matches target of antibody
    for rep in value['replicates']:
        if 'antibody' not in rep:
            detail = 'Replicate {} in a {} assay requires an antibody'.format(
                rep['@id'],
                value['assay_term_name']
                )
            yield AuditFailure('missing antibody', detail, level='ERROR')
        else:
            antibody = rep['antibody']
            if 'recombinant protein' in target['investigated_as']:
                prefix = target['label'].split('-')[0]
                unique_antibody_target = set()
                unique_investigated_as = set()
                for antibody_target in antibody['targets']:
                    label = antibody_target['label']
                    unique_antibody_target.add(label)
                    for investigated_as in antibody_target['investigated_as']:
                        unique_investigated_as.add(investigated_as)
                if 'tag' not in unique_investigated_as:
                    detail = '{} is not to tagged protein'.format(antibody['@id'])
                    yield AuditFailure('not tagged antibody', detail, level='ERROR')
                else:
                    if prefix not in unique_antibody_target:
                        detail = '{} is not found in target for {}'.format(
                            prefix,
                            antibody['@id']
                            )
                        yield AuditFailure('mismatched tag target', detail, level='ERROR')
            else:
                target_matches = False
                for antibody_target in antibody['targets']:
                    if target['name'] == antibody_target.get('name'):
                        target_matches = True
                if not target_matches:
                    detail = '{} is not found in target list for antibody {}'.format(
                        target['name'],
                        antibody['@id']
                        )
                    yield AuditFailure('mismatched target', detail, level='ERROR')


@audit_checker('experiment', frame=['target', 'possible_controls'])
def audit_experiment_control(value, system):
    '''
    Certain assay types (ChIP-seq, ...) require possible controls with a matching biosample.
    Of course, controls do not require controls.
    '''

    if value['status'] in ['deleted', 'proposed']:
        return

    # Currently controls are only be required for ChIP-seq
    if value.get('assay_term_name') not in controlRequiredAssayList:
        return

    # We do not want controls
    if 'target' in value and 'control' in value['target']['investigated_as']:
        return

    if value['possible_controls'] == []:
        detail = '{} experiments require a value in possible_control'.format(
            value['assay_term_name']
            )
        raise AuditFailure('missing possible_controls', detail, level='NOT_COMPLIANT')

    for control in value['possible_controls']:
        if control.get('biosample_term_id') != value.get('biosample_term_id'):
            detail = 'Control {} is for {} but experiment is done on {}'.format(
                control['@id'],
                control.get('biosample_term_name'),
                value['biosample_term_name'])
            raise AuditFailure('mismatched control', detail, level='ERROR')


@audit_checker('experiment', frame=['target', 'possible_controls', 'replicates', 'replicates.antibody', 'possible_controls.replicates', 'possible_controls.replicates.antibody', 'possible_controls.target'], condition=rfa('ENCODE3'))
def audit_experiment_ChIP_control(value, system):

    if value['status'] in ['deleted', 'proposed', 'preliminary', 'replaced', 'revoked']:
        return

    # Currently controls are only be required for ChIP-seq
    if value.get('assay_term_name') != 'ChIP-seq':
        return

    # We do not want controls
    if 'target' in value and 'control' in value['target']['investigated_as']:
        return

    if not value['possible_controls']:
        return

    num_IgG_controls = 0
    for control in value['possible_controls']:
        if ('target' not in control) or ('control' not in control['target']['investigated_as']):
            detail = 'Experiment {} is ChIP-seq but its control {} is not linked to a target with investigated.as = control'.format(
                value['@id'],
                control['@id'])
            raise AuditFailure('invalid possible_control', detail, level='ERROR')

        if not control['replicates']:
            continue

        if 'antibody' in control['replicates'][0]:
            num_IgG_controls += 1

    # If all of the possible_control experiments are mock IP control experiments
    if num_IgG_controls == len(value['possible_controls']):
        if value.get('assay_term_name') == 'ChIP-seq':
            # The binding group agreed that ChIP-seqs all should have an input control.
            detail = 'Experiment {} is ChIP-seq and requires at least one input control, as agreed upon by the binding group. {} is not an input control'.format(
                value['@id'],
                control['@id'])
            raise AuditFailure('missing input control', detail, level='NOT_COMPLIANT')


@audit_checker('experiment', frame=['replicates', 'replicates.library'])
def audit_experiment_spikeins(value, system):
    '''
    All ENCODE 3 long (>200) RNA-seq experiments should specify their spikeins.
    The spikeins specified should have datasets of type spikeins.
    The spikeins datasets should have a fasta file, a document, and maybe a tsv
    '''

    if value['status'] in ['deleted', 'replaced']:
        return

    if value.get('assay_term_name') != 'RNA-seq':
        return

    for rep in value['replicates']:

        lib = rep.get('library')
        if lib is None:
            continue

        size_range = lib.get('size_range')
        if size_range != '>200':
            continue

        spikes = lib.get('spikeins_used')
        if (spikes is None) or (spikes == []):
            detail = 'Library {} is in an RNA-seq experiment and has size_range >200. It requires a value for spikeins_used'.format(lib['@id'])
            yield AuditFailure('missing spikeins_used', detail, level='NOT_COMPLIANT')
            # Informattional if ENCODE2 and release error if ENCODE3


@audit_checker('experiment', frame=['replicates',
                                    'replicates.library',
                                    'replicates.library.biosample'])
def audit_experiment_biosample_term(value, system):
    '''
    The biosample term and id and type information should be present and
    concordent with library biosamples,
    Exception: RNA Bind-n-Seq
    '''
    if value['status'] in ['deleted', 'replaced']:
        return

    if value.get('assay_term_name') == 'RNA Bind-n-Seq':
        return

    ontology = system['registry']['ontology']
    term_id = value.get('biosample_term_id')
    term_type = value.get('biosample_type')
    term_name = value.get('biosample_term_name')

    if 'biosample_type' not in value:
        detail = '{} is missing biosample_type'.format(value['@id'])
        yield AuditFailure('missing biosample_type', detail, level='ERROR')

    if 'biosample_term_name' not in value:
        detail = '{} is missing biosample_term_name'.format(value['@id'])
        yield AuditFailure('missing biosample_term_name', detail, level='ERROR')
    # The type and term name should be put into dependancies

    if term_id is None:
        detail = '{} is missing biosample_term_id'.format(value['@id'])
        yield AuditFailure('missing biosample_term_id', detail, level='ERROR')
    elif term_id.startswith('NTR:'):
        detail = '{} has an NTR biosample {} - {}'.format(value['@id'], term_id, term_name)
        yield AuditFailure('NTR biosample', detail, level='DCC_ACTION')
    elif term_id not in ontology:
        detail = '{} has term_id {} which is not in ontology'.format(value['@id'], term_id)
        yield AuditFailure('term_id not in ontology', term_id, level='DCC_ACTION')
    else:
        ontology_name = ontology[term_id]['name']
        if ontology_name != term_name and term_name not in ontology[term_id]['synonyms']:
            detail = '{} has a biosample mismatch {} - {} but ontology says {}'.format(
                value['@id'],
                term_id,
                term_name,
                ontology_name
                )
            yield AuditFailure('mismatched biosample_term_name', detail, level='ERROR')

    for rep in value['replicates']:
        if 'library' not in rep:
            continue

        lib = rep['library']
        if 'biosample' not in lib:
            detail = '{} is missing biosample, expecting one of type {}'.format(
                lib['@id'],
                term_name
                )
            yield AuditFailure('missing biosample', detail, level='NOT_COMPLIANT')
            continue

        biosample = lib['biosample']
        bs_type = biosample.get('biosample_type')
        bs_name = biosample.get('biosample_term_name')

        if bs_type != term_type:
            detail = '{} has mismatched biosample_type, {} - {}'.format(
                lib['@id'],
                term_type,
                bs_type
                )
            yield AuditFailure('mismatched biosample_type', detail, level='ERROR')

        if bs_name != term_name:
            detail = '{} has mismatched biosample_term_name, {} - {}'.format(
                lib['@id'],
                term_name,
                bs_name
                )
            yield AuditFailure('mismatched biosample_term_name', detail, level='ERROR')


@audit_checker(
    'experiment',
    frame=[
        'target',
        'replicates',
        'replicates.antibody',
        'replicates.antibody.lot_reviews'
        'replicates.antibody.lot_reviews.organisms',
        'replicates.library',
        'replicates.library.biosample',
        'replicates.library.biosample.organism',
    ],
    condition=rfa('ENCODE3', 'modERN'))
def audit_experiment_antibody_eligible(value, system):
    '''Check that biosample in the experiment is eligible for new data for the given antibody.'''

    if value['status'] in ['deleted', 'proposed', 'preliminary']:
        return

    if value.get('assay_term_name') not in targetBasedAssayList:
        return

    if 'target' not in value:
        return

    target = value['target']
    if 'control' in target['investigated_as']:
        return

    if value['assay_term_name'] in ['RNA Bind-n-Seq', 'shRNA knockdown followed by RNA-seq']:
        return

    for rep in value['replicates']:
        if 'antibody' not in rep:
            continue
        if 'library' not in rep:
            continue

        antibody = rep['antibody']
        lib = rep['library']

        if 'biosample' not in lib:
            continue

        biosample = lib['biosample']
        organism = biosample['organism']['@id']

        # We only want the audit raised if the organism in lot reviews matches that of the biosample
        # and if is not eligible for new data. Otherwise, it doesn't apply and we shouldn't raise a stink

        if 'histone modification' in target['investigated_as']:
            for lot_review in antibody['lot_reviews']:
                if (lot_review['status'] == 'awaiting lab characterization'):
                    for lot_organism in lot_review['organisms']:
                        if organism == lot_organism:
                            detail = '{} is not eligible for {}'.format(antibody["@id"], organism)
                            yield AuditFailure('not eligible antibody',
                                               detail, level='NOT_COMPLIANT')

        else:
            biosample_term_id = value['biosample_term_id']
            biosample_term_name = value['biosample_term_name']
            experiment_biosample = (biosample_term_id, organism)
            eligible_biosamples = set()
            warning_flag = False
            for lot_review in antibody['lot_reviews']:
                if lot_review['status'] in ['eligible for new data',
                                            'eligible for new data (via exemption)']:
                    for lot_organism in lot_review['organisms']:
                        eligible_biosample = (lot_review['biosample_term_id'], lot_organism)
                        eligible_biosamples.add(eligible_biosample)
                if lot_review['status'] == 'eligible for new data (via exemption)':
                    warning_flag = True
            if warning_flag is True:
                detail = '{} is eligible via exempt for {} in {}'.format(antibody["@id"],
                                                                         biosample_term_name,
                                                                         organism)
                yield AuditFailure('antibody eligible via exemption', detail, level='WARNING')

            if experiment_biosample not in eligible_biosamples:
                detail = '{} is not eligible for {} in {}'.format(antibody["@id"],
                                                                  biosample_term_name, organism)
                yield AuditFailure('not eligible antibody', detail, level='NOT_COMPLIANT')


@audit_checker(
    'experiment',
    frame=[
        'replicates',
        'replicates.library'])
def audit_experiment_library_biosample(value, system):
    if value['status'] in ['deleted', 'replaced']:
        return

    if value.get('assay_term_name') == 'RNA Bind-n-Seq':
        return
    for rep in value['replicates']:
        if 'library' not in rep:
            continue

        lib = rep['library']
        if 'biosample' not in lib:
            detail = '{} is missing biosample'.format(
                lib['@id'])
            yield AuditFailure('missing biosample', detail, level='ERROR')


@audit_checker(
    'experiment',
    frame=[
        'replicates',
        'replicates.library'])
def audit_library_RNA_size_range(value, system):
    '''
    An RNA library should have a size_range specified.
    This needs to accomodate the rfa
    '''
    if value['status'] in ['deleted', 'replaced']:
        return

    if value.get('assay_term_name') == 'transcription profiling by array assay':
        return

    if value['status'] in ['deleted']:
        return

    RNAs = ['SO:0000356', 'SO:0000871']

    for rep in value['replicates']:
        if 'library' not in rep:
            continue
        lib = rep['library']
        if (lib['nucleic_acid_term_id'] in RNAs) and ('size_range' not in lib):
            detail = 'RNA library {} requires a value for size_range'.format(rep['library']['@id'])
            raise AuditFailure('missing size_range', detail, level='ERROR')<|MERGE_RESOLUTION|>--- conflicted
+++ resolved
@@ -52,7 +52,6 @@
     ]
 
 
-<<<<<<< HEAD
 @audit_checker('Experiment', frame=['original_files', 'target',
                                     'original_files.analysis_step_version',
                                     'original_files.analysis_step_version.analysis_step',
@@ -201,7 +200,8 @@
                         if p['title'] == pipeline_title:
                             return True
     return False
-=======
+
+
 @audit_checker('experiment',
                frame=['replicates', 'original_files', 'original_files.replicate'],
                condition=rfa("ENCODE3", "modERN", "ENCODE2",
@@ -244,7 +244,6 @@
                              '{} does not have FASTQ files associated with'.format(key)
                     yield AuditFailure('missing FASTQ file in replicate', detail, level='ERROR')
     return
->>>>>>> dc3de5d6
 
 
 @audit_checker('experiment', frame='object')
