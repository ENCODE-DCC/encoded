from snovault import (
    AuditFailure,
    audit_checker,
)
from .conditions import rfa
from .ontology_data import biosampleType_ontologyPrefix
from .gtex_data import gtexDonorsList
from .standards_data import pipelines_with_read_depth


targetBasedAssayList = [
    'ChIP-seq',
    'RNA Bind-n-Seq',
    'ChIA-PET',
    'RIP Array',
    'RIP-seq',
    'MeDIP-seq',
    'iCLIP',
    'eCLIP',
    'shRNA knockdown followed by RNA-seq',
    'CRISPR genome editing followed by RNA-seq',
    ]

controlRequiredAssayList = [
    'ChIP-seq',
    'RNA Bind-n-Seq',
    'RIP-seq',
    'RAMPAGE',
    'CAGE',
    'eCLIP',
    'single cell isolation followed by RNA-seq',
    'shRNA knockdown followed by RNA-seq',
    'CRISPR genome editing followed by RNA-seq',
    ]

seq_assays = [
    'RNA-seq',
    'ChIP-seq',
    'RNA Bind-n-Seq',
    'MeDIP-seq',
    'RNA-PET',
    'DNA-PET',
    'ChIA-PET',
    'CAGE',
    'RAMPAGE',
    'RIP-seq',
    ]

non_seq_assays = [
    'RNA profiling by array assay',
    'DNA methylation profiling by array assay',
    'Genotype',
    'comparative genomic hybridization by array',
    'RIP-chip',
    'protein sequencing by tandem mass spectrometry assay',
    'microRNA profiling by array assay',
    'Switchgear',
    '5C',
    ]


@audit_checker('experiment', frame=['replicates',
                                    'replicates.library'])
def audit_experiment_mixed_libraries(value, system):
    '''
    Experiments should not have mixed libraries nucleic acids
    '''
    if value['status'] in ['deleted', 'replaced']:
        return

    if 'replicates' not in value:
        return

    nucleic_acids = set()

    for rep in value['replicates']:
        if 'library' in rep and rep['library']['status'] not in ['deleted',
                                                                 'replaced',
                                                                 'revoked']:
            if 'nucleic_acid_term_name' in rep['library']:
                nucleic_acids.add(rep['library']['nucleic_acid_term_name'])

    if len(nucleic_acids) > 1:
        detail = 'Experiment {} '.format(value['@id']) + \
                 'contains libraries with mixed nucleic acids {} '.format(nucleic_acids)
        yield AuditFailure('mixed libraries', detail, level='DCC_ACTION')
    return


@audit_checker('Experiment', frame=['original_files',
                                    'original_files'])
def audit_experiment_released_with_unreleased_files(value, system):
    if value['status'] != 'released':
        return
    if 'original_files' not in value:
        return
    for f in value['original_files']:
        if f['status'] not in ['released', 'deleted',
                               'revoked', 'replaced',
                               'archived']:
            detail = 'Released experiment {} '.format(value['@id']) + \
                     'contains file  {} '.format(f['@id']) + \
                     'that has not been released.'
            yield AuditFailure('mismatched file status', detail, level='DCC_ACTION')
    return


@audit_checker('Experiment', frame=['original_files',
                                    'original_files.replicate',
                                    'original_files.derived_from'])
def audit_experiment_out_of_date_analysis(value, system):
    alignment_files = scan_files_for_file_format_output_type(value['original_files'],
                                                             'bam', 'alignments')
    transcriptome_alignments = scan_files_for_file_format_output_type(value['original_files'],
                                                                      'bam',
                                                                      'transcriptome alignments')
    if len(alignment_files) == 0 and len(transcriptome_alignments) == 0:
        return  # probably needs pipeline, since there are no processed files

    uniform_pipeline_flag = False
    for bam_file in alignment_files:
        if bam_file['lab'] == '/labs/encode-processing-pipeline/':
            uniform_pipeline_flag = True
            break
    for bam_file in transcriptome_alignments:
        if bam_file['lab'] == '/labs/encode-processing-pipeline/':
            uniform_pipeline_flag = True
            break
    if uniform_pipeline_flag is False:
        return
    alignment_derived_from = get_derived_from_files_set(alignment_files)
    transcriptome_alignment_derived_from = get_derived_from_files_set(transcriptome_alignments)

    derived_from_set = alignment_derived_from | transcriptome_alignment_derived_from
    fastq_files = scan_files_for_file_format_output_type(value['original_files'],
                                                         'fastq', 'reads')
    fastq_accs = get_file_accessions(fastq_files)

    orfan_fastqs = set()
    for f_accession in fastq_accs:
        if f_accession not in derived_from_set:
            orfan_fastqs.add(f_accession)
    lost_fastqs = set()
    for f_accession in derived_from_set:
        if f_accession not in fastq_accs:
            lost_fastqs.add(f_accession)

    if len(orfan_fastqs) > 0:
        orfan_bio_reps = set()

        for fastq_f in fastq_files:
            if fastq_f['accession'] in orfan_fastqs:
                if 'replicate' in fastq_f:
                    orfan_bio_reps.add(fastq_f['replicate']['biological_replicate_number'])
        detail = 'Experiment {} '.format(value['@id']) + \
                 'biological replicates {} '.format(orfan_bio_reps) + \
                 'contain FASTQ files {} '.format(orfan_fastqs) + \
                 ' that have not been processed.'
        yield AuditFailure('out of date analysis', detail, level='DCC_ACTION')

    if len(lost_fastqs) > 0:
        detail = 'Experiment {} '.format(value['@id']) + \
                 'processed files contain in derived_from list FASTQ files {} '.format(lost_fastqs) + \
                 ' that are no longer eligible for analysis.'
        yield AuditFailure('out of date analysis', detail, level='DCC_ACTION')


def get_file_accessions(list_of_files):
    accessions_set = set()
    for f in list_of_files:
        accessions_set.add(f['accession'])
    return accessions_set


def get_derived_from_files_set(list_of_files):
    derived_from_set = set()
    for f in list_of_files:
        if 'derived_from' in f:
            for d_f in f['derived_from']:
                if 'file_format' in d_f and d_f['file_format'] == 'fastq':
                    derived_from_set.add(d_f['accession'])
    return derived_from_set


@audit_checker('Experiment', frame=['original_files',
                                    'award',
                                    'target',
                                    'replicates',
                                    'replicates.library',
                                    'replicates.library.spikeins_used',
                                    'replicates.library.spikeins_used.files',
                                    'replicates.library.biosample',
                                    'replicates.library.biosample.organism',
                                    'original_files.quality_metrics',
                                    'original_files.quality_metrics.quality_metric_of',
                                    'original_files.quality_metrics.quality_metric_of.replicate',
                                    'original_files.derived_from',
                                    'original_files.analysis_step_version',
                                    'original_files.analysis_step_version.software_versions',
                                    'original_files.analysis_step_version.software_versions.software',
                                    'original_files.analysis_step_version.analysis_step',
                                    'original_files.analysis_step_version.analysis_step.pipelines'],
               condition=rfa('ENCODE3', 'ENCODE'))
def audit_experiment_standards_dispatcher(value, system):
    '''
    Dispatcher function that will redirect to other functions that would
    deal with specific assay types standards
    '''
    #if value['status'] not in ['released', 'release ready']:
    if value['status'] in ['revoked', 'deleted', 'replaced']:
        return
    if 'assay_term_name' not in value or \
       value['assay_term_name'] not in ['RAMPAGE', 'RNA-seq', 'ChIP-seq',
                                        'shRNA knockdown followed by RNA-seq',
                                        'CRISPR genome editing followed by RNA-seq',
                                        'single cell isolation followed by RNA-seq',
                                        'whole-genome shotgun bisulfite sequencing']:
        return
    if 'original_files' not in value or len(value['original_files']) == 0:
        return
    if 'replicates' not in value:
        return

    num_bio_reps = set()
    for rep in value['replicates']:
        num_bio_reps.add(rep['biological_replicate_number'])

    if len(num_bio_reps) < 1:
        return

    organism_name = get_organism_name(value['replicates'])  # human/mouse
    if organism_name == 'human':
        desired_assembly = 'GRCh38'
        desired_annotation = 'V24'
    else:
        if organism_name == 'mouse':
            desired_assembly = 'mm10'
            desired_annotation = 'M4'
        else:
            return

    alignment_files = scan_files_for_file_format_output_type(value['original_files'],
                                                             'bam', 'alignments')

    fastq_files = scan_files_for_file_format_output_type(value['original_files'],
                                                         'fastq', 'reads')

    if value['assay_term_name'] in ['RAMPAGE', 'RNA-seq',
                                    'shRNA knockdown followed by RNA-seq',
                                    'CRISPR genome editing followed by RNA-seq',
                                    'single cell isolation followed by RNA-seq']:
        gene_quantifications = scanFilesForOutputType(value['original_files'],
                                                      'gene quantifications')
        for failure in check_experiemnt_rna_seq_encode3_standards(value,
                                                                  fastq_files,
                                                                  alignment_files,
                                                                  gene_quantifications,
                                                                  desired_assembly,
                                                                  desired_annotation):
            yield failure

    if value['assay_term_name'] == 'ChIP-seq':
        optimal_idr_peaks = scanFilesForOutputType(value['original_files'],
                                                   'optimal idr thresholded peaks')
        for failure in check_experiment_chip_seq_encode3_standards(value,
                                                                   fastq_files,
                                                                   alignment_files,
                                                                   optimal_idr_peaks):
                yield failure

    if value['assay_term_name'] == 'whole-genome shotgun bisulfite sequencing':
        cpg_quantifications = scanFilesForOutputType(value['original_files'],
                                                     'methylation state at CpG')

        for failure in check_experiment_wgbs_encode3_standards(value,
                                                               alignment_files,
                                                               organism_name,
                                                               fastq_files,
                                                               cpg_quantifications,
                                                               desired_assembly):
            yield failure


def check_experiemnt_rna_seq_encode3_standards(value,
                                               fastq_files,
                                               alignment_files,
                                               gene_quantifications,
                                               desired_assembly,
                                               desired_annotation):
    for f in fastq_files:
        for failure in check_file_read_length_rna(f, 50):
            yield failure
        for failure in check_file_platform(f, ['OBI:0002024', 'OBI:0000696']):
            yield failure

    pipeline_title = scanFilesForPipelineTitle_not_chipseq(
        alignment_files,
        ['GRCh38', 'mm10'],
        ['RNA-seq of long RNAs (paired-end, stranded)',
         'RNA-seq of long RNAs (single-end, unstranded)',
         'Small RNA-seq single-end pipeline',
         'RAMPAGE (paired-end, stranded)'])
    if pipeline_title is False:
        return

    if pipeline_title in ['RNA-seq of long RNAs (paired-end, stranded)',
                          'RNA-seq of long RNAs (single-end, unstranded)',
                          'Small RNA-seq single-end pipeline',
                          'RAMPAGE (paired-end, stranded)']:
        star_metrics = get_metrics(alignment_files,
                                   'StarQualityMetric',
                                   desired_assembly)

        if len(star_metrics) < 1:
            detail = 'ENCODE experiment {} '.format(value['@id']) + \
                     'of {} assay'.format(value['assay_term_name']) + \
                     ', processed by {} pipeline '.format(pipeline_title) + \
                     ' has no read depth containig quality metric associated with it.'
            yield AuditFailure('missing read depth', detail, level='DCC_ACTION')

    alignment_files = get_non_tophat_alignment_files(alignment_files)

    if pipeline_title in ['RAMPAGE (paired-end, stranded)']:
        for failure in check_experiement_rampage_encode3_standards(value,
                                                                   fastq_files,
                                                                   alignment_files,
                                                                   pipeline_title,
                                                                   gene_quantifications,
                                                                   desired_assembly,
                                                                   desired_annotation):
            yield failure
    elif pipeline_title in ['Small RNA-seq single-end pipeline']:
        for failure in check_experiement_small_rna_encode3_standards(value,
                                                                     fastq_files,
                                                                     alignment_files,
                                                                     pipeline_title,
                                                                     gene_quantifications,
                                                                     desired_assembly,
                                                                     desired_annotation):
            yield failure

    elif pipeline_title in ['RNA-seq of long RNAs (paired-end, stranded)',
                            'RNA-seq of long RNAs (single-end, unstranded)']:
        for failure in check_experiement_long_rna_encode3_standards(value,
                                                                    fastq_files,
                                                                    alignment_files,
                                                                    pipeline_title,
                                                                    gene_quantifications,
                                                                    desired_assembly,
                                                                    desired_annotation):
            yield failure

    return


def check_experiment_wgbs_encode3_standards(experiment,
                                            alignment_files,
                                            organism_name,
                                            fastq_files,
                                            cpg_quantifications,
                                            desired_assembly):
    if fastq_files == []:
        return

    for failure in check_wgbs_read_lengths(fastq_files, organism_name, 130, 100):
        yield failure

    # read_lengths = get_read_lengths_wgbs(fastq_files)

    pipeline_title = scanFilesForPipelineTitle_not_chipseq(alignment_files,
                                                           ['GRCh38', 'mm10'],
                                                           ['WGBS single-end pipeline - version 2',
                                                            'WGBS single-end pipeline',
                                                            'WGBS paired-end pipeline'])

    if pipeline_title is False:
        return

    if 'replication_type' not in experiment or experiment['replication_type'] == 'unreplicated':
        return

    bismark_metrics = get_metrics(cpg_quantifications, 'BismarkQualityMetric', desired_assembly)
    cpg_metrics = get_metrics(cpg_quantifications, 'CpgCorrelationQualityMetric', desired_assembly)
    '''
    samtools_metrics = get_metrics(cpg_quantifications,
                                   'SamtoolsFlagstatsQualityMetric',
                                   desired_assembly)

    for failure in check_wgbs_coverage(samtools_metrics,
                                       pipeline_title,
                                       min(read_lengths),
                                       organism_name):
        yield failure
    '''
    for failure in check_wgbs_pearson(cpg_metrics, 0.8, pipeline_title):
        yield failure

    for failure in check_wgbs_lambda(bismark_metrics, 1, pipeline_title):
        yield failure

    return


def get_read_lengths_wgbs(fastq_files):
    list_of_lengths = []
    for f in fastq_files:
        if 'read_length' in f:
            list_of_lengths.append(f['read_length'])
    return list_of_lengths


def check_wgbs_read_lengths(fastq_files,
                            organism_name,
                            human_threshold,
                            mouse_threshold):
    for f in fastq_files:
        if 'read_length' in f:
            l = f['read_length']
            if organism_name == 'mouse' and l < 100:
                detail = 'Fastq file {} '.format(f['@id']) + \
                         'has read length of {}bp, while '.format(l) + \
                         'the recommended read length for {} '.format(organism_name) + \
                         'data is > 100bp.'
                yield AuditFailure('insufficient read length',
                                   detail, level='NOT_COMPLIANT')
            elif organism_name == 'human' and l < 100:
                detail = 'Fastq file {} '.format(f['@id']) + \
                         'has read length of {}bp, while '.format(l) + \
                         'the recommended read length for {} '.format(organism_name) + \
                         'data is > 100bp.'
                yield AuditFailure('insufficient read length',
                                   detail, level='NOT_COMPLIANT')


def get_non_tophat_alignment_files(files_list):
    list_to_return = []
    for f in files_list:
        tophat_flag = False
        if 'analysis_step_version' in f and \
           'software_versions' in f['analysis_step_version']:
            for soft_version in f['analysis_step_version']['software_versions']:
                #  removing TopHat files
                if 'software' in soft_version and \
                   soft_version['software']['uuid'] == '7868f960-50ac-11e4-916c-0800200c9a66':
                    tophat_flag = True
        if tophat_flag is False and \
           f['lab'] == '/labs/encode-processing-pipeline/':
            list_to_return.append(f)
    return list_to_return


def get_metrics(files_list, metric_type, desired_assembly=None, desired_annotation=None):
    metrics_dict = {}
    for f in files_list:
        if (desired_assembly is None or ('assembly' in f and
                                         f['assembly'] == desired_assembly)) and \
            (desired_annotation is None or ('genome_annotation' in f and
                                            f['genome_annotation'] == desired_annotation)):
            if 'quality_metrics' in f and len(f['quality_metrics']) > 0:
                for qm in f['quality_metrics']:
                    if metric_type in qm['@type']:
                        if qm['uuid'] not in metrics_dict:
                            metrics_dict[qm['uuid']] = qm
    metrics = []
    for k in metrics_dict:
        metrics.append(metrics_dict[k])
    return metrics


def check_experiment_chip_seq_encode3_standards(experiment,
                                                fastq_files,
                                                alignment_files,
                                                idr_peaks_files):

    for f in fastq_files:
        for failure in check_file_read_length_chip(f, 50, 36):
            yield failure

    pipeline_title = scanFilesForPipelineTitle_yes_chipseq(alignment_files, ['Histone ChIP-seq'])
    if pipeline_title is False:
        return

    for f in alignment_files:
        target = get_target(experiment)
        if target is False:
            return

        read_depth = get_file_read_depth_from_alignment(f, target, 'ChIP-seq')
        for failure in check_file_chip_seq_read_depth(f, target, read_depth):
            yield failure
        for failure in check_file_chip_seq_library_complexity(f):
            yield failure

    if 'replication_type' not in experiment or experiment['replication_type'] == 'unreplicated':
        return

    idr_metrics = get_metrics(idr_peaks_files, 'IDRQualityMetric')

    for failure in check_idr(idr_metrics, 2, 2, pipeline_title):
        yield failure


def check_experiement_long_rna_encode3_standards(experiment,
                                                 fastq_files,
                                                 alignment_files,
                                                 pipeline_title,
                                                 gene_quantifications,
                                                 desired_assembly,
                                                 desired_annotation):

    for failure in check_experiment_ERCC_spikeins(experiment, pipeline_title):
        yield failure

    for f in alignment_files:
        if 'assembly' in f and f['assembly'] == desired_assembly:

            read_depth = get_file_read_depth_from_alignment(f,
                                                            get_target(experiment),
                                                            'long RNA')

            if experiment['assay_term_name'] in ['shRNA knockdown followed by RNA-seq',
                                                 'CRISPR genome editing followed by RNA-seq']:
                for failure in check_file_read_depth(f, read_depth, 10000000, 0,
                                                     experiment['assay_term_name'],
                                                     pipeline_title):
                    yield failure
            elif experiment['assay_term_name'] in ['single cell isolation followed by RNA-seq']:
                for failure in check_file_read_depth(f, read_depth, 5000000, 0,
                                                     experiment['assay_term_name'],
                                                     pipeline_title):
                    yield failure
            else:
                for failure in check_file_read_depth(f, read_depth, 30000000, 20000000,
                                                     experiment['assay_term_name'],
                                                     pipeline_title):
                    yield failure

    if 'replication_type' not in experiment:
        return

    mad_metrics = get_metrics(gene_quantifications,
                              'MadQualityMetric',
                              desired_assembly,
                              desired_annotation)

    if experiment['assay_term_name'] != 'single cell isolation followed by RNA-seq':
        for failure in check_spearman(mad_metrics, experiment['replication_type'],
                                      0.9, 0.8, pipeline_title):
            yield failure
    #for failure in check_mad(mad_metrics, experiment['replication_type'],
    #                         0.2, pipeline_title):
    #    yield failure

    return


def check_experiement_small_rna_encode3_standards(experiment,
                                                  fastq_files,
                                                  alignment_files,
                                                  pipeline_title,
                                                  gene_quantifications,
                                                  desired_assembly,
                                                  desired_annotation):
    for f in fastq_files:
        if 'run_type' in f and f['run_type'] != 'single-ended':
            detail = 'Small RNA-seq experiment {} '.format(experiment['@id']) + \
                     'contains a file {} '.format(f['@id']) + \
                     'that is not single-ended.'
            yield AuditFailure('non-standard run type', detail, level='WARNING')

    for f in alignment_files:
        if 'assembly' in f and f['assembly'] == desired_assembly:
            read_depth = get_file_read_depth_from_alignment(f,
                                                            get_target(experiment),
                                                            'small RNA')

            for failure in check_file_read_depth(f, read_depth, 30000000, 20000000,
                                                 experiment['assay_term_name'],
                                                 pipeline_title):
                yield failure

    if 'replication_type' not in experiment:
        return

    mad_metrics = get_metrics(gene_quantifications,
                              'MadQualityMetric',
                              desired_assembly,
                              desired_annotation)

    for failure in check_spearman(mad_metrics, experiment['replication_type'],
                                  0.9, 0.8, 'Small RNA-seq single-end pipeline'):
        yield failure
    return


def check_experiement_rampage_encode3_standards(experiment,
                                                fastq_files,
                                                alignment_files,
                                                pipeline_title,
                                                gene_quantifications,
                                                desired_assembly,
                                                desired_annotation):

    for f in fastq_files:
        if 'run_type' in f and f['run_type'] != 'paired-ended':
            detail = 'RAMPAGE experiment {} '.format(experiment['@id']) + \
                     'contains a file {} '.format(f['@id']) + \
                     'that is not paired-ended.'
            yield AuditFailure('non-standard run type', detail, level='WARNING')

    for f in alignment_files:
        if 'assembly' in f and f['assembly'] == desired_assembly:

            read_depth = get_file_read_depth_from_alignment(f,
                                                            get_target(experiment),
                                                            'RAMPAGE')
            for failure in check_file_read_depth(f, read_depth, 20000000, 10000000,
                                                 experiment['assay_term_name'],
                                                 pipeline_title):
                yield failure

    if 'replication_type' not in experiment:
        return

    mad_metrics = get_metrics(gene_quantifications,
                              'MadQualityMetric',
                              desired_assembly,
                              desired_annotation)

    for failure in check_spearman(mad_metrics, experiment['replication_type'],
                                  0.9, 0.8, 'RAMPAGE (paired-end, stranded)'):
        yield failure
    return


def check_idr(metrics, rescue, self_consistency, pipeline):
    for m in metrics:
        if 'rescue_ratio' in m and 'self_consistency_ratio' in m:
            rescue_r = m['rescue_ratio']
            self_r = m['self_consistency_ratio']
            if rescue_r > rescue and self_r > self_consistency:
                file_names = []
                for f in m['quality_metric_of']:
                    file_names.append(f['@id'])
                file_names_string = str(file_names).replace('\'', ' ')
                detail = 'Replicate concordance in ChIP-seq expriments is measured by ' + \
                         'calculating IDR values (Irreproducible Discovery Rate). ' + \
                         'ENCODE processed IDR thresholded peaks files {} '.format(file_names_string) + \
                         'have a rescue ratio of {0:.2f} and a '.format(rescue_r) + \
                         'self consistency ratio of {0:.2f}. '.format(self_r) + \
                         'According to ENCODE3 standards, having both rescue ratio ' + \
                         'and self consistency ratio values < 2 is recommended, but ' + \
                         'having only one of the ratio values < 2 is acceptable.'
                yield AuditFailure('insufficient replicate concordance', detail,
                                   level='NOT_COMPLIANT')
            elif (rescue_r <= rescue and self_r > self_consistency) or \
                 (rescue_r > rescue and self_r <= self_consistency):
                    file_names = []
                    for f in m['quality_metric_of']:
                        file_names.append(f['@id'])
                    file_names_string = str(file_names).replace('\'', ' ')
                    detail = 'Replicate concordance in ChIP-seq expriments is measured by ' + \
                             'calculating IDR values (Irreproducible Discovery Rate). ' + \
                             'ENCODE processed IDR thresholded peaks files {} '.format(file_names_string) + \
                             'have a rescue ratio of {0:.2f} and a '.format(rescue_r) + \
                             'self consistency ratio of {0:.2f}. '.format(self_r) + \
                             'According to ENCODE3 standards, having both rescue ratio ' + \
                             'and self consistency ratio values < 2 is recommended, but ' + \
                             'having only one of the ratio values < 2 is acceptable.'
                    yield AuditFailure('borderline replicate concordance', detail,
                                       level='WARNING')


def check_mad(metrics, replication_type, mad_threshold, pipeline):
    if replication_type == 'anisogenic':
        experiment_replication_type = 'anisogenic'
    elif replication_type == 'isogenic':
        experiment_replication_type = 'isogenic'
    else:
        return

    mad_value = None
    for m in metrics:
        if 'MAD of log ratios' in m:
            mad_value = m['MAD of log ratios']
            if mad_value > 0.2:
                file_names = []
                for f in m['quality_metric_of']:
                    file_names.append(f['@id'])
                detail = 'ENCODE processed gene quantification files {} '.format(file_names) + \
                         'has Median-Average-Deviation (MAD) ' + \
                         'of replicate log ratios from quantification ' + \
                         'value of {}.'.format(mad_value) + \
                         ' For gene quantification files from an {}'.format(experiment_replication_type) + \
                         ' assay in the {} '.format(pipeline) + \
                         'pipeline, a value <0.2 is recommended, but a value between ' + \
                         '0.2 and 0.5 is acceptable.'
                if experiment_replication_type == 'isogenic':
                    if mad_value < 0.5:
                        yield AuditFailure('low replicate concordance', detail,
                                           level='WARNING')
                    else:
                        yield AuditFailure('insufficient replicate concordance', detail,
                                           level='NOT_COMPLIANT')
                elif experiment_replication_type == 'anisogenic' and mad_value > 0.5:
                    detail = 'ENCODE processed gene quantification files {} '.format(file_names) + \
                             'has Median-Average-Deviation (MAD) ' + \
                             'of replicate log ratios from quantification ' + \
                             'value of {}.'.format(mad_value) + \
                             ' For gene quantification files from an {}'.format(experiment_replication_type) + \
                             ' assay in the {} '.format(pipeline) + \
                             'pipeline, a value <0.5 is recommended.'
                    yield AuditFailure('low replicate concordance', detail,
                                       level='WARNING')


def check_experiment_ERCC_spikeins(experiment, pipeline):
    '''
    The assumption in this functon is that the regular audit will catch anything without spikeins.
    This audit is checking specifically for presence of ERCC spike-in in long-RNA pipeline
    experiments
    '''
    for rep in experiment['replicates']:
        lib = rep.get('library')
        if lib is None:
            continue

        size_range = lib.get('size_range')
        if size_range != '>200':
            continue

        ercc_flag = False
        spikes = lib.get('spikeins_used')

        if (spikes is not None) and (len(spikes) > 0):
            for s in spikes:
                if 'files' in s:
                    for f in s['files']:
                        if (('ENCFF001RTP' == f['accession']) or
                           ('ENCFF001RTO' == f['accession'] and
                           experiment['assay_term_name'] ==
                           'single cell isolation followed by RNA-seq')):
                            ercc_flag = True

        if ercc_flag is False:
            detail = 'Library {} '.format(lib['@id']) + \
                     'in experiment {} '.format(experiment['@id']) + \
                     'that was processed by {} pipeline '.format(pipeline) + \
                     'requires ERCC spike-in to be used in it`s preparation.'
            yield AuditFailure('missing spikeins',
                               detail, level='NOT_COMPLIANT')


def get_target(experiment):
    if 'target' in experiment:
        return experiment['target']
    return False


def check_spearman(metrics, replication_type, isogenic_threshold,
                   anisogenic_threshold, pipeline):

    if replication_type == 'anisogenic':
        threshold = anisogenic_threshold
    elif replication_type == 'isogenic':
        threshold = isogenic_threshold
    else:
        return

    for m in metrics:
        if 'Spearman correlation' in m:
            spearman_correlation = m['Spearman correlation']
            if spearman_correlation < threshold:
                file_names = []
                for f in m['quality_metric_of']:
                    file_names.append(f['@id'])
                file_names_string = str(file_names).replace('\'', ' ')
                detail = 'Replicate concordance in RNA-seq expriments is measured by ' + \
                         'calculating the Spearman correlation between gene quantifications ' + \
                         'of the replicates. ' + \
                         'ENCODE processed gene quantification files {} '.format(file_names_string) + \
                         'have a Spearman correlation of {0:.2f}. '.format(spearman_correlation) + \
                         'According to ENCODE3 standards, in an {} '.format(replication_type) + \
                         'assay analyzed using the {} pipeline, '.format(pipeline) + \
                         'a Spearman correlation value > {} '.format(threshold) + \
                         'is recommended.'
                yield AuditFailure('low replicate concordance', detail,
                                   level='WARNING')


def get_file_read_depth_from_alignment(alignment_file, target, assay_name):

    if alignment_file['output_type'] in ['transcriptome alignments',
                                         'unfiltered alignments']:
        return False

    if alignment_file['lab'] != '/labs/encode-processing-pipeline/':
        return False

    quality_metrics = alignment_file.get('quality_metrics')

    if (quality_metrics is None) or (quality_metrics == []):
        return False

    if assay_name in ['RAMPAGE',
                      'small RNA',
                      'long RNA']:
        for metric in quality_metrics:
            if 'Uniquely mapped reads number' in metric and \
               'Number of reads mapped to multiple loci' in metric:
                unique = metric['Uniquely mapped reads number']
                multi = metric['Number of reads mapped to multiple loci']
                return (unique + multi)

    elif assay_name in ['ChIP-seq']:

        derived_from_files = alignment_file.get('derived_from')

        if (derived_from_files is None) or (derived_from_files == []):
            return False

        if target is not False and \
           'name' in target and target['name'] in ['H3K9me3-human', 'H3K9me3-mouse']:
            # exception (mapped)
            for metric in quality_metrics:
                if 'processing_stage' in metric and \
                    metric['processing_stage'] == 'unfiltered' and \
                        'mapped' in metric:
                    if "read1" in metric and "read2" in metric:
                        return int(metric['mapped']/2)
                    else:
                        return int(metric['mapped'])
        else:
            # not exception (useful fragments)
            for metric in quality_metrics:
                if ('total' in metric) and \
                   (('processing_stage' in metric and metric['processing_stage'] == 'filtered') or
                   ('processing_stage' not in metric)):
                    if "read1" in metric and "read2" in metric:
                        return int(metric['total']/2)
                    else:
                        return int(metric['total'])
    return False


def check_file_chip_seq_library_complexity(alignment_file):
    '''
    An alignment file from the ENCODE ChIP-seq processing pipeline
    should have minimal library complexity in accordance with the criteria
    '''
    if alignment_file['output_type'] == 'transcriptome alignments':
        return

    if alignment_file['lab'] != '/labs/encode-processing-pipeline/':
        return

    if ('quality_metrics' not in alignment_file) or (alignment_file.get('quality_metrics') == []):
        return

    nrf_detail = 'NRF (Non Redundant Fraction) is equal to the result of the ' + \
                 'division of the number of reads after duplicates removal by ' + \
                 'the total number of reads. ' + \
                 'An NRF value in the range 0 - 0.5 is poor complexity, ' + \
                 '0.5 - 0.8 is moderate complexity, ' + \
                 'and > 0.8 high complexity. NRF value > 0.8 is recommended, ' + \
                 'but > 0.5 is acceptable. '

    pbc1_detail = 'PBC1 (PCR Bottlenecking Coefficient 1) is equal to the result of the division of ' + \
                  'the number of genomic locations where exactly one read maps uniquely by ' + \
                  'the number of distinct genomic locations to which some read maps uniquely. ' + \
                  'A PBC1 value in the range 0 - 0.5 is severe bottlenecking, 0.5 - 0.8 ' + \
                  'is moderate bottlenecking, 0.8 - 0.9 is mild bottlenecking, and > 0.9 ' + \
                  'is no bottlenecking. PBC1 value > 0.9 is recommended, but > 0.8 is ' + \
                  'acceptable. '

    pbc2_detail = 'PBC2 (PCR Bottlenecking Coefficient 2) is equal to the result of the division of ' + \
                  'the number of genomic locations where only one read maps uniquely by ' + \
                  'the number of genomic locations where 2 reads map uniquely. ' + \
                  'A PBC2 value in the range 0 - 1 is severe bottlenecking, 1 - 3 ' + \
                  'is moderate bottlenecking, 3 - 10 is mild bottlenecking, > 10 is ' + \
                  'no bottlenecking. PBC2 value > 10 is recommended, but > 3 is acceptable. '

    quality_metrics = alignment_file.get('quality_metrics')
    for metric in quality_metrics:

        if 'NRF' in metric:
            NRF_value = float(metric['NRF'])
            if NRF_value < 0.5:
                detail = nrf_detail + 'ENCODE processed alignment file {} '.format(
                    alignment_file['@id']) + \
                    'was generated from a library with ' + \
                    'NRF value of {0:.2f}.'.format(NRF_value)
                yield AuditFailure('poor library complexity', detail,
                                   level='NOT_COMPLIANT')
            elif NRF_value >= 0.5 and NRF_value < 0.8:
                detail = nrf_detail + 'ENCODE Processed alignment file {} '.format(
                    alignment_file['@id']) + \
                    'was generated from a library with NRF value of {0:.2f}.'.format(NRF_value)
                yield AuditFailure('moderate library complexity', detail,
                                   level='WARNING')
        if 'PBC1' in metric:
            PBC1_value = float(metric['PBC1'])
            if PBC1_value < 0.5:
                detail = pbc1_detail + 'ENCODE processed alignment file {} '.format(
                    alignment_file['@id']) + \
                    'was generated from a library with PBC1 value of {0:.2f}.'.format(PBC1_value)
                yield AuditFailure('severe bottlenecking', detail,
                                   level='NOT_COMPLIANT')
            elif PBC1_value >= 0.5 and PBC1_value < 0.9:
                detail = pbc1_detail + 'ENCODE processed alignment file {} '.format(
                    alignment_file['@id']) + \
                    'was generated from a library with PBC1 value of {0:.2f}.'.format(PBC1_value)
                yield AuditFailure('mild to moderate bottlenecking', detail,
                                   level='WARNING')
        if 'PBC2' in metric:
            PBC2_raw_value = metric['PBC2']
            if PBC2_raw_value == 'Infinity':
                PBC2_value = float('inf')
            else:
                PBC2_value = float(metric['PBC2'])
            if PBC2_value < 1:
                detail = pbc2_detail + 'ENCODE processed alignment file {} '.format(
                    alignment_file['@id']) + \
                    'was generated from a library with PBC2 value of {0:.2f}.'.format(PBC2_value)
                yield AuditFailure('severe bottlenecking', detail,
                                   level='NOT_COMPLIANT')
            elif PBC2_value >= 1 and PBC2_value < 10:
                detail = pbc2_detail + 'ENCODE processed alignment file {} '.format(
                    alignment_file['@id']) + \
                    'was generated from a library with PBC2 value of {0:.2f}.'.format(PBC2_value)
                yield AuditFailure('mild to moderate bottlenecking', detail,
                                   level='WARNING')


def check_wgbs_coverage(samtools_metrics,
                        pipeline_title,
                        read_length,
                        organism):
    for m in samtools_metrics:
        if 'mapped' in m:
            bio_rep_num = False
            for f in m['quality_metric_of']:
                if 'replicate' in f and \
                   'biological_replicate_number' in f['replicate']:
                    bio_rep_num = f['replicate']['biological_replicate_number']
                    break
            mapped_reads = m['mapped']
            if organism == 'mouse':
                coverage = float(mapped_reads * read_length)/2800000000.0
            elif organism == 'human':
                coverage = float(mapped_reads * read_length)/3300000000.0

            if coverage < 30:
                if bio_rep_num is not False:
                    detail = 'Biological replicate {} '.format(bio_rep_num) + \
                             'of experiment processed by {} '.format(pipeline_title) + \
                             'has a coverage of {}, '.format(int(coverage)) + \
                             'while coverage > 30 is required.'
                    yield AuditFailure('insufficient coverage',
                                       detail,
                                       level='NOT_COMPLIANT')
                else:
                    detail = 'UNKNOWN replicate insufficient coverage'
                    yield AuditFailure('insufficient coverage',
                                       detail,
                                       level='DCC_ACTION')
    return


def check_wgbs_pearson(cpg_metrics, threshold,  pipeline_title):
    for m in cpg_metrics:
        if 'Pearson Correlation Coefficient' in m:
            if m['Pearson Correlation Coefficient'] < threshold:
                detail = 'ENCODE experiment processed by {} '.format(pipeline_title) + \
                         'pipeline has CpG quantification Pearson Correlation Coefficient of ' + \
                         '{}, '.format(m['Pearson Correlation Coefficient']) + \
                         'while a value >={} is required.'.format(threshold)
                yield AuditFailure('insufficient replicate concordance',
                                   detail,
                                   level='NOT_COMPLIANT')


def check_wgbs_lambda(bismark_metrics, threshold, pipeline_title):
    for metric in bismark_metrics:
        lambdaCpG = float(metric['lambda C methylated in CpG context'][:-1])
        lambdaCHG = float(metric['lambda C methylated in CHG context'][:-1])
        lambdaCHH = float(metric['lambda C methylated in CHH context'][:-1])

        if (lambdaCpG > 1 and lambdaCHG > 1 and lambdaCHH > 1) or \
           (((lambdaCpG*0.25) + (lambdaCHG*0.25) + (lambdaCHH*0.5)) > 1):
            detail = 'ENCODE experiment processed by {} '.format(pipeline_title) + \
                     'pipeline has the following %C methylated in different contexts. ' + \
                     'lambda C methylated in CpG context was {}%, '.format(lambdaCpG) + \
                     'lambda C methylated in CHG context was {}%, '.format(lambdaCHG) + \
                     'lambda C methylated in CHH context was {}%. '.format(lambdaCHH) + \
                     'The %C methylated in all contexts should be < 1%.'
            yield AuditFailure('high lambda C methylation ratio', detail,
                               level='WARNING')


def check_file_chip_seq_read_depth(file_to_check,
                                   target,
                                   read_depth):
    # added individual file pipeline validation due to the fact that one experiment may
    # have been mapped using 'Raw mapping' and also 'Histone ChIP-seq' - and there is no need to
    # check read depth on Raw files, while it is required for Histone
    pipeline_title = scanFilesForPipelineTitle_yes_chipseq([file_to_check], ['Histone ChIP-seq'])
    if pipeline_title is False:
        return

    marks = pipelines_with_read_depth['Histone ChIP-seq']

    if read_depth is False:
        detail = 'ENCODE Processed alignment file {} has no read depth information.'.format(
            file_to_check['@id'])
        yield AuditFailure('missing read depth', detail, level='DCC_ACTION')
        return

    if target is not False and 'name' in target:
        target_name = target['name']
    else:
        return

    if target is not False and 'investigated_as' in target:
        target_investigated_as = target['investigated_as']
    else:
        return

    if target_name in ['Control-human', 'Control-mouse'] and 'control' in target_investigated_as:
        if read_depth >= marks['narrow'] and read_depth < marks['broad']:
            detail = 'ENCODE processed alignment file {} has {} '.format(file_to_check['@id'],
                                                                         read_depth) + \
                     'usable fragments. It cannot be used as a control ' + \
                     'for ChIP-seq experiments targeting broad histone marks, which ' + \
                     'according to ENCODE3 standards require > 45 million usable fragments. ' + \
                     'According to ENCODE2 standards > 20 million ' + \
                     'usable fragments is acceptable.'
            yield AuditFailure('low read depth', detail, level='DCC_ACTION')
        if read_depth >= 10000000 and read_depth < marks['narrow']:
            detail = 'ENCODE processed alignment file {} has {} '.format(file_to_check['@id'],
                                                                         read_depth) + \
                     'usable fragments. It cannot be used as a control ' + \
                     'for ChIP-seq experiments targeting narrow histone marks or ' + \
                     'transcription factors, which ' + \
                     'according to ENCODE3 standards require > 20 million usable fragments. ' + \
                     'According to ENCODE2 standards > 10 million ' + \
                     'usable fragments is acceptable.'
            yield AuditFailure('low read depth', detail, level='WARNING')
        if read_depth < 10000000:
            detail = 'ENCODE processed alignment file {} has {} '.format(file_to_check['@id'],
                                                                         read_depth) + \
                     'usable fragments. It cannot be used as a control ' + \
                     'for ChIP-seq experiments targeting narrow histone marks or ' + \
                     'transcription factors, which ' + \
                     'according to ENCODE3 standards require > 20 million usable fragments. ' + \
                     'According to ENCODE2 standards > 10 million ' + \
                     'usable fragments is acceptable.'
            yield AuditFailure('insufficient read depth',
                               detail, level='NOT_COMPLIANT')
        return
    elif 'broad histone mark' in target_investigated_as:  # target_name in broad_peaks_targets:
        if target_name in ['H3K9me3-human', 'H3K9me3-mouse']:
            if read_depth < marks['broad']:
                detail = 'ENCODE processed alignment file {} has {} '.format(file_to_check['@id'],
                                                                             read_depth) + \
                         'mapped reads. According to ENCODE3 standards for ' + \
                         'ChIP-seq experiments targeting H3K9me3 histone mark, ' + \
                         'the recommended number of mapped reads is > ' + \
                         '45 million, but > 40 million is acceptable.'
                yield AuditFailure('insufficient read depth',
                                   detail, level='NOT_COMPLIANT')
        else:
            detail = 'ENCODE processed alignment file {} has {} '.format(
                file_to_check['@id'],
                read_depth) + \
                'usable fragments. According to ENCODE3 standards for ChIP-seq ' + \
                'experiments targeting ' + \
                'broad histone mark {}, '.format(target_name) + \
                'the recommended number of usable fragments ' + \
                'is > 45 million, but > 40 million is acceptable. ' + \
                'According to ENCODE2 standards > 20 million usable ' + \
                'fragments is acceptable.'
            if read_depth >= 40000000 and read_depth < marks['broad']:
                yield AuditFailure('low read depth',
                                   detail, level='WARNING')
            elif read_depth < 40000000:
                yield AuditFailure('insufficient read depth',
                                   detail, level='NOT_COMPLIANT')
    elif 'narrow histone mark' in target_investigated_as:
        detail = 'ENCODE processed alignment file {} has {} '.format(
            file_to_check['@id'],
            read_depth) + \
            'usable fragments. ' + \
            'According to ENCODE3 standards for ChIP-seq ' + \
            'experiments targeting ' + \
            'narrow histone mark {}, '.format(target_name) + \
            'the recommended number of usable fragments ' + \
            'is > 20 million, but > 10 million is acceptable. ' + \
            'According to ENCODE2 standards > 10 million usable ' + \
            'fragments is acceptable.'
        if read_depth >= 10000000 and read_depth < marks['narrow']:
            yield AuditFailure('low read depth', detail, level='WARNING')
        elif read_depth < 10000000:
            yield AuditFailure('insufficient read depth',
                               detail, level='NOT_COMPLIANT')
    elif 'transcription factor' in target_investigated_as:
        detail = 'ENCODE processed alignment file {} has {} '.format(
            file_to_check['@id'],
            read_depth) + \
            'usable fragments. ' + \
            'According to ENCODE3 standards for ChIP-seq ' + \
            'experiments targeting ' + \
            'transcription factor {}, '.format(target_name) + \
            'the recommended number of usable fragments ' + \
            'is > 20 million, but > 10 million is acceptable. ' + \
            'According to ENCODE2 standards > 10 million usable ' + \
            'fragments is acceptable.'
        if read_depth >= 10000000 and read_depth < marks['narrow']:
            yield AuditFailure('low read depth', detail, level='WARNING')
        elif read_depth < 10000000:
            yield AuditFailure('insufficient read depth',
                               detail, level='NOT_COMPLIANT')


def check_file_read_depth(file_to_check, read_depth, upper_threshold, lower_threshold,
                          assay_term_name,
                          pipeline_title):
    if read_depth is False:
        detail = 'ENCODE Processed alignment file {} has no read depth information.'.format(
            file_to_check['@id'])
        yield AuditFailure('missing read depth', detail, level='DCC_ACTION')
        return

    if read_depth is not False and assay_term_name in ['RAMPAGE',
                                                       'RNA-seq']:
        if read_depth >= lower_threshold and read_depth < upper_threshold:
            detail = 'ENCODE Processed alignment file {} has {} '.format(file_to_check['@id'],
                                                                         read_depth) + \
                     'aligned reads. Replicates for ' + \
                     '{} assay '.format(assay_term_name) + \
                     'processed by {} pipeline '.format(pipeline_title) + \
                     'require {} aligned reads.'.format(upper_threshold)
            yield AuditFailure('low read depth', detail, level='WARNING')
            return
        elif read_depth < lower_threshold:
            detail = 'ENCODE Processed alignment file {} has {} '.format(file_to_check['@id'],
                                                                         read_depth) + \
                     'aligned reads. Replicates for ' + \
                     '{} assay '.format(assay_term_name) + \
                     'processed by {} pipeline '.format(pipeline_title) + \
                     'require {} aligned reads.'.format(upper_threshold)
            yield AuditFailure('insufficient read depth', detail,
                               level='NOT_COMPLIANT')
            return

    elif read_depth is not False and read_depth < upper_threshold:
        detail = 'ENCODE Processed alignment file {} has {} '.format(file_to_check['@id'],
                                                                     read_depth) + \
                 'aligned reads. Replicates for ' + \
                 '{} assay '.format(assay_term_name) + \
                 'processed by {} pipeline '.format(pipeline_title) + \
                 'require {} aligned reads.'.format(upper_threshold)
        yield AuditFailure('insufficient read depth', detail, level='NOT_COMPLIANT')
        return


def check_file_platform(file_to_check, excluded_platforms):
    if 'platform' not in file_to_check:
        detail = 'Reads file {} missing platform'.format(file_to_check['@id'])
        yield AuditFailure('missing platform', detail, level='WARNING')
    elif file_to_check['platform'] in excluded_platforms:
        detail = 'Reads file {} has not compliant '.format(file_to_check['@id']) + \
                 'platform (SOLiD) {}.'.format(file_to_check['platform'])
        yield AuditFailure('not compliant platform', detail, level='WARNING')


def check_file_read_length_chip(file_to_check, upper_threshold_length, lower_threshold_length):
    if 'read_length' not in file_to_check:
        detail = 'Reads file {} missing read_length'.format(file_to_check['@id'])
        yield AuditFailure('missing read_length', detail, level='NOT_COMPLIANT')
        return

    read_length = file_to_check['read_length']
    detail = 'Fastq file {} '.format(file_to_check['@id']) + \
             'has read length of {}bp. '.format(read_length) + \
             'It is not compliant with ENCODE3 standards. ' + \
             'According to ENCODE3 standards fastq files ' + \
             'should be at least {}bp long.'.format(upper_threshold_length)
    if read_length < lower_threshold_length:
        yield AuditFailure('insufficient read length', detail, level='NOT_COMPLIANT')
    elif read_length >= lower_threshold_length and read_length < upper_threshold_length:
        yield AuditFailure('low read length', detail, level='WARNING')
    return


def check_file_read_length_rna(file_to_check, threshold_length):
    if 'read_length' not in file_to_check:
        detail = 'Reads file {} missing read_length'.format(file_to_check['@id'])
        yield AuditFailure('missing read_length', detail, level='NOT_COMPLIANT')
        return

    read_length = file_to_check['read_length']
    if read_length < threshold_length:
        detail = 'Fastq file {} '.format(file_to_check['@id']) + \
                 'has read length of {}bp.'.format(read_length) + \
                 ' It is not compliant with ENCODE3 standards.' + \
                 ' According to ENCODE3 standards sequencing reads ' + \
                 'should be at least {}bp long.'.format(threshold_length)
        yield AuditFailure('insufficient read length', detail,
                           level='NOT_COMPLIANT')
    return


def get_organism_name(reps):
    for rep in reps:
        if rep['status'] not in ['replaced', 'revoked', 'deleted'] and \
           'library' in rep and \
           rep['library']['status'] not in ['replaced', 'revoked', 'deleted'] and \
           'biosample' in rep['library'] and \
           rep['library']['biosample']['status'] not in ['replaced', 'revoked', 'deleted']:
            if 'organism' in rep['library']['biosample']:
                return rep['library']['biosample']['organism']['name']
    return False


def scan_files_for_file_format_output_type(files_to_scan, f_format, f_output_type):
    files_to_return = []
    for f in files_to_scan:
        if 'file_format' in f and f['file_format'] == f_format and \
           'output_type' in f and f['output_type'] == f_output_type and \
           f['status'] not in ['replaced', 'revoked', 'deleted', 'archived']:
            files_to_return.append(f)
    return files_to_return


def scanFilesForOutputType(files_to_scan, o_type):
    files_to_return = []
    for f in files_to_scan:
        if 'output_type' in f and f['output_type'] == o_type and \
           f['status'] not in ['replaced', 'revoked', 'deleted']:
            files_to_return.append(f)
    return files_to_return


def scanFilesForPipelineTitle_yes_chipseq(alignment_files, pipeline_titles):
    for f in alignment_files:
        if 'file_format' in f and f['file_format'] == 'bam' and \
           f['status'] not in ['replaced', 'revoked', 'deleted'] and \
           f['lab'] == '/labs/encode-processing-pipeline/' and \
           'analysis_step_version' in f and \
           'analysis_step' in f['analysis_step_version'] and \
           'pipelines' in f['analysis_step_version']['analysis_step']:
            pipelines = f['analysis_step_version']['analysis_step']['pipelines']
            for p in pipelines:
                if p['title'] in pipeline_titles:
                    return p['title']
    return False


def scanFilesForPipelineTitle_not_chipseq(files_to_scan, assemblies, pipeline_titles):
    for f in files_to_scan:
        if 'file_format' in f and f['file_format'] == 'bam' and \
           f['status'] not in ['replaced', 'revoked', 'deleted'] and \
           'assembly' in f and f['assembly'] in assemblies and \
           f['lab'] == '/labs/encode-processing-pipeline/' and \
           'analysis_step_version' in f and \
           'analysis_step' in f['analysis_step_version'] and \
           'pipelines' in f['analysis_step_version']['analysis_step']:
            pipelines = f['analysis_step_version']['analysis_step']['pipelines']
            for p in pipelines:
                if p['title'] in pipeline_titles:
                    return p['title']
    return False


@audit_checker('Experiment', frame=['original_files', 'target',
                                    'original_files.analysis_step_version',
                                    'original_files.analysis_step_version.analysis_step',
                                    'original_files.analysis_step_version.analysis_step.pipelines',
                                    'replicates', 'replicates.library'],
               condition=rfa('ENCODE3'))
def audit_experiment_needs_pipeline(value, system):

    if value['status'] not in ['released', 'ready for review']:
        return

    if 'assay_term_name' not in value:
        return

    if value['assay_term_name'] not in ['whole-genome shotgun bisulfite sequencing',
                                        'ChIP-seq',
                                        'RNA-seq',
                                        'shRNA knockdown followed by RNA-seq',
                                        'RAMPAGE']:
        return

    if 'original_files' not in value or len(value['original_files']) == 0:
        #  possible ERROR to throw
        return

    pipelines_dict = {'WGBS': ['WGBS single-end pipeline', 'WGBS single-end pipeline - version 2',
                               'WGBS paired-end pipeline'],
                      'RNA-seq-long-paired': ['RNA-seq of long RNAs (paired-end, stranded)'],
                      'RNA-seq-long-single': ['RNA-seq of long RNAs (single-end, unstranded)'],
                      'RNA-seq-short': ['Small RNA-seq single-end pipeline'],
                      'RAMPAGE': ['RAMPAGE (paired-end, stranded)'],
                      'ChIP': ['Histone ChIP-seq']}

    if value['assay_term_name'] == 'whole-genome shotgun bisulfite sequencing':
        if scanFilesForPipeline(value['original_files'], pipelines_dict['WGBS']) is False:
            detail = 'Experiment {} '.format(value['@id']) + \
                     ' needs to be processed by WGBS pipeline.'
            raise AuditFailure('needs pipeline run', detail, level='DCC_ACTION')
        else:
            return

    if 'replicates' not in value:
        return

    file_size_range = 0

    size_flag = False

    for rep in value['replicates']:
        if 'library' in rep:
            if 'size_range' in rep['library']:
                file_size_range = rep['library']['size_range']
                size_flag = True
                break

    if size_flag is False:
        return

    run_type = 'unknown'

    for f in value['original_files']:
        if f['status'] not in ['deleted', 'replaced', 'revoked'] and 'run_type' in f:
            run_type = f['run_type']
            break

    if run_type == 'unknown':
        return

    if value['assay_term_name'] == 'RAMPAGE' and \
       run_type == 'paired-ended' and \
       file_size_range == '>200':
        if scanFilesForPipeline(value['original_files'], pipelines_dict['RAMPAGE']) is False:
            detail = 'Experiment {} '.format(value['@id']) + \
                     'needs to be processed by pipeline {}.'.format(pipelines_dict['RAMPAGE'][0])
            raise AuditFailure('needs pipeline run', detail, level='DCC_ACTION')
        else:
            return

    if value['assay_term_name'] in ['RNA-seq', 'shRNA knockdown followed by RNA-seq'] and \
       run_type == 'single-ended' and \
       file_size_range == '>200':
        if scanFilesForPipeline(value['original_files'],
                                pipelines_dict['RNA-seq-long-single']) is False:
            detail = 'Experiment {} '.format(value['@id']) + \
                     'needs to be processed by ' + \
                     'pipeline {}.'.format(pipelines_dict['RNA-seq-long-single'][0])
            raise AuditFailure('needs pipeline run', detail, level='DCC_ACTION')
        else:
            return

    if value['assay_term_name'] in ['RNA-seq', 'shRNA knockdown followed by RNA-seq'] and \
       run_type == 'paired-ended' and \
       file_size_range == '>200':
        if scanFilesForPipeline(value['original_files'],
                                pipelines_dict['RNA-seq-long-paired']) is False:
            detail = 'Experiment {} '.format(value['@id']) + \
                     'needs to be processed by ' + \
                     'pipeline {}.'.format(pipelines_dict['RNA-seq-long-paired'][0])
            raise AuditFailure('needs pipeline run', detail, level='DCC_ACTION')
        else:
            return

    if value['assay_term_name'] == 'RNA-seq' and \
       run_type == 'single-ended' and \
       file_size_range == '<200':
        if scanFilesForPipeline(value['original_files'],
                                pipelines_dict['RNA-seq-short']) is False:
            detail = 'Experiment {} '.format(value['@id']) + \
                     'needs to be processed by ' + \
                     'pipeline {}.'.format(pipelines_dict['RNA-seq-short'][0])
            raise AuditFailure('needs pipeline run', detail, level='DCC_ACTION')
        else:
            return

    investigated_as_histones = False

    if 'target' in value and 'histone modification' in value['target']['investigated_as']:
        investigated_as_histones = True

    if value['assay_term_name'] == 'ChIP-seq' and investigated_as_histones is True:
        if scanFilesForPipeline(value['original_files'],
                                pipelines_dict['ChIP']) is False:
            detail = 'Experiment {} '.format(value['@id']) + \
                     'needs to be processed by ' + \
                     'pipeline {}.'.format(pipelines_dict['ChIP'])
            raise AuditFailure('needs pipeline run', detail, level='DCC_ACTION')
        else:
            return
    return


def scanFilesForPipeline(files_to_scan, pipeline_title_list):
    for f in files_to_scan:
        if 'analysis_step_version' not in f:
            continue
        else:
            if 'analysis_step' not in f['analysis_step_version']:
                continue
            else:
                if 'pipelines' not in f['analysis_step_version']['analysis_step']:
                    continue
                else:
                    pipelines = f['analysis_step_version']['analysis_step']['pipelines']
                    for p in pipelines:
                        if p['title'] in pipeline_title_list:
                            return True
    return False


def get_biosamples(experiment):
    accessions_set = set()
    biosamples_list = []
    if 'replicates' in experiment:
            for rep in experiment['replicates']:
                if ('library' in rep) and ('biosample' in rep['library']):
                    biosample = rep['library']['biosample']
                    if biosample['accession'] not in accessions_set:
                        accessions_set.add(biosample['accession'])
                        biosamples_list.append(biosample)
    return biosamples_list


@audit_checker('experiment', frame=['replicates',
                                    'replicates.library',
                                    'replicates.library.biosample'])
def audit_experiment_internal_tag(value, system):

    if value['status'] in ['deleted', 'replaced']:
        return

    experimental_tags = []
    if 'internal_tags' in value:
        experimental_tags = value['internal_tags']

    updated_experimental_tags = []
    for tag in experimental_tags:
        if tag in ['ENTEx', 'SESCC']:
            updated_experimental_tags.append(tag)

    experimental_tags = updated_experimental_tags
    biosamples = get_biosamples(value)
    bio_tags = set()

    for biosample in biosamples:
        if 'internal_tags' in biosample:
            for tag in biosample['internal_tags']:
                if tag in ['ENTEx', 'SESCC']:
                    bio_tags.add(tag)
                    if tag not in experimental_tags:
                        detail = 'This experiment contains a ' + \
                                 'biosample {} '.format(biosample['@id']) + \
                                 'with internal tag {} '.format(tag) + \
                                 'that is not specified in experimental ' + \
                                 'list of internal_tags {}.'.format(value['internal_tags'])
                        yield AuditFailure('missing internal tag',
                                           detail, level='DCC_ACTION')

    if len(bio_tags) == 0 and len(experimental_tags) > 0:
        for biosample in biosamples:
            detail = 'This experiment contains a ' + \
                     'biosample {} without internal tags '.format(biosample['@id']) + \
                     'belonging to internal tags {} '.format(value['internal_tags']) + \
                     'of the experiment.'
            yield AuditFailure('missing internal tags',
                               detail, level='DCC_ACTION')

    for biosample in biosamples:
        if len(bio_tags) > 0 and ('internal_tags' not in biosample or
                                  biosample['internal_tags'] == []):
            detail = 'This experiment contains a ' + \
                     'biosample {} with no internal tags '.format(biosample['@id']) + \
                     'belonging to internal tags {} '.format(list(bio_tags)) + \
                     'other biosamples are assigned.'
            yield AuditFailure('inconsistent internal tags',
                               detail, level='DCC_ACTION')
        elif len(bio_tags) > 0 and biosample['internal_tags'] != []:
            for x in bio_tags:
                if x not in biosample['internal_tags']:
                    detail = 'This experiment contains a ' + \
                             'biosample {} without internal tag '.format(biosample['@id']) + \
                             '{} belonging to internal tags {} '.format(x, list(bio_tags)) + \
                             'other biosamples are assigned.'
                    yield AuditFailure('inconsistent internal tags',
                                       detail, level='DCC_ACTION')


def is_gtex_experiment(experiment_to_check):
    for rep in experiment_to_check['replicates']:
        if ('library' in rep) and ('biosample' in rep['library']) and \
           ('donor' in rep['library']['biosample']):
            if rep['library']['biosample']['donor']['accession'] in gtexDonorsList:
                return True
    return False


@audit_checker('experiment', frame=['replicates',
                                    'replicates.library',
                                    'replicates.library.biosample',
                                    'replicates.library.biosample.donor'])
def audit_experiment_gtex_biosample(value, system):
    '''
    GTEx experiments should include biosample(s) from the same tissue and same donor
    The number of biosamples could be > 1.
    '''
    if value['status'] in ['deleted', 'replaced']:
        return

    if len(value['replicates']) < 2:
        return

    if is_gtex_experiment(value) is False:
        return

    donors_set = set()
    tissues_set = set()

    for rep in value['replicates']:
        if ('library' in rep) and ('biosample' in rep['library']):
            biosampleObject = rep['library']['biosample']
            if ('donor' in biosampleObject):
                donors_set.add(biosampleObject['donor']['accession'])
                tissues_set.add(biosampleObject['biosample_term_name'])

    if len(donors_set) > 1:
        detail = 'GTEx experiment {} '.format(value['@id']) + \
                 'contains {} '.format(len(donors_set)) + \
                 'donors, while according to HRWG decision it should have a single donor.'
        yield AuditFailure('invalid modelling of GTEx experiment ', detail, level='DCC_ACTION')

    if len(tissues_set) > 1:
        detail = 'GTEx experiment {} '.format(value['@id']) + \
                 'was performed using  {} '.format(len(tissues_set)) + \
                 'tissue types, while according to HRWG decision it should have ' + \
                 'been perfomed using a single tissue type.'
        yield AuditFailure('invalid modelling of GTEx experiment ', detail, level='DCC_ACTION')

    return


@audit_checker('experiment', frame=['object'])
def audit_experiment_biosample_term_id(value, system):
    if value['status'] in ['deleted', 'replaced', 'revoked']:
        return
    # excluding Bind-n-Seq because they dont have biosamples
    if 'assay_term_name' in value and value['assay_term_name'] == 'RNA Bind-n-Seq':
        return

    if value['status'] not in ['preliminary', 'proposed']:
        if 'biosample_term_id' not in value:
            detail = 'Experiment {} '.format(value['@id']) + \
                     'has no biosample_term_id'
            yield AuditFailure('experiment missing biosample_term_id', detail, level='DCC_ACTION')
        if 'biosample_type' not in value:
            detail = 'Experiment {} '.format(value['@id']) + \
                     'has no biosample_type'
            yield AuditFailure('experiment missing biosample_type', detail, level='DCC_ACTION')
    return


@audit_checker('experiment',
               frame=['replicates', 'original_files', 'original_files.replicate'],
               condition=rfa("ENCODE3", "modERN", "ENCODE2", "GGR",
                             "ENCODE", "modENCODE", "MODENCODE", "ENCODE2-Mouse"))
def audit_experiment_consistent_sequencing_runs(value, system):
    if value['status'] in ['deleted', 'replaced', 'revoked']:
        return
    if 'replicates' not in value:
        return
    if len(value['replicates']) == 0:
        return
    if 'assay_term_name' not in value:  # checked in audit_experiment_assay
        return

    if value.get('assay_term_name') not in ['ChIP-seq', 'DNase-seq']:
        return

    replicate_pairing_statuses = {}
    replicate_read_lengths = {}

    for file_object in value['original_files']:
        if file_object['status'] in ['deleted', 'replaced', 'revoked', 'archived']:
            continue
        if file_object['file_format'] == 'fastq':
            if 'replicate' in file_object:
                bio_rep_number = file_object['replicate']['biological_replicate_number']

                if 'read_length' in file_object:
                    if bio_rep_number not in replicate_read_lengths:
                        replicate_read_lengths[bio_rep_number] = set()
                    replicate_read_lengths[bio_rep_number].add(file_object['read_length'])

                if 'run_type' in file_object:
                    if bio_rep_number not in replicate_pairing_statuses:
                        replicate_pairing_statuses[bio_rep_number] = set()
                    replicate_pairing_statuses[bio_rep_number].add(file_object['run_type'])

    for key in replicate_read_lengths:
        if len(replicate_read_lengths[key]) > 1:
            upper_value = max(list(replicate_read_lengths[key]))
            lower_value = min(list(replicate_read_lengths[key]))
            if ((upper_value - lower_value) > 2):
                detail = 'Biological replicate {} '.format(key) + \
                         'in experiment {} '.format(value['@id']) + \
                         'has mixed sequencing read lengths {}.'.format(replicate_read_lengths[key])
                yield AuditFailure('mixed read lengths',
                                   detail, level='WARNING')

    for key in replicate_pairing_statuses:
        if len(replicate_pairing_statuses[key]) > 1:
            detail = 'Biological replicate {} '.format(key) + \
                     'in experiment {} '.format(value['@id']) + \
                     'has mixed endedness {}.'.format(replicate_pairing_statuses[key])
            yield AuditFailure('mixed run types',
                               detail, level='WARNING')

    keys = list(replicate_read_lengths.keys())

    if len(keys) > 1:
        for index_i in range(len(keys)):
            for index_j in range(index_i+1, len(keys)):
                i_lengths = list(replicate_read_lengths[keys[index_i]])
                j_lengths = list(replicate_read_lengths[keys[index_j]])

                i_max = max(i_lengths)
                i_min = min(i_lengths)
                j_max = max(j_lengths)
                j_min = min(j_lengths)

                diff_flag = False
                if (i_max - j_min) > 2:
                    diff_flag = True
                if (j_max - i_min) > 2:
                    diff_flag = True

                if diff_flag is True:
                    detail = 'Biological replicate {} '.format(keys[index_i]) + \
                             'in experiment {} '.format(value['@id']) + \
                             'has sequencing read lengths {} '.format(i_lengths) + \
                             ' that differ from replicate {},'.format(keys[index_j]) + \
                             ' which has {} sequencing read lengths.'.format(j_lengths)
                    yield AuditFailure('mixed read lengths',
                                       detail, level='WARNING')

    keys = list(replicate_pairing_statuses.keys())
    if len(keys) > 1:
        for index_i in range(len(keys)):
            for index_j in range(index_i+1, len(keys)):
                i_pairs = replicate_pairing_statuses[keys[index_i]]
                j_pairs = replicate_pairing_statuses[keys[index_j]]
                diff_flag = False
                for entry in i_pairs:
                    if entry not in j_pairs:
                        diff_flag = True
                for entry in j_pairs:
                    if entry not in i_pairs:
                        diff_flag = True
                if diff_flag is True:
                    detail = 'Biological replicate {} '.format(keys[index_i]) + \
                             'in experiment {} '.format(value['@id']) + \
                             'has endedness {} '.format(i_pairs) + \
                             ' that differ from replicate {},'.format(keys[index_j]) + \
                             ' which has {}.'.format(j_pairs)
                    yield AuditFailure('mixed run types',
                                       detail, level='WARNING')

    return


@audit_checker('experiment',
               frame=['award', 'replicates', 'original_files', 'original_files.replicate'],
               condition=rfa("ENCODE3", "modERN", "ENCODE2", "GGR", "Roadmap",
                             "ENCODE", "modENCODE", "MODENCODE", "ENCODE2-Mouse"))
def audit_experiment_replicate_with_no_files(value, system):
    if 'internal_tags' in value and 'DREAM' in value['internal_tags']:
        return

    if value['status'] in ['deleted', 'replaced', 'revoked', 'proposed', 'preliminary']:
        return
    if 'replicates' not in value:
        return
    if len(value['replicates']) == 0:
        return
    if 'assay_term_name' not in value:  # checked in audit_experiment_assay
        return

    seq_assay_flag = False
    if value['assay_term_name'] in seq_assays:
        seq_assay_flag = True

    rep_dictionary = {}
    rep_numbers = {}
    for rep in value['replicates']:
        rep_dictionary[rep['@id']] = []
        rep_numbers[rep['@id']] = (rep['biological_replicate_number'],rep['technical_replicate_number'])

    for file_object in value['original_files']:
        if file_object['status'] in ['deleted', 'replaced', 'revoked']:
            continue
        if 'replicate' in file_object:
            file_replicate = file_object['replicate']
            if file_replicate['@id'] in rep_dictionary:
                rep_dictionary[file_replicate['@id']].append(file_object['output_category'])

    audit_level = 'ERROR'
    if value['award']['rfa'] in ["ENCODE2", "Roadmap",
                                 "modENCODE", "MODENCODE", "ENCODE2-Mouse"]:
        audit_level = 'DCC_ACTION'

    for key in rep_dictionary.keys():

        if len(rep_dictionary[key]) == 0:
            detail = 'This experiment contains a replicate ' + \
                     '[{},{}] {} without any associated files.'.format(
                         rep_numbers[key][0],
                         rep_numbers[key][1],
                         key)

            yield AuditFailure('missing raw data in replicate', detail, level=audit_level)
        else:
            if seq_assay_flag is True:
                if 'raw data' not in rep_dictionary[key]:
                    detail = 'This experiment contains a replicate ' + \
                             '[{},{}] {} without raw data associated files.'.format(
                                 rep_numbers[key][0],
                                 rep_numbers[key][1],
                                 key)
                    yield AuditFailure('missing raw data in replicate',
                                       detail, level=audit_level)
    return


@audit_checker('experiment', frame='object')
def audit_experiment_release_date(value, system):
    '''
    Released experiments need release date.
    This should eventually go to schema
    '''
    if value['status'] in ['released', 'revoked'] and 'date_released' not in value:
        detail = 'Experiment {} is released or revoked and requires a value in date_released'.format(value['@id'])
        raise AuditFailure('missing date_released', detail, level='DCC_ACTION')


@audit_checker('experiment',
               frame=['replicates', 'award', 'target',
                      'replicates.library',
                      'replicates.library.biosample',
                      'replicates.library.biosample.donor'],
               condition=rfa("ENCODE3", "modERN", "GGR",
                             "ENCODE", "modENCODE", "MODENCODE", "ENCODE2-Mouse"))
def audit_experiment_replicated(value, system):
    '''
    Experiments in ready for review state should be replicated. If not,
    wranglers should check with lab as to why before release.
    '''
    if value['status'] not in ['released', 'ready for review']:
        return
    '''
    Excluding single cell isolation experiments from the replication requirement
    Excluding RNA-bind-and-Seq from the replication requirment
    '''
    if value['assay_term_name'] in ['single cell isolation followed by RNA-seq',
                                    'RNA Bind-n-Seq']:
        return
    '''
    Excluding GTEX experiments from the replication requirement
    '''
    if is_gtex_experiment(value) is True:
        return

    if 'target' in value:
        target = value['target']
        if 'control' in target['investigated_as']:
            return

    num_bio_reps = set()
    for rep in value['replicates']:
        num_bio_reps.add(rep['biological_replicate_number'])

    if len(num_bio_reps) <= 1:
        # different levels of severity for different rfas
        if value['award']['rfa'] in ['ENCODE3', 'GGR']:
            detail = 'This experiment is expected to be replicated, but ' + \
                     'contains only one listed biological replicate.'
            raise AuditFailure('unreplicated experiment', detail, level='NOT_COMPLIANT')


@audit_checker('experiment', frame=['replicates', 'replicates.library'])
def audit_experiment_replicates_with_no_libraries(value, system):
    if value['status'] in ['deleted', 'replaced', 'revoked', 'proposed']:
        return
    if len(value['replicates']) == 0:
        return
    for rep in value['replicates']:
        if 'library' not in rep:
            detail = 'Experiment {} has a replicate {}, that has no library associated with'.format(
                value['@id'],
                rep['@id'])
            yield AuditFailure('replicate with no library', detail, level='ERROR')
    return


@audit_checker('experiment', frame=['replicates',
                                    'replicates.library',
                                    'replicates.library.biosample'])
def audit_experiment_isogeneity(value, system):

    if value['status'] in ['deleted', 'replaced', 'revoked']:
        return

    if len(value['replicates']) < 2:
        return

    if value.get('replication_type') is None:
        detail = 'In experiment {} the replication_type cannot be determined'.format(value['@id'])
        yield AuditFailure('undetermined replication_type', detail, level='DCC_ACTION')

    biosample_dict = {}
    biosample_age_set = set()
    biosample_sex_set = set()
    biosample_donor_set = set()

    for rep in value['replicates']:
        if 'library' in rep:
            if 'biosample' in rep['library']:
                biosampleObject = rep['library']['biosample']
                biosample_dict[biosampleObject['accession']] = biosampleObject
                biosample_age_set.add(biosampleObject.get('age_display'))
                biosample_sex_set.add(biosampleObject.get('sex'))
                biosample_donor_set.add(biosampleObject.get('donor'))
                biosample_species = biosampleObject.get('organism')
            else:
                # If I have a library without a biosample,
                # I cannot make a call about replicate structure
                return
        else:
            # REPLICATES WITH NO LIBRARIES WILL BE CAUGHT BY AUDIT (TICKET 3268)
            # If I have a replicate without a library,
            # I cannot make a call about the replicate structure
            return

    if len(biosample_dict.keys()) < 2:
            return  # unreplicated

    if biosample_species == '/organisms/human/':
        return  # humans are handled in the the replication_type

    if len(biosample_donor_set) > 1:
        donors_list = str(list(biosample_donor_set)).replace('\'', ' ')
        detail = 'Replicates of this experiment were prepared using biosamples ' + \
                 'from different strains {}.'.format(donors_list)
        yield AuditFailure('inconsistent donor', detail, level='ERROR')

    if len(biosample_age_set) > 1:
        ages_list = str(list(biosample_age_set)).replace('\'', ' ')
        detail = 'Replicates of this experiment were prepared using biosamples ' + \
                 'of different ages {}.'.format(ages_list)
        yield AuditFailure('inconsistent age', detail, level='NOT_COMPLIANT')

    if len(biosample_sex_set) > 1:
        sexes_list = str(list(biosample_sex_set)).replace('\'', ' ')
        detail = 'Replicates of this experiment were prepared using biosamples ' + \
                 'of different sexes {}.'.format(sexes_list)
        yield AuditFailure('inconsistent sex', detail, level='NOT_COMPLIANT')
    return


@audit_checker('experiment', frame=['replicates', 'replicates.library'])
def audit_experiment_technical_replicates_same_library(value, system):
    if value['status'] in ['deleted', 'replaced', 'revoked']:
        return
    biological_replicates_dict = {}
    for rep in value['replicates']:
        bio_rep_num = rep['biological_replicate_number']
        if 'library' in rep:
            library = rep['library']
            if bio_rep_num not in biological_replicates_dict:
                biological_replicates_dict[bio_rep_num] = []
            if library['accession'] in biological_replicates_dict[bio_rep_num]:
                detail = 'Experiment {} has '.format(value['@id']) + \
                         'different technical replicates associated with the same library'
                raise AuditFailure('sequencing runs labeled as technical replicates', detail,
                                   level='DCC_ACTION')
            else:
                biological_replicates_dict[bio_rep_num].append(library['accession'])


@audit_checker('experiment', frame=['replicates', 'award',
                                    'replicates.library', 'replicates.library.biosample'])
def audit_experiment_replicates_biosample(value, system):
    if value['status'] in ['deleted', 'replaced', 'revoked']:
        return
    biological_replicates_dict = {}
    biosamples_list = []
    assay_name = 'unknown'
    if 'assay_term_name' in value:
        assay_name = value['assay_term_name']

    for rep in value['replicates']:
        bio_rep_num = rep['biological_replicate_number']
        if 'library' in rep and 'biosample' in rep['library']:
            biosample = rep['library']['biosample']

            if bio_rep_num not in biological_replicates_dict:
                biological_replicates_dict[bio_rep_num] = biosample['accession']
                if biosample['accession'] in biosamples_list:
                    detail = 'Experiment {} has multiple biological replicates \
                              associated with the same biosample {}'.format(
                        value['@id'],
                        biosample['@id'])
                    raise AuditFailure('biological replicates with identical biosample',
                                       detail, level='DCC_ACTION')
                else:
                    biosamples_list.append(biosample['accession'])

            else:
                if biosample['accession'] != biological_replicates_dict[bio_rep_num] and \
                   assay_name != 'single cell isolation followed by RNA-seq':
                    detail = 'Experiment {} has technical replicates \
                              associated with the different biosamples'.format(
                        value['@id'])
                    raise AuditFailure('technical replicates with not identical biosample',
                                       detail, level='ERROR')


@audit_checker('experiment', frame=['replicates', 'replicates.library'],
               condition=rfa("ENCODE3", "modERN", "GGR",
                             "ENCODE", "ENCODE2-Mouse", "Roadmap"))
def audit_experiment_documents(value, system):
    '''
    Experiments should have documents.  Protocol documents or some sort of document.
    '''
    if value['status'] in ['deleted', 'replaced', 'proposed', 'preliminary']:
        return

    # If the experiment has documents, we are good
    if len(value.get('documents')) > 0:
        return

    # If there are no replicates to check yet, why bother
    if 'replicates' not in value:
        return

    lib_docs = 0
    for rep in value['replicates']:
        if 'library' in rep:
            lib_docs += len(rep['library']['documents'])

    # If there are no library documents anywhere, then we say something
    if lib_docs == 0:
        detail = 'Experiment {} has no attached documents'.format(value['@id'])
        raise AuditFailure('missing documents', detail, level='NOT_COMPLIANT')


@audit_checker('experiment', frame='object')
def audit_experiment_assay(value, system):
    '''
    Experiments should have assays with valid ontologies term ids and names that
    are a valid synonym.
    '''
    if value['status'] == 'deleted':
        return

    if 'assay_term_id' not in value:
        detail = 'Experiment {} is missing assay_term_id'.format(value['@id'])
        yield AuditFailure('missing assay information', detail, level='ERROR')
        return
        # This should be a dependancy

    if 'assay_term_name' not in value:
        detail = 'Experiment {} is missing assay_term_name'.format(value['@id'])
        yield AuditFailure('missing assay information', detail, level='ERROR')
        return
        # This should be a dependancy

    ontology = system['registry']['ontology']
    term_id = value.get('assay_term_id')
    term_name = value.get('assay_term_name')

    if term_id.startswith('NTR:'):
        detail = 'Assay_term_id is a New Term Request ({} - {})'.format(term_id, term_name)
        yield AuditFailure('NTR assay', detail, level='DCC_ACTION')
        return

    if term_id not in ontology:
        detail = 'Assay_term_id {} is not found in cached version of ontology'.format(term_id)
        yield AuditFailure('assay_term_id not in ontology', term_id, level='DCC_ACTION')
        return

    ontology_term_name = ontology[term_id]['name']
    modifed_term_name = term_name + ' assay'
    if (ontology_term_name != term_name and term_name not in ontology[term_id]['synonyms']) and \
        (ontology_term_name != modifed_term_name and
            modifed_term_name not in ontology[term_id]['synonyms']):
        detail = 'Experiment has a mismatch between assay_term_name "{}" and assay_term_id "{}"'.format(
            term_name,
            term_id,
            )
        yield AuditFailure('mismatched assay_term_name', detail, level='DCC_ACTION')
        return


@audit_checker('experiment', frame=['replicates.antibody', 'target', 'replicates.antibody.targets'])
def audit_experiment_target(value, system):
    '''
    Certain assay types (ChIP-seq, ...) require valid targets and the replicate's
    antibodies should match.
    '''

    if value['status'] in ['deleted', 'proposed']:
        return

    if value.get('assay_term_name') not in targetBasedAssayList:
        return

    if 'target' not in value:
        detail = '{} experiments require a target'.format(value['assay_term_name'])
        yield AuditFailure('missing target', detail, level='ERROR')
        return

    target = value['target']
    if 'control' in target['investigated_as']:
        return

    # Some assays don't need antibodies
    if value['assay_term_name'] in ['RNA Bind-n-Seq',
                                    'shRNA knockdown followed by RNA-seq',
                                    'CRISPR genome editing followed by RNA-seq']:
        return

    # Check that target of experiment matches target of antibody
    for rep in value['replicates']:
        if 'antibody' not in rep:
            detail = '{} assays require an antibody specification. '.format(value['assay_term_name']) + \
                     'In replicate [{},{}] {}, the antibody needs to be specified.'.format(
                rep['biological_replicate_number'],
                rep['technical_replicate_number'],
                rep['@id']
                )
            yield AuditFailure('missing antibody', detail, level='ERROR')
        else:
            antibody = rep['antibody']
            if 'recombinant protein' in target['investigated_as']:
                prefix = target['label'].split('-')[0]
                unique_antibody_target = set()
                unique_investigated_as = set()
                for antibody_target in antibody['targets']:
                    label = antibody_target['label']
                    unique_antibody_target.add(label)
                    for investigated_as in antibody_target['investigated_as']:
                        unique_investigated_as.add(investigated_as)
                if 'tag' not in unique_investigated_as:
                    detail = '{} is not to tagged protein'.format(antibody['@id'])
                    yield AuditFailure('not tagged antibody', detail, level='ERROR')
                else:
                    if prefix not in unique_antibody_target:
                        detail = '{} is not found in target for {}'.format(
                            prefix,
                            antibody['@id']
                            )
                        yield AuditFailure('mismatched tag target', detail, level='ERROR')
            else:
                target_matches = False
                antibody_targets = []
                for antibody_target in antibody['targets']:
                    antibody_targets.append(antibody_target.get('name'))
                    if target['name'] == antibody_target.get('name'):
                        target_matches = True
                if not target_matches:
                    antibody_targets_string = str(antibody_targets).replace('\'', '')
                    detail = 'The target of the experiment is {}, '.format(target['name']) + \
                             'but it is not present in the experiment\'s antibody {} '.format(antibody['@id']) + \
                             'target list {}.'.format(antibody_targets_string)
                    yield AuditFailure('inconsistent target', detail, level='ERROR')


@audit_checker('experiment', frame=['award', 'target', 'possible_controls'])
def audit_experiment_control(value, system):
    '''
    Certain assay types (ChIP-seq, ...) require possible controls with a matching biosample.
    Of course, controls do not require controls.
    '''

    if value['status'] in ['deleted', 'proposed', 'replaced']:
        return

    # Currently controls are only be required for ChIP-seq
    if value.get('assay_term_name') not in controlRequiredAssayList:
        return

    # We do not want controls
    if 'target' in value and 'control' in value['target']['investigated_as']:
        return

    audit_level = 'ERROR'
    if value.get('assay_term_name') in ['CAGE',
                                        'RAMPAGE'] or \
       value['award']['rfa'] in ["ENCODE2",
                                 "Roadmap",
                                 "modENCODE",
                                 "MODENCODE",
                                 "ENCODE2-Mouse"]:
        audit_level = 'NOT_COMPLIANT'
    if value['possible_controls'] == []:
        detail = 'possible_controls is a list of experiment(s) that can ' + \
                 'serve as analytical controls for a given experiment. ' + \
                 '{} experiments require a value in possible_controls. '.format(
                     value['assay_term_name']) + \
                 'This experiment should be associated with at least one control ' + \
                 'experiment, but has no specified values in the possible_controls list.'
        raise AuditFailure('missing possible_controls', detail, level=audit_level)

    for control in value['possible_controls']:
        if control.get('biosample_term_id') != value.get('biosample_term_id'):
            detail = 'The specified control {} for this experiment is on {}, '.format(
                control['@id'],
                control.get('biosample_term_name')) + \
                'but this experiment is done on {}.'.format(value['biosample_term_name'])
            raise AuditFailure('inconsistent control', detail, level='ERROR')
<<<<<<< HEAD

@audit_checker('experiment', frame=['possible_controls',
                                    'possible_controls.original_files',
                                    'possible_controls.original_files.platform',
                                    'original_files',
                                    'original_files.platform'])
def audit_experiment_platforms_mismatches(value, system):
    if value['status'] in ['deleted', 'replaced']:
        return
    if 'original_files' not in value or \
       value['original_files'] == []:
        return
    platforms = get_platforms_used_in_experiment(value)
    if len(platforms) > 1:
        platforms_string = str(list(platforms)).replace('\'', '')
        detail = 'This experiment ' + \
                 'contains data produced on incompatible ' + \
                 'platforms {}.'.format(platforms_string)
        yield AuditFailure('inconsistent platforms', detail, level='WARNING')
    elif len(platforms) == 1:
        platform_term_name = list(platforms)[0]
        if 'possible_controls' in value and \
           value['possible_controls'] != []:
            for control in value['possible_controls']:
                control_platforms = get_platforms_used_in_experiment(control)
                if len(control_platforms) > 1:
                    control_platforms_string = str(list(control_platforms)).replace('\'', '')
                    detail = 'possible_controls is a list of experiment(s) that can serve ' + \
                             'as analytical controls for a given experiment. ' + \
                             'Experiment {} found in possible_controls list of this experiment '.format(control['@id']) + \
                             'contains data produced on platform(s) {} '.format(control_platforms_string) + \
                             'which are not compatible with platform {} '.format(platform_term_name) + \
                             'used in this experiment.'
                    yield AuditFailure('inconsistent platforms', detail, level='WARNING')
                elif len(control_platforms) == 1 and \
                        list(control_platforms)[0] != platform_term_name:
                    detail = 'possible_controls is a list of experiment(s) that can serve ' + \
                             'as analytical controls for a given experiment. ' + \
                             'Experiment {} found in possible_controls list of this experiment '.format(control['@id']) + \
                             'contains data produced on platform {} '.format(list(control_platforms)[0]) + \
                             'which is not compatible with platform {} '.format(platform_term_name) + \
                             'used in this experiment.'
                    yield AuditFailure('inconsistent platforms', detail, level='WARNING')
    return


def get_platforms_used_in_experiment(experiment):
    platforms = set()
    if 'original_files' not in experiment or \
       experiment['original_files'] == []:
        return platforms

    for f in experiment['original_files']:
        if f['output_category'] == 'raw data' and \
           'platform' in f:
            # collapsing interchangable platforms
            if f['platform']['term_name'] in ['HiSeq 2000', 'HiSeq 2500']:
                platforms.add('HiSeq 2000/2500')
            elif f['platform']['term_name'] in ['Illumina Genome Analyzer IIx',
                                                'Illumina Genome Analyzer IIe',
                                                'Illumina Genome Analyzer II']:
                platforms.add('Illumina Genome Analyzer II/e/x')
            else:
                platforms.add(f['platform']['term_name'])
    return platforms
=======
>>>>>>> 91174147


@audit_checker('experiment', frame=['target',
                                    'possible_controls',
                                    'replicates', 'replicates.antibody',
                                    'possible_controls.replicates',
                                    'possible_controls.replicates.antibody',
                                    'possible_controls.target'],
               condition=rfa('ENCODE3', 'Roadmap'))
def audit_experiment_ChIP_control(value, system):

    if value['status'] in ['deleted', 'proposed', 'preliminary', 'replaced', 'revoked']:
        return

    # Currently controls are only be required for ChIP-seq
    if value.get('assay_term_name') != 'ChIP-seq':
        return

    # We do not want controls
    if 'target' in value and 'control' in value['target']['investigated_as']:
        return

    if not value['possible_controls']:
        return

    num_IgG_controls = 0
    for control in value['possible_controls']:
        if ('target' not in control) or ('control' not in control['target']['investigated_as']):
            detail = 'Experiment {} is ChIP-seq but its control {} is not linked to a target with investigated.as = control'.format(
                value['@id'],
                control['@id'])
            raise AuditFailure('invalid possible_control', detail, level='ERROR')

        if not control['replicates']:
            continue

        if 'antibody' in control['replicates'][0]:
            num_IgG_controls += 1

    # If all of the possible_control experiments are mock IP control experiments
    if num_IgG_controls == len(value['possible_controls']):
        if value.get('assay_term_name') == 'ChIP-seq':
            # The binding group agreed that ChIP-seqs all should have an input control.
            detail = 'Experiment {} is ChIP-seq and requires at least one input control, as agreed upon by the binding group. {} is not an input control'.format(
                value['@id'],
                control['@id'])
            raise AuditFailure('missing input control', detail, level='NOT_COMPLIANT')


@audit_checker('experiment', frame=['replicates', 'replicates.library'],
               condition=rfa("ENCODE3", "modERN", "GGR",
                             "ENCODE", "ENCODE2-Mouse", "Roadmap"))
def audit_experiment_spikeins(value, system):
    '''
    All ENCODE 3 long (>200) RNA-seq experiments should specify their spikeins.
    The spikeins specified should have datasets of type spikeins.
    The spikeins datasets should have a fasta file, a document, and maybe a tsv
    '''

    if value['status'] in ['deleted', 'replaced']:
        return

    if value.get('assay_term_name') != 'RNA-seq':
        return

    for rep in value['replicates']:

        lib = rep.get('library')
        if lib is None:
            continue

        size_range = lib.get('size_range')
        if size_range != '>200':
            continue

        spikes = lib.get('spikeins_used')
        if (spikes is None) or (spikes == []):
            detail = 'Library {} is in an RNA-seq experiment and has size_range >200. It requires a value for spikeins_used'.format(lib['@id'])
            yield AuditFailure('missing spikeins', detail, level='NOT_COMPLIANT')
            # Informattional if ENCODE2 and release error if ENCODE3


@audit_checker('experiment', frame=['replicates',
                                    'replicates.library',
                                    'replicates.library.biosample'])
def audit_experiment_biosample_term(value, system):
    '''
    The biosample term and id and type information should be present and
    concordent with library biosamples,
    Exception: RNA Bind-n-Seq
    '''
    if value['status'] in ['deleted', 'replaced']:
        return

    if value.get('assay_term_name') == 'RNA Bind-n-Seq':
        return

    ontology = system['registry']['ontology']
    term_id = value.get('biosample_term_id')
    term_type = value.get('biosample_type')
    term_name = value.get('biosample_term_name')

    if 'biosample_type' not in value:
        detail = '{} is missing biosample_type'.format(value['@id'])
        yield AuditFailure('missing biosample_type', detail, level='ERROR')

    if 'biosample_term_name' not in value:
        detail = '{} is missing biosample_term_name'.format(value['@id'])
        yield AuditFailure('missing biosample_term_name', detail, level='ERROR')
    # The type and term name should be put into dependancies

    if term_id is None:
        detail = '{} is missing biosample_term_id'.format(value['@id'])
        yield AuditFailure('missing biosample_term_id', detail, level='ERROR')
        return

    if term_id.startswith('NTR:'):
        detail = '{} has an NTR biosample {} - {}'.format(value['@id'], term_id, term_name)
        yield AuditFailure('NTR biosample', detail, level='DCC_ACTION')
    else:
        biosample_prefix = term_id.split(':')[0]
        if 'biosample_type' in value and \
           biosample_prefix not in biosampleType_ontologyPrefix[term_type]:
            detail = 'Experiment {} has '.format(value['@id']) + \
                     'a biosample of type {} '.format(term_type) + \
                     'with biosample_term_id {} '.format(value['biosample_term_id']) + \
                     'that is not one of ' + \
                     '{}'.format(biosampleType_ontologyPrefix[term_type])
            yield AuditFailure('experiment with biosample term-type mismatch', detail,
                               level='DCC_ACTION')

        elif term_id not in ontology:
            detail = '{} has term_id {} which is not in ontology'.format(value['@id'], term_id)
            yield AuditFailure('term_id not in ontology', term_id, level='DCC_ACTION')
        else:
            ontology_name = ontology[term_id]['name']
            if ontology_name != term_name and term_name not in ontology[term_id]['synonyms']:
                detail = '{} has a biosample mismatch {} - {} but ontology says {}'.format(
                    value['@id'],
                    term_id,
                    term_name,
                    ontology_name
                    )
                yield AuditFailure('inconsistent ontology term', detail, level='ERROR')

    if 'replicates' in value:
        for rep in value['replicates']:
            if 'library' not in rep:
                continue

            lib = rep['library']
            if 'biosample' not in lib:
                detail = '{} is missing biosample, expecting one of type {}'.format(
                    lib['@id'],
                    term_name
                    )
                yield AuditFailure('missing biosample', detail, level='ERROR')
                continue

            biosample = lib['biosample']
            bs_type = biosample.get('biosample_type')
            bs_name = biosample.get('biosample_term_name')
            bs_id = biosample.get('biosample_term_id')

            if bs_type != term_type:
                detail = 'Experiment {} '.format(value['@id']) + \
                         'contains a library {} '.format(lib['@id']) + \
                         'prepared from biosample type \"{}\", '.format(bs_type) + \
                         'while experiment\'s biosample type is \"{}\".'.format(term_type)
                yield AuditFailure('inconsistent library biosample', detail, level='ERROR')

            if bs_name != term_name:
                detail = 'Experiment {} '.format(value['@id']) + \
                         'contains a library {} '.format(lib['@id']) + \
                         'prepared from biosample {}, '.format(bs_name) + \
                         'while experiment\'s biosample is {}.'.format(term_name)
                yield AuditFailure('inconsistent library biosample', detail, level='ERROR')

            if bs_id != term_id:
                detail = 'Experiment {} '.format(value['@id']) + \
                         'contains a library {} '.format(lib['@id']) + \
                         'prepared from biosample with an id \"{}\", '.format(bs_id) + \
                         'while experiment\'s biosample id is \"{}\".'.format(term_id)
                yield AuditFailure('inconsistent library biosample', detail, level='ERROR')


@audit_checker(
    'experiment',
    frame=[
        'target',
        'replicates',
        'replicates.antibody',
        'replicates.antibody.targets',
        'replicates.antibody.lot_reviews'
        'replicates.antibody.lot_reviews.organisms',
        'replicates.library',
        'replicates.library.biosample',
        'replicates.library.biosample.organism',
    ],
    condition=rfa('ENCODE3', 'modERN'))
def audit_experiment_antibody_eligible(value, system):
    '''Check that biosample in the experiment is eligible for new data for the given antibody.'''

    if value['status'] in ['deleted', 'proposed', 'preliminary']:
        return

    if value.get('assay_term_name') not in targetBasedAssayList:
        return

    if 'target' not in value:
        return

    target = value['target']
    if 'control' in target['investigated_as']:
        return

    if value['assay_term_name'] in ['RNA Bind-n-Seq', 'shRNA knockdown followed by RNA-seq']:
        return

    for rep in value['replicates']:
        if 'antibody' not in rep:
            continue
        if 'library' not in rep:
            continue

        antibody = rep['antibody']
        lib = rep['library']

        if 'biosample' not in lib:
            continue

        biosample = lib['biosample']
        organism = biosample['organism']['@id']
        antibody_targets = antibody['targets']
        ab_targets_investigated_as = set()
        for t in antibody_targets:
            for i in t['investigated_as']:
                ab_targets_investigated_as.add(i)

        # We only want the audit raised if the organism in lot reviews matches that of the biosample
        # and if is not eligible for new data. Otherwise, it doesn't apply and we shouldn't raise a stink

        if 'histone modification' in ab_targets_investigated_as:
            for lot_review in antibody['lot_reviews']:
                if (lot_review['status'] == 'awaiting lab characterization'):
                    for lot_organism in lot_review['organisms']:
                        if organism == lot_organism:
                            detail = 'Antibody {} is not eligible for {}. {} '.format(
                                antibody['@id'],
                                organism,
                                lot_review['detail'])
                            yield AuditFailure('not eligible antibody',
                                               detail,
                                               level='NOT_COMPLIANT')
                if lot_review['status'] == 'eligible for new data (via exemption)':
                    for lot_organism in lot_review['organisms']:
                        if organism == lot_organism:
                            detail = 'Antibody {} is eligible via exemption for {}.'.format(
                                antibody['@id'],
                                organism)
                            yield AuditFailure('antibody eligible via exemption',
                                               detail, level='WARNING')

        else:
            biosample_term_id = value['biosample_term_id']
            biosample_term_name = value['biosample_term_name']
            experiment_biosample = (biosample_term_id, organism)
            eligible_biosamples = set()
            exempt_biosamples = set()
            for lot_review in antibody['lot_reviews']:
                if lot_review['status'] in ['eligible for new data',
                                            'eligible for new data (via exemption)']:
                    for lot_organism in lot_review['organisms']:
                        eligible_biosample = (lot_review['biosample_term_id'], lot_organism)
                        if lot_review['status'] == 'eligible for new data (via exemption)':
                            exempt_biosamples.add(eligible_biosample)
                        eligible_biosamples.add(eligible_biosample)

            if experiment_biosample in exempt_biosamples:
                detail = 'Antibody {} is eligible via exemption for {} in {} '.format(
                    antibody['@id'],
                    biosample_term_name,
                    organism)
                yield AuditFailure('antibody eligible via exemption', detail, level='WARNING')

            if experiment_biosample not in eligible_biosamples:
                detail = 'Antibody {} is not eligible for {} in {}. {} '.format(
                    antibody['@id'], biosample_term_name, organism, lot_review['detail'])
                yield AuditFailure('not eligible antibody', detail, level='NOT_COMPLIANT')


@audit_checker(
    'experiment',
    frame=[
        'replicates',
        'replicates.library'])
def audit_experiment_library_biosample(value, system):
    if value['status'] in ['deleted', 'replaced']:
        return

    if value.get('assay_term_name') == 'RNA Bind-n-Seq':
        return
    for rep in value['replicates']:
        if 'library' not in rep:
            continue

        lib = rep['library']
        if 'biosample' not in lib:
            detail = '{} is missing biosample'.format(
                lib['@id'])
            yield AuditFailure('missing biosample', detail, level='ERROR')


@audit_checker(
    'experiment',
    frame=[
        'replicates',
        'replicates.library'])
def audit_library_RNA_size_range(value, system):
    '''
    An RNA library should have a size_range specified.
    This needs to accomodate the rfa
    '''
    if value['status'] in ['deleted', 'replaced']:
        return

    if value.get('assay_term_name') == 'transcription profiling by array assay':
        return

    if value['status'] in ['deleted']:
        return

    RNAs = ['SO:0000356', 'SO:0000871']

    for rep in value['replicates']:
        if 'library' not in rep:
            continue
        lib = rep['library']
        if (lib['nucleic_acid_term_id'] in RNAs) and ('size_range' not in lib):
            detail = 'Metadata of RNA library {} lacks information on '.format(rep['library']['@id']) + \
                     'the size range of fragments used to construct the library.'
            yield AuditFailure('missing RNA fragment size', detail, level='NOT_COMPLIANT')<|MERGE_RESOLUTION|>--- conflicted
+++ resolved
@@ -2131,7 +2131,7 @@
                 control.get('biosample_term_name')) + \
                 'but this experiment is done on {}.'.format(value['biosample_term_name'])
             raise AuditFailure('inconsistent control', detail, level='ERROR')
-<<<<<<< HEAD
+
 
 @audit_checker('experiment', frame=['possible_controls',
                                     'possible_controls.original_files',
@@ -2197,8 +2197,6 @@
             else:
                 platforms.add(f['platform']['term_name'])
     return platforms
-=======
->>>>>>> 91174147
 
 
 @audit_checker('experiment', frame=['target',
