--- conflicted
+++ resolved
@@ -193,11 +193,7 @@
     return
 
 
-<<<<<<< HEAD
-def audit_experiment_mixed_libraries(value, system):
-=======
 def audit_experiment_mixed_libraries(value, system, excluded_types):
->>>>>>> 7da15fee
     '''
     Experiments should not have mixed libraries nucleic acids
     '''
@@ -1650,11 +1646,7 @@
     return
 
 
-<<<<<<< HEAD
-def audit_experiment_internal_tag(value, system):
-=======
 def audit_experiment_internal_tag(value, system, excluded_types):
->>>>>>> 7da15fee
 
     if value['status'] in ['deleted', 'replaced']:
         return
@@ -1724,11 +1716,7 @@
     return
 
 
-<<<<<<< HEAD
-def audit_experiment_geo_submission(value, system):
-=======
 def audit_experiment_geo_submission(value, system, excluded_types):
->>>>>>> 7da15fee
     if value['status'] not in ['released']:
         return
     if 'assay_term_id' in value and \
@@ -1871,16 +1859,11 @@
 
     rep_dictionary = {}
     rep_numbers = {}
-<<<<<<< HEAD
-    for rep in value.get('replicates'):
-        if rep['status'] in ['deleted', 'replaced', 'revoked']:
-=======
     excluded_statuses = files_structure.get('excluded_types')
     excluded_statuses += ['deleted', 'replaced']
 
     for rep in value.get('replicates'):
         if rep['status'] in excluded_statuses:
->>>>>>> 7da15fee
             continue
         rep_dictionary[rep['@id']] = []
         rep_numbers[rep['@id']] = (rep['biological_replicate_number'],
@@ -1921,11 +1904,7 @@
     return
 
 
-<<<<<<< HEAD
-def audit_experiment_replicated(value, system):
-=======
 def audit_experiment_replicated(value, system, excluded_types):
->>>>>>> 7da15fee
     if not check_award_condition(value, [
             'ENCODE4', 'ENCODE3', 'GGR']):
         return
@@ -1965,11 +1944,7 @@
     return
 
 
-<<<<<<< HEAD
-def audit_experiment_replicates_with_no_libraries(value, system):
-=======
 def audit_experiment_replicates_with_no_libraries(value, system, excluded_types):
->>>>>>> 7da15fee
     if value['status'] in ['deleted', 'replaced', 'revoked', 'proposed']:
         return
     if len(value['replicates']) == 0:
@@ -1983,11 +1958,7 @@
     return
 
 
-<<<<<<< HEAD
-def audit_experiment_isogeneity(value, system):
-=======
 def audit_experiment_isogeneity(value, system, excluded_types):
->>>>>>> 7da15fee
     if value['status'] in ['deleted', 'replaced', 'revoked']:
         return
     if len(value['replicates']) < 2:
@@ -2047,11 +2018,7 @@
     return
 
 
-<<<<<<< HEAD
-def audit_experiment_technical_replicates_same_library(value, system):
-=======
 def audit_experiment_technical_replicates_same_library(value, system, excluded_types):
->>>>>>> 7da15fee
     if value['status'] in ['deleted', 'replaced', 'revoked']:
         return
     biological_replicates_dict = {}
@@ -2072,11 +2039,7 @@
     return
 
 
-<<<<<<< HEAD
-def audit_experiment_replicates_biosample(value, system):
-=======
 def audit_experiment_replicates_biosample(value, system, excluded_types):
->>>>>>> 7da15fee
     if value['status'] in ['deleted', 'replaced', 'revoked']:
         return
     biological_replicates_dict = {}
@@ -2113,15 +2076,9 @@
                                        detail, level='ERROR')
                     return
     return
-<<<<<<< HEAD
-
-
-def audit_experiment_documents(value, system):
-=======
 
 
 def audit_experiment_documents(value, system, excluded_types):
->>>>>>> 7da15fee
     if not check_award_condition(value, [
             "ENCODE3", "modERN", "GGR", "ENCODE4",
             "ENCODE", "ENCODE2-Mouse", "Roadmap"]):
@@ -2151,11 +2108,7 @@
         yield AuditFailure('missing documents', detail, level='NOT_COMPLIANT')
     return
 
-<<<<<<< HEAD
-def audit_experiment_assay(value, system):
-=======
 def audit_experiment_assay(value, system, excluded_types):
->>>>>>> 7da15fee
     '''
     Experiments should have assays with valid ontologies term ids and names that
     are a valid synonym.
@@ -2172,11 +2125,7 @@
     return
 
 
-<<<<<<< HEAD
-def audit_experiment_target(value, system):
-=======
 def audit_experiment_target(value, system, excluded_types):
->>>>>>> 7da15fee
     '''
     Certain assay types (ChIP-seq, ...) require valid targets and the replicate's
     antibodies should match.
@@ -2254,11 +2203,7 @@
     return
 
 
-<<<<<<< HEAD
-def audit_experiment_control(value, system):
-=======
 def audit_experiment_control(value, system, excluded_types):
->>>>>>> 7da15fee
     if not check_award_condition(value, [
             "ENCODE3", "ENCODE4", "modERN", "ENCODE2", "modENCODE",
             "ENCODE", "ENCODE2-Mouse", "Roadmap"]):
@@ -2333,11 +2278,7 @@
             for control in value['possible_controls']:
                 if control.get('original_files'):
                     control_platforms = get_platforms_used_in_experiment(
-<<<<<<< HEAD
-                        create_files_mapping(control.get('original_files'), []))
-=======
                         create_files_mapping(control.get('original_files'), files_structure.get('excluded_types')))
->>>>>>> 7da15fee
                     if len(control_platforms) > 1:
                         control_platforms_string = str(list(control_platforms)).replace('\'', '')
                         detail = 'possible_controls is a list of experiment(s) that can serve ' + \
@@ -2403,11 +2344,7 @@
             yield AuditFailure('missing input control', detail, level='NOT_COMPLIANT')
     return
 
-<<<<<<< HEAD
-def audit_experiment_spikeins(value, system):
-=======
 def audit_experiment_spikeins(value, system, excluded_types):
->>>>>>> 7da15fee
     if not check_award_condition(value, [
             "ENCODE3",
             "ENCODE4",
@@ -2526,11 +2463,7 @@
     return
 
 
-<<<<<<< HEAD
-def audit_experiment_antibody_characterized(value, system):
-=======
 def audit_experiment_antibody_characterized(value, system, excluded_types):
->>>>>>> 7da15fee
     '''Check that biosample in the experiment has been characterized for the given antibody.'''
     if not check_award_condition(value, [
             'ENCODE4', 'ENCODE3', 'modERN']):
@@ -2661,11 +2594,7 @@
     return
 
 
-<<<<<<< HEAD
-def audit_experiment_library_biosample(value, system):
-=======
 def audit_experiment_library_biosample(value, system, excluded_types):
->>>>>>> 7da15fee
     if value['status'] in ['deleted', 'replaced']:
         return
 
@@ -2683,11 +2612,7 @@
     return
 
 
-<<<<<<< HEAD
-def audit_library_RNA_size_range(value, system):
-=======
 def audit_library_RNA_size_range(value, system, excluded_types):
->>>>>>> 7da15fee
     '''
     An RNA library should have a size_range specified.
     This needs to accomodate the rfa
@@ -2712,16 +2637,11 @@
             yield AuditFailure('missing RNA fragment size', detail, level='NOT_COMPLIANT')
     return
 
-<<<<<<< HEAD
+
 # if experiment target is recombinant protein, the biosamples should have at 
 # least one GM in the applied_modifications that is an insert with tagging purpose
 # and a target that matches experiment target
-def audit_missing_modification(value, system):
-=======
-
-def audit_missing_construct(value, system, excluded_types):
->>>>>>> 7da15fee
-
+def audit_missing_modification(value, system, excluded_types):
     if value['status'] in ['deleted', 'replaced', 'proposed', 'revoked']:
         return
 
@@ -2756,31 +2676,10 @@
 
         if missing_construct:
             for b in missing_construct:
-<<<<<<< HEAD
                 detail = 'Recombinant protein target {} requires '.format(target['@id']) + \
                     'a genetic modification associated with the biosample {} '.format(b['@id']) + \
                     'to specify the relevant tagging details.'
                 yield AuditFailure('missing tag construct', detail, level='ERROR')
-=======
-                if 'donor' in b:
-                    detail = 'Recombinant protein target {} requires '.format(value['target']['@id']) + \
-                        'a fusion protein construct associated with the biosample {} '.format(b['@id']) + \
-                        'or donor {} (for whole organism biosamples) to specify '.format(b['donor']['@id']) + \
-                        'the relevant tagging details.'
-                else:
-                    detail = 'Recombinant protein target {} requires '.format(value['target']['@id']) + \
-                        'a fusion protein construct associated with the biosample {} '.format(b['@id']) + \
-                        'to specify the relevant tagging details.'
-                yield AuditFailure('missing tag construct', detail, level='WARNING')
-
-        # Continue audit because only some linked biosamples may have missing constructs, not all.
-        if tag_mismatch:
-            for c in tag_mismatch:
-                detail = 'The target of this assay {} does not'.format(value['target']['@id']) + \
-                    ' match that of the linked construct {}, {}.'.format(c['@id'],
-                                                                         c['target']['@id'])
-                yield AuditFailure('mismatched construct target', detail, level='ERROR')
->>>>>>> 7da15fee
     return
 
 
@@ -2869,12 +2768,8 @@
             return False
 
         control_bam = False
-<<<<<<< HEAD
-        control_files_structure = create_files_mapping(control_fastq['dataset'].get('original_files'), [])
-=======
         control_files_structure = create_files_mapping(control_fastq['dataset'].get('original_files'),
                                                        files_structure.get('excluded_types'))
->>>>>>> 7da15fee
 
         for control_file in control_files_structure.get('alignments').values():
             if 'assembly' in control_file and 'assembly' in experiment_bam and \
@@ -2933,15 +2828,6 @@
     return False
 
 
-<<<<<<< HEAD
-def get_organism_name(reps):
-    for rep in reps:
-        if rep['status'] not in ['replaced', 'revoked', 'deleted'] and \
-           'library' in rep and \
-           rep['library']['status'] not in ['replaced', 'revoked', 'deleted'] and \
-           'biosample' in rep['library'] and \
-           rep['library']['biosample']['status'] not in ['replaced', 'revoked', 'deleted']:
-=======
 def get_organism_name(reps, excluded_types):
     excluded_types += ['deleted', 'replaced']
     for rep in reps:
@@ -2950,7 +2836,6 @@
            rep['library']['status'] not in excluded_types and \
            'biosample' in rep['library'] and \
            rep['library']['biosample']['status'] not in excluded_types:
->>>>>>> 7da15fee
             if 'organism' in rep['library']['biosample']:
                 return rep['library']['biosample']['organism'].split('/')[2]
     return False
@@ -2959,11 +2844,7 @@
 def scanFilesForPipelineTitle_not_chipseq(files_to_scan, assemblies, pipeline_titles):
     for f in files_to_scan:
         if 'file_format' in f and f['file_format'] == 'bam' and \
-<<<<<<< HEAD
-           f['status'] not in ['replaced', 'revoked', 'deleted'] and \
-=======
            f['status'] not in ['replaced', 'deleted'] and \
->>>>>>> 7da15fee
            'assembly' in f and f['assembly'] in assemblies and \
            f['lab'] == '/labs/encode-processing-pipeline/' and \
            'analysis_step_version' in f and \
@@ -3090,11 +2971,7 @@
     return metrics
 
 def get_chip_seq_bam_read_depth(bam_file):
-<<<<<<< HEAD
-    if bam_file['status'] in ['deleted', 'replaced', 'revoked']:
-=======
     if bam_file['status'] in ['deleted', 'replaced']:
->>>>>>> 7da15fee
         return False
 
     if bam_file['file_format'] != 'bam' or bam_file['output_type'] != 'alignments':
@@ -3141,12 +3018,8 @@
                  'signal_files':{},
                  'optimal_idr_peaks':{},
                  'cpg_quantifications':{},
-<<<<<<< HEAD
-                 'contributing_files':{}}
-=======
                  'contributing_files':{},
                  'excluded_types': excluded}
->>>>>>> 7da15fee
     if files_list:
         for file_object in files_list:
             if file_object['status'] not in excluded:
@@ -3188,19 +3061,11 @@
                     to_return['cpg_quantifications'][file_object['@id']] = file_object
     return to_return
 
-<<<<<<< HEAD
-def get_contributing_files(files_list):
-    to_return = {}
-    if files_list:
-        for file_object in files_list:
-            if file_object['status'] not in ['replaced', 'revoked', 'deleted', 'archived']:
-=======
 def get_contributing_files(files_list, excluded_types):
     to_return = {}
     if files_list:
         for file_object in files_list:
             if file_object['status'] not in excluded_types:
->>>>>>> 7da15fee
                 to_return[file_object['@id']] = file_object
     return to_return
 
@@ -3404,11 +3269,7 @@
     'audit_geo_submission': audit_experiment_geo_submission,
     'audit_replication': audit_experiment_replicated,
     'audit_RNA_size': audit_library_RNA_size_range,
-<<<<<<< HEAD
     'audit_missing_modifiction': audit_missing_modification,
-=======
-    'audit_missing_construct': audit_missing_construct,
->>>>>>> 7da15fee
     'audit_NTR': audit_experiment_assay,
     'audit_AB_characterization': audit_experiment_antibody_characterized,
     'audit_control': audit_experiment_control,
@@ -3439,11 +3300,8 @@
         'replicates.library',
         'replicates.library.spikeins_used',
         'replicates.library.biosample',
-<<<<<<< HEAD
         'replicates.library.biosample.applied_modifications',
         'replicates.library.biosample.applied_modifications.modified_site_by_target_id',
-=======
->>>>>>> 7da15fee
         'replicates.library.biosample.donor',
         'replicates.library.biosample.constructs',
         'replicates.library.biosample.constructs.target',
@@ -3485,23 +3343,14 @@
     if value.get('status') == 'archived':
         excluded_files = ['revoked']
     files_structure = create_files_mapping(value.get('original_files'), excluded_files)
-<<<<<<< HEAD
-    files_structure['contributing_files'] = get_contributing_files(value.get('contributing_files'))
-=======
     files_structure['contributing_files'] = get_contributing_files(value.get('contributing_files'), excluded_files)
->>>>>>> 7da15fee
 
     for function_name in function_dispatcher_with_files.keys():
         yield from function_dispatcher_with_files[function_name](value, system, files_structure)
 
-<<<<<<< HEAD
-    for function_name in function_dispatcher_without_files.keys():
-        yield from function_dispatcher_without_files[function_name](value, system)
-=======
     excluded_types = excluded_files + ['deleted', 'replaced']
     for function_name in function_dispatcher_without_files.keys():
         yield from function_dispatcher_without_files[function_name](value, system, excluded_types)
->>>>>>> 7da15fee
 
     return
 
