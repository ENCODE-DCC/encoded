--- conflicted
+++ resolved
@@ -84,7 +84,6 @@
         raise AuditFailure('malformed description', detail, level='WARNING')
 
 
-<<<<<<< HEAD
 @audit_checker('experiment', frame=['replicates', 'replicates.library'])
 def audit_experiment_documents(value, system):
     '''
@@ -112,10 +111,7 @@
         raise AuditFailure('missing documents', detail, level='WARNING')
 
 
-@audit_checker('experiment')
-=======
 @audit_checker('experiment', frame='object')
->>>>>>> 2ef3fc70
 def audit_experiment_assay(value, system):
     '''
     Experiments should have assays with valid ontologies term ids and names that
