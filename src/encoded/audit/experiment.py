--- conflicted
+++ resolved
@@ -2303,12 +2303,8 @@
                 modification['purpose'] == 'tagging' and
                 not modification.get('characterizations')):
                     detail = ('Genetic modification {} performed for the '
-<<<<<<< HEAD
-                              'purpose of {} is missing validating characterization.').format(
-=======
                               'purpose of {} is missing validating characterization '
                               'that is required by ENCODE4 standards.').format(
->>>>>>> c8217442
                         modification['@id'],
                         modification['purpose']
                     )
