from contentbase import (
    AuditFailure,
    audit_checker,
)

from .ontology_data import biosampleType_ontologyPrefix
from .gtex_data import gtexDonorsList
from .gtex_data import gtexParentsList



term_mapping = {
    "head": "UBERON:0000033",
    "limb": "UBERON:0002101",
    "salivary gland": "UBERON:0001044",
    "male accessory sex gland": "UBERON:0010147",
    "testis": "UBERON:0000473",
    "female gonad": "UBERON:0000992",
    "digestive system": "UBERON:0001007",
    "arthropod fat body": "UBERON:0003917",
    "antenna": "UBERON:0000972",
    "adult maxillary segment": "FBbt:00003016",
    "female reproductive system": "UBERON:0000474",
    "male reproductive system": "UBERON:0000079",
    "nucleus": "GO:0005634",
    "cytosol": "GO:0005829",
    "chromatin": "GO:0000785",
    "membrane": "GO:0016020",
    "mitochondria": "GO:0005739",
    "nuclear matrix": "GO:0016363",
    "nucleolus": "GO:0005730",
    "nucleoplasm": "GO:0005654",
    "polysome": "GO:0005844",
    "insoluble cytoplasmic fraction": "NTR:0002594"
}

model_organism_terms = ['model_organism_mating_status',
                        'model_organism_sex',
                        'mouse_life_stage',
                        'fly_life_stage',
                        'fly_synchronization_stage',
                        'post_synchronization_time',
                        'post_synchronization_time_units',
                        'worm_life_stage',
                        'worm_synchronization_stage',
                        'model_organism_age',
                        'model_organism_age_units',
                        'model_organism_health_status',
                        'model_organism_donor_constructs']



@audit_checker('biosample', frame=['organism'])
def audit_biosample_human_no_model_organism_properties(value, system):
    '''
    human bioamples shouldn't have model organism properties initiated
    '''
    if 'organism' not in value:
        return

    if value['organism']['scientific_name'] != 'Homo sapiens':
        return
    terms_list = []
    for term in model_organism_terms:
        if term in value:
            terms_list.append(term)
    if len(terms_list) == 1:
        detail = 'Human biosample {}'.format(value['@id']) + \
                 ' contains model organism fileld {}'.format(terms_list[0])
        yield AuditFailure('model organism term in human biosample', detail,
                           level='ERROR')
        return
    if len(terms_list) > 1:
        detail = 'Human biosample {}'.format(value['@id']) + \
                 ' contains model organism filelds {}'.format(terms_list)
        yield AuditFailure('model organism term in human biosample', detail,
                           level='ERROR')
        return


<<<<<<< HEAD
=======
@audit_checker('biosample', frame=['object'])
def audit_biosample_term_id(value, system):
    if value['status'] in ['deleted', 'replaced', 'revoked']:
        return
    biosample_prefix = value['biosample_term_id'].split(':')[0]
    if biosample_prefix not in biosampleType_ontologyPrefix[value['biosample_type']]:
        detail = 'Biosample {} has '.format(value['@id']) + \
                 'biosample_term_id {} '.format(value['biosample_term_id']) + \
                 'that is not one of ' + \
                 '{}'.format(biosampleType_ontologyPrefix[value['biosample_type']])
        raise AuditFailure('invalid biosample term id', detail, level='DCC_ACTION')


>>>>>>> d2e0e484
@audit_checker('biosample', frame=['source', 'part_of', 'donor'])
def audit_biosample_gtex_children(value, system):
    '''
    GTEX children biosamples have to be properly registered.
    - aliases (column A from plate-maps)
    - part_of pointing to the parent biosample
    - source Kristin Ardlie
    '''
    if value['status'] in ['deleted', 'replaced', 'revoked']:
        return
    if 'donor' not in value:
        return
    if (value['donor']['accession'] in gtexDonorsList) and \
       (value['accession'] not in gtexParentsList):
        if 'source' not in value:
            detail = 'GTEX biosample {} has no source'.format(
                value['@id'])
            yield AuditFailure('GTEX biosample missing source', detail, level='DCC_ACTION')
        else:
            if (value['source']['uuid'] != 'f85ecd67-abf2-4a26-89c8-53a7273c8b0c'):
                detail = 'GTEX biosample {} has incorrect source {}'.format(
                    value['@id'],
                    value['source']['title'])
                yield AuditFailure('GTEX biosample incorrect source', detail, level='DCC_ACTION')
        if 'part_of' not in value:
            detail = 'GTEX child biosample {} is not asociated with any parent biosample'.format(
                value['@id'])
            yield AuditFailure('GTEX biosample missing part_of property', detail,
                               level='DCC_ACTION')
        else:
            partOfBiosample = value['part_of']
            if (partOfBiosample['accession'] not in gtexParentsList):
                detail = 'GTEX child biosample {} is asociated '.format(value['@id']) + \
                         'with biosample {} which is '.format(partOfBiosample['@id']) + \
                         'not a part of parent biosamples list'
                yield AuditFailure('GTEX biosample invalid part_of property', detail,
                                   level='DCC_ACTION')
            else:
                if value['biosample_term_id'] != partOfBiosample['biosample_term_id']:
                    detail = 'GTEX child biosample {} is associated with '.format(value['@id']) + \
                             'biosample {} that has a different '.format(partOfBiosample['@id']) + \
                             'biosample_term_id {}'.format(partOfBiosample['biosample_term_id'])
                    yield AuditFailure('GTEX biosample invalid part_of property', detail,
                                       level='DCC_ACTION')
        if ('aliases' not in value):
            detail = 'GTEX biosample {} has no aliases'.format(value['@id'])
            yield AuditFailure('GTEX biosample missing aliases', detail, level='DCC_ACTION')
        else:
            donorAliases = value['donor']['aliases']
            repDonorAlias = ''
            for da in donorAliases:
                if da[0:7] == 'gtex:PT':
                    repDonorAlias = 'gtex:ENC-'+da[8:13]
            childAliases = value['aliases']
            aliasFlag = False
            for ca in childAliases:
                if ca[0:14] == repDonorAlias:
                    aliasFlag = True
            if aliasFlag is False:
                detail = 'GTEX biosample {} aliases {} '.format(value['@id'],
                                                                childAliases) + \
                         'do not include an alias based on plate-map, column A identifier'
                yield AuditFailure('GTEX biosample missing aliases', detail,
                                   level='DCC_ACTION')
    return


@audit_checker('biosample', frame='object')
def audit_biosample_term(value, system):
    '''
    Biosample_term_id and biosample_term_name
    and biosample_type should all be present.
    This should be handled by schemas.
    Biosample_term_id should be in the ontology.
    Biosample_term_name should match biosample_term_id.
    '''

    if value['status'] in ['deleted']:
        return

    if 'biosample_term_id' not in value:
        return

    ontology = system['registry']['ontology']
    term_id = value['biosample_term_id']
    term_name = value.get('biosample_term_name')

    if term_id.startswith('NTR:'):
        detail = 'Biosample {} has a New Term Request {} - {}'.format(
            value['@id'],
            term_id,
            term_name)
        yield AuditFailure('NTR biosample', detail, level='DCC_ACTION')
        return

    biosample_prefix = term_id.split(':')[0]
    if biosample_prefix not in biosampleType_ontologyPrefix[value['biosample_type']]:
        detail = 'Biosample {} has '.format(value['@id']) + \
                 'biosample_term_id {} '.format(value['biosample_term_id']) + \
                 'that is not one of ' + \
                 '{}'.format(biosampleType_ontologyPrefix[value['biosample_type']])
        yield AuditFailure('invalid biosample term id', detail, level='DCC_ACTION')
        return

    if term_id not in ontology:
        detail = 'Biosample {} has biosample_term_id of {} which is not in ontology'.format(
            value['@id'],
            term_id)
        yield AuditFailure('term_id not in ontology', term_id, level='DCC_ACTION')
        return
    ontology_term_name = ontology[term_id]['name']
    if ontology_term_name != term_name and term_name not in ontology[term_id]['synonyms']:
        detail = 'Biosample {} has '.format(value['@id']) + \
                 'a mismatch between biosample_term_id {} '.format(term_id) + \
                 'and biosample_term_name {}'.format(term_name)
        yield AuditFailure('mismatched biosample_term', detail, level='ERROR')
        return

@audit_checker('biosample', frame='object')
def audit_biosample_culture_date(value, system):
    '''
    A culture_harvest_date should not precede
    a culture_start_date.
    This should move to the schema.
    '''

    if value['status'] in ['deleted']:
        return

    if ('culture_start_date' not in value) or ('culture_harvest_date' not in value):
        return

    if value['culture_harvest_date'] <= value['culture_start_date']:
        detail = 'Biosample {} has a culture_harvest_date {} which precedes the culture_start_date {}'.format(
            value['@id'],
            value['culture_harvest_date'],
            value['culture_start_date'])
        raise AuditFailure('invalid dates', detail, level='ERROR')

@audit_checker('biosample', frame=['organism', 'donor', 'donor.organism', 'donor.mutated_gene', 'donor.mutated_gene.organism'])
def audit_biosample_donor(value, system):
    '''
    A biosample should have a donor.
    The organism of donor and biosample should match.
    Pooled_from biosamples do not need donors??
    '''
    if value['status'] in ['deleted']:
        return

    if ('donor' not in value) and (value['pooled_from']):
        return

    if ('donor' not in value) and (not value['pooled_from']):
        detail = 'Biosample {} requires a donor'.format(value['@id'])
        raise AuditFailure('missing donor', detail, level='ERROR')
        return

    donor = value['donor']
    if value['organism']['name'] != donor['organism']['name']:
        detail = 'Biosample {} is organism {}, yet its donor {} is organism {}. Biosamples require a donor of the same species'.format(
            value['@id'],
            value['organism']['name'],
            donor['@id'],
            donor['organism']['name'])
        raise AuditFailure('mismatched organism', detail, level='ERROR')

    if 'mutated_gene' not in donor:
        return

    if value['organism']['name'] != donor['mutated_gene']['organism']['name']:
        detail = 'Biosample {} is organism {}, but its donor {} mutated_gene is in {}. Donor mutated_gene should be of the same species as the donor and biosample'.format(
            value['@id'],
            value['organism']['name'],
            donor['@id'],
            donor['mutated_gene']['organism']['name'])
        raise AuditFailure('mismatched mutated_gene organism', detail, level='ERROR')

    for i in donor['mutated_gene']['investigated_as']:
        if i in ['histone modification', 'tag', 'control', 'recombinant protein', 'nucleotide modification', 'other post-translational modification']:
            detail = 'Donor {} has an invalid mutated_gene {}. Donor mutated_genes should not be tags, controls, recombinant proteins or modifications'.format(
                donor['@id'],
                donor['mutated_gene']['name'])
            raise AuditFailure('invalid donor mutated_gene', detail, level='ERROR')

@audit_checker('biosample', frame='object')
def audit_biosample_subcellular_term_match(value, system):
    '''
    The subcellular_fraction_term_name and subcellular_fraction_term_id
    should be concordant. This should be a calculated field
    If one exists the other should. This should be handled in the schema.
    '''
    if value['status'] in ['deleted']:
        return

    if ('subcellular_fraction_term_name' not in value) or ('subcellular_fraction_term_id' not in value):
        return

    expected_name = term_mapping[value['subcellular_fraction_term_name']]
    if expected_name != (value['subcellular_fraction_term_id']):
        detail = 'Biosample {} has a mismatch between subcellular_fraction_term_name "{}" and subcellular_fraction_term_id "{}"'.format(
            value['@id'],
            value['subcellular_fraction_term_name'],
            value['subcellular_fraction_term_id'])
        raise AuditFailure('mismatched subcellular_fraction_term', detail, level='ERROR')


@audit_checker('biosample', frame='object')
def audit_biosample_depleted_term_match(value, system):
    '''
    The depleted_in_term_name and depleted_in_term_name
    should be concordant. This should be a calcualted field.
    If one exists, the other should.  This should be handled in the schema.
    '''
    if value['status'] == 'deleted':
        return

    if 'depleted_in_term_name' not in value:
        return

    if len(value['depleted_in_term_name']) != len(value['depleted_in_term_id']):
        detail = 'Biosample {} has a depleted_in_term_name array and depleted_in_term_id array of differing lengths'.format(
            value['@id'])
        raise AuditFailure('mismatched depleted_in_term length', detail, level='ERROR')
        return

    for i, dep_term in enumerate(value['depleted_in_term_name']):
        if (term_mapping[dep_term]) != (value['depleted_in_term_id'][i]):
            detail = 'Biosample {} has a mismatch between {} and {}'.format(
                value['@id'],
                dep_term,
                value['depleted_in_term_id'][i])
            raise AuditFailure('mismatched depleted_in_term', detail, level='ERROR')


@audit_checker('biosample', frame='object')
def audit_biosample_transfection_type(value, system):
    '''
    A biosample with constructs or rnais should have a
    transfection_type
    '''
    if value['status'] == 'deleted':
        return

    if (value['rnais']) and ('transfection_type' not in value):
        detail = 'Biosample {} with a value for RNAi requires transfection_type'.format(value['@id'])
        raise AuditFailure('missing transfection_type', detail, level='ERROR')

    if (value['constructs']) and ('transfection_type' not in value):
        detail = 'Biosample {} with a value for construct requires transfection_type'.format(value['@id'])
        raise AuditFailure('missing transfection_type', detail, level='ERROR')


@audit_checker('biosample', frame=['part_of'])
def audit_biosample_part_of_consistency(value, system):
    if 'part_of' not in value:
        return
    else:
        part_of_biosample = value['part_of']
        term_id = value['biosample_term_id']
        part_of_term_id = part_of_biosample['biosample_term_id']

        if term_id == part_of_term_id:
            return

        ontology = system['registry']['ontology']
        if (term_id in ontology) and (part_of_term_id in ontology):
            ontology_child = ontology[term_id]
            ontology_parent = ontology[part_of_term_id]
            if 'name' in ontology_parent and ontology_parent['name'] == 'multi-cellular organism':
                return

            if 'organs' in ontology_child and 'organs' in ontology_parent:
                child_organs = ontology_child['organs']
                parent_organs = ontology_parent['organs']
                for org in child_organs:
                    if org in parent_organs:
                        return

        detail = 'Biosample {} '.format(value['@id']) + \
                 'with biosample_term_id {} '.format(term_id) + \
                 'was separated from biosample {} '.format(part_of_biosample['@id']) + \
                 'that has different ' + \
                 'biosample_term_id {}'.format(part_of_term_id)
        yield AuditFailure('inconsistent biosample_term_id', detail,
                           level='WARNING')
        return<|MERGE_RESOLUTION|>--- conflicted
+++ resolved
@@ -78,22 +78,6 @@
         return
 
 
-<<<<<<< HEAD
-=======
-@audit_checker('biosample', frame=['object'])
-def audit_biosample_term_id(value, system):
-    if value['status'] in ['deleted', 'replaced', 'revoked']:
-        return
-    biosample_prefix = value['biosample_term_id'].split(':')[0]
-    if biosample_prefix not in biosampleType_ontologyPrefix[value['biosample_type']]:
-        detail = 'Biosample {} has '.format(value['@id']) + \
-                 'biosample_term_id {} '.format(value['biosample_term_id']) + \
-                 'that is not one of ' + \
-                 '{}'.format(biosampleType_ontologyPrefix[value['biosample_type']])
-        raise AuditFailure('invalid biosample term id', detail, level='DCC_ACTION')
-
-
->>>>>>> d2e0e484
 @audit_checker('biosample', frame=['source', 'part_of', 'donor'])
 def audit_biosample_gtex_children(value, system):
     '''
@@ -191,8 +175,9 @@
 
     biosample_prefix = term_id.split(':')[0]
     if biosample_prefix not in biosampleType_ontologyPrefix[value['biosample_type']]:
-        detail = 'Biosample {} has '.format(value['@id']) + \
-                 'biosample_term_id {} '.format(value['biosample_term_id']) + \
+        detail = 'Biosample {} of '.format(value['@id']) + \
+                 'type {} '.format(value['biosample_type']) + \
+                 'has biosample_term_id {} '.format(value['biosample_term_id']) + \
                  'that is not one of ' + \
                  '{}'.format(biosampleType_ontologyPrefix[value['biosample_type']])
         yield AuditFailure('invalid biosample term id', detail, level='DCC_ACTION')
@@ -204,6 +189,7 @@
             term_id)
         yield AuditFailure('term_id not in ontology', term_id, level='DCC_ACTION')
         return
+
     ontology_term_name = ontology[term_id]['name']
     if ontology_term_name != term_name and term_name not in ontology[term_id]['synonyms']:
         detail = 'Biosample {} has '.format(value['@id']) + \
