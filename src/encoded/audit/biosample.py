from contentbase import (
    AuditFailure,
    audit_checker,
)

<<<<<<< HEAD
=======
from .ontology_data import biosampleType_ontologyPrefix



term_mapping = {
    "head": "UBERON:0000033",
    "limb": "UBERON:0002101",
    "salivary gland": "UBERON:0001044",
    "male accessory sex gland": "UBERON:0010147",
    "testis": "UBERON:0000473",
    "female gonad": "UBERON:0000992",
    "digestive system": "UBERON:0001007",
    "arthropod fat body": "UBERON:0003917",
    "antenna": "UBERON:0000972",
    "adult maxillary segment": "FBbt:00003016",
    "female reproductive system": "UBERON:0000474",
    "male reproductive system": "UBERON:0000079",
    "nucleus": "GO:0005634",
    "cytosol": "GO:0005829",
    "chromatin": "GO:0000785",
    "membrane": "GO:0016020",
    "mitochondria": "GO:0005739",
    "nuclear matrix": "GO:0016363",
    "nucleolus": "GO:0005730",
    "nucleoplasm": "GO:0005654",
    "polysome": "GO:0005844",
    "insoluble cytoplasmic fraction": "NTR:0002594"
}

>>>>>>> c1f1b951
gtexParentsList = ['ENCBS380GWR', 'ENCBS001XKZ', 'ENCBS564MPZ', 'ENCBS192JQI',
                   'ENCBS742KKY', 'ENCBS393MMT', 'ENCBS307LZC', 'ENCBS027MVW',
                   'ENCBS956VSX', 'ENCBS771JCI', 'ENCBS134YYY', 'ENCBS360NWY',
                   'ENCBS630RYD', 'ENCBS335JSV', 'ENCBS962QGQ', 'ENCBS515ABR',
                   'ENCBS548ZBZ', 'ENCBS644JRA', 'ENCBS890WYO', 'ENCBS384YBF',
                   'ENCBS292BAT', 'ENCBS835RCW', 'ENCBS451IRS', 'ENCBS348ASN',
                   'ENCBS965VNB', 'ENCBS692CGI', 'ENCBS781VBA', 'ENCBS440MMR',
                   'ENCBS855YAD', 'ENCBS773MXP', 'ENCBS562VSE', 'ENCBS494DUH',
                   'ENCBS359ZEG', 'ENCBS005MNT', 'ENCBS575GLZ', 'ENCBS728ZLZ',
                   'ENCBS107AAM', 'ENCBS085XRH', 'ENCBS650PNE', 'ENCBS981HQU',
                   'ENCBS851KVK', 'ENCBS565LDI', 'ENCBS380CLT', 'ENCBS608JJV',
                   'ENCBS210YON', 'ENCBS709BQJ', 'ENCBS286VRQ', 'ENCBS836DBQ',
                   'ENCBS096TKO', 'ENCBS381FCF', 'ENCBS737QQW', 'ENCBS709TEL',
                   'ENCBS684FGL', 'ENCBS433NGS', 'ENCBS332OXK', 'ENCBS150EDI',
                   'ENCBS895EZQ', 'ENCBS064VQW', 'ENCBS109RQG', 'ENCBS805KAS',
                   'ENCBS742RKK', 'ENCBS086ACW', 'ENCBS097NBH', 'ENCBS476FKF',
                   'ENCBS746YUJ', 'ENCBS284GYA', 'ENCBS712MYW', 'ENCBS707EKQ',
                   'ENCBS129SWN', 'ENCBS788SPF', 'ENCBS754DNO', 'ENCBS767XRB',
                   'ENCBS466DBJ', 'ENCBS454XVT', 'ENCBS512EKJ', 'ENCBS192TUB',
                   'ENCBS934ZQX', 'ENCBS294BEQ', 'ENCBS094ENG', 'ENCBS778FZF',
                   'ENCBS358ZHI', 'ENCBS958RZD', 'ENCBS862HIX', 'ENCBS324ZYJ',
                   'ENCBS474OSI', 'ENCBS220XWH', 'ENCBS315ZGI', 'ENCBS335SHX',
                   'ENCBS269NPN', 'ENCBS991QHU', 'ENCBS168OHS', 'ENCBS246ZPO',
                   'ENCBS541JSN', 'ENCBS397VQB', 'ENCBS007KAH', 'ENCBS614VNG',
                   'ENCBS280LSO', 'ENCBS825XXY', 'ENCBS131WCD', 'ENCBS468RPZ',
                   'ENCBS853AVG']

gtexDonorsList = ['ENCDO845WKR', 'ENCDO451RUA', 'ENCDO793LXB', 'ENCDO271OUW']


@audit_checker('biosample', frame=['part_of'])
def audit_biosample_part_of_consistency(value, system):
    if 'part_of' not in value:
        return
    else:
        part_of_biosample = value['part_of']
        if part_of_biosample['biosample_term_id'] != value['biosample_term_id']:
            detail = 'Biosample {} '.format(value['@id']) + \
                     'with biosample_term_id {} '.format(value['biosample_term_id']) + \
                     'was separated from biosample {} '.format(part_of_biosample['@id']) + \
                     'that has different ' + \
                     'biosample_term_id {}'.format(part_of_biosample['biosample_term_id'])
            yield AuditFailure('inconsistent biosample_term_id', detail,
                               level='ERROR')

@audit_checker('biosample', frame=['object'])
def audit_biosample_term_id(value, system):
    if value['status'] in ['deleted', 'replaced', 'revoked']:
        return
    biosample_prefix = value['biosample_term_id'].split(':')[0]
    if biosample_prefix not in biosampleType_ontologyPrefix[value['biosample_type']]:
        detail = 'Biosample {} has '.format(value['@id']) + \
                 'biosample_term_id {} '.format(value['biosample_term_id']) + \
                 'that is not one of ' + \
                 '{}'.format(biosampleType_ontologyPrefix[value['biosample_type']])
        raise AuditFailure('invalid biosample term id', detail, level='DCC_ACTION')



@audit_checker('biosample', frame=['source', 'part_of', 'donor'])
def audit_biosample_gtex_children(value, system):
    '''
    GTEX children biosamples have to be properly registered.
    - aliases (column A from plate-maps)
    - part_of pointing to the parent biosample
    - source Kristin Ardlie
    '''
    if value['status'] in ['deleted', 'replaced', 'revoked']:
        return
    if 'donor' not in value:
        return
    if (value['donor']['accession'] in gtexDonorsList) and \
       (value['accession'] not in gtexParentsList):
        if 'source' not in value:
            detail = 'GTEX biosample {} has no source'.format(
                value['@id'])
            yield AuditFailure('GTEX biosample missing source', detail, level='DCC_ACTION')
        else:
            if (value['source']['uuid'] != 'f85ecd67-abf2-4a26-89c8-53a7273c8b0c'):
                detail = 'GTEX biosample {} has incorrect source {}'.format(
                    value['@id'],
                    value['source']['title'])
                yield AuditFailure('GTEX biosample incorrect source', detail, level='DCC_ACTION')
        if 'part_of' not in value:
            detail = 'GTEX child biosample {} is not asociated with any parent biosample'.format(
                value['@id'])
            yield AuditFailure('GTEX biosample missing part_of property', detail,
                               level='DCC_ACTION')
        else:
            partOfBiosample = value['part_of']
            if (partOfBiosample['accession'] not in gtexParentsList):
                detail = 'GTEX child biosample {} is asociated '.format(value['@id']) + \
                         'with biosample {} which is '.format(partOfBiosample['@id']) + \
                         'not a part of parent biosamples list'
                yield AuditFailure('GTEX biosample invalid part_of property', detail,
                                   level='DCC_ACTION')
            else:
                if value['biosample_term_id'] != partOfBiosample['biosample_term_id']:
                    detail = 'GTEX child biosample {} is associated with '.format(value['@id']) + \
                             'biosample {} that has a different '.format(partOfBiosample['@id']) + \
                             'biosample_term_id {}'.format(partOfBiosample['biosample_term_id'])
                    yield AuditFailure('GTEX biosample invalid part_of property', detail,
                                       level='DCC_ACTION')
        if ('aliases' not in value):
            detail = 'GTEX biosample {} has no aliases'.format(value['@id'])
            yield AuditFailure('GTEX biosample missing aliases', detail, level='DCC_ACTION')
        else:
            donorAliases = value['donor']['aliases']
            repDonorAlias = ''
            for da in donorAliases:
                if da[0:7] == 'gtex:PT':
                    repDonorAlias = 'gtex:ENC-'+da[8:13]
            childAliases = value['aliases']
            aliasFlag = False
            for ca in childAliases:
                if ca[0:14] == repDonorAlias:
                    aliasFlag = True
            if aliasFlag is False:
                detail = 'GTEX biosample {} aliases {} '.format(value['@id'],
                                                                childAliases) + \
                         'do not include an alias based on plate-map, column A identifier'
                yield AuditFailure('GTEX biosample missing aliases', detail,
                                   level='DCC_ACTION')
    return


@audit_checker('biosample', frame='object')
def audit_biosample_term(value, system):
    '''
    Biosample_term_id and biosample_term_name
    and biosample_type should all be present.
    This should be handled by schemas.
    Biosample_term_id should be in the ontology.
    Biosample_term_name should match biosample_term_id.
    '''

    if value['status'] in ['deleted']:
        return

    if 'biosample_term_id' not in value:
        return

    ontology = system['registry']['ontology']
    term_id = value['biosample_term_id']
    term_name = value.get('biosample_term_name')

    if term_id.startswith('NTR:'):
        detail = 'Biosample {} has a New Term Request {} - {}'.format(
            value['@id'],
            term_id,
            term_name)
        raise AuditFailure('NTR biosample', detail, level='DCC_ACTION')

    if term_id not in ontology:
        detail = 'Biosample {} has biosample_term_id of {} which is not in ontology'.format(
            value['@id'],
            term_id)
        raise AuditFailure('term_id not in ontology', term_id, level='DCC_ACTION')

    ontology_term_name = ontology[term_id]['name']
    if ontology_term_name != term_name and term_name not in ontology[term_id]['synonyms']:
        detail = 'Biosample {} has '.format(value['@id']) + \
                 'a mismatch between biosample_term_id {} '.format(term_id) + \
                 'and biosample_term_name {}'.format(term_name)
        raise AuditFailure('mismatched biosample_term', detail, level='ERROR')


@audit_checker('biosample', frame='object')
def audit_biosample_culture_date(value, system):
    '''
    A culture_harvest_date should not precede
    a culture_start_date.
    This should move to the schema.
    '''

    if value['status'] in ['deleted']:
        return

    if ('culture_start_date' not in value) or ('culture_harvest_date' not in value):
        return

    if value['culture_harvest_date'] <= value['culture_start_date']:
        detail = 'Biosample {} has a culture_harvest_date {} which precedes the culture_start_date {}'.format(
            value['@id'],
            value['culture_harvest_date'],
            value['culture_start_date'])
        raise AuditFailure('invalid dates', detail, level='ERROR')

@audit_checker('biosample', frame=['organism', 'donor', 'donor.organism', 'donor.mutated_gene', 'donor.mutated_gene.organism'])
def audit_biosample_donor(value, system):
    '''
    A biosample should have a donor.
    The organism of donor and biosample should match.
    Pooled_from biosamples do not need donors??
    '''
    if value['status'] in ['deleted']:
        return

    if ('donor' not in value) and (value['pooled_from']):
        return

    if ('donor' not in value) and (not value['pooled_from']):
        detail = 'Biosample {} requires a donor'.format(value['@id'])
        raise AuditFailure('missing donor', detail, level='ERROR')
        return

    donor = value['donor']
    if value['organism']['name'] != donor['organism']['name']:
        detail = 'Biosample {} is organism {}, yet its donor {} is organism {}. Biosamples require a donor of the same species'.format(
            value['@id'],
            value['organism']['name'],
            donor['@id'],
            donor['organism']['name'])
        raise AuditFailure('mismatched organism', detail, level='ERROR')

    if 'mutated_gene' not in donor:
        return

    if value['organism']['name'] != donor['mutated_gene']['organism']['name']:
        detail = 'Biosample {} is organism {}, but its donor {} mutated_gene is in {}. Donor mutated_gene should be of the same species as the donor and biosample'.format(
            value['@id'],
            value['organism']['name'],
            donor['@id'],
            donor['mutated_gene']['organism']['name'])
        raise AuditFailure('mismatched mutated_gene organism', detail, level='ERROR')

    for i in donor['mutated_gene']['investigated_as']:
        if i in ['histone modification', 'tag', 'control', 'recombinant protein', 'nucleotide modification', 'other post-translational modification']:
            detail = 'Donor {} has an invalid mutated_gene {}. Donor mutated_genes should not be tags, controls, recombinant proteins or modifications'.format(
                donor['@id'],
                donor['mutated_gene']['name'])
            raise AuditFailure('invalid donor mutated_gene', detail, level='ERROR')


@audit_checker('biosample', frame='object')
def audit_biosample_transfection_type(value, system):
    '''
    A biosample with constructs or rnais should have a
    transfection_type
    '''
    if value['status'] == 'deleted':
        return

    if (value['rnais']) and ('transfection_type' not in value):
        detail = 'Biosample {} with a value for RNAi requires transfection_type'.format(value['@id'])
        raise AuditFailure('missing transfection_type', detail, level='ERROR')

    if (value['constructs']) and ('transfection_type' not in value):
        detail = 'Biosample {} with a value for construct requires transfection_type'.format(value['@id'])
        raise AuditFailure('missing transfection_type', detail, level='ERROR')


@audit_checker('biosample', frame=['part_of'])
def audit_biosample_part_of_consistency(value, system):
    if 'part_of' not in value:
        return
    else:
        part_of_biosample = value['part_of']
        if part_of_biosample['biosample_term_id'] != value['biosample_term_id']:
            detail = 'Biosample {} '.format(value['@id']) + \
                     'with biosample_term_id {} '.format(value['biosample_term_id']) + \
                     'was separated from biosample {} '.format(part_of_biosample['@id']) + \
                     'that has different ' + \
                     'biosample_term_id {}'.format(part_of_biosample['biosample_term_id'])
            yield AuditFailure('inconsistent biosample_term_id', detail,
                               level='ERROR')<|MERGE_RESOLUTION|>--- conflicted
+++ resolved
@@ -3,38 +3,8 @@
     audit_checker,
 )
 
-<<<<<<< HEAD
-=======
 from .ontology_data import biosampleType_ontologyPrefix
 
-
-
-term_mapping = {
-    "head": "UBERON:0000033",
-    "limb": "UBERON:0002101",
-    "salivary gland": "UBERON:0001044",
-    "male accessory sex gland": "UBERON:0010147",
-    "testis": "UBERON:0000473",
-    "female gonad": "UBERON:0000992",
-    "digestive system": "UBERON:0001007",
-    "arthropod fat body": "UBERON:0003917",
-    "antenna": "UBERON:0000972",
-    "adult maxillary segment": "FBbt:00003016",
-    "female reproductive system": "UBERON:0000474",
-    "male reproductive system": "UBERON:0000079",
-    "nucleus": "GO:0005634",
-    "cytosol": "GO:0005829",
-    "chromatin": "GO:0000785",
-    "membrane": "GO:0016020",
-    "mitochondria": "GO:0005739",
-    "nuclear matrix": "GO:0016363",
-    "nucleolus": "GO:0005730",
-    "nucleoplasm": "GO:0005654",
-    "polysome": "GO:0005844",
-    "insoluble cytoplasmic fraction": "NTR:0002594"
-}
-
->>>>>>> c1f1b951
 gtexParentsList = ['ENCBS380GWR', 'ENCBS001XKZ', 'ENCBS564MPZ', 'ENCBS192JQI',
                    'ENCBS742KKY', 'ENCBS393MMT', 'ENCBS307LZC', 'ENCBS027MVW',
                    'ENCBS956VSX', 'ENCBS771JCI', 'ENCBS134YYY', 'ENCBS360NWY',
