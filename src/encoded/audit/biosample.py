--- conflicted
+++ resolved
@@ -7,7 +7,6 @@
 from .gtex_data import gtexDonorsList
 from .gtex_data import gtexParentsList
 
-<<<<<<< HEAD
 gtexParentsList = ['ENCBS380GWR', 'ENCBS001XKZ', 'ENCBS564MPZ', 'ENCBS192JQI',
                    'ENCBS742KKY', 'ENCBS393MMT', 'ENCBS307LZC', 'ENCBS027MVW',
                    'ENCBS956VSX', 'ENCBS771JCI', 'ENCBS134YYY', 'ENCBS360NWY',
@@ -34,8 +33,6 @@
                    'ENCBS541JSN', 'ENCBS397VQB', 'ENCBS007KAH', 'ENCBS614VNG',
                    'ENCBS280LSO', 'ENCBS825XXY', 'ENCBS131WCD', 'ENCBS468RPZ',
                    'ENCBS853AVG']
-=======
-
 
 term_mapping = {
     "head": "UBERON:0000033",
@@ -61,7 +58,6 @@
     "polysome": "GO:0005844",
     "insoluble cytoplasmic fraction": "NTR:0002594"
 }
->>>>>>> e58a8353
 
 model_organism_terms = ['model_organism_mating_status',
                         'model_organism_sex',
@@ -236,6 +232,7 @@
         yield AuditFailure('inconsistent ontology term', detail, level='ERROR')
         return
 
+
 @audit_checker('biosample', frame='object')
 def audit_biosample_culture_date(value, system):
     '''
@@ -310,8 +307,7 @@
                 donor['mutated_gene']['name'])
             raise AuditFailure('invalid donor mutated_gene', detail, level='ERROR')
 
-<<<<<<< HEAD
-=======
+
 @audit_checker('biosample', frame='object')
 def audit_biosample_subcellular_term_match(value, system):
     '''
@@ -361,7 +357,6 @@
                 value['depleted_in_term_id'][i])
             raise AuditFailure('inconsistent depleted_in_term', detail, level='ERROR')
 
->>>>>>> e58a8353
 
 @audit_checker('biosample', frame='object')
 def audit_biosample_transfection_type(value, system):
