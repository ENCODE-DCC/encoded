--- conflicted
+++ resolved
@@ -3,14 +3,6 @@
     audit_checker,
 )
 
-
-<<<<<<< HEAD
-@audit_checker('library', frame='object')
-def audit_library_documents(value, system):
-    '''
-    If any of the library methods say <see document> then
-    there needs to be a document.
-=======
 moleculeDict = {
     'DNA': 'SO:0000352',
     'RNA': 'SO:0000356',
@@ -19,7 +11,7 @@
     'rRNA': 'SO:0000252',
     'capped mRNA': 'SO:0000862',
     'protein': 'SO:0000104'
-    }
+}
 
 
 @audit_checker('library', frame='object')
@@ -28,13 +20,28 @@
     The library needs the nucleic_acid_term_name to match the nucleic_acid_term_id.
     Niether of these terms should be missing, according to the schema.
     This audit should eventually be replaced by a calculated field.
->>>>>>> e58a8353
     '''
+    expected = moleculeDict[value['nucleic_acid_term_name']]
+    if expected != value['nucleic_acid_term_id']:
+        detail = 'Library {} has nucleic_acid_term_name {} and nucleic_acid_term_id {}.' + \
+            ' However {} is {}'.format(
+                value['@id'],
+                value['nucleic_acid_term_name'],
+                value['nucleic_acid_term_id'],
+                value['nucleic_acid_term_id'],
+                expected)
+        raise AuditFailure('inconsistent nucleic_acid_term', detail, level='ERROR')
 
+
+@audit_checker('library', frame='object')
+def audit_library_documents(value, system):
+    '''
+    If any of the library methods say <see document> then
+    there needs to be a document.
+    '''
     if value['status'] in ['deleted']:
         return
 
-<<<<<<< HEAD
     list_of_methods = ['extraction_method',
                        'fragmentation_method',
                        'library_size_selection_method',
@@ -47,16 +54,6 @@
                 value['@id']
                 )
             raise AuditFailure('missing documents', detail, level='NOT_COMPLIANT')
-=======
-    expected = moleculeDict[value['nucleic_acid_term_name']]
-    if expected != value['nucleic_acid_term_id']:
-        detail = 'Library {} has nucleic_acid_term_name "{}" and nucleic_acid_term_id "{}". However {} is {}'.format(
-            value['@id'],
-            value['nucleic_acid_term_name'],
-            value['nucleic_acid_term_id'],
-            value['nucleic_acid_term_id'],
-            expected)
-        raise AuditFailure('inconsistent nucleic_acid_term', detail, level='ERROR')
 
 
 @audit_checker('library', frame='object')
@@ -75,8 +72,9 @@
         return
 
     if len(value['depleted_in_term_name']) != len(value['depleted_in_term_id']):
-        detail = 'Library {} has depleted_in_term_name array and depleted_in_term_id array of differing lengths'.format(
-            value['@id'])
+        detail = 'Library {} has depleted_in_term_name array and depleted_in_term_id ' + \
+            ' array of differing lengths'.format(
+                value['@id'])
         yield AuditFailure('depleted_in length mismatch', detail, level='ERROR')
 
     for i, dep_term in enumerate(value['depleted_in_term_id']):
@@ -93,5 +91,4 @@
                 value['@id'],
                 value['depleted_in_term_name'][i],
                 value['depleted_in_term_id'][i])
-            yield AuditFailure('inconsistent depleted_in_term', detail, level='ERROR')
->>>>>>> e58a8353
+            yield AuditFailure('inconsistent depleted_in_term', detail, level='ERROR')