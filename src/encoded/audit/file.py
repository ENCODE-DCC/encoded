--- conflicted
+++ resolved
@@ -376,11 +376,7 @@
                          '{} that belongs to experiment with different biosample {}.'.format(
                              ff['@id'],
                              ff['dataset'].get('biosample_term_name'))
-<<<<<<< HEAD
                 yield AuditFailure('inconsistent control', detail, level='ERROR')
-=======
-                yield AuditFailure('mismatched control', detail, level='ERROR')
->>>>>>> 91174147
                 return
 
             if ff['file_format'] != value['file_format']:
@@ -391,11 +387,7 @@
                          'a file {} with different file_format {}.'.format(
                              ff['@id'],
                              ff['file_format'])
-<<<<<<< HEAD
                 yield AuditFailure('inconsistent control', detail, level='ERROR')
-=======
-                yield AuditFailure('mismatched control', detail, level='ERROR')
->>>>>>> 91174147
                 return
 
             if (possible_controls is None) or (ff['dataset']['@id'] not in possible_controls):
@@ -408,11 +400,8 @@
                              ff['@id']) + \
                          'that belongs to an experiment {} that '.format(ff['dataset']['@id']) + \
                          'is not specified in possible_controls list of this experiment.'
-<<<<<<< HEAD
+
                 yield AuditFailure('inconsistent control', detail, level='ERROR')
-=======
-                yield AuditFailure('mismatched control', detail, level='ERROR')
->>>>>>> 91174147
                 return
 
 
