--- conflicted
+++ resolved
@@ -576,7 +576,6 @@
     return 'ENC3'
 
 
-<<<<<<< HEAD
 @audit_checker('File', frame=['quality_metrics'])
 def audit_file_redundant_qc_metrics(value, system):
     quality_metrics = value.get('quality_metrics')
@@ -618,10 +617,7 @@
         return obj
 
 
-@audit_checker('file', frame=[
-=======
 @audit_checker('File', frame=[
->>>>>>> ab8592f8
     'award',
     'quality_metrics',
     'analysis_step_version',
