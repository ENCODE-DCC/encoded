--- conflicted
+++ resolved
@@ -1,212 +1,3 @@
-<<<<<<< HEAD
-[{
-    "classification": "cell line",
-    "uuid": "530d3486-b2b6-4026-9ef2-4149b5d1ca60",
-    "term_name": "A549",
-    "term_id": "EFO:0001086",
-    "status": "released"
-}, {
-    "classification": "in vitro differentiated cells",
-    "uuid": "4847449a-3e1e-4d56-8c7d-dbc1638d057b",
-    "term_name": "AVA",
-    "term_id": "NTR:0005842",
-    "status": "released"
-}, {
-    "classification": "cell line",
-    "uuid": "16e3ae2b-ebc1-4dd4-a655-814eb76b9bf5",
-    "term_name": "C2C12",
-    "term_id": "EFO:0001098",
-    "status": "released"
-}, {
-    "classification": "cell line",
-    "uuid": "d1d53fcd-9497-4b0f-b94f-57cc5a570d97",
-    "term_name": "CH12.LX cell",
-    "term_id": "EFO:0005233",
-    "status": "released"
-}, {
-    "classification": "cell line",
-    "uuid": "c4445d05-a05a-46bc-8330-2e0c1644fdae",
-    "term_name": "GM06990",
-    "term_id": "EFO:0002783",
-    "status": "released"
-}, {
-    "classification": "cell line",
-    "uuid": "58f3d100-c166-4638-afdb-e941d7c77747",
-    "term_name": "GM12878",
-    "term_id": "EFO:0002784",
-    "status": "released"
-}, {
-    "classification": "cell line",
-    "uuid": "eedcfc42-d5a1-4a7e-a420-659f0054ce24",
-    "term_name": "H9-hESC",
-    "term_id": "NTR:0000838",
-    "status": "released"
-}, {
-    "classification": "cell line",
-    "uuid": "df2054b1-3484-4d06-b64c-d3fdb450df9f",
-    "term_name": "K562",
-    "term_id": "EFO:0002067",
-    "status": "released"
-}, {
-    "classification": "cell line",
-    "dbxrefs": ["Cellosaurus:CVCL_0395"],
-    "uuid": "401ed6f4-918f-4407-be71-71a4c3693d7d",
-    "term_name": "LNCAP",
-    "term_id": "EFO:0002071",
-    "status": "released"
-}, {
-    "classification": "cell line",
-    "uuid": "24db2124-07e3-4ad8-b74a-e142a2e08748",
-    "term_name": "MCF-7",
-    "term_id": "EFO:0001203",
-    "status": "released"
-}, {
-    "classification": "cell line",
-    "uuid": "8cf9e560-36e9-444e-8855-20e535c0cc5f",
-    "term_name": "SK-N-SH",
-    "term_id": "EFO:0003072",
-    "status": "released"
-}, {
-    "classification": "primary cell",
-    "uuid": "055c77f2-2a91-4cf1-82dc-4ac6328d123e",
-    "term_name": "aortic smooth muscle cell",
-    "term_id": "CL:0002539",
-    "status": "released"
-}, {
-    "classification": "primary cell",
-    "uuid": "2b56c868-0e0e-4bb7-a6f8-48a575645307",
-    "term_name": "basal cell of epithelium of terminal bronchiole",
-    "term_id": "CL:1000350",
-    "status": "released"
-}, {
-    "classification": "primary cell",
-    "uuid": "c4803eea-e154-4c99-b572-719308a1a0bd",
-    "term_name": "c-Kit-positive CD71-positive TER-119-negative erythroid progenitor cells",
-    "term_id": "NTR:0000031",
-    "status": "released"
-}, {
-    "classification": "tissue",
-    "uuid": "eea050cd-9e8c-4420-967f-3581b20536ab",
-    "term_name": "embryonic facial prominence",
-    "term_id": "UBERON:0012314",
-    "status": "released"
-}, {
-    "classification": "primary cell",
-    "uuid": "3fc75da8-8f87-4749-939e-cee38f5c7ab0",
-    "term_name": "embryonic stem cell",
-    "term_id": "CL:0002322",
-    "status": "released"
-}, {
-    "classification": "single cell",
-    "uuid": "70a81e48-20c3-4de9-a5aa-ef92ff9b6e27",
-    "term_name": "embryonic stem cell",
-    "term_id": "CL:0002322",
-    "status": "released"
-}, {
-    "classification": "tissue",
-    "uuid": "6d82d15f-9a89-4120-904d-c14530ed83db",
-    "term_name": "heart",
-    "term_id": "UBERON:0000948",
-    "status": "released"
-}, {
-    "classification": "tissue",
-    "uuid": "328f8d39-e658-480b-b3ac-2bf92a094606",
-    "term_name": "islet of Langerhans",
-    "term_id": "UBERON:0000006",
-    "status": "released"
-}, {
-    "classification": "tissue",
-    "uuid": "98c9e16f-1440-48e1-9bae-a5dcc33d0aa5",
-    "term_name": "midbrain",
-    "term_id": "UBERON:0001891",
-    "status": "released"
-}, {
-    "classification": "whole organisms",
-    "uuid": "2c89df50-29f4-4876-974c-40c9733f9f86",
-    "term_name": "multi-cellular organism",
-    "term_id": "UBERON:0000468",
-    "status": "released"
-}, {
-    "classification": "in vitro differentiated cells",
-    "uuid": "822bf683-7e94-4aa4-afbd-8e5f3293621a",
-    "term_name": "myocyte",
-    "term_id": "NTR:0000022",
-    "status": "released"
-}, {
-    "_test": "BiosampleType audit inconsistent ontology term",
-    "classification": "single cell",
-    "uuid": "9996c871-33ca-44ef-ba3b-38359170f1ca",
-    "term_name": "heart",
-    "term_id": "EFO:0002067",
-    "status": "released"
-}, {
-    "classification": "cell-free sample",
-    "uuid": "23f48440-6770-4011-8eb0-9a7eb16f2ef0",
-    "term_name": "cell-free sample",
-    "term_id": "NTR:0000471",
-    "status": "released"
-}, {
-    "classification": "cell line",
-    "uuid": "302585be-4afc-4712-b158-0e613a8e0aa7",
-    "term_name": "IMR-90",
-    "term_id": "EFO:0001196",
-    "status": "released"
-}, {
-    "classification": "cell line",
-    "uuid": "2ca8e02c-2c6e-4bcd-b361-668819050b93",
-    "term_name": "HeLa-S3",
-    "term_id": "EFO:0002791",
-    "status": "released"
-}, {
-    "classification": "cell line",
-    "uuid": "6d281bc4-8581-49e6-a9d4-066be68df5cd",
-    "term_name": "MEL cell line",
-    "term_id": "EFO:0003971",
-    "status": "released"
-}, {
-    "classification": "cell line",
-    "uuid": "c38a56fd-40bf-4db1-bf8f-cd2e6af0bde3",
-    "term_name": "HepG2",
-    "term_id": "EFO:0001187",
-    "status": "released"
-}, {
-    "classification": "in vitro differentiated cells",
-    "uuid": "e5ee35e6-a904-43d1-af5d-4893312cc544",
-    "term_name": "neural cell",
-    "term_id": "CL:0002319",
-    "status": "released"
-}, {
-    "classification": "organoid",
-    "uuid": "d5ee35e6-a904-43d1-af5d-4893312cc545",
-    "term_name": "brain organoid",
-    "term_id": "NTR:0002319",
-    "status": "released"
-}, {
-    "classification": "cell line",
-    "uuid": "80adb97c-70f4-11e9-a923-1681be663d3e",
-    "term_name": "WTC-11",
-    "term_id": "EFO:0009747",
-    "status": "released"
-}, {
-    "classification": "cloning host",
-    "uuid": "09e6c39a-92af-41fc-a535-7a86d5e9590a",
-    "term_name": "DNA cloning sample",
-    "term_id": "NTR:0000545",
-    "status": "released"
-}, {
-    "classification": "single cell",
-    "status": "released",
-    "term_id": "UBERON:0002168",
-    "term_name": "left lung",
-    "uuid": "cc030551-fce6-4800-a1a9-c2406d07a166"
-}, {
-    "classification": "cell line",
-    "uuid": "ee29b248-ce7d-4435-86d2-1f46353bf873",
-    "term_name": "K1",
-    "term_id": "CLO:0007052",
-    "status": "released"
-}]
-=======
 [
     {
         "uuid": "979e8378-e5c3-41f3-8376-c6c7ad8a7812",
@@ -395,5 +186,4 @@
         "term_id": "NTR:0000545",
         "status": "released"
     }
-]
->>>>>>> c782cd30
+]