--- conflicted
+++ resolved
@@ -973,14 +973,7 @@
             "/labs/j-michael-cherry/"
         ],
         "viewing_groups": [
-<<<<<<< HEAD
-            "ENCODE3",
-            "REMC",
-            "GGR",
-            "ENCODE4",
-=======
             "CZI003CNS",
->>>>>>> 2ee8a994
             "community"
         ],
         "uuid": "71c7b6d6-f6dd-4ed4-826c-6b3003a8ad9b"
