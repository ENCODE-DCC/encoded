[
    {
        "email": "netus.lorem@risus.lobortis",
        "first_name": "Ali",
        "job_title": "PI",
        "lab": "Ali Mortazavi, UCI",
        "last_name": "Mortazavi",
        "submits_for": [
            "Richard Myers, HAIB",
            "Barbara Wold, Caltech",
            "Ali Mortazavi, UCI",
            "Ross Hardison, PennState",
            "Tim Reddy, Duke",
            "Greg Cooper, HAIB"
        ],
        "viewing_groups": [
            "ENCODE3"
        ],
        "uuid": "9f161054-aa2c-40b7-8239-04eb7f08b15d"
    },
    {
        "email": "felis.senectus@hymenaeos.nibh",
        "first_name": "Aleksandar",
        "job_title": "PI",
        "lab": "Roadmap Epigenomics, Baylor",
        "last_name": "Milosavljevic",
        "submits_for": [
            "Roadmap Epigenomics, Baylor"
        ],
        "uuid": "0d48e8c4-5954-4bf5-8c75-1e386eb27e31"
    },
    {
        "email": "ipsum.mi@torquent.eleifend",
        "first_name": "Mi",
        "job_title": "Submitter",
        "lab": "Len Pennacchio, JGI",
        "last_name": "Neque-Primis",
        "submits_for": [
            "Bing Ren, UCSD",
            "Len Pennacchio, JGI",
            "Joe Ecker, Salk"
        ],
        "uuid": "5e99a8f5-2808-43c6-b1ba-13d5d110a6c1"
    },
    {
        "email": "hymenaeos.blandit@sit.dictum",
        "first_name": "Bradley",
        "job_title": "PI",
        "lab": "Bradley Bernstein, Broad",
        "last_name": "Bernstein",
        "submits_for": [
            "Bradley Bernstein, Broad",
            "John Rinn, Broad"
        ],
        "uuid": "aa57ecb5-3d0e-4b1f-9608-665785270ad7"
    },
    {
        "email": "tristique.sem@faucibus.semper",
        "first_name": "Bing",
        "job_title": "PI",
        "lab": "Bing Ren, UCSD",
        "last_name": "Ren",
        "submits_for": [
            "Bing Ren, UCSD",
            "Len Pennacchio, JGI",
            "Joe Ecker, Salk"
        ],
        "uuid": "ea5e2bd6-be7a-4b18-a2e8-dee86005422f"
    },
    {
        "email": "mus.mi@porttitor.molestie",
        "first_name": "Brenton",
        "job_title": "PI",
        "lab": "Brenton Graveley, UConn",
        "last_name": "Graveley",
        "submits_for": [
            "Brenton Graveley, UConn",
            "Gene Yeo, UCSD",
            "Xiang-Dong Fu, UCSD",
            "Chris Burge, MIT"
        ],
        "uuid": "4fa80b58-322a-4c8e-9b33-d2a00c8405bd"
    },
    {
        "email": "orci.mus@odio.per",
        "first_name": "Chris",
        "job_title": "PI",
        "lab": "Chris Burge, MIT",
        "last_name": "Burge",
        "submits_for": [
            "Brenton Graveley, UConn",
            "Gene Yeo, UCSD",
            "Xiang-Dong Fu, UCSD",
            "Chris Burge, MIT"
        ],
        "uuid": "de7f5444-ee87-4e4e-b621-9c136ea1d4b1"
    },
    {
        "email": "khzlin@stanford.edu",
        "first_name":"Khine",
        "last_name":"Lin",
        "lab": "/labs/j-michael-cherry/",
        "status": "current",
        "groups": [
            "admin",
            "verified"
        ],
        "uuid": "6667a92a-d202-493a-8c7d-7a56d1380356"
    },
    {
        "email": "massa.porta@varius.mauris",
        "first_name": "J. Michael",
        "job_title": "PI",
        "lab": "J. Michael Cherry, Stanford",
        "last_name": "Cherry",
        "groups": [
            "verified"
        ],
        "submits_for": [
            "J. Michael Cherry, Stanford",
            "W. James Kent, UCSC"
        ],
        "uuid": "860c4750-8d3c-40f5-8f2c-90c5e5d19e88"
    },
    {
        "email": "crickets@stanford.edu",
        "first_name": "Elit",
        "groups": [
            "admin",
            "verified"
        ],
        "job_title": "Data Wrangler",
        "lab": "J. Michael Cherry, Stanford",
        "last_name": "Iaculis",
        "submits_for": [
            "J. Michael Cherry, Stanford"
        ],
        "uuid": "81a6cc12-2847-4e2e-8f2c-f566699eb29e"
    },
    {
        "email": "dignissim.euismod@amet.habitant",
        "first_name": "Ad",
        "job_title": "Project Manager",
        "lab": "Thomas Gingeras, CSHL",
        "last_name": "Est",
        "submits_for": [
            "Thomas Gingeras, CSHL",
            "Roderic Guigo, CRG"
        ],
        "uuid": "0abbd494-b852-433c-b360-93996f679dae"
    },
    {
        "email": "duis.pede@nonummy.scelerisque",
        "first_name": "Inceptos",
        "groups": [
            "admin",
            "verified"
        ],
        "job_title": "Data Wrangler",
        "lab": "J. Michael Cherry, Stanford",
        "last_name": "Nullam",
        "submits_for": [
            "J. Michael Cherry, Stanford"
        ],
        "uuid": "3787a0ac-f13a-40fc-a524-69628b04cd59"
    },
    {
        "email": "sagittis.proin@ultricies.parturient",
        "first_name": "Joe",
        "job_title": "PI",
        "lab": "Joe Ecker, Salk",
        "last_name": "Ecker",
        "submits_for": [
            "Bing Ren, UCSD",
            "Len Pennacchio, JGI",
            "Joe Ecker, Salk"
        ],
        "uuid": "a53cb5c0-62fd-4da8-a503-48211db16326"
    },
    {
        "email": "eni.lectus@nullam.sed",
        "first_name": "Torquent",
        "job_title": "Staff Scientist",
        "lab": "Kevin White, UChicago",
        "last_name": "Fusce",
        "submits_for": [
            "Kevin White, UChicago"
        ],
        "uuid": "29f3829e-a942-4175-9637-1b691ff268e5"
    },
    {
        "email": "elementum.mus@dictumst.nostra",
        "first_name": "Magnis",
        "lab": "ENCODE2 Project, UCSC",
        "last_name": "Senectus",
        "submits_for": [
            "ENCODE2 Project, UCSC"
        ],
        "uuid": "4ddf3240-907d-40c1-b4fe-4c1547a89b0e"
    },
    {
        "email": "etchan@stanford.edu",
        "first_name": "Bibendum",
        "groups": [
            "admin",
            "verified"
        ],
        "job_title": "Data Wrangler",
        "lab": "J. Michael Cherry, Stanford",
        "last_name": "Sodales-Luctus",
        "submits_for": [
            "J. Michael Cherry, Stanford"
        ],
        "uuid": "4c23ec32-c7c8-4ac0-affb-04befcc881d4"
    },
    {
        "email": "ipsum.imperdiet@ipsum.venenatis",
        "first_name": "Euismod",
        "groups": [
            "admin",
            "verified"
        ],
        "job_title": "Project Manager",
        "lab": "J. Michael Cherry, Stanford",
        "last_name": "Platea-Ad",
        "submits_for": [
            "J. Michael Cherry, Stanford",
            "W. James Kent, UCSC"
        ],
        "uuid": "ce2bde01-07ec-4b8a-b179-554ef95b71dd"
    },
    {
        "email": "facilisi.tristique@potenti.vivamus",
        "first_name": "Tincidunt",
        "job_title": "Project Manager",
        "lab": "Richard Myers, HAIB",
        "last_name": "Volutpat-Ullamcorper",
        "submits_for": [
            "Richard Myers, HAIB",
            "Barbara Wold, Caltech",
            "Ali Mortazavi, UCI",
            "Ross Hardison, PennState",
            "Tim Reddy, Duke",
            "Greg Cooper, HAIB"
        ],
        "uuid": "df9f3c8e-b819-4885-8f16-08f6ef0001e8"
    },
    {
        "email": "ad.cursus@proin.quam",
        "first_name": "Greg",
        "job_title": "PI",
        "lab": "Greg Cooper, HAIB",
        "last_name": "Cooper",
        "submits_for": [
            "Richard Myers, HAIB",
            "Barbara Wold, Caltech",
            "Ali Mortazavi, UCI",
            "Ross Hardison, PennState",
            "Tim Reddy, Duke",
            "Greg Cooper, HAIB"
        ],
        "uuid": "9a144e02-c84f-4cc8-b474-49e5c8afa7c7"
    },
    {
        "email": "accumsan.egestas@imperdiet.rutrum",
        "first_name": "Gene",
        "job_title": "PI",
        "lab": "Gene Yeo, UCSD",
        "last_name": "Yeo",
        "submits_for": [
            "Brenton Graveley, UConn",
            "Gene Yeo, UCSD",
            "Xiang-Dong Fu, UCSD",
            "Chris Burge, MIT"
        ],
        "uuid": "4640ff09-f1b4-4cc4-9167-6a36f2b8d9bc"
    },
    {
        "email": "viverra.dis@integer.platea",
        "first_name": "Thomas",
        "job_title": "PI",
        "lab": "Thomas Gingeras, CSHL",
        "last_name": "Gingeras",
        "submits_for": [
            "Thomas Gingeras, CSHL",
            "Roderic Guigo, CRG"
        ],
        "uuid": "09d05b87-4d30-4dfb-b243-3327005095f2"
    },
    {
        "email": "metus.donec@nisl.montes",
        "first_name": "Gregory",
        "job_title": "PI",
        "lab": "Gregory Crawford, Duke",
        "last_name": "Crawford",
        "submits_for": [
            "Gregory Crawford, Duke",
            "Jason Lieb, UNC",
            "Vishwanath Iyer, UTA"
        ],
        "uuid": "e74547f3-1676-43de-bcfc-9b946f0024c9"
    },
    {
        "email": "orci.porta@morbi.eu",
        "first_name": "Parturient",
        "groups": [
            "admin",
            "verified"
        ],
        "job_title": "Software Engineer",
        "lab": "J. Michael Cherry, Stanford",
        "last_name": "Urna",
        "submits_for": [
            "J. Michael Cherry, Stanford"
        ],
        "uuid": "95f5b53d-d206-4ec3-97ba-7c2abd84aab5"
    },
    {
        "email": "justo.tincidunt@risus.pede",
        "first_name": "Justo",
        "groups": [
            "admin",
            "verified"
        ],
        "job_title": "Group Leader, Software",
        "lab": "J. Michael Cherry, Stanford",
        "last_name": "Lobortis",
        "submits_for": [
            "J. Michael Cherry, Stanford"
        ],
        "uuid": "8be3a346-1440-4bd6-85e8-3236ae469c0c"
    },
    {
        "email": "quisque.consequat@venenatis.magna",
        "first_name": "Jason",
        "job_title": "PI",
        "lab": "Jason Lieb, UNC",
        "last_name": "Lieb",
        "submits_for": [
            "Gregory Crawford, Duke",
            "Jason Lieb, UNC",
            "Vishwanath Iyer, UTA"
        ],
        "uuid": "f56a4449-1a87-4824-8a34-9c6917544b1b"
    },
    {
        "email": "augue.eros@nisi.turpis",
        "first_name": "Job",
        "job_title": "PI",
        "lab": "Job Dekker, UMass",
        "last_name": "Dekker",
        "submits_for": [
            "John Stamatoyannopoulos, UW",
            "Job Dekker, UMass"
        ],
        "uuid": "077c758e-f7e9-47f0-bf8d-c862bc45bde8"
    },
    {
        "email": "sapien.mi@adipiscing.justo",
        "first_name": "John",
        "job_title": "PI",
        "lab": "John Rinn, Broad",
        "last_name": "Rinn",
        "submits_for": [
            "Bradley Bernstein, Broad",
            "John Rinn, Broad"
        ],
        "uuid": "6183c69b-e862-41ab-99be-69214fc9f27e"
    },
    {
        "email": "blandit.orci@conubia.magna",
        "first_name": "John",
        "job_title": "PI",
        "lab": "John Stamatoyannopoulos, UW",
        "last_name": "Stamatoyannopoulos",
        "submits_for": [
            "John Stamatoyannopoulos, UW",
            "Job Dekker, UMass"
        ],
        "uuid": "ec729133-c5f3-4c53-be5b-a5ea73a367dd"
    },
    {
        "email": "risus.fermentum@vel.at",
        "first_name": "Erat",
        "job_title": "Submitter",
        "lab": "Roderic Guigo, CRG",
        "last_name": "Commodo",
        "submits_for": [
            "Thomas Gingeras, CSHL",
            "Roderic Guigo, CRG"
        ],
        "uuid": "f5b7857d-208e-4acc-ac4d-4c2520814fe1"
    },
    {
        "email": "consequat.nullam@facilisis.vel",
        "first_name": "Fringilla",
        "job_title": "Senior software developer",
        "lab": "W. James Kent, UCSC",
        "last_name": "Enim",
        "submits_for": [
            "W. James Kent, UCSC"
        ],
        "uuid": "8f9f5064-3e2f-4182-8925-c66ab6b24e15"
    },
    {
        "email": "vestibulum.tortor@vitae.nec",
        "first_name": "W. James",
        "job_title": "PI",
        "lab": "W. James Kent, UCSC",
        "last_name": "Kent",
        "submits_for": [
            "J. Michael Cherry, Stanford",
            "W. James Kent, UCSC"
        ],
        "uuid": "746eef27-d857-4b38-a469-cac93fb02164"
    },
    {
        "email": "rutrum.fermentum@platea.turpis",
        "first_name": "Kevin",
        "job_title": "PI",
        "lab": "Kevin White, UChicago",
        "last_name": "White",
        "submits_for": [
            "Michael Snyder, Stanford",
            "Kevin White, UChicago",
            "Peggy Farnham, USC",
            "Sherman Weissman, Yale"
        ],
        "uuid": "b0a10b06-9ad0-4e59-aac9-a7797781d29e"
    },
    {
        "email": "venenatis.tempus@tincidunt.nostra",
        "first_name": "Len",
        "job_title": "PI",
        "lab": "Len Pennacchio, JGI",
        "last_name": "Pennacchio",
        "submits_for": [
            "Bing Ren, UCSD",
            "Len Pennacchio, JGI",
            "Joe Ecker, Salk"
        ],
        "uuid": "864c3e01-dce4-4f41-925a-383ccc82ee5d"
    },
    {
        "email": "lrowe@stanford.edu",
        "first_name": "Faucibus",
        "groups": [
            "admin",
            "verified"
        ],
        "job_title": "Senior software engineer",
        "lab": "J. Michael Cherry, Stanford",
        "last_name": "Hac",
        "submits_for": [
            "J. Michael Cherry, Stanford"
        ],
        "uuid": "1ec85168-059e-407e-9cb1-f96200e72499"
    },
    {
        "email": "sit.nascetur@accumsan.quis",
        "first_name": "Nonummy",
        "job_title": "Project Coordinator",
        "lab": "Bradley Bernstein, Broad",
        "last_name": "Eros-Cursus",
        "submits_for": [
            "Bradley Bernstein, Broad",
            "John Rinn, Broad"
        ],
        "uuid": "f74511d2-d30a-44d9-8e54-79104353e7af"
    },
    {
        "email": "fames.at@per.varius",
        "first_name": "Michael",
        "job_title": "PI",
        "lab": "Michael Snyder, Stanford",
        "last_name": "Snyder",
        "submits_for": [
            "Michael Snyder, Stanford",
            "Kevin White, UChicago",
            "Peggy Farnham, USC",
            "Sherman Weissman, Yale"
        ],
        "uuid": "27e105ca-c741-4459-bf17-90e003508639"
    },
    {
        "email": "dictumst.dui@a.dis",
        "first_name": "Maecenas",
        "groups": [
            "admin",
            "verified"
        ],
        "job_title": "Senior software engineer",
        "lab": "J. Michael Cherry, Stanford",
        "last_name": "Montes",
        "submits_for": [
            "J. Michael Cherry, Stanford"
        ],
        "uuid": "9b52a07a-e46f-4b74-bbe3-e5fd45b768e0"
    },
    {
        "email": "sit.duis@blandit.hendrerit",
        "first_name": "Habitasse",
        "job_title": "Submitter",
        "lab": "Michael Snyder, Stanford",
        "last_name": "Laoreet",
        "submits_for": [
            "Michael Snyder, Stanford"
        ],
        "uuid": "5d76a10b-1f18-4544-a00e-d0d83f1021a1"
    },
    {
        "email": "taciti.vehicula@vitae.vivamus",
        "first_name": "Peggy",
        "job_title": "PI",
        "lab": "Peggy Farnham, USC",
        "last_name": "Farnham",
        "submits_for": [
            "Michael Snyder, Stanford",
            "Kevin White, UChicago",
            "Peggy Farnham, USC",
            "Sherman Weissman, Yale"
        ],
        "uuid": "2eb068c5-b7a6-48ec-aca2-c439e4dabb08"
    },
    {
        "email": "tempor.convallis@libero.nibh",
        "first_name": "Ross",
        "job_title": "PI",
        "lab": "Ross Hardison, PennState",
        "last_name": "Hardison",
        "submits_for": [
            "Richard Myers, HAIB",
            "Barbara Wold, Caltech",
            "Ali Mortazavi, UCI",
            "Ross Hardison, PennState"
        ],
        "uuid": "0a61ce48-e33d-48bf-8b6b-b085b722b467"
    },
    {
        "email": "maecenas.curabitur@nibh.phasellus",
        "first_name": "Richard",
        "job_title": "PI",
        "lab": "Richard Myers, HAIB",
        "last_name": "Myers",
        "submits_for": [
            "Richard Myers, HAIB",
            "Barbara Wold, Caltech",
            "Ali Mortazavi, UCI",
            "Ross Hardison, PennState",
            "Tim Reddy, Duke",
            "Greg Cooper, HAIB"
        ],
        "uuid": "a62cfec5-57a0-45ab-b943-8ca0e0057bb6"
    },
    {
        "email": "ultrices.id@tristique.natoque",
        "first_name": "Roderic",
        "job_title": "PI",
        "lab": "Roderic Guigo, CRG",
        "last_name": "Guigo",
        "submits_for": [
            "Thomas Gingeras, CSHL",
            "Roderic Guigo, CRG"
        ],
        "uuid": "046eea49-9ab6-4e4d-ba42-be8f8fc92de3"
    },
    {
        "email": "semper.habitant@ut.venenatis",
        "first_name": "Sherman",
        "job_title": "PI",
        "lab": "Sherman Weissman, Yale",
        "last_name": "Weissman",
        "submits_for": [
            "Michael Snyder, Stanford",
            "Kevin White, UChicago",
            "Peggy Farnham, USC",
            "Sherman Weissman, Yale"
        ],
        "uuid": "4b135999-ec2d-41b5-b962-fc6a5f8934ac"
    },
    {
        "email": "facilisis.venenatis@mauris.mauris",
        "first_name": "Sociis",
        "job_title": "Submitter",
        "lab": "John Stamatoyannopoulos, UW",
        "last_name": "Non-Urna",
        "submits_for": [
            "John Stamatoyannopoulos, UW",
            "Job Dekker, UMass"
        ],
        "uuid": "073079fd-d589-4663-9fd4-3d488208d075"
    },
    {
        "email": "conubia.phasellus@et.montes",
        "first_name": "Tim",
        "job_title": "PI",
        "lab": "Tim Reddy, Duke",
        "last_name": "Reddy",
        "submits_for": [
            "Richard Myers, HAIB",
            "Barbara Wold, Caltech",
            "Ali Mortazavi, UCI",
            "Ross Hardison, PennState",
            "Tim Reddy, Duke"
        ],
        "uuid": "261fcf1a-04d9-4879-a56a-320915587586"
    },
    {
        "email": "amet.fusce@est.fermentum",
        "first_name": "Aenean",
        "job_title": "Project Manager",
        "lab": "Michael Snyder, Stanford",
        "last_name": "Et-Quisque",
        "submits_for": [
            "Michael Snyder, Stanford",
            "Kevin White, UChicago",
            "Peggy Farnham, USC",
            "Sherman Weissman, Yale"
        ],
        "uuid": "d48be354-153c-4ca8-acaa-bf067c1fd836"
    },
    {
        "email": "parturient.ut@et.ve",
        "first_name": "Donec",
        "job_title": "Post-doc",
        "lab": "Xiang-Dong Fu, UCSD",
        "last_name": "Arcu",
        "submits_for": [
            "Xiang-Dong Fu, UCSD"
        ],
        "uuid": "cc0edf23-b9fd-48e2-8609-54ad07bdd5f7"
    },
    {
        "email": "tempor.nec@torquent.ve",
        "first_name": "Vishwanath",
        "job_title": "PI",
        "lab": "Vishwanath Iyer, UTA",
        "last_name": "Iyer",
        "submits_for": [
            "Gregory Crawford, Duke",
            "Jason Lieb, UNC",
            "Vishwanath Iyer, UTA"
        ],
        "uuid": "6282e6de-8696-4fa1-91e4-415e729558e9"
    },
    {
        "email": "cubilia.adipiscing@at.auctor",
        "first_name": "Tortor",
        "groups": [
            "admin",
            "verified"
        ],
        "job_title": "Data Wrangler",
        "lab": "J. Michael Cherry, Stanford",
        "last_name": "Torquent",
        "submits_for": [
            "J. Michael Cherry, Stanford"
        ],
        "uuid": "ff7b77e7-bb55-4307-b665-814c9f1e65fb"
    },
    {
        "email": "platea.a@volutpat.viverra",
        "first_name": "Magna",
        "job_title": "Submitter",
        "lab": "Brenton Graveley, UConn",
        "last_name": "Bibendum",
        "submits_for": [
            "Brenton Graveley, UConn",
            "Gene Yeo, UCSD",
            "Xiang-Dong Fu, UCSD",
            "Chris Burge, MIT"
        ],
        "uuid": "599e4901-78bf-422f-b65d-f3443c6a6450"
    },
    {
        "email": "vitae.quis@mauris.aptent",
        "first_name": "Barbara",
        "job_title": "PI",
        "lab": "Barbara Wold, Caltech",
        "last_name": "Wold",
        "submits_for": [
            "Richard Myers, HAIB",
            "Barbara Wold, Caltech",
            "Ali Mortazavi, UCI",
            "Ross Hardison, PennState",
            "Tim Reddy, Duke",
            "Greg Cooper, HAIB"
        ],
        "uuid": "0598c868-0b4a-4c5b-9112-8f85c5de5374"
    },
    {
        "email": "laoreet.arcu@orci.leo",
        "first_name": "Xiang-Dong",
        "job_title": "PI",
        "lab": "Xiang-Dong Fu, UCSD",
        "last_name": "Fu",
        "submits_for": [
            "Brenton Graveley, UConn",
            "Gene Yeo, UCSD",
            "Xiang-Dong Fu, UCSD",
            "Chris Burge, MIT"
        ],
        "uuid": "94c85be4-e034-4647-b6b3-15055701a656"
    },
    {
        "email": "uskuf.shyec@doton.danona",
        "first_name": "Nuech",
        "job_title": "PI",
        "lab": "Robert Waterston, UW",
        "last_name": "Shueng",
        "submits_for": [
            "Robert Waterston, UW"
        ],
        "uuid": "7e763d5a-634b-4181-a812-4361183359e9"
    },
    {
        "uuid": "e7bb4fa6-ef92-41b7-871a-5f64db3848fe",
        "email": "david@glicksoftware.com",
        "first_name": "David",
        "groups": [
            "admin",
            "verified"
        ],
        "lab": "/labs/j-michael-cherry/",
        "last_name": "Glick",
        "submits_for": [
            "/labs/j-michael-cherry/"
        ],
        "uuid": "04d1cd63-d5d9-4ea4-8d9b-7adad3d5377d"
    },
    {
        "email": "fytanaka@stanford.edu",
        "first_name": "Forrest",
        "groups": [
            "admin",
            "verified"
        ],
        "job_title": "Software Engineer",
        "lab": "/labs/j-michael-cherry/",
        "last_name": "Tanaka",
        "submits_for": [
            "/labs/j-michael-cherry/"
        ],
        "uuid": "627eedbc-7cb3-4de3-9743-a86266e435a6"
    },
    {
        "email": "vsmalladi@gmail.com",
        "first_name": "Venkat",
        "groups": [
            "admin",
            "verified"
        ],
        "job_title": "Data Wrangler",
        "lab": "/labs/venkat-malladi/",
        "last_name": "Malladi",
        "status": "current",
        "submits_for": [
            "/labs/venkat-malladi/"
        ],
        "uuid": "9e889180-9db1-11e4-bd06-0800200c9a66"
    },
    {
        "email": "jseth@stanford.edu",
        "first_name": "J. Seth",
        "groups": [
            "admin",
            "verified"
        ],
        "job_title": "Data Wrangler",
        "lab": "/labs/j-michael-cherry/",
        "last_name": "Strattan",
        "status": "current",
        "submits_for": [
            "/labs/j-michael-cherry/"
        ],
        "uuid": "6800d05f-7213-48b1-9ad8-254c73c5b83f"
    },
    {
        "email": "mznier@gmail.com",
        "first_name": "Mingzhu",
        "groups": [
            "admin",
            "wrangler"
        ],
        "job_title": "Data Wrangler",
        "lab": "/labs/venkat-malladi/",
        "last_name": "Nie",
        "status": "current",
        "submits_for": [
            "/labs/venkat-malladi/"
        ],
        "uuid": "41c729d0-f3ed-4d7c-b9fb-4cff87c92c04"
    },
    {
        "email": "guillaume.jim@gmail.com",
        "first_name": "Guillaume",
        "groups": [
            "admin",
            "wrangler"
        ],
        "job_title": "Data Wrangler",
        "lab": "/labs/venkat-malladi/",
        "last_name": "Jimenez",
        "status": "current",
        "submits_for": [
            "/labs/venkat-malladi/"
        ],
        "uuid": "07713b7e-f71b-4a69-8fab-ab73896684d9"
    },
    {
        "email": "mingjiecn@gmail.com",
        "first_name": "Mingjie",
        "groups": [
            "admin",
            "wrangler"
        ],
        "job_title": "Data Wrangler",
        "lab": "/labs/venkat-malladi/",
        "last_name": "Li",
        "status": "current",
        "submits_for": [
            "/labs/venkat-malladi/"
        ],
        "uuid": "bec25393-2ab7-4e84-abbf-7241b455093b"
    },
    {
        "email": "gabdank@stanford.edu",
        "first_name": "Idan",
        "groups": [
            "admin",
            "verified"
        ],
        "job_title": "Data Wrangler",
        "lab": "/labs/j-michael-cherry/",
        "last_name": "Gabdank",
        "status": "current",
        "submits_for": [
            "/labs/j-michael-cherry/"
        ],
        "uuid": "98fb23d3-0d79-4c3d-981d-01539e6589f1"
    },
    {
        "email": "ulugbek@stanford.edu",
        "first_name": "Ulugbek",
        "groups": [
            "admin",
            "verified"
        ],
        "job_title": "Software Engineer",
        "lab": "/labs/j-michael-cherry/",
        "last_name": "Baymuradov",
        "status": "current",
        "submits_for": [
            "/labs/j-michael-cherry/"
        ],
        "uuid": "45cd6450-c5f0-49dc-9a68-d233f51039c5"
    },
    {
        "email": "hitz@stanford.edu",
        "first_name": "Ben",
        "groups": [
            "admin",
            "verified"
        ],
        "job_title": "Software Engineer",
        "lab": "/labs/j-michael-cherry/",
        "last_name": "Hitz",
        "status": "current",
        "submits_for": [
            "/labs/j-michael-cherry/"
        ],
        "uuid": "986b362f-4eb6-4a9c-8173-3ab267307e3b"
    },
    {
        "email": "tdreszer@stanford.edu",
        "first_name": "Tim",
        "groups": [
            "admin",
            "verified"
        ],
        "job_title": "Software Engineer",
        "lab": "/labs/j-michael-cherry/",
        "last_name": "Dreszer",
        "status": "current",
        "submits_for": [
            "/labs/j-michael-cherry/"
        ],
        "uuid": "7dfbe70c-995d-4bc5-94c3-7d39d2baf001"
    },
    {
        "email": "ksgraham@stanford.edu",
        "first_name": "Keenan",
        "groups": [
            "admin",
            "verified"
        ],
        "job_title": "Research Data Analyst",
        "lab": "/labs/j-michael-cherry/",
        "last_name": "Graham",
        "status": "current",
        "submits_for": [
            "/labs/j-michael-cherry/"
        ],
        "uuid": "7e95dcd6-9c35-4082-9c53-09d14c5752be"
    },
    {
        "email": "toyunhai@gmail.com",
        "first_name": "Yunhai",
        "groups": [
            "admin",
            "verified"
        ],
        "job_title": "Data Wrangler",
        "lab": "/labs/j-michael-cherry/",
        "last_name": "Luo",
        "status": "current",
        "submits_for": [
            "/labs/j-michael-cherry/"
        ],
        "uuid": "76091563-a959-4a9c-929c-9acfa1a0a078"
    },
    {
        "email": "kritijn21@gmail.com",
        "first_name": "Kriti",
        "groups": [
            "admin",
            "verified"
        ],
        "job_title": "Software Engineer",
        "lab": "/labs/j-michael-cherry/",
        "last_name": "Jain",
        "status": "current",
        "submits_for": [
            "/labs/j-michael-cherry/"
        ],
        "uuid": "4136f132-304e-4ddd-b87a-db04605f47b7"
    },
    {
        "email": "zoldello@stanford.edu",
        "first_name": "Philip",
        "groups": [
            "admin",
            "verified"
        ],
        "job_title": "Software Engineer",
        "lab": "/labs/j-michael-cherry/",
        "last_name": "Adenekan",
        "status": "current",
        "submits_for": [
            "/labs/j-michael-cherry/"
        ],
        "uuid": "56ad466b-8711-4b82-8f2c-8db3dc5862fd"
    },
    {
        "email": "weiwei.zhong@stanford.edu",
        "first_name": "Weiwei",
         "groups": [
             "admin",
             "verified"
         ],
         "job_title": "Data Wrangler",
         "lab": "/labs/j-michael-cherry/",
         "last_name": "Zhong",
         "status": "current",
         "submits_for": [
             "/labs/j-michael-cherry/"
         ],
         "uuid": "97d2dfcd-0919-4a27-9797-a6ef25f470a2"
    },
    {
        "email": "zackm23@stanford.edu",
        "first_name": "Zachary",
         "groups": [
             "admin",
             "verified"
         ],
         "job_title": "Data Insert Updater",
         "lab": "/labs/j-michael-cherry/",
         "last_name": "Myers",
         "status": "current",
         "submits_for": [
             "/labs/j-michael-cherry/"
         ],
         "uuid": "7e944358-625c-426c-975c-7d875e22f753"
    },
    {
        "email": "jahilton@stanford.edu",
        "first_name": "Jason",
        "groups": [
            "admin",
            "verified"
        ],
        "job_title": "Data Wrangler",
        "lab": "/labs/j-michael-cherry/",
        "last_name": "Hilton",
        "schema_version": "8",
        "status": "current",
        "submits_for": [
            "/labs/j-michael-cherry/"
        ],
        "viewing_groups": [
            "ENCODE3",
            "REMC",
            "GGR",
            "ENCODE4",
            "community"
        ],
        "uuid": "332d0e03-a907-4f53-8358-bb00118277c8"
    },
    {
        "email": "clitton@stanford.edu",
        "first_name": "Casey",
        "groups": [
            "admin",
            "verified"
        ],
        "lab": "/labs/j-michael-cherry/",
        "last_name": "Litton",
        "schema_version": "8",
        "status": "current",
        "submits_for": [
            "/labs/j-michael-cherry/"
        ],
        "viewing_groups": [
            "ENCODE3",
            "REMC",
            "GGR",
            "ENCODE4",
            "community"
        ],
        "uuid": "75659c39-eaea-47b7-ba26-92e9ff183e6c"
    },
    {
        "email": "2paulsud@gmail.com",
        "first_name": "Paul",
        "groups": [
            "admin",
            "verified"
        ],
        "job_title": "Associate Data Wrangler",
        "lab": "/labs/j-michael-cherry/",
        "last_name": "Sud",
        "schema_version": "8",
        "status": "current",
        "submits_for": [
            "/labs/j-michael-cherry/"
        ],
        "viewing_groups": [
            "community",
            "ENCODE3",
            "ENCODE4",
            "GGR",
            "REMC",
            "ENCORE"
        ],
        "uuid": "473a72c0-6f20-4f81-9093-198e92fee470"
    },
    {
        "email": "emmao@stanford.edu",
        "first_name": "Emma",
        "groups": [
            "admin",
            "verified"
        ],
        "job_title": "Software Developer",
        "lab": "/labs/j-michael-cherry/",
        "last_name": "O'Neill",
        "schema_version": "8",
        "status": "current",
        "submits_for": [
            "/labs/j-michael-cherry/"
        ],
        "viewing_groups": [
            "ENCODE3",
            "REMC",
            "GGR",
            "ENCODE4",
            "community"
        ],
        "uuid": "af989110-67d2-4c8b-87f0-38d9d6d31868"
    },
    {
        "email": "jenjou168@gmail.com",
        "first_name": "Jennifer",
        "groups": [
            "admin",
            "verified"
        ],
        "job_title": "Associate Data Wrangler",
        "lab": "/labs/j-michael-cherry/",
        "last_name": "Jou",
        "schema_version": "8",
        "status": "current",
        "submits_for": [
            "/labs/j-michael-cherry/"
        ],
        "viewing_groups": [
            "community",
            "ENCODE3",
            "ENCODE4",
            "GGR",
            "REMC",
            "ENCORE"
        ],
        "uuid": "43f2f757-5cbf-490a-9787-a1ee85a4cdcd"
    },
    {
        "email": "jlz@stanford.edu",
        "first_name": "Jennifer",
        "groups": [
            "admin",
            "verified"
        ],
        "job_title": "Data Wrangler",
        "lab": "/labs/j-michael-cherry/",
        "last_name": "Zamanian",
        "schema_version": "8",
        "status": "current",
        "submits_for": [
            "/labs/j-michael-cherry/"
        ],
        "viewing_groups": [
            "community",
            "ENCODE3",
            "ENCODE4",
            "GGR",
            "REMC",
            "ENCORE"
        ],
        "uuid": "454435fe-702d-4657-a955-641e5631982c"
    },
    {
        "email": "mkagd001@ucr.edu",
        "first_name": "Meenakshi",
        "groups": [
            "admin",
            "verified"
        ],
        "job_title": "Data Wrangler",
        "lab": "/labs/j-michael-cherry/",
        "last_name": "Kagda",
        "schema_version": "8",
        "status": "current",
        "submits_for": [
            "/labs/j-michael-cherry/"
        ],
        "viewing_groups": [
            "community",
            "ENCODE3",
            "ENCODE4",
            "GGR",
            "REMC",
            "ENCORE"
        ],
        "uuid": "6bae687f-b77a-46b9-af0e-a02c135cf42e"
    },
    {
<<<<<<< HEAD
        "email": "skiffeur@rohandoge.ml",
        "lab": "/labs/james-brugarolas/",
        "first_name": "James",
        "job_title": "PI",
        "lab": "James Brugarolas, UTSW",
        "last_name": "Brugarolas",
        "submits_for": [
            "/labs/james-brugarolas/"
        ],
        "uuid": "5aa2da62-72ef-480e-b03b-59c5ded6facf"
=======
        "email": "brlam@stanford.edu",
        "first_name": "Bonita",
        "groups": [
            "admin",
            "verified"
        ],
        "job_title": "Data Wrangler",
        "lab": "/labs/j-michael-cherry/",
        "last_name": "Lam",
        "schema_version": "8",
        "status": "current",
        "submits_for": [
            "/labs/j-michael-cherry/"
        ],
        "viewing_groups": [
            "community",
            "ENCODE3",
            "ENCODE4",
            "GGR",
            "REMC",
            "ENCORE"
        ],
        "uuid": "38dc09c2-4c05-49d2-b73d-4b75261fcbf1"
    },
    {
        "email": "jnau@stanford.edu",
        "first_name": "Jessica",
        "groups": [
            "admin",
            "verified"
        ],
        "job_title": "Associate Data Wrangler",
        "lab": "/labs/j-michael-cherry/",
        "last_name": "Au",
        "schema_version": "8",
        "status": "current",
        "submits_for": [
            "/labs/j-michael-cherry/"
        ],
        "viewing_groups": [
            "community",
            "ENCODE3",
            "ENCODE4",
            "GGR",
            "REMC",
            "ENCORE"
        ],
        "uuid": "64974e05-12df-4733-ae90-b402298b142e"
    },
    {
        "email": "ingridyoungworth@gmail.com",
        "first_name": "Ingrid",
        "groups": [
            "admin",
            "verified"
        ],
        "job_title": "Data Wrangler",
        "lab": "/labs/j-michael-cherry/",
        "last_name": "Youngworth",
        "schema_version": "8",
        "status": "current",
        "submits_for": [
            "/labs/j-michael-cherry/"
        ],
        "viewing_groups": [
            "community",
            "ENCODE3",
            "ENCODE4",
            "GGR",
            "REMC",
            "ENCORE"
        ],
        "uuid": "85c75ed3-269b-4273-b4ba-e269ee350dd6"
>>>>>>> b33b2ef8
    }
]<|MERGE_RESOLUTION|>--- conflicted
+++ resolved
@@ -780,7 +780,7 @@
         "first_name": "Mingzhu",
         "groups": [
             "admin",
-            "wrangler"
+            "verified"
         ],
         "job_title": "Data Wrangler",
         "lab": "/labs/venkat-malladi/",
@@ -796,7 +796,7 @@
         "first_name": "Guillaume",
         "groups": [
             "admin",
-            "wrangler"
+            "verified"
         ],
         "job_title": "Data Wrangler",
         "lab": "/labs/venkat-malladi/",
@@ -812,7 +812,7 @@
         "first_name": "Mingjie",
         "groups": [
             "admin",
-            "wrangler"
+            "verified"
         ],
         "job_title": "Data Wrangler",
         "lab": "/labs/venkat-malladi/",
@@ -1155,7 +1155,6 @@
         "uuid": "6bae687f-b77a-46b9-af0e-a02c135cf42e"
     },
     {
-<<<<<<< HEAD
         "email": "skiffeur@rohandoge.ml",
         "lab": "/labs/james-brugarolas/",
         "first_name": "James",
@@ -1166,80 +1165,5 @@
             "/labs/james-brugarolas/"
         ],
         "uuid": "5aa2da62-72ef-480e-b03b-59c5ded6facf"
-=======
-        "email": "brlam@stanford.edu",
-        "first_name": "Bonita",
-        "groups": [
-            "admin",
-            "verified"
-        ],
-        "job_title": "Data Wrangler",
-        "lab": "/labs/j-michael-cherry/",
-        "last_name": "Lam",
-        "schema_version": "8",
-        "status": "current",
-        "submits_for": [
-            "/labs/j-michael-cherry/"
-        ],
-        "viewing_groups": [
-            "community",
-            "ENCODE3",
-            "ENCODE4",
-            "GGR",
-            "REMC",
-            "ENCORE"
-        ],
-        "uuid": "38dc09c2-4c05-49d2-b73d-4b75261fcbf1"
-    },
-    {
-        "email": "jnau@stanford.edu",
-        "first_name": "Jessica",
-        "groups": [
-            "admin",
-            "verified"
-        ],
-        "job_title": "Associate Data Wrangler",
-        "lab": "/labs/j-michael-cherry/",
-        "last_name": "Au",
-        "schema_version": "8",
-        "status": "current",
-        "submits_for": [
-            "/labs/j-michael-cherry/"
-        ],
-        "viewing_groups": [
-            "community",
-            "ENCODE3",
-            "ENCODE4",
-            "GGR",
-            "REMC",
-            "ENCORE"
-        ],
-        "uuid": "64974e05-12df-4733-ae90-b402298b142e"
-    },
-    {
-        "email": "ingridyoungworth@gmail.com",
-        "first_name": "Ingrid",
-        "groups": [
-            "admin",
-            "verified"
-        ],
-        "job_title": "Data Wrangler",
-        "lab": "/labs/j-michael-cherry/",
-        "last_name": "Youngworth",
-        "schema_version": "8",
-        "status": "current",
-        "submits_for": [
-            "/labs/j-michael-cherry/"
-        ],
-        "viewing_groups": [
-            "community",
-            "ENCODE3",
-            "ENCODE4",
-            "GGR",
-            "REMC",
-            "ENCORE"
-        ],
-        "uuid": "85c75ed3-269b-4273-b4ba-e269ee350dd6"
->>>>>>> b33b2ef8
     }
 ]