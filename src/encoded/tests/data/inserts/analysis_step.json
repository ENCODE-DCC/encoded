[
    {
        "step_label": "alignment-test-step",
        "major_version": 1,
<<<<<<< HEAD
        "title": "Alignment test step 1",
=======
        "title": "Alignment test step",
>>>>>>> 61de5bd9
        "analysis_step_types": ["alignment"],
        "input_file_types": ["reads"],
        "output_file_types": ["alignments"],
        "status": "released",
        "uuid": "febed1ff-b655-4e73-952f-9f6702880a5d"
    },
    {
        "step_label": "signal-test-step",
        "major_version": 1,
<<<<<<< HEAD
        "title": "Signal calling test step 1",
=======
        "title": "Signal calling test step",
>>>>>>> 61de5bd9
        "analysis_step_types": ["signal generation"],
        "input_file_types": ["alignments"],
        "output_file_types": [
            "minus strand signal of unique reads",
            "plus strand signal of unique reads"
        ],
        "status": "released",
        "parents": ["alignment-test-step-v-1"],
        "uuid": "097b9849-feea-41a7-96cc-040e35ec2eb3"
    },
    {
        "step_label": "alignment-test-step",
        "major_version": 2,
<<<<<<< HEAD
        "title": "Alignment test step 2",
=======
        "title": "Alignment test step",
>>>>>>> 61de5bd9
        "analysis_step_types": ["alignment"],
        "input_file_types": ["reads"],
        "output_file_types": ["alignments"],
        "status": "released",
        "uuid": "e5fffd61-c333-4950-a121-b232959262fa"
    },
    {
        "step_label": "quantification-test-step",
        "major_version": 1,
<<<<<<< HEAD
        "title": "Quantification test step 1",
=======
        "title": "Quantification test step",
>>>>>>> 61de5bd9
        "analysis_step_types": ["quantification"],
        "input_file_types": ["alignments", "genome reference"],
        "output_file_types": ["gene quantifications"],
        "status": "released",
        "parents": ["alignment-test-step-v-2"],
        "uuid": "12e49fe6-9908-476a-8075-c02530c3e572"
    },
    {
        "step_label": "idr-test-step",
        "major_version": 1,
<<<<<<< HEAD
        "title": "IDR test step 1",
=======
        "title": "IDR test step",
>>>>>>> 61de5bd9
        "analysis_step_types": ["IDR"],
        "input_file_types": ["gene quantifications"],
        "output_file_types": ["gene quantifications"],
        "status": "released",
        "parents": ["quantification-test-step-v-1"],
        "uuid": "f7db3271-cd58-4ad4-a9fe-5ae7016e3ef1"
    },
    {
        "step_label": "encode-2-step",
        "major_version": 1,
        "title": "ENCODE 2 step",
        "analysis_step_types": [
            "filtering",
            "file format conversion",
            "QA calculation",
            "signal generation",
            "peak calling"
        ],
        "input_file_types": ["alignments", "reads", "blacklisted regions"],
        "output_file_types": ["optimal idr thresholded peaks"],
        "qa_stats_generated": ["NSC", "RSC", "SPOT"],
        "status": "released",
        "uuid": "d8b871df-a73b-4338-a19f-c3e3c6f7cd88"
    },
    {
        "step_label": "idr-test-step",
        "major_version": 2,
<<<<<<< HEAD
        "title": "IDR test step 2",
=======
        "title": "IDR test step",
>>>>>>> 61de5bd9
        "analysis_step_types": [ "IDR"],
        "input_file_types": ["peaks"],
        "qa_stats_generated": ["self-consistency ratio", "rescue ratio", "IDR plot"],
        "status": "released",
        "parents": ["encode-2-step-v-1"],
        "uuid": "90b51b6b-416c-437e-ae60-6e2122d9255d"
    },
    {
        "step_label": "alignment-test-step",
        "major_version": 3,
<<<<<<< HEAD
        "title": "Alignment test step 3",
=======
        "title": "Alignment test step",
>>>>>>> 61de5bd9
        "analysis_step_types": ["alignment"],
        "input_file_types": ["reads"],
        "output_file_types": ["alignments"],
        "status": "released",
        "uuid": "6d4eb13a-144d-43b0-ad80-e627aa07d09c"
    },
    {
        "step_label": "peak-calling-test-step",
        "major_version": 1,
<<<<<<< HEAD
        "title": "Peak calling test step 1",
=======
        "title": "Peak calling test step",
>>>>>>> 61de5bd9
        "analysis_step_types": ["peak calling"],
        "input_file_types": ["alignments"],
        "output_file_types": ["peaks"],
        "status": "released",
        "parents": ["alignment-test-step-v-3"],
        "uuid": "f8703650-e3fe-4d57-aee5-17342f4418cb"
    },
    {
        "step_label": "prep-bismark-step",
        "major_version": 1,
<<<<<<< HEAD
        "title": "prep-bismark",
=======
        "title": "prep-bismark-step",
>>>>>>> 61de5bd9
        "input_file_types": ["genome reference"],
        "parents": [],
        "analysis_step_types": ["genome indexing"],
        "uuid": "44e9ba96-b051-4397-a7e6-0ae17a78f6d1"
    },
    {
        "step_label": "mott-trim-align-bismark-step",
        "major_version": 1,
<<<<<<< HEAD
        "title": "mott-trim-align-bismark",
=======
        "title": "mott-trim-align-bismark-step",
>>>>>>> 61de5bd9
        "input_file_types": ["reads"],
        "output_file_types": ["alignments"],
        "analysis_step_types": ["filtering", "alignment"],
        "uuid": "9641117d-b5b8-469a-a335-a1769606a63d"
    },
    {
        "step_label": "extract-bismark-step",
        "major_version": 1,
<<<<<<< HEAD
        "title": "extract-bismark",
=======
        "title": "extract-bismark-step",
>>>>>>> 61de5bd9
        "input_file_types": ["alignments"],
        "output_file_types": ["methylation state at CpG"],
        "parents": ["mott-trim-align-bismark-step-v-1"],
        "analysis_step_types": ["signal generation"],
        "qa_stats_generated":  [
            "Sequences analysed in total",
            "Mapping efficiency",
            "C methylated in CpG context",
            "C methylated in CHG context",
            "C methylated in CHH context"
        ],
        "uuid": "d3b18d6a-0a3f-4a72-ab3a-95a902248685"
    },
    {
        "step_label": "prep-star-step",
        "major_version": 1,
<<<<<<< HEAD
        "title": "prep-star",
=======
        "title": "prep-star-step",
>>>>>>> 61de5bd9
        "input_file_types": ["genome reference"],
        "parents": [],
        "analysis_step_types": ["genome indexing"],
        "uuid": "393f2a93-7326-4eff-8b40-013fb74f7572"
    },
    {
        "step_label": "prep-tophat-step",
        "major_version": 1,
<<<<<<< HEAD
        "title": "prep-tophat",
=======
        "title": "prep-tophat-step",
>>>>>>> 61de5bd9
        "input_file_types": ["genome reference"],
        "analysis_step_types": ["genome indexing"],
        "uuid": "90979a4b-86fe-4d64-bf2c-88b818fb3431"
    },
    {
        "step_label": "prep-rsem-step",
        "major_version": 1,
<<<<<<< HEAD
        "title": "prep-rsem",
=======
        "title": "prep-rsem-step",
>>>>>>> 61de5bd9
        "input_file_types": ["genome reference"],
        "analysis_step_types": ["genome indexing"],
        "uuid": "42f8c766-cb38-4827-a4b1-a24001419517"
    },
    {
        "step_label": "align-star-step",
        "major_version": 1,
<<<<<<< HEAD
        "title": "align-star",
=======
        "title": "align-star-step",
>>>>>>> 61de5bd9
        "input_file_types": ["reads"],
        "output_file_types": ["alignments"],
        "parents": [
            "prep-star-step-v-1"
        ],
        "analysis_step_types": ["alignment"],
        "uuid": "4f7d9e81-2b51-42a8-bc6d-c8c1831bf478"
    },
    {
        "step_label": "quant-rsem-step",
        "major_version": 1,
<<<<<<< HEAD
        "title": "quant-rsem",
=======
        "title": "quant-rsem-step",
>>>>>>> 61de5bd9
        "input_file_types": ["alignments"],
        "parents": [
            "prep-rsem-step-v-1",
            "align-star-step-v-1"
        ],
        "analysis_step_types": ["signal generation"],
        "uuid": "0af2edd7-1aef-4746-b7cc-eeb35675016e"
    },
    {
        "step_label": "align-tophat-step",
        "major_version": 1,
<<<<<<< HEAD
        "title": "align-tophat",
=======
        "title": "align-tophat-step",
>>>>>>> 61de5bd9
        "input_file_types": ["reads"],
        "output_file_types": ["alignments"],
        "parents": ["prep-tophat-step-v-1"],
        "analysis_step_types": ["alignment"],
        "uuid": "05d65999-d7a4-46e6-9f4d-ba2351bfd883"
    },
    {
        "step_label": "bam-to-bigwig-tophat-step",
        "major_version": 1,
<<<<<<< HEAD
        "title": "bam-to-bigwig-tophat",
=======
        "title": "bam-to-bigwig-tophat-step",
>>>>>>> 61de5bd9
        "input_file_types": ["alignments"],
        "output_file_types": [
            "minus strand signal of all reads",
            "plus strand signal of all reads",
            "minus strand signal of unique reads",
            "plus strand signal of unique reads"
        ],
        "parents": ["align-tophat-step-v-1"],
        "analysis_step_types": ["file format conversion"],
        "uuid": "84c76f44-a565-4578-9bd0-516fe42f17ce"
    },
    {
        "step_label": "bam-to-bigwig-star-step",
        "major_version": 1,
<<<<<<< HEAD
        "title": "bam-to-bigwig-star",
=======
        "title": "bam-to-bigwig-star-step",
>>>>>>> 61de5bd9
        "input_file_types": ["alignments"],
        "output_file_types": [
            "minus strand signal of all reads",
            "plus strand signal of all reads",
            "minus strand signal of unique reads",
            "plus strand signal of unique reads"
        ],
        "parents": ["align-star-step-v-1"],
        "analysis_step_types": ["file format conversion"],
        "uuid": "7ef5bbf2-b724-4383-83cb-cc7021a96de1"
    },
    {
        "step_label": "fastqc-step",
        "major_version": 1,
<<<<<<< HEAD
        "title": "fastqc",
=======
        "title": "fastqc step",
>>>>>>> 61de5bd9
        "input_file_types": ["reads"],
        "qa_stats_generated":  ["number of reads", "read length", "number of low-quality reads"],
        "analysis_step_types": ["QA calculation"],
        "uuid": "fcc70ac1-3cde-4c50-9d09-67c94eb92f47"
    },
    {
        "step_label": "mad-cc-lrna-step",
        "major_version": 1,
<<<<<<< HEAD
        "title": "MAD and correlations for long-RNA-Seq",
=======
        "title": "MAD and correlations for long-RNA-Seq step",
>>>>>>> 61de5bd9
        "input_file_types": ["gene quantifications"],
        "qa_stats_generated":  [
            "MAD of log ratios",
            "Pearson correlation",
            "Spearman correlation",
            "SD of log ratios"
        ],
        "analysis_step_types": ["QA calculation"],
        "uuid": "43a242b6-1924-41a9-a0e9-ad42a162aae0"
    },
    {
        "step_label": "wgbs-lambda-qc-step",
        "major_version": 1,
<<<<<<< HEAD
        "title": "Bismark Lambda QC",
=======
        "title": "Bismark Lambda QC Step",
>>>>>>> 61de5bd9
        "aliases": ["encode:ONE", "encode:TWO"],
        "input_file_types": ["alignments"],
        "output_file_types": ["methylation state at CpG"],
        "parents": ["mott-trim-align-bismark-step-v-1"],
        "documents": [
            "/documents/048d1185-2502-4f0e-a043-bbc75b9dd915/",
            "/documents/8f1a6855-0312-4027-8869-330e42a0b04a/"
        ],
        "qa_stats_generated":  [
            "lambda Sequences analysed in total",
            "lambda Mapping efficiency",
            "lambda C methylated in CpG context",
            "lambda C methylated in CHG context",
            "lambda C methylated in CHH context"
        ],
        "analysis_step_types": ["signal generation", "QA calculation"],
        "uuid": "5bb1f4b4-c739-449d-8cb9-f851ad79f5fe"
    },
    {
        "step_label": "variant-calling-step",
        "major_version": 1,
<<<<<<< HEAD
        "title": "Variant calling",
=======
        "title": "Variant calling step",
>>>>>>> 61de5bd9
        "input_file_types": [
            "alignments", 
            "reference variants"
        ],
        "output_file_types": [
            "variant calls"
        ],
        "analysis_step_types": [
            "variant annotation"
        ],
        "uuid": "cd873058-423b-472e-b612-f2df2ffc1e62"
    }
]<|MERGE_RESOLUTION|>--- conflicted
+++ resolved
@@ -2,11 +2,7 @@
     {
         "step_label": "alignment-test-step",
         "major_version": 1,
-<<<<<<< HEAD
-        "title": "Alignment test step 1",
-=======
         "title": "Alignment test step",
->>>>>>> 61de5bd9
         "analysis_step_types": ["alignment"],
         "input_file_types": ["reads"],
         "output_file_types": ["alignments"],
@@ -16,11 +12,7 @@
     {
         "step_label": "signal-test-step",
         "major_version": 1,
-<<<<<<< HEAD
-        "title": "Signal calling test step 1",
-=======
         "title": "Signal calling test step",
->>>>>>> 61de5bd9
         "analysis_step_types": ["signal generation"],
         "input_file_types": ["alignments"],
         "output_file_types": [
@@ -34,11 +26,7 @@
     {
         "step_label": "alignment-test-step",
         "major_version": 2,
-<<<<<<< HEAD
-        "title": "Alignment test step 2",
-=======
         "title": "Alignment test step",
->>>>>>> 61de5bd9
         "analysis_step_types": ["alignment"],
         "input_file_types": ["reads"],
         "output_file_types": ["alignments"],
@@ -48,11 +36,7 @@
     {
         "step_label": "quantification-test-step",
         "major_version": 1,
-<<<<<<< HEAD
-        "title": "Quantification test step 1",
-=======
         "title": "Quantification test step",
->>>>>>> 61de5bd9
         "analysis_step_types": ["quantification"],
         "input_file_types": ["alignments", "genome reference"],
         "output_file_types": ["gene quantifications"],
@@ -63,11 +47,7 @@
     {
         "step_label": "idr-test-step",
         "major_version": 1,
-<<<<<<< HEAD
-        "title": "IDR test step 1",
-=======
         "title": "IDR test step",
->>>>>>> 61de5bd9
         "analysis_step_types": ["IDR"],
         "input_file_types": ["gene quantifications"],
         "output_file_types": ["gene quantifications"],
@@ -95,11 +75,7 @@
     {
         "step_label": "idr-test-step",
         "major_version": 2,
-<<<<<<< HEAD
-        "title": "IDR test step 2",
-=======
         "title": "IDR test step",
->>>>>>> 61de5bd9
         "analysis_step_types": [ "IDR"],
         "input_file_types": ["peaks"],
         "qa_stats_generated": ["self-consistency ratio", "rescue ratio", "IDR plot"],
@@ -110,11 +86,7 @@
     {
         "step_label": "alignment-test-step",
         "major_version": 3,
-<<<<<<< HEAD
-        "title": "Alignment test step 3",
-=======
         "title": "Alignment test step",
->>>>>>> 61de5bd9
         "analysis_step_types": ["alignment"],
         "input_file_types": ["reads"],
         "output_file_types": ["alignments"],
@@ -124,11 +96,7 @@
     {
         "step_label": "peak-calling-test-step",
         "major_version": 1,
-<<<<<<< HEAD
-        "title": "Peak calling test step 1",
-=======
         "title": "Peak calling test step",
->>>>>>> 61de5bd9
         "analysis_step_types": ["peak calling"],
         "input_file_types": ["alignments"],
         "output_file_types": ["peaks"],
@@ -139,11 +107,7 @@
     {
         "step_label": "prep-bismark-step",
         "major_version": 1,
-<<<<<<< HEAD
-        "title": "prep-bismark",
-=======
         "title": "prep-bismark-step",
->>>>>>> 61de5bd9
         "input_file_types": ["genome reference"],
         "parents": [],
         "analysis_step_types": ["genome indexing"],
@@ -152,11 +116,7 @@
     {
         "step_label": "mott-trim-align-bismark-step",
         "major_version": 1,
-<<<<<<< HEAD
-        "title": "mott-trim-align-bismark",
-=======
         "title": "mott-trim-align-bismark-step",
->>>>>>> 61de5bd9
         "input_file_types": ["reads"],
         "output_file_types": ["alignments"],
         "analysis_step_types": ["filtering", "alignment"],
@@ -165,11 +125,7 @@
     {
         "step_label": "extract-bismark-step",
         "major_version": 1,
-<<<<<<< HEAD
-        "title": "extract-bismark",
-=======
         "title": "extract-bismark-step",
->>>>>>> 61de5bd9
         "input_file_types": ["alignments"],
         "output_file_types": ["methylation state at CpG"],
         "parents": ["mott-trim-align-bismark-step-v-1"],
@@ -186,11 +142,7 @@
     {
         "step_label": "prep-star-step",
         "major_version": 1,
-<<<<<<< HEAD
-        "title": "prep-star",
-=======
         "title": "prep-star-step",
->>>>>>> 61de5bd9
         "input_file_types": ["genome reference"],
         "parents": [],
         "analysis_step_types": ["genome indexing"],
@@ -199,11 +151,7 @@
     {
         "step_label": "prep-tophat-step",
         "major_version": 1,
-<<<<<<< HEAD
-        "title": "prep-tophat",
-=======
         "title": "prep-tophat-step",
->>>>>>> 61de5bd9
         "input_file_types": ["genome reference"],
         "analysis_step_types": ["genome indexing"],
         "uuid": "90979a4b-86fe-4d64-bf2c-88b818fb3431"
@@ -211,11 +159,7 @@
     {
         "step_label": "prep-rsem-step",
         "major_version": 1,
-<<<<<<< HEAD
-        "title": "prep-rsem",
-=======
         "title": "prep-rsem-step",
->>>>>>> 61de5bd9
         "input_file_types": ["genome reference"],
         "analysis_step_types": ["genome indexing"],
         "uuid": "42f8c766-cb38-4827-a4b1-a24001419517"
@@ -223,11 +167,7 @@
     {
         "step_label": "align-star-step",
         "major_version": 1,
-<<<<<<< HEAD
-        "title": "align-star",
-=======
         "title": "align-star-step",
->>>>>>> 61de5bd9
         "input_file_types": ["reads"],
         "output_file_types": ["alignments"],
         "parents": [
@@ -239,11 +179,7 @@
     {
         "step_label": "quant-rsem-step",
         "major_version": 1,
-<<<<<<< HEAD
-        "title": "quant-rsem",
-=======
         "title": "quant-rsem-step",
->>>>>>> 61de5bd9
         "input_file_types": ["alignments"],
         "parents": [
             "prep-rsem-step-v-1",
@@ -255,11 +191,7 @@
     {
         "step_label": "align-tophat-step",
         "major_version": 1,
-<<<<<<< HEAD
-        "title": "align-tophat",
-=======
         "title": "align-tophat-step",
->>>>>>> 61de5bd9
         "input_file_types": ["reads"],
         "output_file_types": ["alignments"],
         "parents": ["prep-tophat-step-v-1"],
@@ -269,11 +201,7 @@
     {
         "step_label": "bam-to-bigwig-tophat-step",
         "major_version": 1,
-<<<<<<< HEAD
-        "title": "bam-to-bigwig-tophat",
-=======
         "title": "bam-to-bigwig-tophat-step",
->>>>>>> 61de5bd9
         "input_file_types": ["alignments"],
         "output_file_types": [
             "minus strand signal of all reads",
@@ -288,11 +216,7 @@
     {
         "step_label": "bam-to-bigwig-star-step",
         "major_version": 1,
-<<<<<<< HEAD
-        "title": "bam-to-bigwig-star",
-=======
         "title": "bam-to-bigwig-star-step",
->>>>>>> 61de5bd9
         "input_file_types": ["alignments"],
         "output_file_types": [
             "minus strand signal of all reads",
@@ -307,11 +231,7 @@
     {
         "step_label": "fastqc-step",
         "major_version": 1,
-<<<<<<< HEAD
-        "title": "fastqc",
-=======
         "title": "fastqc step",
->>>>>>> 61de5bd9
         "input_file_types": ["reads"],
         "qa_stats_generated":  ["number of reads", "read length", "number of low-quality reads"],
         "analysis_step_types": ["QA calculation"],
@@ -320,11 +240,7 @@
     {
         "step_label": "mad-cc-lrna-step",
         "major_version": 1,
-<<<<<<< HEAD
-        "title": "MAD and correlations for long-RNA-Seq",
-=======
         "title": "MAD and correlations for long-RNA-Seq step",
->>>>>>> 61de5bd9
         "input_file_types": ["gene quantifications"],
         "qa_stats_generated":  [
             "MAD of log ratios",
@@ -338,11 +254,7 @@
     {
         "step_label": "wgbs-lambda-qc-step",
         "major_version": 1,
-<<<<<<< HEAD
-        "title": "Bismark Lambda QC",
-=======
         "title": "Bismark Lambda QC Step",
->>>>>>> 61de5bd9
         "aliases": ["encode:ONE", "encode:TWO"],
         "input_file_types": ["alignments"],
         "output_file_types": ["methylation state at CpG"],
@@ -364,11 +276,7 @@
     {
         "step_label": "variant-calling-step",
         "major_version": 1,
-<<<<<<< HEAD
-        "title": "Variant calling",
-=======
         "title": "Variant calling step",
->>>>>>> 61de5bd9
         "input_file_types": [
             "alignments", 
             "reference variants"
