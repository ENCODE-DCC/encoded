[
    {
        "attachment": "frowny_gel.png",
        "award": "U54HG006998",
        "caption": "Failed ChIP",
        "secondary_characterization_method": "ChIP-seq comparison",
        "characterizes": "e61ad044-a869-4bd2-ae04-f4fa83bbca00",
        "date": "2011-01-10",
        "lab": "richard-myers",
        "status": "not submitted for review by lab",
        "submitted_by": "facilisi.tristique@potenti.vivamus",
        "target": "CXXC1-human",
        "uuid": "cbf2446e-cd0d-4413-b307-2435e783575c"
    },
    {
        "attachment": "H3K4me3 Millipore 07-473 JBC1888194.png",
        "award": "U54HG006991",
        "caption": "Performed dot blot analysis using a large set of modified peptides.  The only peptide recognized by the H3K4me3 antibody was the correct one.",
        "secondary_characterization_method": "dot blot assay",
        "characterizes": "f24ac237-ba4c-4b3d-af7e-85f0b57c4184",
        "date": "2012-07-17",
        "lab": "bradley-bernstein",
        "status": "pending dcc review",
        "references": [
            "PMID:23000965",
            "PMID:16395128"
        ],
        "submitted_by": "sit.nascetur@accumsan.quis",
        "target": "H3K4me3-human",
        "uuid": "7118e7b4-fab1-4ddb-f038-490c47b73cf2"
    },
    {
        "attachment": "H3K4me3_Millipore_07-473_lot_DAM1651667_WB.png",
        "award": "U54HG006991",
        "caption": "Western blot analysis of K562 lysate using rabbit polyclonal to H3K4me3",
        "primary_characterization_method": "immunoblot",
        "characterizes": "3422bec2-cbe5-4bd2-acf8-dbb67388f43b",
        "date": "2013-11-20",
        "lab": "bradley-bernstein",
        "reviewed_by": "/users/81a6cc12-2847-4e2e-8f2c-f566699eb29e/",
        "status": "compliant",
        "submitted_by": "sit.nascetur@accumsan.quis",
        "target": "H3K4me3-human",
        "uuid": "072cbc4e-075e-46b7-df05-58c5092ebd36",
        "characterization_reviews": [
            {
                "organism": "human",
                "lane": 2,
                "biosample_type": "immortalized cell line",
                "biosample_term_name": "K562",
                "biosample_term_id": "EFO:0002067",
                "lane_status": "compliant"
            },
            {
                "organism": "mouse",
                "lane": 3,
                "biosample_type": "immortalized cell line",
                "biosample_term_name": "MEL cell line",
                "biosample_term_id": "EFO:0003971",
                "lane_status": "compliant"
            },
            {
                "organism": "human",
                "lane": 4,
                "biosample_type": "immortalized cell line",
                "biosample_term_name": "GM12878",
                "biosample_term_id": "EFO:0002784",
                "lane_status": "compliant"
            },
            {
                "organism": "human",
                "lane": 5,
                "biosample_type": "immortalized cell line",
                "biosample_term_name": "HeLa-S3",
                "biosample_term_id": "EFO:0002791",
                "lane_status": "not compliant"
            }
        ],
        "documents": ["ENCODE:Antibody_characterization_standards_February_2014"]
    },
    {
        "attachment": "H3K4me3_Millipore_07-473_lot_DAM1731494.png",
        "award": "U54HG006991",
        "caption": "Performed dot blot analysis using a large set of modified peptides.  The only peptide recognized by the H3K4me3 antibody was the correct one.",
        "secondary_characterization_method": "dot blot assay",
        "characterizes": "3422bec2-cbe5-4bd2-acf8-dbb67388f43b",
        "date": "2011-01-11",
        "lab": "bradley-bernstein",
        "reviewed_by": "/users/81a6cc12-2847-4e2e-8f2c-f566699eb29e/",
        "status": "compliant",
        "submitted_by": "sit.nascetur@accumsan.quis",
        "target": "H3K4me3-human",
        "uuid": "adbb7ba3-0bca-4bca-b892-15f997781515",
        "documents": ["ENCODE:Antibody_characterization_standards_February_2014"]
    },
    {
        "attachment": "hnRNPA1_aviva-1_WB_HeLa_Fu.TIF",
        "award": "U54HG007005",
        "caption": "Western blot analysis of lysates from HeLa cells using rabbit polyclonal to HNRNPA1",
        "primary_characterization_method": "immunoblot",
        "characterizes": "43e36b83-758c-4bd7-8829-7bdb6e38b4ea",
        "date": "2012-07-18",
        "lab": "xiang-dong-fu",
        "reviewed_by": "/users/81a6cc12-2847-4e2e-8f2c-f566699eb29e/",
        "status": "not compliant",
        "submitted_by": "parturient.ut@et.ve",
        "target": "HNRNPA1-human",
        "uuid": "769cbffe-bb59-4d68-a073-367a6fdd0cef",
        "characterization_reviews": [
            {
                "organism": "human",
                "lane": 2,
                "biosample_type": "immortalized cell line",
                "biosample_term_name": "HeLa-S3",
                "biosample_term_id": "EFO:0002791",
                "lane_status": "not compliant"
            }
        ],
        "notes": "Tell the lab to redo this characterization.",
        "documents": ["ENCODE:Antibody_characterization_standards_February_2014"]
    },
    {
        "attachment": "hnRNPA1_aviva-2_WB_HeLa_Fu.TIF",
        "award": "U54HG007005",
        "caption": "Western blot analysis of lysates from HeLa cells using rabbit polyclonal to HNRNPA1",
        "primary_characterization_method": "immunoblot",
        "characterizes": "81d1f148-323c-4420-a05e-62427394fd6b",
        "comment": "The expected bands are not visible.",
        "date": "2013-11-21",
        "lab": "xiang-dong-fu",
        "status": "not submitted for review by lab",
        "submitted_by": "parturient.ut@et.ve",
        "target": "HNRNPA1-human",
        "uuid": "5bd15dc3-7c23-4e25-a20b-5078274f284f"
    },
    {
        "attachment": "hnRNPA1_santacruz_IP-WB_K562_Fu.TIF",
        "award": "U54HG007005",
        "caption": "Immunoprecipitation from HeLa whole cell lysate and analized by western blot analysis uisng rabbit polyclonal to HNRNPA1",
        "primary_characterization_method": "immunoprecipitation",
        "characterizes": "c8001233-050d-4dab-bf73-f47133b2e2a3",
        "date": "2011-01-12",
        "lab": "xiang-dong-fu",
        "reviewed_by": "/users/81a6cc12-2847-4e2e-8f2c-f566699eb29e/",
        "status": "compliant",
        "submitted_by": "parturient.ut@et.ve",
        "target": "HNRNPA1-human",
        "uuid": "13a76a0c-9571-489a-aa23-1408c0c88414",
        "characterization_reviews": [
            {
                "organism": "human",
                "lane": 2,
                "biosample_type": "immortalized cell line",
                "biosample_term_name": "HeLa-S3",
                "biosample_term_id": "EFO:0002791",
                "lane_status": "compliant"
            }
        ],
        "documents": ["ENCODE:Antibody_characterization_standards_February_2014"]
    },
    {
        "attachment": "human_CTCF_sc-5916_validation_Myers-1.png",
        "award": "U54HG006998",
        "caption": "Whole cell lysate or nuclear extract were immunoprecipitated using primary antibody.The IP fraction was separated on a 12% acrylamide gel with the Bio-Rad PROTEAN II xi system.After separation, the samples were transferred to a nitrocellulose membrane with an Invitrogen iBlot system.The membrane was probed with primary antibody (same as that used for IP) and a secondary HRP-conjugated antibody.The resulting bands were visualized with SuperSignal West Femto solution (Thermo Scienfiic).  Results & Figure legend: IP-western with sc-5916 anti-CTCF antibody in nuclear extract (NE) of K562 and whole cell lysate (WCL) of K562, GM12878, and HeLa cells.Protein marker (PM) labeled in kDa.A band of expected size for CTCF (~120 kDa) was detected, representing the strongest signal, except for heavy chain contamination.",
        "primary_characterization_method": "immunoblot",
        "characterizes": "d563e33c-fea8-4453-909b-ccfdbfd9f8b3",
        "date": "2012-07-19",
        "lab": "richard-myers",
        "status": "pending dcc review",
        "submitted_by": "facilisi.tristique@potenti.vivamus",
        "target": "CTCF-human",
        "uuid": "15579824-74dc-4b5c-88bd-cd7fadee0df7",
        "characterization_reviews": [
            {
                "organism": "human",
                "lane": 2,
                "biosample_type": "immortalized cell line",
                "biosample_term_name": "K562",
                "biosample_term_id": "EFO:0002067",
                "lane_status": "pending dcc review"
            },
            {
                "organism": "human",
                "lane": 3,
                "biosample_type": "immortalized cell line",
                "biosample_term_name": "GM12878",
                "biosample_term_id": "EFO:0002784",
                "lane_status": "pending dcc review"
            },
            {
                "organism": "human",
                "lane": 4,
                "biosample_type": "immortalized cell line",
                "biosample_term_name": "HeLa-S3",
                "biosample_term_id": "EFO:0002791",
                "lane_status": "pending dcc review"
            }
<<<<<<< HEAD
        ],
        "documents": ["ENCODE:Antibody_characterization_standards_February_2014"]
=======
        ]
>>>>>>> d8b02629
    },
    {
        "attachment": "human_CTCF_sc-5916_validation_Myers-2.png",
        "award": "U54HG006998",
        "caption": "ChIP-seq was performed with an antibody (Active Motif, 39852) that targets a different part of the CTCF protein in two replicates of K562 cells.CTCF occupancy sites were identified with the MACS peak caller.These sites were compared with IDR (Landt et al. 2012, Li et al. 2012, https://sites.google.com/site/anshulkundaje/projects/idr) to the CTCF occupancy sites that were previously identified in two replicates of K562 cells using the sc-5916 antibody.  Results:IDR results of ChIP comparison by IDR between two K562 biological replicates of ChIP with CTCF (sc-5916) and CTCF (AM 61312).All of the Np/Nt ratios are less than 2, indicating significant replication of binding sites when ChIP is perfomed with the two antibodies directed against CTCF.",
        "secondary_characterization_method": "ChIP-seq comparison",
        "characterizes": "d563e33c-fea8-4453-909b-ccfdbfd9f8b3",
        "date": "2013-11-22",
        "lab": "richard-myers",
        "references": [
            "PMID:22955991"
        ],
        "status": "pending dcc review",
        "submitted_by": "facilisi.tristique@potenti.vivamus",
        "target": "CTCF-human",
        "uuid": "4f9900f8-468b-48bc-98da-a1330ac4355f"
    },
    {
        "attachment": "human_E2F1_HA-E2F1_validation_Farnham-1_1.jpg",
        "award": "U54HG004558",
        "secondary_characterization_method": "ChIP-seq comparison",
        "characterizes": "981a4b17-65b6-4535-9515-786ecbfeaed8",
        "date": "2011-01-13",
        "lab": "michael-snyder",
        "reviewed_by": "/users/81a6cc12-2847-4e2e-8f2c-f566699eb29e/",
        "status": "compliant",
        "submitted_by": "taciti.vehicula@vitae.vivamus",
        "target": "HA-influenza",
        "uuid": "7ad24205-c246-4c67-929f-12974de1fee7",
        "documents": ["ENCODE:Antibody_characterization_standards_February_2014"]
    },
    {
        "attachment": "human_E2F1_HA-E2F1_validation_Farnham-1_1.jpg",
        "award": "U54HG004558",
        "primary_characterization_method": "immunoprecipitation",
        "characterizes": "981a4b17-65b6-4535-9515-786ecbfeaed8",
        "date": "2012-07-20",
        "lab": "michael-snyder",
        "reviewed_by": "/users/81a6cc12-2847-4e2e-8f2c-f566699eb29e/",
        "status": "not reviewed",
        "submitted_by": "taciti.vehicula@vitae.vivamus",
        "target": "HA-influenza",
        "uuid": "7a824fb0-280d-4a4f-8169-20a33bb661e1"
    },
    {
        "attachment": "human_E2F1_HA-E2F1_validation_Farnham.pdf",
        "award": "U54HG004558",
        "caption": "ChIPseq was performed in Hela cells stably transfected with a plasmid expressing an HA tagged E21 protein. Two different biological replicates of HeLa cells were used; one sample was ChIPseq profiles: 99% of the top 40% of targets identified with the HA antibody are in teh targets identified using the E2F1 antibody and 97.5% of the top 40% of targets identified using the E2F1 antibody are in the target identified using the HA antibody.",
        "secondary_characterization_method": "ChIP-seq comparison",
        "characterizes": "981a4b17-65b6-4535-9515-786ecbfeaed8",
        "date": "2013-11-23",
        "lab": "michael-snyder",
        "reviewed_by": "/users/81a6cc12-2847-4e2e-8f2c-f566699eb29e/",
        "status": "compliant",
        "submitted_by": "taciti.vehicula@vitae.vivamus",
        "target": "HA-influenza",
        "uuid": "e430c823-f95e-4b34-beca-41c07cf10376",
        "documents": ["ENCODE:Antibody_characterization_standards_February_2014"]
    },
    {
        "attachment": "human_E2F1_HA-E2F1_validation_Farnham.pdf",
        "award": "U54HG004558",
        "caption": "An IP western was performed using GM12878, HeLa and K562 nuclear extract. For each extract, lane 1 is nuclear extract, lane 2 is the immunoprecipitated sample, and lane 3 is the sample immunoprecipitated with a control rabbit IgG. Due to the extremely low level of E2F1 in most cells, it is hard to detect by western prior to IP. However, for all three cell types, the E2F1 antibody immunoprecipitated one major band of the right size that was not precipiated by a control rabbit IgG.",
        "primary_characterization_method": "immunoprecipitation",
        "characterizes": "981a4b17-65b6-4535-9515-786ecbfeaed8",
        "date": "2011-01-14",
        "lab": "michael-snyder",
        "reviewed_by": "/users/81a6cc12-2847-4e2e-8f2c-f566699eb29e/",
        "status": "compliant",
        "submitted_by": "taciti.vehicula@vitae.vivamus",
        "target": "HA-influenza",
        "uuid": "2f605105-7ec4-46a3-a8e5-1e5a0647aa8a",
        "characterization_reviews": [
            {
                "organism": "human",
                "lane": 2,
                "biosample_type": "immortalized cell line",
                "biosample_term_name": "GM12878",
                "biosample_term_id": "EFO:0002784",
                "lane_status": "compliant"
            },
            {
                "organism": "human",
                "lane": 3,
                "biosample_type": "immortalized cell line",
                "biosample_term_name": "HeLa-S3",
                "biosample_term_id": "EFO:0002791",
                "lane_status": "not compliant"
            },
            {
                "organism": "human",
                "lane": 4,
                "biosample_type": "immortalized cell line",
                "biosample_term_name": "K562",
                "biosample_term_id": "EFO:0002067",
                "lane_status": "compliant"
            }
        ],
        "notes": "HeLa-S3 lane needs to be done again.",
        "documents": ["ENCODE:Antibody_characterization_standards_February_2014"]
    },
    {
        "attachment": "human_H3K4me3_validation_Bernstein.pdf",
        "award": "U54HG004570",
        "caption": "Suitably modified peptides modeled on histone tails were obtained from Abcam.Each peptide is added to Bio-Dot apparatus at 0.01 and 0.1 ug / 50uL total volume (BioRad) Let sit on rocker 60 minutes. Pull through with vacuum, wash once with 100uL TBS and twice with 200uL TBSTw. Remove membrane from Bio-Dot and transfer to 10mL Pierce SuperBlock in tray.Place on rocker for 30 minutes. Dump off SuperBlock.",
        "secondary_characterization_method": "dot blot assay",
        "characterizes": "3422bec2-cbe5-4bd2-acf8-dbb67388f43b",
        "date": "2012-07-21",
        "lab": "bradley-bernstein",
        "reviewed_by": "/users/81a6cc12-2847-4e2e-8f2c-f566699eb29e/",
        "status": "compliant",
        "submitted_by": "hymenaeos.blandit@sit.dictum",
        "target": "H3K4me3-human",
        "uuid": "2db3adb8-5d5c-4bb0-8580-9633ec610de6",
        "documents": ["ENCODE:Antibody_characterization_standards_February_2014"]
    },
    {
        "attachment": "human_H3K9ac_ab4441_validation_Bernstein.pdf",
        "award": "U54HG004570",
        "caption": "Antibody was validated by analysis of ChIP-Seq data comparing tracks derived using the antibody in ChIPs performed on different cell types.",
        "secondary_characterization_method": "ChIP-seq comparison",
        "characterizes": "f211c027-6613-4998-8cf0-90e9041ad254",
        "date": "2013-11-24",
        "lab": "bradley-bernstein",
        "reviewed_by": "/users/81a6cc12-2847-4e2e-8f2c-f566699eb29e/",
        "status": "compliant",
        "submitted_by": "hymenaeos.blandit@sit.dictum",
        "target": "H3K9ac-human",
        "uuid": "15bd73e2-fa04-4268-95ce-fee4a0cdf7f3",
        "documents": ["ENCODE:Antibody_characterization_standards_February_2014"]
    },
    {
        "attachment": "human_H3K9ac_ab4441_validation_Bernstein.pdf",
        "award": "U54HG004570",
        "caption": "Specificity of the antibody to its target protein was validated by western blot",
        "primary_characterization_method": "immunoblot",
        "characterizes": "f211c027-6613-4998-8cf0-90e9041ad254",
        "date": "2011-01-15",
        "lab": "bradley-bernstein",
        "reviewed_by": "/users/81a6cc12-2847-4e2e-8f2c-f566699eb29e/",
        "status": "compliant",
        "submitted_by": "hymenaeos.blandit@sit.dictum",
        "target": "H3K9ac-human",
        "uuid": "05a22a07-ab5c-42ad-bf93-801f03b017f7",
        "characterization_reviews": [
            {
                "organism": "human",
                "lane": 2,
                "biosample_type": "immortalized cell line",
                "biosample_term_name": "HeLa-S3",
                "biosample_term_id": "EFO:0002791",
                "lane_status": "compliant"
            }
        ],
        "documents": ["ENCODE:Antibody_characterization_standards_February_2014"]
    },
    {
        "attachment": "human_TAF1_validation_Myers.pdf",
        "award": "U54HG004576",
        "caption": "Western blot protocol: Whole cell lysate was immunoprecipitated using primary antibody, and the IP fraction was loaded on a 12% acrylamide gel and separated with a Bio-Rad PROTEAN II xi system. After separation, the samples were transferred to a nitrocellulose membrane with an Invitrogen iBlot system.  Blotting with primary (same as that used for IP) and secondary HRP-conjugated antibodies was performed on an Invitrogen BenchPro 4100 system. Visualization was achieved using SuperSignal West Femto solution (Thermo Scientific).   Results: Band of expected size visualized, representing strongest signal in the lane.  Figure legend: IP-western with sc-735 in whole cell lysates (WCL) of K562, GM12878, HepG2, and HeLa; PM=protein marker. TAF1 band is indicated.",
        "primary_characterization_method": "immunoprecipitation",
        "characterizes": "ed7270b0-9dfc-4ce5-b33a-c0be11fe5773",
        "date": "2012-07-22",
        "lab": "richard-myers",
        "reviewed_by": "/users/81a6cc12-2847-4e2e-8f2c-f566699eb29e/",
        "status": "compliant",
        "submitted_by": "maecenas.curabitur@nibh.phasellus",
        "target": "TAF1-human",
        "uuid": "73ea11a5-b9f7-4c60-b0b7-6319f2dbea65",
        "characterization_reviews": [
            {
                "organism": "human",
                "lane": 2,
                "biosample_type": "immortalized cell line",
                "biosample_term_name": "K562",
                "biosample_term_id": "EFO:0002067",
                "lane_status": "compliant"
            },
            {
                "organism": "human",
                "lane": 3,
                "biosample_type": "immortalized cell line",
                "biosample_term_name": "GM12878",
                "biosample_term_id": "EFO:0002784",
                "lane_status": "compliant"
            },
            {
                "organism": "human",
                "lane": 4,
                "biosample_type": "immortalized cell line",
                "biosample_term_name": "HepG2",
                "biosample_term_id": "EFO:0001187",
                "lane_status": "not compliant"
            },
            {
                "organism": "human",
                "lane": 5,
                "biosample_type": "immortalized cell line",
                "biosample_term_name": "HeLa-S3",
                "biosample_term_id": "EFO:0002791",
                "lane_status": "not compliant"
            }
        ],
        "notes": "The HepG2 and HeLa-S3 lanes look terrible.",
        "documents": ["ENCODE:Antibody_characterization_standards_February_2014"]
    },
    {
        "attachment": "human_TAF1_validation_Myers.pdf",
        "award": "U54HG004576",
        "caption": "IP followed by mass spectrometry: Briefly, K562 whole cell lysates were immunoprecipitated using primary antibody, and the IP fraction was loaded on a 12% acrylamide gel and separated with a Bio-Rad PROTEAN II xi system. Gel was stained with Coomassie Blue in order to visualize marker bands. A gel fragment corresponding to the band indicated above in the western blot image was excised and sent to the University of Alabama at Birmingham Cancer Center Mass Spectrometry/Proteomics Shared Facility. There the sample was run on an LTQ XL Linear Ion Trap Mass Spectrometer by LC-ESI-MS/MS. Peptides were identified using SEQUEST tandem mass spectra analysis, with probability based matching at p < 0.05.   As per ENCODE data standards, all SEQUEST results are attached (ENCODE_HAIB_TAF1_03172011_MassSpec.pdf), including common contaminants. Target protein is listed as hit 5a.",
        "secondary_characterization_method": "immunoprecipitation followed by mass spectrometry",
        "characterizes": "ed7270b0-9dfc-4ce5-b33a-c0be11fe5773",
        "date": "2013-11-25",
        "lab": "richard-myers",
        "reviewed_by": "/users/81a6cc12-2847-4e2e-8f2c-f566699eb29e/",
        "status": "compliant",
        "submitted_by": "maecenas.curabitur@nibh.phasellus",
        "target": "TAF1-human",
        "uuid": "c105221e-2c2f-449d-9942-4f4b5f2f36fe",
        "documents": ["ENCODE:Antibody_characterization_standards_February_2014"]
    },
    {
        "attachment": "mouse_H3K4me3_07-473_validation_Hardison.pdf",
        "award": "RC2HG005573",
        "secondary_characterization_method": "dot blot assay",
        "characterizes": "3422bec2-cbe5-4bd2-acf8-dbb67388f43b",
        "date": "2011-01-16",
        "lab": "ross-hardison",
        "reviewed_by": "/users/81a6cc12-2847-4e2e-8f2c-f566699eb29e/",
        "status": "compliant",
        "submitted_by": "tempor.convallis@libero.nibh",
        "target": "H3K4me3-mouse",
        "uuid": "77b39794-eca3-4799-bac7-27a71a74313f",
        "documents": ["ENCODE:Antibody_characterization_standards_February_2014"]
    },
    {
        "aliases": [
            "j-michael-cherry:TCF-wb"
        ],
        "attachment": "HAIB_TCF4_WH0006925M2_IP-WB.jpg",
        "award": "U54HG006998",
        "caption": "K562 whole cell lysate was immunoprecipitated using primary antibody.\u00c2\u00a0\u00c2\u00a0The IP fraction was separated on a 12% acrylamide gel with the Bio-Rad PROTEAN II xi system.\u00c2\u00a0\u00c2\u00a0After separation, the sample was transferred to a nitrocellulose membrane with an Invitrogen iBlot system.\u00c2\u00a0\u00c2\u00a0The membrane was probed with primary antibody (same as that used for IP) and a secondary HRP-conjugated antibody.\u00c2\u00a0 The resulting bands were visualized with SuperSignal West Femto solution (Thermo Scienfiic). \u00c2\u00a0Protein marker (PM) labeled in kDa.\u00c2\u00a0 Two bands were detected at ~65 kDa and ~85 kDa, representing the strongest signals in the lane, except for light chain contamination.\u00c2\u00a0 Since the expected size for TCF4 is 71 kDa, both bands were excised for mass spectrometry analysis. \u00c2\u00a0The MS results in Validation 2 confirm that TCF4 is present in both bands.",
        "primary_characterization_method": "immunoprecipitation",
        "characterizes": "907ced83-e4bb-4d77-8d97-e969db915533",
        "date": "2012-07-23",
        "lab": "richard-myers",
        "status": "pending dcc review",
        "submitted_by": "facilisi.tristique@potenti.vivamus",
        "target": "TCF4-human",
        "uuid": "cc1dc011-9d2b-4b61-95b2-a7d03f317f68",
        "characterization_reviews": [
            {
                "organism": "human",
                "lane": 2,
                "biosample_type": "immortalized cell line",
                "biosample_term_name": "K562",
                "biosample_term_id": "EFO:0002067",
                "lane_status": "pending dcc review"
            }
        ],
        "documents": ["ENCODE:Antibody_characterization_standards_February_2014"]
    },
    {
        "aliases": [
            "j-michael-cherry:TCF4-mass"
        ],
        "attachment": "HAIB_TCF4_WH0006925M2_MassSpec.tsv",
        "award": "U54HG006998",
        "caption": "K562 whole cell lysate was immunoprecipitated using primary antibody, and the IP fraction was loaded on a 12% acrylamide gel and separated with a Bio-Rad PROTEAN II xi system. The gel was stained with Coomassie Blue in order to visualize marker bands. Gel fragments corresponding to the bands indicated the western blot image in Validation 1 were excised and sent to the University of Alabama at Birmingham Cancer Center Mass Spectrometry/Proteomics Shared Facility. The samples were analyzed on an LTQ XL Linear Ion Trap Mass Spectrometer by LC-ESI-MS/MS. Peptides were identified using SEQUEST tandem mass spectra analysis, with probability based matching at p < 0.05. \u00c2\u00a0SEQUEST results were reported with the ProteinProphet protXML Viewer (TPP v4.4 JETSTREAM) and filtered for a minimum probability of 0.9. \u00c2\u00a0All protein hits that meet these criteria are reported, including common contaminants. \u00c2\u00a0The target protein, TCF4, was identified in both the 65 and 85 kDa bands.",
        "secondary_characterization_method": "immunoprecipitation followed by mass spectrometry",
        "characterizes": "907ced83-e4bb-4d77-8d97-e969db915533",
        "date": "2013-11-26",
        "lab": "richard-myers",
        "notes": "I don't think this will pass. Will asked another wrangler.",
        "status": "pending dcc review",
        "submitted_by": "facilisi.tristique@potenti.vivamus",
        "target": "TCF4-human",
        "uuid": "500969eb-e789-442b-b1b7-dd608b2f7a68"
    },
    {
        "attachment": "frowny_gel.png",
        "award": "U54HG006996",
        "caption": "This characterization can be anything you want it to be, just use your imagination.",
<<<<<<< HEAD
        "characterizes": "e61ad044-a869-4bd2-ae04-f4fa83bbca00",
=======
        "characterizes": "d563e33c-fea8-4453-909b-ccfdbfd9f8b3",
>>>>>>> d8b02629
        "primary_characterization_method": "immunoblot",
        "date": "2014-05-31",
        "lab": "michael-snyder",
        "reviewed_by": "/users/81a6cc12-2847-4e2e-8f2c-f566699eb29e/",
        "characterization_reviews": [
            { 
                "organism": "human",
                "lane": 2,
                "lane_status": "compliant",
                "biosample_term_name": "neural cell",
                "biosample_term_id": "CL:0002319",
                "biosample_type": "primary cell"
            },
            {
                "organism": "human",
                "lane": 3,
                "lane_status": "not compliant",
                "biosample_term_name": "HepG2",
                "biosample_term_id": "EFO:0001187",
                "biosample_type": "immortalized cell line"
            },
            {
                "organism": "mouse",
                "lane": 4,
                "lane_status": "compliant",
                "biosample_term_name": "MEL cell line",
                "biosample_term_id": "EFO:0003971",
                "biosample_type": "immortalized cell line"
            }
        ],
        "notes": "Oh look, the antibody review panel made us pass this.",
        "status": "compliant",
        "submitted_by": "amet.fusce@est.fermentum",
        "target": "CTCF-human",
        "documents": ["ENCODE:Antibody_characterization_standards_February_2014"],
        "uuid": "984cfea4-1cf3-43ea-a49b-d499932619aa"
    },
    {
        "attachment": "frowny_gel.png",
        "award": "U54HG006996",
        "caption": "This immunoblot characterizes the goatV GFP antibody in K562 cells expressing eGFP-JUNB",
        "characterizes": "c3ebc1c5-9abd-4db9-b34a-29b8e7c299b3",
        "primary_characterization_method": "immunoblot",
        "lab": "michael-snyder",
        "date": "2014-08-20",
        "characterization_reviews": [
            { 
                "organism": "human",
                "lane": 2,
                "lane_status": "pending dcc review",
                "biosample_term_name": "K562",
                "biosample_term_id": "EFO:0002067",
                "biosample_type": "immortalized cell line"
            }
        ],
        "status": "pending dcc review",
        "submitted_by": "amet.fusce@est.fermentum",
        "target": "eGFP-avictoria",
        "uuid": "e422093e-8350-44bc-915f-6ef878eb2e3b"
    }
]<|MERGE_RESOLUTION|>--- conflicted
+++ resolved
@@ -195,12 +195,7 @@
                 "biosample_term_id": "EFO:0002791",
                 "lane_status": "pending dcc review"
             }
-<<<<<<< HEAD
-        ],
-        "documents": ["ENCODE:Antibody_characterization_standards_February_2014"]
-=======
         ]
->>>>>>> d8b02629
     },
     {
         "attachment": "human_CTCF_sc-5916_validation_Myers-2.png",
@@ -484,11 +479,7 @@
         "attachment": "frowny_gel.png",
         "award": "U54HG006996",
         "caption": "This characterization can be anything you want it to be, just use your imagination.",
-<<<<<<< HEAD
-        "characterizes": "e61ad044-a869-4bd2-ae04-f4fa83bbca00",
-=======
         "characterizes": "d563e33c-fea8-4453-909b-ccfdbfd9f8b3",
->>>>>>> d8b02629
         "primary_characterization_method": "immunoblot",
         "date": "2014-05-31",
         "lab": "michael-snyder",
