--- conflicted
+++ resolved
@@ -1,13 +1,7 @@
 [
-<<<<<<< HEAD
 	{
 		"_test": "publication data",
 		"accession": "KCESR727WCB",
-=======
-    {
-        "_test": "publication data",
-        "accession": "ENCSR727WCB",
->>>>>>> 0b155136
         "award": "U54HG007004",
         "description": "Supplemental data for Heidari et al., Genome-wide map of regulatory interactions in the human genome.",
         "status": "released",
@@ -17,14 +11,7 @@
         ],
         "submitted_by": "facilisi.tristique@potenti.vivamus",
         "uuid": "4eafdd35-40ea-463a-9e05-c85fb91d25d0",
-<<<<<<< HEAD
         "related_files": ["KCEFF002COS", "KCEFF003COS"],
-=======
-        "related_files": [
-            "ENCFF002COS",
-            "ENCFF003COS"
-        ],
->>>>>>> 0b155136
         "date_released": "2014-10-07"
     },
     {
