[
    {
        "accession": "KCEDO017AAA",
        "age": "21",
        "age_units": "year",
        "aliases": [
            "encode:8121902"
        ],
        "alternate_accessions": [
            "KCEDO117AAA"
        ],
        "award": "U41HG006992",
        "ethnicity": "Caucasian",
        "health_status": "Neg for Bac/Fung/Myc, Neg for HIV-1/HBV/HCV",
        "lab": "j-michael-cherry",
        "life_stage": "adult",
        "organism": "human",
        "sex": "male",
        "uuid": "807d50f9-3554-426c-a851-b952099e91f0"
    },
    {
        "accession": "KCEDO058AAA",
        "age": "34",
        "age_units": "year",
        "aliases": [
            "michael-snyder:STL003"
        ],
        "award": "U41HG006992",
        "ethnicity": "Caucasian",
        "health_status": "Healthy",
        "lab": "j-michael-cherry",
        "life_stage": "adult",
        "organism": "human",
        "sex": "male",
        "uuid": "13e91df8-6ba4-460f-baf3-c313d884bf4b"
    },
    {
        "_test": "has references",
        "accession": "KCEDO000HUM",
        "award": "U41HG006992",
        "documents": [
            "encode:PanIsletD_Crawford_protocol"
        ],
        "health_status": "unknown",
        "lab": "j-michael-cherry",
        "life_stage": "unknown",
        "organism": "human",
        "parents": [
            "KCEDO058AAA",
            "KCEDO000AAK"
        ],
        "references": [
            "4cb65ec0-bd49-11e4-bb52-0800200c9a66",
            "b163ba10-bd4a-11e4-bb52-0800200c9a66"
        ],
        "sex": "unknown",
        "uuid": "d90607d9-a5fa-4988-8cbf-c7fe8fcd0998"
    },
    {
        "accession": "KCEDO106AAA",
        "award": "U41HG006992",
        "health_status": "unknown",
        "lab": "j-michael-cherry",
        "life_stage": "unknown",
        "organism": "human",
        "sex": "unknown",
        "uuid": "7c4cb5ff-4b21-4f9c-a31f-4a9d00cafb5a"
    },
    {
        "accession": "KCEDO275AAA",
        "award": "U41HG006992",
        "ethnicity": "Black",
        "health_status": "unknown",
        "lab": "j-michael-cherry",
        "life_stage": "unknown",
        "organism": "human",
        "sex": "unknown",
        "uuid": "2b9fa2c8-5db9-49c9-9c06-000a16e39d11"
    },
    {
        "accession": "KCEDO276AAA",
        "award": "U41HG006992",
        "ethnicity": "Asian",
        "health_status": "unknown",
        "lab": "j-michael-cherry",
        "life_stage": "unknown",
        "organism": "human",
        "sex": "unknown",
        "uuid": "61ef59a0-222e-4008-9f84-c9200358ebe3"
    },
    {
        "accession": "KCEDO568ESC",
        "award": "U41HG006992",
        "health_status": "Healthy",
        "lab": "j-michael-cherry",
        "life_stage": "embryonic",
        "organism": "human",
        "sex": "unknown",
        "uuid": "f585f150-e6b2-11e3-ac10-0800200c9a66"
    },
    {
        "accession": "KCEDO000AAK",
        "age": "53",
        "age_units": "year",
        "aliases": [
            "encode:donor_of_GM12878",
            "encode:donor of GM12878"
        ],
        "award": "U41HG006992",
        "ethnicity": "Caucasian",
        "health_status": "unknown",
        "lab": "j-michael-cherry",
        "life_stage": "adult",
        "organism": "human",
        "sex": "female",
        "status": "released",
        "uuid": "44d24e3f-bc5b-469a-8500-7ebd728f8ed5"
    },
    {
        "accession": "KCEDO003HUM",
        "award": "U41HG006992",
        "lab": "j-michael-cherry",
        "organism": "human",
        "uuid": "ba1e3e4f-7ca1-4546-86c3-42df0134d627"
    },
    {
<<<<<<< HEAD
        "accession": "KCEDO271OUW",
=======
        "_test": "For ENTEx matrix testing, female 4",
        "accession": "ENCDO271OUW",
>>>>>>> b33b2ef8
        "age": "51",
        "age_units": "year",
        "aliases": [
            "gtex:ENC-DEJ",
            "gtex:PT-1LVAN",
            "gtex:ENC-004",
            "bradley-bernstein:Donor GTEX-1LVAN"
        ],
        "award": "ENCODE2",
        "external_ids": [
            "GEO:SAMN05897787"
        ],
        "internal_tags": [
            "ENTEx",
            "SESCC"
        ],
        "lab": "encode2-project",
        "life_stage": "adult",
        "organism": "human",
        "sex": "female",
        "status": "released",
        "uuid": "ed01347d-b5cc-4a63-bf4c-40aebdab5cd1"
    },
    {
        "_test": "For ENTEx matrix testing, female 3",
        "accession": "ENCDO793LXB",
        "age": "53",
        "age_units": "year",
        "aliases": [
            "gtex:ENC-MAC",
            "gtex:ENC-003",
            "gtex:PT-1LGRB",
            "bradley-bernstein:Donor GTEX-1LGRB"
        ],
        "award": "ENCODE2",
        "external_ids": [
            "GEO:SAMN05897794"
        ],
        "internal_tags": [
            "ENTEx"
        ],
        "lab": "encode2-project",
        "life_stage": "adult",
        "organism": "human",
        "sex": "female",
        "status": "released",
        "uuid": "28e5135a-6529-4f7a-8dad-41e0a216f46e"
    },
    {
        "_test": "For ENTEx matrix testing, male 2",
        "accession": "ENCDO451RUA",
        "age": "54",
        "age_units": "year",
        "aliases": [
            "gtex:PT-1K2DA",
            "gtex:ENC-LQT",
            "gtex:ENC-002",
            "bradley-bernstein:Donor GTEX-1K2DA"
        ],
        "award": "ENCODE2",
        "external_ids": [
            "GEO:SAMN05897789"
        ],
        "internal_tags": [
            "ENTEx"
        ],
        "lab": "encode2-project",
        "life_stage": "adult",
        "organism": "human",
        "sex": "male",
        "status": "released",
        "uuid": "d370683e-81e7-473f-8475-7716d027849b"
    },
    {
        "_test": "For ENTEx matrix testing, male 1",
        "accession": "ENCDO845WKR",
        "age": "37",
        "age_units": "year",
        "aliases": [
            "gtex:ENC-QWZ",
            "gtex:ENC-001",
            "gtex:PT-1JKYN",
            "bradley-bernstein:Donor GTEX-1JKYN"
        ],
        "award": "ENCODE2",
        "external_ids": [
            "GEO:SAMN05897796"
        ],
        "internal_tags": [
            "ENTEx"
        ],
        "lab": "encode2-project",
        "life_stage": "adult",
        "organism": "human",
        "sex": "male",
        "status": "released",
        "uuid": "845eda3c-7503-43e8-a65b-0d08e8d4674d"
    }
]<|MERGE_RESOLUTION|>--- conflicted
+++ resolved
@@ -124,12 +124,8 @@
         "uuid": "ba1e3e4f-7ca1-4546-86c3-42df0134d627"
     },
     {
-<<<<<<< HEAD
+        "_test": "For ENTEx matrix testing, female 4",
         "accession": "KCEDO271OUW",
-=======
-        "_test": "For ENTEx matrix testing, female 4",
-        "accession": "ENCDO271OUW",
->>>>>>> b33b2ef8
         "age": "51",
         "age_units": "year",
         "aliases": [
