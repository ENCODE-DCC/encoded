--- conflicted
+++ resolved
@@ -408,29 +408,7 @@
     },
     {
         "uuid": "670a9892-e1b6-4c31-a79f-7db1919b07f9",
-<<<<<<< HEAD
-        "dbxref": [
-            "FlyBase:CG43860",
-            "FlyBase:FBtr0332562",
-            "FlyBase:FBtr0332558",
-            "FlyBase:CG43860-RA",
-            "FlyBase:FBtr0332557",
-            "UniProtKB:Q9W1P8",
-            "FlyBase:CG43860-RB",
-            "FlyBase:FBtr0332560",
-            "FlyBase:CG43860-RF",
-            "FlyBase:ab-RA",
-            "FlyBase:ab-RD",
-            "RefSeq:NM_079098",
-            "FlyBase:ab-RF",
-            "FlyBase:abrupt",
-            "FlyBase:FBgn0264442",
-            "FlyBase:ab-RB",
-            "FlyBase:CG43860-RD"
-        ],
-=======
         "aliases": [],
->>>>>>> a9f332f6
         "genes": ["34560"],
         "modifications": [{
             "modification": "eGFP",
