--- conflicted
+++ resolved
@@ -10,22 +10,14 @@
         "label": "ADNP",
         "organism": "human",
         "status": "current",
-<<<<<<< HEAD
-        "context": ["transcription factor"],
-=======
-        "investigated_as": ["transcription factor"],
->>>>>>> f8179d99
+        "investigated_as": ["transcription factor"],
         "uuid": "e310f899-8622-4aa7-8c48-8c2199dc8d15"
     },
     {
         "label": "Control",
         "organism": "mouse",
         "status": "current",
-<<<<<<< HEAD
-        "context": ["control"],
-=======
-        "investigated_as": ["control"],
->>>>>>> f8179d99
+        "investigated_as": ["control"],
         "uuid": "87c25410-2ece-4335-b45b-eff245bb30bf"
     },
     {
@@ -46,11 +38,7 @@
         "label": "Control",
         "organism": "human",
         "status": "current",
-<<<<<<< HEAD
-        "context": ["control"],
-=======
-        "investigated_as": ["control"],
->>>>>>> f8179d99
+        "investigated_as": ["control"],
         "uuid": "89839f28-ad35-4bb4-a214-ee65d0a97d8d"
     },
     {
@@ -63,11 +51,7 @@
         "label": "CTCF",
         "organism": "human",
         "status": "current",
-<<<<<<< HEAD
-        "context": ["transcription factor"],
-=======
-        "investigated_as": ["transcription factor"],
->>>>>>> f8179d99
+        "investigated_as": ["transcription factor"],
         "uuid": "80f4c52e-c7bc-4afc-b159-89cb10367780"
     },
     {
@@ -90,11 +74,7 @@
         "label": "CXXC1",
         "organism": "human",
         "status": "current",
-<<<<<<< HEAD
-        "context": ["transcription factor"],
-=======
-        "investigated_as": ["transcription factor"],
->>>>>>> f8179d99
+        "investigated_as": ["transcription factor"],
         "uuid": "aacec93d-d9dc-4f73-8edd-8ecce2debb43"
     },
     {
@@ -109,11 +89,7 @@
         "label": "E2F1",
         "organism": "human",
         "status": "current",
-<<<<<<< HEAD
-        "context": ["transcription factor"],
-=======
-        "investigated_as": ["transcription factor"],
->>>>>>> f8179d99
+        "investigated_as": ["transcription factor"],
         "uuid": "b39e16c2-b1d7-4690-b92c-e7006e5a8332"
     },
     {
@@ -128,11 +104,7 @@
         "label": "eGFP-E2F1",
         "organism": "human",
         "status": "current",
-<<<<<<< HEAD
-        "context": ["transcription factor"],
-=======
         "investigated_as": ["transcription factor", "recombinant protein"],
->>>>>>> f8179d99
         "uuid": "19afbc42-c08b-4b5b-a2b3-7f5c84db7d5d"
     },
     {
@@ -158,11 +130,7 @@
         "label": "H3K4me3",
         "organism": "human",
         "status": "current",
-<<<<<<< HEAD
-        "context": ["histone modification"],
-=======
         "investigated_as": ["histone modification"],
->>>>>>> f8179d99
         "uuid": "65b74663-aedd-46ae-b2c5-f3e37c834867"
     },
     {
@@ -173,11 +141,7 @@
         "label": "H3K4me3",
         "organism": "mouse",
         "status": "current",
-<<<<<<< HEAD
-        "context": ["histone modification"],
-=======
         "investigated_as": ["histone modification"],
->>>>>>> f8179d99
         "uuid": "eb576cba-6071-4c28-bba6-3c16fdbce0c7"
     },
     {
@@ -188,33 +152,11 @@
         "label": "H3K9ac",
         "organism": "human",
         "status": "current",
-<<<<<<< HEAD
-        "context": ["histone modification"],
-=======
         "investigated_as": ["histone modification"],
->>>>>>> f8179d99
         "uuid": "851ee528-4763-4dba-9191-7db1ef7566f7"
     },
     {
         "dbxref": [
-<<<<<<< HEAD
-            "ENSEMBL:ENSG00000101412",
-            "GeneID:1869",
-            "HGNC:RBBP3",
-            "HGNC:RBP3",
-            "UniProtKB:Q01094"
-        ],
-        "gene_name": "E2F1",
-        "label": "HA-E2F1",
-        "organism": "human",
-        "status": "current",
-        "context": ["transcription factor"],
-        "uuid": "8a1239ab-6171-4f59-a8b7-3527eec96fad"
-    },
-    {
-        "dbxref": [
-=======
->>>>>>> f8179d99
             "ENSEMBL:ENSG00000135486",
             "GeneID:3178",
             "HGNC:HNRPA1",
@@ -226,11 +168,7 @@
         "label": "HNRNPA1",
         "organism": "human",
         "status": "current",
-<<<<<<< HEAD
-        "context": ["RNA binding protein"],
-=======
         "investigated_as": ["RNA binding protein"],
->>>>>>> f8179d99
         "uuid": "6cd2beb9-e859-41c4-a019-98bf02e96b19"
     },
     {
@@ -252,11 +190,7 @@
         "label": "TAF1",
         "organism": "human",
         "status": "current",
-<<<<<<< HEAD
-        "context": ["transcription factor"],
-=======
-        "investigated_as": ["transcription factor"],
->>>>>>> f8179d99
+        "investigated_as": ["transcription factor"],
         "uuid": "993bd05d-a6bd-4718-b51b-abe99f14f8c3"
     },
     {
@@ -280,11 +214,7 @@
         "label": "TCF4",
         "organism": "human",
         "status": "current",
-<<<<<<< HEAD
-        "context": ["transcription factor"],
-=======
-        "investigated_as": ["transcription factor"],
->>>>>>> f8179d99
+        "investigated_as": ["transcription factor"],
         "uuid": "f26cc43c-884a-4aea-9b26-b3517ef6748d"
     },
     {
@@ -304,11 +234,7 @@
         "label": "NR2F1\u00c2",
         "organism": "human",
         "status": "current",
-<<<<<<< HEAD
-        "context": ["transcription factor"],
-=======
-        "investigated_as": ["transcription factor"],
->>>>>>> f8179d99
+        "investigated_as": ["transcription factor"],
         "uuid": "618b2122-2a97-44a8-bd6a-f473c1363dd2"
     },
     {
@@ -321,12 +247,8 @@
         ],
         "organism": "celegans",
         "gene_name": "mes-4",
-<<<<<<< HEAD
-        "context": ["transcription factor"]
-=======
-        "investigated_as": ["transcription factor"],
-        "status": "current"
->>>>>>> f8179d99
+        "investigated_as": ["transcription factor"],
+        "status": "current"
     },
     {
         "uuid": "79cbe489-930b-410e-8cc2-783e4c37d9f5",
@@ -340,9 +262,6 @@
         ],
         "organism": "celegans",
         "gene_name": "pab-1",
-<<<<<<< HEAD
-        "context": ["transcription factor"]
-=======
         "investigated_as": ["transcription factor", "recombinant protein"],
         "status": "current"
     },
@@ -366,6 +285,5 @@
         "organism": "influenza",
         "investigated_as": ["tag"],
         "status": "current"
->>>>>>> f8179d99
     }
 ]