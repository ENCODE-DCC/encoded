[
    {
        "aliases": [
            "encode:modification-test-1"
        ],
        "uuid": "8163d8c9-15c5-4583-8b43-0e21422297a0",
        "status": "released",
        "lab": "/labs/robert-waterston/",
        "award": "/awards/U41HG007355/",
        "documents": [
            "ENCODE:Antibody_characterization_standards_February_2014"
        ],
        "source":"gregory-crawford",
        "modification_type": "replacement",
        "modification_techniques": [
        	"encode:crispr-test-1"
        ],
<<<<<<< HEAD
        "modification_treatments": [],
        "submitted_by": "dignissim.euismod@amet.habitant",
        "target": "/targets/H3K4me3-human"
=======
        "treatments": []
>>>>>>> de22ffa1
    },
    {
        "aliases": [
            "encode:modification-test-2"
        ],
        "uuid": "1edfd7c4-7865-4c41-86ec-6565d9dc23ca",
        "status": "released",
        "lab": "/labs/robert-waterston/",
        "award": "/awards/U41HG007355/",
        "source":"gregory-crawford",
        "modification_description": "Scientists in India have delayed the ripening of tomatoes by silencing two genes encoding N-glycoprotein modifying enzymes, α-mannosidase and β-D-N-acetylhexosaminidase.",
        "modification_genome_coordinates": {
            "assembly": "GRCh38",
            "chromosome": "11",
            "start": 20000,
            "end": 21000
        },
        "modification_purpose": "repression",
        "modification_type": "deletion",
        "modification_techniques": [
            "encode:tale-test-1",
        	"encode:crispr-test-1"
        ],
        "modification_treatments": [
            "2e33a097-412c-4646-87f9-858dfaaa7c06",
            "3280b708-0f05-40fa-bff2-54e2b6505c13"
        ],
        "modification_zygocity": "homozygous",
        "product_id": "CRL-2522",
        "submitted_by": "amet.fusce@est.fermentum",
        "target": "/targets/H3K4me3-human",
        "url": "http://www.atcc.org/ATCCAdvancedCatalogSearch/ProductDetails/tabid/452/Default.aspx?ATCCNum=CRL-2522&Template=cellBiology"
    },
    {
        "modification_genome_coordinates": {
            "chromosome": "X",
            "end": 48658983,
            "assembly": "hg19",
            "start": 48658969
        },
        "modification_techniques": [
            "2f1feb18-c724-4cdf-8434-c5126ca78a9e"
        ],
        "submitted_by": "amet.fusce@est.fermentum",
        "modification_type": "deletion",
        "source":"gregory-crawford",
        "lab": "/labs/robert-waterston/",
        "award": "/awards/U41HG007355/",
        "uuid": "ef12855f-5d3e-4da5-8684-3a594c60505a",
        "status": "released",
        "modification_description": "Also aligns to the following location in the hg19 build:chr3:139375066-139375080, chr6:20406320-2040",
        "notes": "TL1595   /tales/2f1feb18-c724-4cdf-8434-c5126ca78a9e/"
    },
    {
        "submitted_by": "amet.fusce@est.fermentum",
        "status": "released",
        "source":"gregory-crawford",
        "modification_techniques": [
            "0e23048f-4cbc-416f-9238-e63ef4fd7d17"
        ],
<<<<<<< HEAD
        "notes": "TL1596   /tales/0e23048f-4cbc-416f-9238-e63ef4fd7d17/",
        "lab": "/labs/robert-waterston/",
        "modification_type": "deletion",
        "award": "/awards/U41HG007355/",
        "modification_genome_coordinates": {
            "start": 48658999,
            "assembly": "hg19",
            "chromosome": "X",
            "end": 48659017
        },
        "uuid": "2f33a486-e3d9-4633-8682-a363b48ba67d"
    },
    {
        "status": "released",
        "modification_treatments": [],
        "notes": "TL1597   /tales/69790723-e4de-41d3-ab89-6e06a67d84d6/",
        "modification_genome_coordinates": {
            "assembly": "hg19",
            "start": 48659131,
            "end": 48659146,
            "chromosome": "X"
        },
        "award": "/awards/U41HG007355/",
        "source":"gregory-crawford",
        "lab": "/labs/robert-waterston/",
        "uuid": "b9264c83-2222-4678-a82f-4915af941fa4",
        "submitted_by": "amet.fusce@est.fermentum",
        "modification_type": "deletion",
        "modification_techniques": [
            "69790723-e4de-41d3-ab89-6e06a67d84d6"
        ]
=======
        "modified_site": {
            "chromosome": "X",
            "assembly": "hg19",
            "start": 48560532,
            "end": 48560547
        },
        "treatments": [],
        "description": "Very important description"
>>>>>>> de22ffa1
    }
]<|MERGE_RESOLUTION|>--- conflicted
+++ resolved
@@ -15,13 +15,9 @@
         "modification_techniques": [
         	"encode:crispr-test-1"
         ],
-<<<<<<< HEAD
-        "modification_treatments": [],
         "submitted_by": "dignissim.euismod@amet.habitant",
-        "target": "/targets/H3K4me3-human"
-=======
+        "target": "/targets/H3K4me3-human",
         "treatments": []
->>>>>>> de22ffa1
     },
     {
         "aliases": [
@@ -32,31 +28,31 @@
         "lab": "/labs/robert-waterston/",
         "award": "/awards/U41HG007355/",
         "source":"gregory-crawford",
-        "modification_description": "Scientists in India have delayed the ripening of tomatoes by silencing two genes encoding N-glycoprotein modifying enzymes, α-mannosidase and β-D-N-acetylhexosaminidase.",
-        "modification_genome_coordinates": {
+        "description": "Scientists in India have delayed the ripening of tomatoes by silencing two genes encoding N-glycoprotein modifying enzymes, α-mannosidase and β-D-N-acetylhexosaminidase.",
+        "modified_site": {
             "assembly": "GRCh38",
             "chromosome": "11",
             "start": 20000,
             "end": 21000
         },
-        "modification_purpose": "repression",
+        "purpose": "repression",
         "modification_type": "deletion",
         "modification_techniques": [
             "encode:tale-test-1",
         	"encode:crispr-test-1"
         ],
-        "modification_treatments": [
+        "treatments": [
             "2e33a097-412c-4646-87f9-858dfaaa7c06",
             "3280b708-0f05-40fa-bff2-54e2b6505c13"
         ],
-        "modification_zygocity": "homozygous",
+        "zygosity": "homozygous",
         "product_id": "CRL-2522",
         "submitted_by": "amet.fusce@est.fermentum",
         "target": "/targets/H3K4me3-human",
         "url": "http://www.atcc.org/ATCCAdvancedCatalogSearch/ProductDetails/tabid/452/Default.aspx?ATCCNum=CRL-2522&Template=cellBiology"
     },
     {
-        "modification_genome_coordinates": {
+        "modified_site": {
             "chromosome": "X",
             "end": 48658983,
             "assembly": "hg19",
@@ -82,12 +78,11 @@
         "modification_techniques": [
             "0e23048f-4cbc-416f-9238-e63ef4fd7d17"
         ],
-<<<<<<< HEAD
         "notes": "TL1596   /tales/0e23048f-4cbc-416f-9238-e63ef4fd7d17/",
         "lab": "/labs/robert-waterston/",
         "modification_type": "deletion",
         "award": "/awards/U41HG007355/",
-        "modification_genome_coordinates": {
+        "modified_site": {
             "start": 48658999,
             "assembly": "hg19",
             "chromosome": "X",
@@ -97,13 +92,13 @@
     },
     {
         "status": "released",
-        "modification_treatments": [],
+        "treatments": [],
         "notes": "TL1597   /tales/69790723-e4de-41d3-ab89-6e06a67d84d6/",
-        "modification_genome_coordinates": {
+        "modified_site": {
+            "chromosome": "X",
             "assembly": "hg19",
-            "start": 48659131,
-            "end": 48659146,
-            "chromosome": "X"
+            "start": 48560532,
+            "end": 48560547
         },
         "award": "/awards/U41HG007355/",
         "source":"gregory-crawford",
@@ -114,15 +109,5 @@
         "modification_techniques": [
             "69790723-e4de-41d3-ab89-6e06a67d84d6"
         ]
-=======
-        "modified_site": {
-            "chromosome": "X",
-            "assembly": "hg19",
-            "start": 48560532,
-            "end": 48560547
-        },
-        "treatments": [],
-        "description": "Very important description"
->>>>>>> de22ffa1
     }
 ]