[
    {
        "accession": "ENCGM529DAG",
        "aliases": [
            "encode:modification-test-1"
        ],
        "uuid": "8163d8c9-15c5-4583-8b43-0e21422297a0",
        "status": "released",
        "lab": "/labs/robert-waterston/",
        "award": "/awards/U41HG007355/",
        "category": "insertion",
        "purpose": "tagging",
        "introduced_tags": [
            {
                "name": "eGFP",
                "location": "C-terminal"
            }
        ],
        "modified_site_by_target_id": "/targets/CTCF-human/",
        "method": "CRISPR",
        "guide_rna_sequences": [
            "GCGTAGCCAGTGACCAGCT",
            "TGGGCTAACATTAGCCAGA"
        ],
        "submitted_by": "dignissim.euismod@amet.habitant"
    },
    {
        "accession": "ENCGM442SCX",
        "aliases": [
            "encode:modification-test-2"
        ],
        "uuid": "1edfd7c4-7865-4c41-86ec-6565d9dc23ca",
        "status": "released",
        "lab": "/labs/robert-waterston/",
        "award": "/awards/U41HG007355/",
        "description": "Scientists in India have delayed the ripening of tomatoes by silencing two genes encoding N-glycoprotein modifying enzymes, α-mannosidase and β-D-N-acetylhexosaminidase.",
        "modified_site_by_coordinates": {
            "assembly": "GRCh38",
            "chromosome": "11",
            "start": 20000,
            "end": 21000
        },
        "purpose": "repression",
        "category": "deletion",
        "method": "CRISPR",
        "reagents": [
            { 
                "source": "atcc",
                "identifier": "CRL-2522"
            }
        ],
        "guide_rna_sequences": [
            "CAGTTAGCAGTACATGGAACACAGT",
            "ATTAGCGGCTATAATTGCCGGTATT"
        ],
        "zygosity": "homozygous",
        "submitted_by": "amet.fusce@est.fermentum"
    },
    {
        "accession": "ENCGM793CRR",
        "description": "shRNA targeting FTO",
        "method": "RNAi",
        "reagents": [
            {
                "source": "sigma",
                "identifier": "TRCN0000246247"
            }
        ],
        "modified_site_by_target_id": "/targets/FTO-human/",
        "category": "interference",
        "purpose": "repression",
        "lab": "/labs/robert-waterston/",
        "award": "/awards/U41HG007355/",
        "uuid": "ef12855f-5d3e-4da5-8684-3a594c60505a",
        "status": "released",
        "submitted_by": "amet.fusce@est.fermentum"
    },
    {
        "accession": "ENCGM089YBC",
        "submitted_by": "amet.fusce@est.fermentum",
        "status": "released",
        "introduced_tags": [
            {
                "name": "eGFP",
                "location": "C-terminal"
            },
            {
                "name": "mCherry",
                "location": "internal",
                "promoter_used": "1fe12114-b9df-4626-a29f-78f3130eb5d2"
            }
        ],
        "modified_site_by_target_id": "/targets/FTO-human/",
        "lab": "/labs/robert-waterston/",
        "category": "insertion",
        "purpose": "tagging",
        "method": "stable transfection",
        "reagents": [
            {
                "source": "kevin-white",
                "identifier": "CH322-135D17"
            }
        ],
        "documents": ["kevin-white:K562_BAC_transfection_White_protocol"],
        "award": "/awards/U41HG007355/",
        "uuid": "2f33a486-e3d9-4633-8682-a363b48ba67d"
    },
    {
        "accession": "ENCGM198AQA",
        "status": "released", 
        "modified_site_by_coordinates": {
            "chromosome": "X",
            "assembly": "hg19",
            "start": 48560532,
            "end": 48560547
        },
        "award": "/awards/U41HG007355/",
        "lab": "/labs/robert-waterston/",
        "uuid": "b9264c83-2222-4678-a82f-4915af941fa4",
        "submitted_by": "amet.fusce@est.fermentum",
        "category": "replacement",
        "purpose": "validation",
        "zygosity": "heterozygous",
        "reagents": [{
            "source": "/sources/gregory-crawford/",
            "identifier": "please-contact-lab"
        }],
<<<<<<< HEAD
        "method": "TALE",
=======
        "method": "TALEN",
>>>>>>> 0291e7d0
        "RVD_sequence_pairs": [
            {
                "left_RVD_sequence": "NN,NG,HD,NI,NI,NN",
                "right_RVD_sequence": "NI,NN,ND,NG,NG,ND"
            }
        ],
        "introduced_sequence": "TACGGAGCTAGCTGGAACTAGCCATGCATAAACGATAGCTTGCTC"
    },
    {
        "accession": "ENCGM345ZQX",
        "status": "in progress",
        "modified_site_nonspecific": "random",
        "award": "/awards/U41HG007355/",
        "lab": "/labs/kevin-white/",
        "uuid": "10f82b48-4082-479d-8184-a1a73f9ff16d",
        "submitted_by": "amet.fusce@est.fermentum",
        "category": "mutagenesis",
        "purpose": "repression",
        "documents": ["encode:MCF-7_Farnham_treatment_protocol"],
        "method": "mutagen treatment",
        "treatments": ["3280b708-0f05-40fa-bff2-54e2b6505c13"]
    }
]<|MERGE_RESOLUTION|>--- conflicted
+++ resolved
@@ -125,11 +125,7 @@
             "source": "/sources/gregory-crawford/",
             "identifier": "please-contact-lab"
         }],
-<<<<<<< HEAD
-        "method": "TALE",
-=======
         "method": "TALEN",
->>>>>>> 0291e7d0
         "RVD_sequence_pairs": [
             {
                 "left_RVD_sequence": "NN,NG,HD,NI,NI,NN",
