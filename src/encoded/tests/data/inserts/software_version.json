[
    {
<<<<<<< HEAD
        "software": "tophat",
        "version": "2.0.8",
        "status": "released",
        "uuid": "8369c9b0-50ad-11e4-916c-0800200c9a66",
        "download_checksum": "ec29164105d44a5b4ac5bd73e1d1918a",
        "downloaded_url": "http://ccb.jhu.edu/software/tophat/downloads/tophat-2.0.8.Linux_x86_64.tar.gz"
=======
        "software": "7868f960-50ac-11e4-916c-0800200c9a66",
        "version": "unknown",
        "status": "released",
        "uuid": "8369c9b0-50ad-11e4-916c-0800200c9a66"
>>>>>>> a2758545
    },
    {
        "software": "2adffad0-1c0a-11e4-8c21-0800200c9a66",
        "version": "unknown",
        "status": "released",
        "uuid": "8eacefa0-50ad-11e4-916c-0800200c9a66"
    },
    {
        "software": "e6bf4810-50ac-11e4-916c-0800200c9a66",
        "version": "unknown",
        "status": "released",
        "uuid": "956620a0-50ad-11e4-916c-0800200c9a66"
    },
    {
<<<<<<< HEAD
        "software": "star",
        "uuid": "834e3145-b752-4486-a613-c0c625262051",
        "status": "released",
        "version": "2.4.0d",
        "download_checksum": "fc3df4ae49108c7837cae85925e0819a65eddc73",
        "downloaded_url": "https://github.com/alexdobin/STAR/releases/tag/STAR_2.4.0d"
    },
    {
        "software": "rsem",
        "uuid": "08a31dbd-e957-4004-bf0c-8506388d9fed",
        "status": "released",
        "version": "1.2.15",
        "download_checksum": "92b24279a3ecc72946e7e7c23149ad0d181f373a",
        "downloaded_url": "https://github.com/bli25wisc/RSEM/releases/tag/v1.2.15"
    },
    {
        "software": "bismark",
        "uuid": "cf999bd4-0a93-453d-9e0e-69d1cfe6292d",
        "status": "released",
        "version": "0.10.0",
        "download_checksum": "c27647bd3608a1f7414400055c5ac52a",
        "downkloaded_url": "http://www.bioinformatics.babraham.ac.uk/projects/bismark/bismark_v0.10.0.tar.gz"
    },
    {
        "software": "bowtie",
        "uuid": "1b071b08-ef76-4a69-8f96-22408e2b380a",
        "status": "released",
        "version": "1.0.1",
        "downlaod_checksum": "5ea908ac950b879f66039aa7ffd5ae36",
        "download_url": "http://sourceforge.net/projects/bowtie-bio/files/bowtie/1.0.1/bowtie-1.0.1-linux-x86_64.zip/download"
    },
    {
        "software": "bowtie",
        "uuid": "9c51ea8f-ac73-4a25-8783-d31bce2d5aac",
        "status": "released",
        "version": "2.1.0",
        "download_checksum": "c00c168f8825382896cee967e191d71b",
        "download_url": "http://sourceforge.net/projects/bowtie-bio/files/bowtie2/2.1.0/bowtie2-2.1.0-linux-x86_64.zip/download"
    },
    {
        "software": "samtools",
        "uuid": "d44db1ed-3af1-4e3b-ae7a-b0fb1085877f",
        "status": "released",
        "version": "0.1.19",
        "download_checksum": "1229dc88487a49b03e69a5c0aa2f8a1e",
        "download_url": "https://github.com/samtools/samtools/archive/0.1.19.tar.gz"
    },
    {
        "software": "samtools",
        "uuid": "f21b7bbf-6178-4f1a-8c58-caeb6488bfc3",
        "status": "released",
        "version": "0.1.17",
        "download_checksum": "ff338e1ef446511bcf42cf0da508bd8b",
        "download_url": "https://github.com/samtools/samtools/archive/0.1.17.tar.gz"
    },
    {
        "sofware": "mott-trim.py",
        "uuid": "a86c9d15-deaf-4abd-8bce-bfa6595d70bb",
        "status": "released",
        "version": "0.1",
        "download_checksum": "b1717422b864e71c6e47250f1d09abcf",
        "download_url": "https://github.com/ENCODE-DCC/dna-me-pipeline/blob/61969e62890868df274f1377ba0d8d729a93c840/DAC/script/mott-trim.py"
    },
    {
        "sofware": "cxrepo-bed.py",
        "uuid": "913f5f5c-7e58-4dd2-9f6d-8fca92d0e91c",
        "status": "released",
        "version": "0.1",
        "download_checksum": "b7f4563ab5b7a4a9874fa927ccce26ea",
        "download_url": "https://github.com/ENCODE-DCC/dna-me-pipeline/blob/61969e62890868df274f1377ba0d8d729a93c840/DAC/script/cxrepo-bed.py"
=======
        "software": "0afb6080-1c08-11e4-8c21-0800200c9a66",
        "version": "2.3.1z12",
        "downloaded_url": "https://github.com/alexdobin/STAR/releases/tag/STAR_2.3.1z12",
        "status": "released",
        "uuid": "577f3f20-5af2-11e4-8ed6-0800200c9a66"
    },
    {
        "software": "9d85a5b0-5af0-11e4-8ed6-0800200c9a66",
        "version": "1.6.1",
        "downloaded_url": "http://sammeth.net/artifactory/barna/barna/barna.capacitor/1.6.1/flux-capacitor-1.6.1.tgz",
        "status": "released",
        "uuid": "d84714c0-5af2-11e4-8ed6-0800200c9a66"
    },
    {
        "software": "dd9e0890-5af0-11e4-8ed6-0800200c9a66",
        "version": "unknown",
        "status": "released",
        "uuid": "d2cde860-5af3-11e4-8ed6-0800200c9a66"
    },
    {
        "software": "ce18defa-8989-4067-9ac7-2f13734223da",
        "version": "0.1.19",
        "status": "released",
        "uuid": "ad319e06-f4a0-4dce-ba83-0f57be3ab9f5"
    },
    {
        "software":  "baf75b1a-6b0b-4c84-b2a1-d52b11119ddd",
        "version":  "1.110",
        "status": "released",
        "uuid": "c11ff7d0-30b5-4946-9fb5-8a29783bdc0f"
    },
    {
        "software": "7729040c-1754-4ae2-b4e6-245007e2755c",
        "version":  "v1.1",
        "status":  "released",
        "uuid":  "fe17b174-32f9-4e88-9618-57e8973d8868"
    },
    {
        "software": "d758a3c4-16f1-4d6f-b905-2703a90633df",
        "version": "unknown",
        "status": "released",
        "uuid": "09d27175-9479-4684-b055-19491bbfd14f"
    },
    {
        "software":  "f819726b-364e-4194-b71b-8c95f46e8c3c",
        "version": "unknown",
        "status": "released",
        "uuid": "fa8af638-925c-4f94-8972-3d2f4f8b0c21"
    },
    {
        "software": "5f18b63e-629a-4963-9897-a67f95e62082",
        "version": "1.10.1",
        "status": "released",
        "downloaded_url": "https://code.google.com/p/phantompeakqualtools/source/browse/trunk/spp_1.10.1.tar.gz",
        "uuid": "beb915d5-157c-48d2-9867-7d2bbf8917fe"
    },
    {
        "software":  "08dbba16-769e-45e2-97cc-30237f0d19fa",
        "version": "unknown",
        "status": "released",
        "uuid": "195de123-3300-4485-a862-d301ff35fc4e"
    },
    {
        "software":  "4219a456-d064-49ac-9383-93c0021e73e0",
        "version": "unknown",
        "status": "released",
        "uuid": "d0c7d890-3446-41b5-82f0-388347f7e8dd"
>>>>>>> a2758545
    }
]<|MERGE_RESOLUTION|>--- conflicted
+++ resolved
@@ -1,18 +1,11 @@
 [
     {
-<<<<<<< HEAD
         "software": "tophat",
         "version": "2.0.8",
         "status": "released",
         "uuid": "8369c9b0-50ad-11e4-916c-0800200c9a66",
         "download_checksum": "ec29164105d44a5b4ac5bd73e1d1918a",
         "downloaded_url": "http://ccb.jhu.edu/software/tophat/downloads/tophat-2.0.8.Linux_x86_64.tar.gz"
-=======
-        "software": "7868f960-50ac-11e4-916c-0800200c9a66",
-        "version": "unknown",
-        "status": "released",
-        "uuid": "8369c9b0-50ad-11e4-916c-0800200c9a66"
->>>>>>> a2758545
     },
     {
         "software": "2adffad0-1c0a-11e4-8c21-0800200c9a66",
@@ -27,7 +20,6 @@
         "uuid": "956620a0-50ad-11e4-916c-0800200c9a66"
     },
     {
-<<<<<<< HEAD
         "software": "star",
         "uuid": "834e3145-b752-4486-a613-c0c625262051",
         "status": "released",
@@ -98,12 +90,6 @@
         "version": "0.1",
         "download_checksum": "b7f4563ab5b7a4a9874fa927ccce26ea",
         "download_url": "https://github.com/ENCODE-DCC/dna-me-pipeline/blob/61969e62890868df274f1377ba0d8d729a93c840/DAC/script/cxrepo-bed.py"
-=======
-        "software": "0afb6080-1c08-11e4-8c21-0800200c9a66",
-        "version": "2.3.1z12",
-        "downloaded_url": "https://github.com/alexdobin/STAR/releases/tag/STAR_2.3.1z12",
-        "status": "released",
-        "uuid": "577f3f20-5af2-11e4-8ed6-0800200c9a66"
     },
     {
         "software": "9d85a5b0-5af0-11e4-8ed6-0800200c9a66",
@@ -166,6 +152,5 @@
         "version": "unknown",
         "status": "released",
         "uuid": "d0c7d890-3446-41b5-82f0-388347f7e8dd"
->>>>>>> a2758545
     }
 ]