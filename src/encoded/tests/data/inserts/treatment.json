--- conflicted
+++ resolved
@@ -1,15 +1,12 @@
 [
     {
+        "award": "U54HG004592",
         "concentration": 97.2,
         "concentration_units": "nM",
         "duration": 6,
         "duration_units": "hour",
         "dbxrefs": [
-<<<<<<< HEAD
-            "ucsc_encode_db:diffProtB_6hr"
-=======
             "UCSC-ENCODE-cv:diffProtB_6hr"
->>>>>>> 128daf7c
         ],
         "lab": "john-stamatoyannopoulos",
         "protocols": [
@@ -22,16 +19,13 @@
         "uuid": "3280b708-0f05-40fa-bff2-54e2b6505c13"
     },
     {
+        "award": "U54HG004563",
         "concentration": 600,
         "concentration_units": "nM",
         "duration": 30,
         "duration_units": "minute",
         "dbxrefs": [
-<<<<<<< HEAD
-            "ucsc_encode_db:4OHTAM_100nM_30m"
-=======
             "UCSC-ENCODE-cv:4OHTAM_100nM_30m"
->>>>>>> 128daf7c
         ],
         "lab": "gregory-crawford",
         "protocols": [
@@ -47,14 +41,11 @@
         "aliases": [
             "thomas-gingeras:CIP_Protocol"
         ],
+        "award": "U54HG007004",
         "duration": 30,
         "duration_units": "minute",
         "dbxrefs": [
-<<<<<<< HEAD
-            "ucsc_encode_db:CIP-TAP"
-=======
             "UCSC-ENCODE-cv:CIP-TAP"
->>>>>>> 128daf7c
         ],
         "lab": "thomas-gingeras",
         "submitted_by": "metus.donec@nisl.montes",
