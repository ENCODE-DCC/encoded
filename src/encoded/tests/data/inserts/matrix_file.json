[
    {
        "aliases": [
            "anna-greka:donorA1_raw_feature_bc_matrix"
        ],
        "status": "released",
        "uuid": "6ef4d912-1166-4ccf-b836-8bb5e369ecaf",
        "submitted_file_name": "donorA1_raw_feature_bc_matrix/",
        "file_format": "mex",
        "file_size": 100000,
        "lab": "anna-greka",
        "output_types": [
            "gene quantifications",
            "antibody capture quantifications"
        ],
        "feature_keys": [
            "Ensembl gene ID",
            "antibody target"
        ],
        "observation_count": 7000000,
        "dataset": "anna-greka:large_test_dataset",
        "derivation_process": [
            "alignment",
            "quantification"
        ],
        "software": [
            "cellranger count 4.0"
        ],
        "derived_from": [
            "anna-greka:citeseq_donorA1_S1_L001_I1_001.fastq",
            "anna-greka:citeseq_donorA1_S1_L001_R1_001.fastq",
            "anna-greka:citeseq_donorA1_S1_L001_R2_001.fastq",
            "anna-greka:citeseq_donorA1_S1_L002_I1_001.fastq",
            "anna-greka:citeseq_donorA1_S1_L002_R1_001.fastq",
            "anna-greka:citeseq_donorA1_S1_L002_R2_001.fastq",
            "anna-greka:sc_donorA1_S1_L002_I1_001.fastq",
            "anna-greka:sc_donorA1_S1_L002_R1_001.fastq",
            "anna-greka:sc_donorA1_S1_L002_R2_001.fastq",
            "lattice:cellranger_2020-A"
        ],
        "assembly": "GRCh38",
        "genome_annotation": "GENCODE 32",
        "validated": true,
        "cellranger_assay_chemistry": "SC3Pv2",
        "layers": [
            {
                "label": "raw",
                "feature_counts": [
                    {
                        "feature_type": "gene",
                        "feature_count": 329950
                    },
                    {
                        "feature_type": "antibody capture",
                        "feature_count": 50
                    }
                ],
                "value_scale": "linear",
                "value_units": "UMI",
                "normalized": false
            }
        ]
    },
    {
        "aliases": [
            "anna-greka:donorA1_filtered_feature_bc_matrix"
        ],
        "status": "released",
        "uuid": "63c1cd1a-48eb-4c9b-b037-0b384609708c",
        "submitted_file_name": "donorA1_raw_feature_bc_matrix.rds",
        "file_format": "rds",
        "file_size": 100000,
        "lab": "anna-greka",
        "output_types": [
            "gene quantifications",
            "antibody capture quantifications"
        ],
        "feature_keys": [
            "Ensembl gene ID",
            "antibody target"
        ],
        "observation_count": 11323,
        "dataset": "anna-greka:large_test_dataset",
        "derivation_process": [
            "alignment",
            "quantification",
            "cell calling"
        ],
        "software": [
            "cellranger count 4.0"
        ],
        "derived_from": [
            "anna-greka:citeseq_donorA1_S1_L001_I1_001.fastq",
            "anna-greka:citeseq_donorA1_S1_L001_R1_001.fastq",
            "anna-greka:citeseq_donorA1_S1_L001_R2_001.fastq",
            "anna-greka:citeseq_donorA1_S1_L002_I1_001.fastq",
            "anna-greka:citeseq_donorA1_S1_L002_R1_001.fastq",
            "anna-greka:citeseq_donorA1_S1_L002_R2_001.fastq",
            "anna-greka:sc_donorA1_S1_L002_I1_001.fastq",
            "anna-greka:sc_donorA1_S1_L002_R1_001.fastq",
            "anna-greka:sc_donorA1_S1_L002_R2_001.fastq",
            "lattice:cellranger_2020-A"
        ],
        "assembly": "GRCh38",
        "genome_annotation": "GENCODE 32",
        "md5sum": "30c7622f6007434c37f4c6d30e42d465",
        "validated": true,
        "layers": [
            {
                "label": "raw",
                "feature_counts": [
                    {
                        "feature_type": "gene",
                        "feature_count": 329950
                    },
                    {
                        "feature_type": "antibody capture",
                        "feature_count": 50
                    }
                ],
                "value_scale": "linear",
                "value_units": "UMI",
                "normalized": false
            }
        ]
    },
    {
        "aliases": [
            "anna-greka:donorA2_raw_feature_bc_matrix"
        ],
        "status": "released",
        "uuid": "5668e31f-01cb-43a5-bc3c-00bb663d1878",
        "submitted_file_name": "donorA2_raw_feature_bc_matrix.tsv",
        "file_format": "tsv",
        "file_size": 100000,
        "lab": "anna-greka",
        "output_types": [
            "gene quantifications",
            "antibody capture quantifications"
        ],
        "feature_keys": [
            "Ensembl gene ID",
            "antibody target"
        ],
        "observation_count": 7000000,
        "dataset": "anna-greka:large_test_dataset",
        "derivation_process": [
            "alignment",
            "quantification"
        ],
        "software": [
            "cellranger count 4.0"
        ],
        "derived_from": [
            "anna-greka:citeseq_donorA2_S2_L001_I1_001.fastq",
            "anna-greka:citeseq_donorA2_S2_L001_R1_001.fastq",
            "anna-greka:citeseq_donorA2_S2_L001_R2_001.fastq",
            "anna-greka:citeseq_donorA2_S2_L002_I1_001.fastq",
            "anna-greka:citeseq_donorA2_S2_L002_R1_001.fastq",
            "anna-greka:citeseq_donorA2_S2_L002_R2_001.fastq",
            "anna-greka:sc_donorA2_S2_L002_I1_001.fastq",
            "anna-greka:sc_donorA2_S2_L002_R1_001.fastq",
            "anna-greka:sc_donorA2_S2_L002_R2_001.fastq",
            "lattice:cellranger_2020-A"
        ],
        "assembly": "GRCh38",
        "genome_annotation": "GENCODE 32",
        "md5sum": "99b7747497ca250ae236c828b446bde3",
        "layers": [
            {
                "label": "raw",
                "feature_counts": [
                    {
                        "feature_type": "gene",
                        "feature_count": 329950
                    },
                    {
                        "feature_type": "antibody capture",
                        "feature_count": 50
                    }
                ],
                "value_scale": "linear",
                "value_units": "UMI",
                "normalized": false
            }
        ]
    },
    {
        "aliases": [
            "anna-greka:donorA2_filtered_feature_bc_matrix"
        ],
        "status": "released",
        "uuid": "5b86a967-77f6-4164-815d-0857ded882d4",
        "submitted_file_name": "donorA2_filtered_feature_bc_matrix.h5",
        "file_format": "hdf5",
        "file_size": 100000,
        "lab": "anna-greka",
        "output_types": [
            "gene quantifications",
            "antibody capture quantifications"
        ],
        "feature_keys": [
            "Ensembl gene ID",
            "antibody target"
        ],
        "observation_count": 15234,
        "dataset": "anna-greka:large_test_dataset",
        "derivation_process": [
            "alignment",
            "quantification",
            "cell calling"
        ],
        "software": [
            "cellranger count 4.0"
        ],
        "derived_from": [
            "anna-greka:citeseq_donorA2_S2_L001_I1_001.fastq",
            "anna-greka:citeseq_donorA2_S2_L001_R1_001.fastq",
            "anna-greka:citeseq_donorA2_S2_L001_R2_001.fastq",
            "anna-greka:citeseq_donorA2_S2_L002_I1_001.fastq",
            "anna-greka:citeseq_donorA2_S2_L002_R1_001.fastq",
            "anna-greka:citeseq_donorA2_S2_L002_R2_001.fastq",
            "anna-greka:sc_donorA2_S2_L002_I1_001.fastq",
            "anna-greka:sc_donorA2_S2_L002_R1_001.fastq",
            "anna-greka:sc_donorA2_S2_L002_R2_001.fastq",
            "lattice:cellranger_2020-A"
        ],
        "assembly": "GRCh38",
        "genome_annotation": "GENCODE 32",
        "md5sum": "9211c130bcfa065071ed1536577aeb66",
        "layers": [
            {
                "label": "raw",
                "feature_counts": [
                    {
                        "feature_type": "gene",
                        "feature_count": 329950
                    },
                    {
                        "feature_type": "antibody capture",
                        "feature_count": 50
                    }
                ],
                "value_scale": "linear",
                "value_units": "UMI",
                "normalized": false
            }
        ]
    },
    {
        "aliases": [
            "anna-greka:donorB1_raw_feature_bc_matrix"
        ],
        "status": "released",
        "uuid": "a340d8bc-762b-4147-8882-4bb602ba6c6a",
        "submitted_file_name": "donorB1_raw_feature_bc_matrix/",
        "file_format": "mtx",
        "file_size": 100000,
        "lab": "anna-greka",
        "output_types": [
            "gene quantifications",
            "antibody capture quantifications"
        ],
        "feature_keys": [
            "Ensembl gene ID",
            "antibody target"
        ],
        "observation_count": 7000000,
        "dataset": "anna-greka:large_test_dataset",
        "derivation_process": [
            "alignment",
            "quantification"
        ],
        "software": [
            "cellranger count 4.0"
        ],
        "derived_from": [
            "anna-greka:citeseq_donorB1_S3_L001_I1_001.fastq",
            "anna-greka:citeseq_donorB1_S3_L001_R1_001.fastq",
            "anna-greka:citeseq_donorB1_S3_L001_R2_001.fastq",
            "anna-greka:citeseq_donorB1_S3_L002_I1_001.fastq",
            "anna-greka:citeseq_donorB1_S3_L002_R1_001.fastq",
            "anna-greka:citeseq_donorB1_S3_L002_R2_001.fastq",
            "anna-greka:sc_donorB1_S3_L002_I1_001.fastq",
            "anna-greka:sc_donorB1_S3_L002_R1_001.fastq",
            "anna-greka:sc_donorB1_S3_L002_R2_001.fastq",
            "lattice:cellranger_2020-A"
        ],
        "assembly": "GRCh38",
        "genome_annotation": "GENCODE 32",
        "md5sum": "e4c3013fd79898426fd021f168f7126c",
        "layers": [
            {
                "label": "raw",
                "feature_counts": [
                    {
                        "feature_type": "gene",
                        "feature_count": 329950
                    },
                    {
                        "feature_type": "antibody capture",
                        "feature_count": 50
                    }
                ],
                "value_scale": "linear",
                "value_units": "UMI",
                "normalized": false
            }
        ]
    },
    {
        "aliases": [
            "anna-greka:donorB1_filtered_feature_bc_matrix"
        ],
        "status": "released",
        "uuid": "29b5b02c-854a-4f45-a19d-41b8ada2ff70",
        "submitted_file_name": "donorB1_filtered_feature_bc_matrix.h5",
        "file_format": "hdf5",
        "file_size": 100000,
        "lab": "anna-greka",
        "output_types": [
            "gene quantifications",
            "antibody capture quantifications"
        ],
        "feature_keys": [
            "Ensembl gene ID",
            "antibody target"
        ],
        "observation_count": 10425,
        "dataset": "anna-greka:large_test_dataset",
        "derivation_process": [
            "alignment",
            "quantification",
            "cell calling"
        ],
        "software": [
            "cellranger count 4.0"
        ],
        "derived_from": [
            "anna-greka:citeseq_donorB1_S3_L001_I1_001.fastq",
            "anna-greka:citeseq_donorB1_S3_L001_R1_001.fastq",
            "anna-greka:citeseq_donorB1_S3_L001_R2_001.fastq",
            "anna-greka:citeseq_donorB1_S3_L002_I1_001.fastq",
            "anna-greka:citeseq_donorB1_S3_L002_R1_001.fastq",
            "anna-greka:citeseq_donorB1_S3_L002_R2_001.fastq",
            "anna-greka:sc_donorB1_S3_L002_I1_001.fastq",
            "anna-greka:sc_donorB1_S3_L002_R1_001.fastq",
            "anna-greka:sc_donorB1_S3_L002_R2_001.fastq",
            "lattice:cellranger_2020-A"
        ],
        "assembly": "GRCh38",
        "genome_annotation": "GENCODE 32",
        "md5sum": "7265bd6e16c29e0a034266e9472f83a6",
        "layers": [
            {
                "label": "raw",
                "feature_counts": [
                    {
                        "feature_type": "gene",
                        "feature_count": 329950
                    },
                    {
                        "feature_type": "antibody capture",
                        "feature_count": 50
                    }
                ],
                "value_scale": "linear",
                "value_units": "UMI",
                "normalized": false
            }
        ]
    },
    {
        "aliases": [
            "anna-greka:donorB2_raw_feature_bc_matrix"
        ],
        "status": "released",
        "uuid": "f817c3e8-44e3-4f87-a83e-4cec9ea6f36e",
        "submitted_file_name": "donorB2_raw_feature_bc_matrix.h5",
        "file_format": "hdf5",
        "file_size": 100000,
        "lab": "anna-greka",
        "output_types": [
            "gene quantifications",
            "antibody capture quantifications"
        ],
        "feature_keys": [
            "Ensembl gene ID",
            "antibody target"
        ],
        "observation_count": 7000000,
        "dataset": "anna-greka:large_test_dataset",
        "derivation_process": [
            "alignment",
            "quantification"
        ],
        "software": [
            "cellranger count 4.0"
        ],
        "derived_from": [
            "anna-greka:citeseq_donorB2_S4_L001_I1_001.fastq",
            "anna-greka:citeseq_donorB2_S4_L001_R1_001.fastq",
            "anna-greka:citeseq_donorB2_S4_L001_R2_001.fastq",
            "anna-greka:citeseq_donorB2_S4_L002_I1_001.fastq",
            "anna-greka:citeseq_donorB2_S4_L002_R1_001.fastq",
            "anna-greka:citeseq_donorB2_S4_L002_R2_001.fastq",
            "anna-greka:sc_donorB2_S4_L002_I1_001.fastq",
            "anna-greka:sc_donorB2_S4_L002_R1_001.fastq",
            "anna-greka:sc_donorB2_S4_L002_R2_001.fastq",
            "lattice:cellranger_2020-A"
        ],
        "assembly": "GRCh38",
        "genome_annotation": "GENCODE 32",
        "md5sum": "7307c6d5d09aa4cb31a3617e9052e00e",
        "layers": [
            {
                "label": "raw",
                "feature_counts": [
                    {
                        "feature_type": "gene",
                        "feature_count": 329950
                    },
                    {
                        "feature_type": "antibody capture",
                        "feature_count": 50
                    }
                ],
                "value_scale": "linear",
                "value_units": "UMI",
                "normalized": false
            }
        ]
    },
    {
        "aliases": [
            "anna-greka:donorB2_filtered_feature_bc_matrix"
        ],
        "status": "released",
        "uuid": "19e88d59-9c49-44ba-bce1-1aa25329f9b6",
        "submitted_file_name": "donorB2_filtered_feature_bc_matrix.h5",
        "file_format": "hdf5",
        "file_size": 100000,
        "lab": "anna-greka",
        "output_types": [
            "gene quantifications",
            "antibody capture quantifications"
        ],
        "feature_keys": [
            "Ensembl gene ID",
            "antibody target"
        ],
        "observation_count": 11938,
        "dataset": "anna-greka:large_test_dataset",
        "derivation_process": [
            "alignment",
            "quantification",
            "cell calling"
        ],
        "software": [
            "cellranger count 4.0"
        ],
        "derived_from": [
            "anna-greka:citeseq_donorB2_S4_L001_I1_001.fastq",
            "anna-greka:citeseq_donorB2_S4_L001_R1_001.fastq",
            "anna-greka:citeseq_donorB2_S4_L001_R2_001.fastq",
            "anna-greka:citeseq_donorB2_S4_L002_I1_001.fastq",
            "anna-greka:citeseq_donorB2_S4_L002_R1_001.fastq",
            "anna-greka:citeseq_donorB2_S4_L002_R2_001.fastq",
            "anna-greka:sc_donorB2_S4_L002_I1_001.fastq",
            "anna-greka:sc_donorB2_S4_L002_R1_001.fastq",
            "anna-greka:sc_donorB2_S4_L002_R2_001.fastq",
            "lattice:cellranger_2020-A"
        ],
        "assembly": "GRCh38",
        "genome_annotation": "GENCODE 32",
        "md5sum": "1c24591c682193508194b782331bc4b1",
        "layers": [
            {
                "label": "raw",
                "feature_counts": [
                    {
                        "feature_type": "gene",
                        "feature_count": 329950
                    },
                    {
                        "feature_type": "antibody capture",
                        "feature_count": 50
                    }
                ],
                "value_scale": "linear",
                "value_units": "UMI",
                "normalized": false
            }
        ]
    },
    {
        "aliases": [
            "anna-greka:snATAC_donorA1_raw_peak_bc_matrix"
        ],
        "status": "released",
        "uuid": "35377ad4-e49e-45e0-8161-dde762e89410",
        "no_file_available": false,
        "file_format": "hdf5",
        "file_size": 150000,
        "lab": "anna-greka",
        "submitted_file_name": "snATAC_donorA1_raw_peak_bc_matrix.h5",
        "output_types": [
            "peak quantifications"
        ],
        "feature_keys": [
            "genomic coordinates"
        ],
        "observation_count": 7000000,
        "dataset": "anna-greka:large_test_dataset",
        "derived_from": [
            "anna-greka:snATAC_donorA1_S1_L003_I1_001.fastq",
            "anna-greka:snATAC_donorA1_S1_L003_R1_001.fastq",
            "anna-greka:snATAC_donorA1_S1_L003_R2_001.fastq",
            "anna-greka:snATAC_donorA1_S1_L003_R3_001.fastq",
            "lattice:cellranger_atac_grch38_1.2.0"
        ],
        "assembly": "GRCh38",
        "genome_annotation": "GENCODE 32",
        "derivation_process": [
            "alignment",
            "peak calling",
            "quantification"
        ],
        "software": [
            "cellranger-atac count 1.2"
        ],
        "md5sum": "6ebe5d60e64c75703f9f184506d4cba6",
        "layers": [
            {
                "label": "raw",
                "feature_counts": [
                    {
                        "feature_type": "peak",
                        "feature_count": 239104
                    }
                ],
                "value_scale": "linear",
                "value_units": "fragment ends",
                "normalized": false
            }
        ]
    },
    {
        "aliases": [
            "anna-greka:snATAC_donorA1_filtered_peak_bc_matrix"
        ],
        "status": "released",
        "uuid": "e485bd06-b3a3-4d53-9ccb-d7cf5dca0893",
        "no_file_available": false,
        "file_format": "hdf5",
        "file_size": 150000,
        "lab": "anna-greka",
        "submitted_file_name": "snATAC_donorA1_filtered_peak_bc_matrix.h5",
        "output_types": [
            "peak quantifications"
        ],
        "feature_keys": [
            "genomic coordinates"
        ],
        "observation_count": 20334,
        "dataset": "anna-greka:large_test_dataset",
        "derived_from": [
            "anna-greka:snATAC_donorA1_S1_L003_I1_001.fastq",
            "anna-greka:snATAC_donorA1_S1_L003_R1_001.fastq",
            "anna-greka:snATAC_donorA1_S1_L003_R2_001.fastq",
            "anna-greka:snATAC_donorA1_S1_L003_R3_001.fastq",
            "lattice:cellranger_atac_grch38_1.2.0"
        ],
        "assembly": "GRCh38",
        "genome_annotation": "GENCODE 32",
        "derivation_process": [
            "alignment",
            "peak calling",
            "quantification",
            "cell calling"
        ],
        "software": [
            "cellranger-atac count 1.2"
        ],
        "md5sum": "6ac72519c2b397ac1c63a45a1991b717",
        "layers": [
            {
                "label": "raw",
                "feature_counts": [
                    {
                        "feature_type": "peak",
                        "feature_count": 129394
                    }
                ],
                "value_scale": "linear",
                "value_units": "fragment ends",
                "normalized": false
            }
        ]
    },
    {
        "aliases": [
            "anna-greka:snATAC_donorA1_filtered_tf_bc_matrix"
        ],
        "status": "released",
        "uuid": "12e3a600-39ac-405f-8ad3-a752407f0bbe",
        "no_file_available": false,
        "file_format": "hdf5",
        "file_size": 150000,
        "lab": "anna-greka",
        "submitted_file_name": "snATAC_donorA1_filtered_tf_bc_matrix.h5",
        "output_types": [
            "transcription factor quantifications"
        ],
        "feature_keys": [
            "motif ID"
        ],
        "observation_count": 20332,
        "dataset": "anna-greka:large_test_dataset",
        "derived_from": [
            "anna-greka:snATAC_donorA1_S1_L003_I1_001.fastq",
            "anna-greka:snATAC_donorA1_S1_L003_R1_001.fastq",
            "anna-greka:snATAC_donorA1_S1_L003_R2_001.fastq",
            "anna-greka:snATAC_donorA1_S1_L003_R3_001.fastq",
            "lattice:cellranger_atac_grch38_1.2.0"
        ],
        "assembly": "GRCh38",
        "genome_annotation": "GENCODE 32",
        "derivation_process": [
            "alignment",
            "peak calling",
            "quantification",
            "cell calling"
        ],
        "software": [
            "cellranger-atac count 1.2"
        ],
        "md5sum": "5d95e57866378889cdb3fe3f7ece7d91",
        "layers": [
            {
                "label": "raw",
                "feature_counts": [
                    {
                        "feature_type": "peak",
                        "feature_count": 600
                    }
                ],
                "value_scale": "linear",
                "value_units": "fragment ends",
                "normalized": false
            }
        ]
    },
    {
        "aliases": [
            "anna-greka:snATAC_donorA2_raw_peak_bc_matrix"
        ],
        "status": "released",
        "uuid": "09de0dec-39f1-4ab7-bfe1-1e85c144a23b",
        "no_file_available": false,
        "file_format": "hdf5",
        "file_size": 150000,
        "lab": "anna-greka",
        "submitted_file_name": "snATAC_donorA2_raw_peak_bc_matrix.h5",
        "output_types": [
            "peak quantifications"
        ],
        "feature_keys": [
            "genomic coordinates"
        ],
        "observation_count": 7000000,
        "dataset": "anna-greka:large_test_dataset",
        "derived_from": [
            "anna-greka:snATAC_donorA2_S2_L003_I1_001.fastq",
            "anna-greka:snATAC_donorA2_S2_L003_R1_001.fastq",
            "anna-greka:snATAC_donorA2_S2_L003_R2_001.fastq",
            "anna-greka:snATAC_donorA2_S2_L003_R3_001.fastq",
            "lattice:cellranger_atac_grch38_1.2.0"
        ],
        "assembly": "GRCh38",
        "genome_annotation": "GENCODE 32",
        "derivation_process": [
            "alignment",
            "peak calling",
            "quantification"
        ],
        "software": [
            "cellranger-atac count 1.2"
        ],
        "md5sum": "300b1718edfd3209c692ae44e5480c1a",
        "layers": [
            {
                "label": "raw",
                "feature_counts": [
                    {
                        "feature_type": "peak",
                        "feature_count": 265435
                    }
                ],
                "value_scale": "linear",
                "value_units": "fragment ends",
                "normalized": false
            }
        ]
    },
    {
        "aliases": [
            "anna-greka:snATAC_donorA2_filtered_peak_bc_matrix"
        ],
        "status": "released",
        "uuid": "4988556b-6c27-4456-b316-d8734d3c8d3a",
        "no_file_available": false,
        "file_format": "hdf5",
        "file_size": 150000,
        "lab": "anna-greka",
        "submitted_file_name": "snATAC_donorA2_filtered_peak_bc_matrix.h5",
        "output_types": [
            "peak quantifications"
        ],
        "feature_keys": [
            "genomic coordinates"
        ],
        "observation_count": 10323,
        "dataset": "anna-greka:large_test_dataset",
        "derived_from": [
            "anna-greka:snATAC_donorA2_S2_L003_I1_001.fastq",
            "anna-greka:snATAC_donorA2_S2_L003_R1_001.fastq",
            "anna-greka:snATAC_donorA2_S2_L003_R2_001.fastq",
            "anna-greka:snATAC_donorA2_S2_L003_R3_001.fastq",
            "lattice:cellranger_atac_grch38_1.2.0"
        ],
        "assembly": "GRCh38",
        "genome_annotation": "GENCODE 32",
        "derivation_process": [
            "alignment",
            "peak calling",
            "quantification",
            "cell calling"
        ],
        "software": [
            "cellranger-atac count 1.2"
        ],
        "md5sum": "2991358e34d1fc9a4d0123ad8c5e7b3f",
        "layers": [
            {
                "label": "raw",
                "feature_counts": [
                    {
                        "feature_type": "peak",
                        "feature_count": 121134
                    }
                ],
                "value_scale": "linear",
                "value_units": "fragment ends",
                "normalized": false
            }
        ]
    },
    {
        "aliases": [
            "anna-greka:snATAC_donorA2_filtered_tf_bc_matrix"
        ],
        "status": "released",
        "uuid": "aa3ebbec-bf3e-4c72-8321-9e612ea74a91",
        "no_file_available": false,
        "file_format": "hdf5",
        "file_size": 150000,
        "lab": "anna-greka",
        "submitted_file_name": "snATAC_donorA2_filtered_tf_bc_matrix.h5",
        "output_types": [
            "transcription factor quantifications"
        ],
        "feature_keys": [
            "motif ID"
        ],
        "observation_count": 10655,
        "dataset": "anna-greka:large_test_dataset",
        "derived_from": [
            "anna-greka:snATAC_donorA2_S2_L003_I1_001.fastq",
            "anna-greka:snATAC_donorA2_S2_L003_R1_001.fastq",
            "anna-greka:snATAC_donorA2_S2_L003_R2_001.fastq",
            "anna-greka:snATAC_donorA2_S2_L003_R3_001.fastq",
            "lattice:cellranger_atac_grch38_1.2.0"
        ],
        "assembly": "GRCh38",
        "genome_annotation": "GENCODE 32",
        "derivation_process": [
            "alignment",
            "quantification",
            "cell calling"
        ],
        "software": [
            "cellranger-atac count 1.2"
        ],
        "md5sum": "a5edf082c71bf697b12034b785344be9",
        "layers": [
            {
                "label": "raw",
                "feature_counts": [
                    {
                        "feature_type": "peak",
                        "feature_count": 654
                    }
                ],
                "value_scale": "linear",
                "value_units": "fragment ends",
                "normalized": false
            }
        ]
    },
    {
        "aliases": [
            "anna-greka:snATAC_donorB1_raw_peak_bc_matrix"
        ],
        "status": "released",
        "uuid": "ee32db1c-932d-4931-9240-dba7a85cb6b6",
        "no_file_available": false,
        "file_format": "hdf5",
        "file_size": 150000,
        "lab": "anna-greka",
        "submitted_file_name": "snATAC_donorB1_raw_peak_bc_matrix.h5",
        "output_types": [
            "peak quantifications"
        ],
        "feature_keys": [
            "genomic coordinates"
        ],
        "observation_count": 7000000,
        "dataset": "anna-greka:large_test_dataset",
        "derived_from": [
            "anna-greka:snATAC_donorB1_S3_L003_I1_001.fastq",
            "anna-greka:snATAC_donorB1_S3_L003_R1_001.fastq",
            "anna-greka:snATAC_donorB1_S3_L003_R2_001.fastq",
            "anna-greka:snATAC_donorB1_S3_L003_R3_001.fastq",
            "lattice:cellranger_atac_grch38_1.2.0"
        ],
        "assembly": "GRCh38",
        "genome_annotation": "GENCODE 32",
        "derivation_process": [
            "alignment",
            "peak calling",
            "quantification"
        ],
        "software": [
            "cellranger-atac count 1.2"
        ],
        "md5sum": "33c5bc7bae5e9e726a59f21abafaa3f1",
        "layers": [
            {
                "label": "raw",
                "feature_counts": [
                    {
                        "feature_type": "peak",
                        "feature_count": 254644
                    }
                ],
                "value_scale": "linear",
                "value_units": "fragment ends",
                "normalized": false
            }
        ]
    },
    {
        "aliases": [
            "anna-greka:snATAC_donorB1_filtered_peak_bc_matrix"
        ],
        "status": "released",
        "uuid": "92e9859b-402f-4dce-ab49-5f5fec8b82c1",
        "no_file_available": false,
        "file_format": "hdf5",
        "file_size": 150000,
        "lab": "anna-greka",
        "submitted_file_name": "snATAC_donorB1_filtered_peak_bc_matrix.h5",
        "output_types": [
            "peak quantifications"
        ],
        "feature_keys": [
            "genomic coordinates"
        ],
        "observation_count": 100239,
        "dataset": "anna-greka:large_test_dataset",
        "derived_from": [
            "anna-greka:snATAC_donorB1_S3_L003_I1_001.fastq",
            "anna-greka:snATAC_donorB1_S3_L003_R1_001.fastq",
            "anna-greka:snATAC_donorB1_S3_L003_R2_001.fastq",
            "anna-greka:snATAC_donorB1_S3_L003_R3_001.fastq",
            "lattice:cellranger_atac_grch38_1.2.0"
        ],
        "assembly": "GRCh38",
        "genome_annotation": "GENCODE 32",
        "derivation_process": [
            "alignment",
            "peak calling",
            "quantification",
            "cell calling"
        ],
        "software": [
            "cellranger-atac count 1.2"
        ],
        "md5sum": "8d2c603855b454477cce0b4a49bca68e",
        "layers": [
            {
                "label": "raw",
                "feature_counts": [
                    {
                        "feature_type": "peak",
                        "feature_count": 103241
                    }
                ],
                "value_scale": "linear",
                "value_units": "fragment ends",
                "normalized": false
            }
        ]
    },
    {
        "aliases": [
            "anna-greka:snATAC_donorB1_filtered_tf_bc_matrix"
        ],
        "status": "released",
        "uuid": "bbcbd9d1-f9b0-4757-84b9-5617181581a8",
        "no_file_available": false,
        "file_format": "hdf5",
        "file_size": 150000,
        "lab": "anna-greka",
        "submitted_file_name": "snATAC_donorB1_filtered_tf_bc_matrix.h5",
        "output_types": [
            "transcription factor quantifications"
        ],
        "feature_keys": [
            "motif ID"
        ],
        "observation_count": 9387,
        "dataset": "anna-greka:large_test_dataset",
        "derived_from": [
            "anna-greka:snATAC_donorB1_S3_L003_I1_001.fastq",
            "anna-greka:snATAC_donorB1_S3_L003_R1_001.fastq",
            "anna-greka:snATAC_donorB1_S3_L003_R2_001.fastq",
            "anna-greka:snATAC_donorB1_S3_L003_R3_001.fastq",
            "lattice:cellranger_atac_grch38_1.2.0"
        ],
        "assembly": "GRCh38",
        "genome_annotation": "GENCODE 32",
        "derivation_process": [
            "alignment",
            "quantification",
            "cell calling"
        ],
        "software": [
            "cellranger-atac count 1.2"
        ],
        "md5sum": "6ff1ed6b1aed8e606bdae1095a34e240",
        "layers": [
            {
                "label": "raw",
                "feature_counts": [
                    {
                        "feature_type": "peak",
                        "feature_count": 544
                    }
                ],
                "value_scale": "linear",
                "value_units": "fragment ends",
                "normalized": false
            }
        ]
    },
    {
        "aliases": [
            "anna-greka:snATAC_donorB2_raw_peak_bc_matrix"
        ],
        "status": "released",
        "uuid": "bee1457d-dceb-481f-b3fe-827c97021b54",
        "no_file_available": false,
        "file_format": "hdf5",
        "file_size": 150000,
        "lab": "anna-greka",
        "submitted_file_name": "snATAC_donorB2_raw_peak_bc_matrix.h5",
        "output_types": [
            "peak quantifications"
        ],
        "feature_keys": [
            "genomic coordinates"
        ],
        "observation_count": 7000000,
        "dataset": "anna-greka:large_test_dataset",
        "derived_from": [
            "anna-greka:snATAC_donorB2_S4_L003_I1_001.fastq",
            "anna-greka:snATAC_donorB2_S4_L003_R1_001.fastq",
            "anna-greka:snATAC_donorB2_S4_L003_R2_001.fastq",
            "anna-greka:snATAC_donorB2_S4_L003_R3_001.fastq",
            "lattice:cellranger_atac_grch38_1.2.0"
        ],
        "assembly": "GRCh38",
        "genome_annotation": "GENCODE 32",
        "derivation_process": [
            "alignment",
            "peak calling",
            "quantification"
        ],
        "software": [
            "cellranger-atac count 1.2"
        ],
        "md5sum": "6aa4a2f7c22b209ebaa189201e50eeba",
        "layers": [
            {
                "label": "raw",
                "feature_counts": [
                    {
                        "feature_type": "peak",
                        "feature_count": 267755
                    }
                ],
                "value_scale": "linear",
                "value_units": "fragment ends",
                "normalized": false
            }
        ]
    },
    {
        "aliases": [
            "anna-greka:snATAC_donorB2_filtered_peak_bc_matrix"
        ],
        "status": "released",
        "uuid": "e5c4c026-7520-4106-b78c-de10e1749f72",
        "no_file_available": false,
        "file_format": "hdf5",
        "file_size": 150000,
        "lab": "anna-greka",
        "submitted_file_name": "snATAC_donorB2_filtered_peak_bc_matrix.h5",
        "output_types": [
            "peak quantifications"
        ],
        "feature_keys": [
            "genomic coordinates"
        ],
        "observation_count": 11858,
        "dataset": "anna-greka:large_test_dataset",
        "derived_from": [
            "anna-greka:snATAC_donorB2_S4_L003_I1_001.fastq",
            "anna-greka:snATAC_donorB2_S4_L003_R1_001.fastq",
            "anna-greka:snATAC_donorB2_S4_L003_R2_001.fastq",
            "anna-greka:snATAC_donorB2_S4_L003_R3_001.fastq",
            "lattice:cellranger_atac_grch38_1.2.0"
        ],
        "assembly": "GRCh38",
        "genome_annotation": "GENCODE 32",
        "derivation_process": [
            "alignment",
            "peak calling",
            "quantification",
            "cell calling"
        ],
        "software": [
            "cellranger-atac count 1.2"
        ],
        "md5sum": "527175445d30ebfdf549fa3d3c2899db",
        "layers": [
            {
                "label": "raw",
                "feature_counts": [
                    {
                        "feature_type": "peak",
                        "feature_count": 103400
                    }
                ],
                "value_scale": "linear",
                "value_units": "fragment ends",
                "normalized": false
            }
        ]
    },
    {
        "aliases": [
            "anna-greka:snATAC_donorB2_filtered_tf_bc_matrix"
        ],
        "status": "released",
        "uuid": "f0347a86-a428-4b81-b489-b9911ae3be54",
        "no_file_available": false,
        "file_format": "hdf5",
        "file_size": 150000,
        "lab": "anna-greka",
        "submitted_file_name": "snATAC_donorB2_filtered_tf_bc_matrix.h5",
        "output_types": [
            "transcription factor quantifications"
        ],
        "feature_keys": [
            "motif ID"
        ],
        "observation_count": 9833,
        "dataset": "anna-greka:large_test_dataset",
        "derived_from": [
            "anna-greka:snATAC_donorB2_S4_L003_I1_001.fastq",
            "anna-greka:snATAC_donorB2_S4_L003_R1_001.fastq",
            "anna-greka:snATAC_donorB2_S4_L003_R2_001.fastq",
            "anna-greka:snATAC_donorB2_S4_L003_R3_001.fastq",
            "lattice:cellranger_atac_grch38_1.2.0"
        ],
        "assembly": "GRCh38",
        "genome_annotation": "GENCODE 32",
        "derivation_process": [
            "alignment",
            "quantification",
            "cell calling"
        ],
        "software": [
            "cellranger-atac count 1.2"
        ],
        "md5sum": "de69cd4312f07478d21c36198e13b7cb",
        "layers": [
            {
                "label": "raw",
                "feature_counts": [
                    {
                        "feature_type": "peak",
                        "feature_count": 590
                    }
                ],
                "value_scale": "linear",
                "value_units": "fragment ends",
                "normalized": false
            }
        ]
    },
    {
        "aliases": [
            "anna-greka:snATAC_donorC1_raw_peak_bc_matrix"
        ],
        "status": "released",
        "uuid": "63cc3027-d329-4746-b245-c67e709200fd",
        "no_file_available": false,
        "file_format": "hdf5",
        "file_size": 150000,
        "lab": "anna-greka",
        "submitted_file_name": "snATAC_donorC1_raw_peak_bc_matrix.h5",
        "output_types": [
            "peak quantifications"
        ],
        "feature_keys": [
            "genomic coordinates"
        ],
        "observation_count": 7000000,
        "dataset": "anna-greka:large_test_dataset",
        "derived_from": [
            "anna-greka:snATAC_donorC1_S1_L001_I1_001.fastq",
            "anna-greka:snATAC_donorC1_S1_L001_R1_001.fastq",
            "anna-greka:snATAC_donorC1_S1_L001_R2_001.fastq",
            "anna-greka:snATAC_donorC1_S1_L001_R3_001.fastq",
            "lattice:cellranger_atac_grch38_1.2.0"
        ],
        "assembly": "GRCh38",
        "genome_annotation": "GENCODE 32",
        "derivation_process": [
            "alignment",
            "peak calling",
            "quantification"
        ],
        "software": [
            "cellranger-atac count 1.2"
        ],
        "md5sum": "323684613c851a8279e3612d003a0e81",
        "layers": [
            {
                "label": "raw",
                "feature_counts": [
                    {
                        "feature_type": "peak",
                        "feature_count": 266211
                    }
                ],
                "value_scale": "linear",
                "value_units": "fragment ends",
                "normalized": false
            }
        ]
    },
    {
        "aliases": [
            "anna-greka:snATAC_donorC1_filtered_peak_bc_matrix"
        ],
        "status": "released",
        "uuid": "7620f84d-9946-4e44-9e24-3486bd771083",
        "no_file_available": false,
        "file_format": "hdf5",
        "file_size": 150000,
        "lab": "anna-greka",
        "submitted_file_name": "snATAC_donorC1_filtered_peak_bc_matrix.h5",
        "output_types": [
            "peak quantifications"
        ],
        "feature_keys": [
            "genomic coordinates"
        ],
        "observation_count": 12596,
        "dataset": "anna-greka:large_test_dataset",
        "derived_from": [
            "anna-greka:snATAC_donorC1_S1_L001_I1_001.fastq",
            "anna-greka:snATAC_donorC1_S1_L001_R1_001.fastq",
            "anna-greka:snATAC_donorC1_S1_L001_R2_001.fastq",
            "anna-greka:snATAC_donorC1_S1_L001_R3_001.fastq",
            "lattice:cellranger_atac_grch38_1.2.0"
        ],
        "assembly": "GRCh38",
        "genome_annotation": "GENCODE 32",
        "derivation_process": [
            "alignment",
            "peak calling",
            "quantification",
            "cell calling"
        ],
        "software": [
            "cellranger-atac count 1.2"
        ],
        "md5sum": "4ac30d04e8f1f2bd1e7f594603f68fd3",
        "layers": [
            {
                "label": "raw",
                "feature_counts": [
                    {
                        "feature_type": "peak",
                        "feature_count": 102311
                    }
                ],
                "value_scale": "linear",
                "value_units": "fragment ends",
                "normalized": false
            }
        ]
    },
    {
        "aliases": [
            "anna-greka:snATAC_donorC1_filtered_tf_bc_matrix"
        ],
        "status": "released",
        "uuid": "faddd31b-e1b1-4857-ae92-3dfe64826a11",
        "no_file_available": false,
        "file_format": "hdf5",
        "file_size": 150000,
        "lab": "anna-greka",
        "submitted_file_name": "snATAC_donorC1_filtered_tf_bc_matrix.h5",
        "output_types": [
            "transcription factor quantifications"
        ],
        "feature_keys": [
            "motif ID"
        ],
        "observation_count": 8342,
        "dataset": "anna-greka:large_test_dataset",
        "derived_from": [
            "anna-greka:snATAC_donorC1_S1_L001_I1_001.fastq",
            "anna-greka:snATAC_donorC1_S1_L001_R1_001.fastq",
            "anna-greka:snATAC_donorC1_S1_L001_R2_001.fastq",
            "anna-greka:snATAC_donorC1_S1_L001_R3_001.fastq",
            "lattice:cellranger_atac_grch38_1.2.0"
        ],
        "assembly": "GRCh38",
        "genome_annotation": "GENCODE 32",
        "derivation_process": [
            "alignment",
            "quantification",
            "cell calling"
        ],
        "software": [
            "cellranger-atac count 1.2"
        ],
        "md5sum": "478c983e2c88818e089d2509b56970c9",
        "layers": [
            {
                "label": "raw",
                "feature_counts": [
                    {
                        "feature_type": "peak",
                        "feature_count": 511
                    }
                ],
                "value_scale": "linear",
                "value_units": "fragment ends",
                "normalized": false
            }
        ]
    },
    {
        "aliases": [
            "anna-greka:snATAC_donorC2_raw_peak_bc_matrix"
        ],
        "status": "released",
        "uuid": "e129ec02-49ed-42b3-aaf9-393e7c30202a",
        "no_file_available": false,
        "file_format": "hdf5",
        "file_size": 150000,
        "lab": "anna-greka",
        "submitted_file_name": "snATAC_donorC2_raw_peak_bc_matrix.h5",
        "output_types": [
            "peak quantifications"
        ],
        "feature_keys": [
            "genomic coordinates"
        ],
        "observation_count": 7000000,
        "dataset": "anna-greka:large_test_dataset",
        "derived_from": [
            "anna-greka:snATAC_donorC2_S2_L001_I1_001.fastq",
            "anna-greka:snATAC_donorC2_S2_L001_R1_001.fastq",
            "anna-greka:snATAC_donorC2_S2_L001_R2_001.fastq",
            "anna-greka:snATAC_donorC2_S2_L001_R3_001.fastq",
            "lattice:cellranger_atac_grch38_1.2.0"
        ],
        "assembly": "GRCh38",
        "genome_annotation": "GENCODE 32",
        "derivation_process": [
            "alignment",
            "peak calling",
            "quantification"
        ],
        "software": [
            "cellranger-atac count 1.2"
        ],
        "md5sum": "32b6f43792a5d7058f24fc909a4d0e4b",
        "layers": [
            {
                "label": "raw",
                "feature_counts": [
                    {
                        "feature_type": "peak",
                        "feature_count": 100000
                    }
                ],
                "value_scale": "linear",
                "value_units": "fragment ends",
                "normalized": false
            }
        ]
    },
    {
        "aliases": [
            "anna-greka:snATAC_donorC2_filtered_peak_bc_matrix"
        ],
        "status": "released",
        "uuid": "67fd3665-cd65-4d04-aa17-eb0b0c90d336",
        "no_file_available": false,
        "file_format": "hdf5",
        "file_size": 150000,
        "lab": "anna-greka",
        "submitted_file_name": "snATAC_donorC2_filtered_peak_bc_matrix.h5",
        "output_types": [
            "peak quantifications"
        ],
        "feature_keys": [
            "genomic coordinates"
        ],
        "observation_count": 11239,
        "dataset": "anna-greka:large_test_dataset",
        "derived_from": [
            "anna-greka:snATAC_donorC2_S2_L001_I1_001.fastq",
            "anna-greka:snATAC_donorC2_S2_L001_R1_001.fastq",
            "anna-greka:snATAC_donorC2_S2_L001_R2_001.fastq",
            "anna-greka:snATAC_donorC2_S2_L001_R3_001.fastq",
            "lattice:cellranger_atac_grch38_1.2.0"
        ],
        "assembly": "GRCh38",
        "genome_annotation": "GENCODE 32",
        "derivation_process": [
            "alignment",
            "peak calling",
            "quantification",
            "cell calling"
        ],
        "software": [
            "cellranger-atac count 1.2"
        ],
        "md5sum": "69f6e698ed84a669460fb541c1fcdcfd",
        "layers": [
            {
                "label": "raw",
                "feature_counts": [
                    {
                        "feature_type": "peak",
                        "feature_count": 100000
                    }
                ],
                "value_scale": "linear",
                "value_units": "fragment ends",
                "normalized": false
            }
        ]
    },
    {
        "aliases": [
            "anna-greka:snATAC_donorC2_filtered_tf_bc_matrix"
        ],
        "status": "released",
        "uuid": "3bb7f59b-67c0-4d12-8b2a-ddfed688d770",
        "no_file_available": false,
        "file_format": "hdf5",
        "file_size": 150000,
        "lab": "anna-greka",
        "submitted_file_name": "snATAC_donorC2_filtered_tf_bc_matrix.h5",
        "output_types": [
            "transcription factor quantifications"
        ],
        "feature_keys": [
            "motif ID"
        ],
        "observation_count": 9283,
        "dataset": "anna-greka:large_test_dataset",
        "derived_from": [
            "anna-greka:snATAC_donorC2_S2_L001_I1_001.fastq",
            "anna-greka:snATAC_donorC2_S2_L001_R1_001.fastq",
            "anna-greka:snATAC_donorC2_S2_L001_R2_001.fastq",
            "anna-greka:snATAC_donorC2_S2_L001_R3_001.fastq",
            "lattice:cellranger_atac_grch38_1.2.0"
        ],
        "assembly": "GRCh38",
        "genome_annotation": "GENCODE 32",
        "derivation_process": [
            "alignment",
            "quantification",
            "cell calling"
        ],
        "software": [
            "cellranger-atac count 1.2"
        ],
        "md5sum": "418afe4cc7f6577acea329736c8e3a45",
        "layers": [
            {
                "label": "raw",
                "feature_counts": [
                    {
                        "feature_type": "peak",
                        "feature_count": 600
                    }
                ],
                "value_scale": "linear",
                "value_units": "fragment ends",
                "normalized": false
            }
        ]
    },
    {
        "aliases": [
            "anna-greka:snATAC_donorD1_raw_peak_bc_matrix"
        ],
        "status": "released",
        "uuid": "e564638f-4b32-478d-9b72-080beb1a83dd",
        "no_file_available": false,
        "file_format": "hdf5",
        "file_size": 150000,
        "lab": "anna-greka",
        "submitted_file_name": "snATAC_donorD1_raw_peak_bc_matrix.h5",
        "output_types": [
            "peak quantifications"
        ],
        "feature_keys": [
            "genomic coordinates"
        ],
        "observation_count": 7000000,
        "dataset": "anna-greka:large_test_dataset",
        "derived_from": [
            "anna-greka:snATAC_donorD1_S3_L001_I1_001.fastq",
            "anna-greka:snATAC_donorD1_S3_L001_R1_001.fastq",
            "anna-greka:snATAC_donorD1_S3_L001_R2_001.fastq",
            "anna-greka:snATAC_donorD1_S3_L001_R3_001.fastq",
            "lattice:cellranger_atac_grch38_1.2.0"
        ],
        "assembly": "GRCh38",
        "genome_annotation": "GENCODE 32",
        "derivation_process": [
            "alignment",
            "peak calling",
            "quantification"
        ],
        "software": [
            "cellranger-atac count 1.2"
        ],
        "md5sum": "f587b29a7531369ba45fbf01533e3788",
        "layers": [
            {
                "label": "raw",
                "feature_counts": [
                    {
                        "feature_type": "peak",
                        "feature_count": 100000
                    }
                ],
                "value_scale": "linear",
                "value_units": "fragment ends",
                "normalized": false
            }
        ]
    },
    {
        "aliases": [
            "anna-greka:snATAC_donorD1_filtered_peak_bc_matrix"
        ],
        "status": "released",
        "uuid": "21f0d1ce-9763-459a-bf58-6ca0458524f6",
        "no_file_available": false,
        "file_format": "hdf5",
        "file_size": 150000,
        "lab": "anna-greka",
        "submitted_file_name": "snATAC_donorD1_filtered_peak_bc_matrix.h5",
        "output_types": [
            "peak quantifications"
        ],
        "feature_keys": [
            "genomic coordinates"
        ],
        "observation_count": 12985,
        "dataset": "anna-greka:large_test_dataset",
        "derived_from": [
            "anna-greka:snATAC_donorD1_S3_L001_I1_001.fastq",
            "anna-greka:snATAC_donorD1_S3_L001_R1_001.fastq",
            "anna-greka:snATAC_donorD1_S3_L001_R2_001.fastq",
            "anna-greka:snATAC_donorD1_S3_L001_R3_001.fastq",
            "lattice:cellranger_atac_grch38_1.2.0"
        ],
        "assembly": "GRCh38",
        "genome_annotation": "GENCODE 32",
        "derivation_process": [
            "alignment",
            "peak calling",
            "quantification",
            "cell calling"
        ],
        "software": [
            "cellranger-atac count 1.2"
        ],
        "md5sum": "0a18cf5fd2e5f84d748e1d22dac0852b",
        "layers": [
            {
                "label": "raw",
                "feature_counts": [
                    {
                        "feature_type": "peak",
                        "feature_count": 100000
                    }
                ],
                "value_scale": "linear",
                "value_units": "fragment ends",
                "normalized": false
            }
        ]
    },
    {
        "aliases": [
            "anna-greka:snATAC_donorD1_filtered_tf_bc_matrix"
        ],
        "status": "released",
        "uuid": "d93da0b0-f426-47b2-b11e-322cbaa74c7a",
        "no_file_available": false,
        "file_format": "hdf5",
        "file_size": 150000,
        "lab": "anna-greka",
        "submitted_file_name": "snATAC_donorD1_filtered_tf_bc_matrix.h5",
        "output_types": [
            "transcription factor quantifications"
        ],
        "feature_keys": [
            "motif ID"
        ],
        "observation_count": 9284,
        "dataset": "anna-greka:large_test_dataset",
        "derived_from": [
            "anna-greka:snATAC_donorD1_S3_L001_I1_001.fastq",
            "anna-greka:snATAC_donorD1_S3_L001_R1_001.fastq",
            "anna-greka:snATAC_donorD1_S3_L001_R2_001.fastq",
            "anna-greka:snATAC_donorD1_S3_L001_R3_001.fastq",
            "lattice:cellranger_atac_grch38_1.2.0"
        ],
        "assembly": "GRCh38",
        "genome_annotation": "GENCODE 32",
        "derivation_process": [
            "alignment",
            "quantification",
            "cell calling"
        ],
        "software": [
            "cellranger-atac count 1.2"
        ],
        "md5sum": "8d10f823023a57a1013401ebee09e3e0",
        "layers": [
            {
                "label": "raw",
                "feature_counts": [
                    {
                        "feature_type": "peak",
                        "feature_count": 600
                    }
                ],
                "value_scale": "linear",
                "value_units": "fragment ends",
                "normalized": false
            }
        ]
    },
    {
        "aliases": [
            "anna-greka:snATAC_donorD2_raw_peak_bc_matrix"
        ],
        "status": "released",
        "uuid": "97a3c63e-00bc-4c47-8e23-48c967313c9e",
        "no_file_available": false,
        "file_format": "hdf5",
        "file_size": 150000,
        "lab": "anna-greka",
        "submitted_file_name": "snATAC_donorD2_raw_peak_bc_matrix.h5",
        "output_types": [
            "peak quantifications"
        ],
        "feature_keys": [
            "genomic coordinates"
        ],
        "observation_count": 7000000,
        "dataset": "anna-greka:large_test_dataset",
        "derived_from": [
            "anna-greka:snATAC_donorD2_S4_L001_I1_001.fastq",
            "anna-greka:snATAC_donorD2_S4_L001_R1_001.fastq",
            "anna-greka:snATAC_donorD2_S4_L001_R2_001.fastq",
            "anna-greka:snATAC_donorD2_S4_L001_R3_001.fastq",
            "lattice:cellranger_atac_grch38_1.2.0"
        ],
        "assembly": "GRCh38",
        "genome_annotation": "GENCODE 32",
        "derivation_process": [
            "alignment",
            "peak calling",
            "quantification"
        ],
        "software": [
            "cellranger-atac count 1.2"
        ],
        "md5sum": "53b15901f2f49f50c7d536cccf98d359",
        "layers": [
            {
                "label": "raw",
                "feature_counts": [
                    {
                        "feature_type": "peak",
                        "feature_count": 100000
                    }
                ],
                "value_scale": "linear",
                "value_units": "fragment ends",
                "normalized": false
            }
        ]
    },
    {
        "aliases": [
            "anna-greka:snATAC_donorD2_filtered_peak_bc_matrix"
        ],
        "status": "released",
        "uuid": "5b03312f-783e-48ee-a342-fc77096434e9",
        "no_file_available": false,
        "file_format": "hdf5",
        "file_size": 150000,
        "lab": "anna-greka",
        "submitted_file_name": "snATAC_donorD2_filtered_peak_bc_matrix.h5",
        "output_types": [
            "peak quantifications"
        ],
        "feature_keys": [
            "genomic coordinates"
        ],
        "observation_count": 10484,
        "dataset": "anna-greka:large_test_dataset",
        "derived_from": [
            "anna-greka:snATAC_donorD2_S4_L001_I1_001.fastq",
            "anna-greka:snATAC_donorD2_S4_L001_R1_001.fastq",
            "anna-greka:snATAC_donorD2_S4_L001_R2_001.fastq",
            "anna-greka:snATAC_donorD2_S4_L001_R3_001.fastq",
            "lattice:cellranger_atac_grch38_1.2.0"
        ],
        "assembly": "GRCh38",
        "genome_annotation": "GENCODE 32",
        "derivation_process": [
            "alignment",
            "peak calling",
            "quantification",
            "cell calling"
        ],
        "software": [
            "cellranger-atac count 1.2"
        ],
        "md5sum": "438b7e0bfd7ef14e975a2ccbe7a2ecc7",
        "layers": [
            {
                "label": "raw",
                "feature_counts": [
                    {
                        "feature_type": "peak",
                        "feature_count": 100000
                    }
                ],
                "value_scale": "linear",
                "value_units": "fragment ends",
                "normalized": false
            }
        ]
    },
    {
        "aliases": [
            "anna-greka:snATAC_donorD2_filtered_tf_bc_matrix"
        ],
        "status": "released",
        "uuid": "84ddb908-59cc-4af8-a1df-e0f6b6ca77c8",
        "no_file_available": false,
        "file_format": "hdf5",
        "file_size": 150000,
        "lab": "anna-greka",
        "submitted_file_name": "snATAC_donorD2_filtered_tf_bc_matrix.h5",
        "output_types": [
            "transcription factor quantifications"
        ],
        "feature_keys": [
            "motif ID"
        ],
        "observation_count": 9838,
        "dataset": "anna-greka:large_test_dataset",
        "derived_from": [
            "anna-greka:snATAC_donorD2_S4_L001_I1_001.fastq",
            "anna-greka:snATAC_donorD2_S4_L001_R1_001.fastq",
            "anna-greka:snATAC_donorD2_S4_L001_R2_001.fastq",
            "anna-greka:snATAC_donorD2_S4_L001_R3_001.fastq",
            "lattice:cellranger_atac_grch38_1.2.0"
        ],
        "assembly": "GRCh38",
        "genome_annotation": "GENCODE 32",
        "derivation_process": [
            "alignment",
            "quantification",
            "cell calling"
        ],
        "software": [
            "cellranger-atac count 1.2"
        ],
        "md5sum": "ceae622351e08bca8a11013640b05a4f",
        "layers": [
            {
                "label": "raw",
                "feature_counts": [
                    {
                        "feature_type": "peak",
                        "feature_count": 600
                    }
                ],
                "value_scale": "linear",
                "value_units": "fragment ends",
                "normalized": false
            }
        ]
    },
    {
        "aliases": [
            "anna-greka:snATAC_donorE1_raw_peak_bc_matrix"
        ],
        "status": "released",
        "uuid": "795f22f1-d772-4110-8137-52f6d311fd79",
        "no_file_available": false,
        "file_format": "hdf5",
        "file_size": 150000,
        "lab": "anna-greka",
        "submitted_file_name": "snATAC_donorE1_raw_peak_bc_matrix.h5",
        "output_types": [
            "peak quantifications"
        ],
        "feature_keys": [
            "genomic coordinates"
        ],
        "observation_count": 7000000,
        "dataset": "anna-greka:large_test_dataset",
        "derived_from": [
            "anna-greka:snATAC_donorE1_S1_L004_I1_001.fastq",
            "anna-greka:snATAC_donorE1_S1_L004_R1_001.fastq",
            "anna-greka:snATAC_donorE1_S1_L004_R2_001.fastq",
            "anna-greka:snATAC_donorE1_S1_L004_R3_001.fastq",
            "lattice:cellranger_atac_mm10_1.2.0"
        ],
        "assembly": "GRCh38",
        "genome_annotation": "GENCODE 32",
        "derivation_process": [
            "alignment",
            "peak calling",
            "quantification"
        ],
        "software": [
            "cellranger-atac count 1.2"
        ],
        "md5sum": "108943fd756ee170a8d8956da80da870",
        "layers": [
            {
                "label": "raw",
                "feature_counts": [
                    {
                        "feature_type": "peak",
                        "feature_count": 100000
                    }
                ],
                "value_scale": "linear",
                "value_units": "fragment ends",
                "normalized": false
            }
        ]
    },
    {
        "aliases": [
            "anna-greka:snATAC_donorE1_filtered_peak_bc_matrix"
        ],
        "status": "released",
        "uuid": "3748c8d0-de00-4b64-a85c-fba128acd87d",
        "no_file_available": false,
        "file_format": "hdf5",
        "file_size": 150000,
        "lab": "anna-greka",
        "submitted_file_name": "snATAC_donorE1_filtered_peak_bc_matrix.h5",
        "output_types": [
            "peak quantifications"
        ],
        "feature_keys": [
            "genomic coordinates"
        ],
        "observation_count": 11831,
        "dataset": "anna-greka:large_test_dataset",
        "derived_from": [
            "anna-greka:snATAC_donorE1_S1_L004_I1_001.fastq",
            "anna-greka:snATAC_donorE1_S1_L004_R1_001.fastq",
            "anna-greka:snATAC_donorE1_S1_L004_R2_001.fastq",
            "anna-greka:snATAC_donorE1_S1_L004_R3_001.fastq",
            "lattice:cellranger_atac_mm10_1.2.0"
        ],
        "assembly": "GRCh38",
        "genome_annotation": "GENCODE 32",
        "derivation_process": [
            "alignment",
            "peak calling",
            "quantification",
            "cell calling"
        ],
        "software": [
            "cellranger-atac count 1.2"
        ],
        "md5sum": "fa3f6b455dadef4efd03335a341b9f41",
        "layers": [
            {
                "label": "raw",
                "feature_counts": [
                    {
                        "feature_type": "peak",
                        "feature_count": 100000
                    }
                ],
                "value_scale": "linear",
                "value_units": "fragment ends",
                "normalized": false
            }
        ]
    },
    {
        "aliases": [
            "anna-greka:snATAC_donorE1_filtered_tf_bc_matrix"
        ],
        "status": "released",
        "uuid": "7e7cf72e-1d75-47e9-99be-47eb4778e372",
        "no_file_available": false,
        "file_format": "hdf5",
        "file_size": 150000,
        "lab": "anna-greka",
        "submitted_file_name": "snATAC_donorE1_filtered_tf_bc_matrix.h5",
        "output_types": [
            "transcription factor quantifications"
        ],
        "feature_keys": [
            "motif ID"
        ],
        "observation_count": 8234,
        "dataset": "anna-greka:large_test_dataset",
        "derived_from": [
            "anna-greka:snATAC_donorE1_S1_L004_I1_001.fastq",
            "anna-greka:snATAC_donorE1_S1_L004_R1_001.fastq",
            "anna-greka:snATAC_donorE1_S1_L004_R2_001.fastq",
            "anna-greka:snATAC_donorE1_S1_L004_R3_001.fastq",
            "lattice:cellranger_atac_mm10_1.2.0"
        ],
        "assembly": "GRCh38",
        "genome_annotation": "GENCODE 32",
        "derivation_process": [
            "alignment",
            "quantification",
            "cell calling"
        ],
        "software": [
            "cellranger-atac count 1.2"
        ],
        "md5sum": "c7b6a486158edc42c1080b688afe2a47",
        "layers": [
            {
                "label": "raw",
                "feature_counts": [
                    {
                        "feature_type": "peak",
                        "feature_count": 600
                    }
                ],
                "value_scale": "linear",
                "value_units": "fragment ends",
                "normalized": false
            }
        ]
    },
    {
        "aliases": [
            "anna-greka:snATAC_donorE2_raw_peak_bc_matrix"
        ],
        "status": "released",
        "uuid": "cd04924c-c4ca-4ee2-93a6-74c36a6376b8",
        "no_file_available": false,
        "file_format": "hdf5",
        "file_size": 150000,
        "lab": "anna-greka",
        "submitted_file_name": "snATAC_donorE2_raw_peak_bc_matrix.h5",
        "output_types": [
            "peak quantifications"
        ],
        "feature_keys": [
            "genomic coordinates"
        ],
        "observation_count": 7000000,
        "dataset": "anna-greka:large_test_dataset",
        "derived_from": [
            "anna-greka:snATAC_donorE2_S2_L004_I1_001.fastq",
            "anna-greka:snATAC_donorE2_S2_L004_R1_001.fastq",
            "anna-greka:snATAC_donorE2_S2_L004_R2_001.fastq",
            "anna-greka:snATAC_donorE2_S2_L004_R3_001.fastq",
            "lattice:cellranger_atac_mm10_1.2.0"
        ],
        "assembly": "GRCh38",
        "genome_annotation": "GENCODE 32",
        "derivation_process": [
            "alignment",
            "peak calling",
            "quantification"
        ],
        "software": [
            "cellranger-atac count 1.2"
        ],
        "md5sum": "27239be2723f4ca3e3b4935698faf63a",
        "layers": [
            {
                "label": "raw",
                "feature_counts": [
                    {
                        "feature_type": "peak",
                        "feature_count": 100000
                    }
                ],
                "value_scale": "linear",
                "value_units": "fragment ends",
                "normalized": false
            }
        ]
    },
    {
        "aliases": [
            "anna-greka:snATAC_donorE2_filtered_peak_bc_matrix"
        ],
        "status": "released",
        "uuid": "91638f70-ad49-42d5-a502-d92a556c447b",
        "no_file_available": false,
        "file_format": "hdf5",
        "file_size": 150000,
        "lab": "anna-greka",
        "submitted_file_name": "snATAC_donorE2_filtered_peak_bc_matrix.h5",
        "output_types": [
            "peak quantifications"
        ],
        "feature_keys": [
            "genomic coordinates"
        ],
        "observation_count": 12993,
        "dataset": "anna-greka:large_test_dataset",
        "derived_from": [
            "anna-greka:snATAC_donorE2_S2_L004_I1_001.fastq",
            "anna-greka:snATAC_donorE2_S2_L004_R1_001.fastq",
            "anna-greka:snATAC_donorE2_S2_L004_R2_001.fastq",
            "anna-greka:snATAC_donorE2_S2_L004_R3_001.fastq",
            "lattice:cellranger_atac_mm10_1.2.0"
        ],
        "assembly": "GRCh38",
        "genome_annotation": "GENCODE 32",
        "derivation_process": [
            "alignment",
            "peak calling",
            "quantification",
            "cell calling"
        ],
        "software": [
            "cellranger-atac count 1.2"
        ],
        "md5sum": "b461a1df2f8479ec0a491b8de9e8ea58",
        "layers": [
            {
                "label": "raw",
                "feature_counts": [
                    {
                        "feature_type": "peak",
                        "feature_count": 100000
                    }
                ],
                "value_scale": "linear",
                "value_units": "fragment ends",
                "normalized": false
            }
        ]
    },
    {
        "aliases": [
            "anna-greka:snATAC_donorE2_filtered_tf_bc_matrix"
        ],
        "status": "released",
        "uuid": "8c25b599-dfff-4219-a24d-4aa860bc0a36",
        "no_file_available": false,
        "file_format": "hdf5",
        "file_size": 150000,
        "lab": "anna-greka",
        "submitted_file_name": "snATAC_donorE2_filtered_tf_bc_matrix.h5",
        "output_types": [
            "transcription factor quantifications"
        ],
        "feature_keys": [
            "motif ID"
        ],
        "observation_count": 8431,
        "dataset": "anna-greka:large_test_dataset",
        "derived_from": [
            "anna-greka:snATAC_donorE2_S2_L004_I1_001.fastq",
            "anna-greka:snATAC_donorE2_S2_L004_R1_001.fastq",
            "anna-greka:snATAC_donorE2_S2_L004_R2_001.fastq",
            "anna-greka:snATAC_donorE2_S2_L004_R3_001.fastq",
            "lattice:cellranger_atac_mm10_1.2.0"
        ],
        "assembly": "GRCh38",
        "genome_annotation": "GENCODE 32",
        "derivation_process": [
            "alignment",
            "quantification",
            "cell calling"
        ],
        "software": [
            "cellranger-atac count 1.2"
        ],
        "md5sum": "1691e994fac00f56c365bf37d6caab85",
        "layers": [
            {
                "label": "raw",
                "feature_counts": [
                    {
                        "feature_type": "peak",
                        "feature_count": 600
                    }
                ],
                "value_scale": "linear",
                "value_units": "fragment ends",
                "normalized": false
            }
        ]
    },
    {
        "aliases": [
            "anna-greka:snATAC_donorF1_raw_peak_bc_matrix"
        ],
        "status": "released",
        "uuid": "171bf956-2f3e-422a-a831-3c165cfa1a4b",
        "no_file_available": false,
        "file_format": "hdf5",
        "file_size": 150000,
        "lab": "anna-greka",
        "submitted_file_name": "snATAC_donorF1_raw_peak_bc_matrix.h5",
        "output_types": [
            "peak quantifications"
        ],
        "feature_keys": [
            "genomic coordinates"
        ],
        "observation_count": 7000000,
        "dataset": "anna-greka:large_test_dataset",
        "derived_from": [
            "anna-greka:snATAC_donorF1_S3_L004_I1_001.fastq",
            "anna-greka:snATAC_donorF1_S3_L004_R1_001.fastq",
            "anna-greka:snATAC_donorF1_S3_L004_R2_001.fastq",
            "anna-greka:snATAC_donorF1_S3_L004_R3_001.fastq",
            "lattice:cellranger_atac_mm10_1.2.0"
        ],
        "assembly": "GRCh38",
        "genome_annotation": "GENCODE 32",
        "derivation_process": [
            "alignment",
            "peak calling",
            "quantification"
        ],
        "software": [
            "cellranger-atac count 1.2"
        ],
        "md5sum": "1490c316e1615d0564486f1e4ad6ab3b",
        "layers": [
            {
                "label": "raw",
                "feature_counts": [
                    {
                        "feature_type": "peak",
                        "feature_count": 100000
                    }
                ],
                "value_scale": "linear",
                "value_units": "fragment ends",
                "normalized": false
            }
        ]
    },
    {
        "aliases": [
            "anna-greka:snATAC_donorF1_filtered_peak_bc_matrix"
        ],
        "status": "released",
        "uuid": "854fdf73-c531-4602-9e8f-df3edda3a02c",
        "no_file_available": false,
        "file_format": "hdf5",
        "file_size": 150000,
        "lab": "anna-greka",
        "submitted_file_name": "snATAC_donorF1_filtered_peak_bc_matrix.h5",
        "output_types": [
            "peak quantifications"
        ],
        "feature_keys": [
            "genomic coordinates"
        ],
        "observation_count": 13982,
        "dataset": "anna-greka:large_test_dataset",
        "derived_from": [
            "anna-greka:snATAC_donorF1_S3_L004_I1_001.fastq",
            "anna-greka:snATAC_donorF1_S3_L004_R1_001.fastq",
            "anna-greka:snATAC_donorF1_S3_L004_R2_001.fastq",
            "anna-greka:snATAC_donorF1_S3_L004_R3_001.fastq",
            "lattice:cellranger_atac_mm10_1.2.0"
        ],
        "assembly": "GRCh38",
        "genome_annotation": "GENCODE 32",
        "derivation_process": [
            "alignment",
            "peak calling",
            "quantification",
            "cell calling"
        ],
        "software": [
            "cellranger-atac count 1.2"
        ],
        "md5sum": "7d412ebea9b803c26b3a48597854bbfe",
        "layers": [
            {
                "label": "raw",
                "feature_counts": [
                    {
                        "feature_type": "peak",
                        "feature_count": 100000
                    }
                ],
                "value_scale": "linear",
                "value_units": "fragment ends",
                "normalized": false
            }
        ]
    },
    {
        "aliases": [
            "anna-greka:snATAC_donorF1_filtered_tf_bc_matrix"
        ],
        "status": "released",
        "uuid": "3f01af1a-5082-4557-a0bf-3f72c1ee03ba",
        "no_file_available": false,
        "file_format": "hdf5",
        "file_size": 150000,
        "lab": "anna-greka",
        "submitted_file_name": "snATAC_donorF1_filtered_tf_bc_matrix.h5",
        "output_types": [
            "transcription factor quantifications"
        ],
        "feature_keys": [
            "motif ID"
        ],
        "observation_count": 9210,
        "dataset": "anna-greka:large_test_dataset",
        "derived_from": [
            "anna-greka:snATAC_donorF1_S3_L004_I1_001.fastq",
            "anna-greka:snATAC_donorF1_S3_L004_R1_001.fastq",
            "anna-greka:snATAC_donorF1_S3_L004_R2_001.fastq",
            "anna-greka:snATAC_donorF1_S3_L004_R3_001.fastq",
            "lattice:cellranger_atac_mm10_1.2.0"
        ],
        "assembly": "GRCh38",
        "genome_annotation": "GENCODE 32",
        "derivation_process": [
            "alignment",
            "quantification",
            "cell calling"
        ],
        "software": [
            "cellranger-atac count 1.2"
        ],
        "md5sum": "4f175e02e359f2a1eb683879191f15eb",
        "layers": [
            {
                "label": "raw",
                "feature_counts": [
                    {
                        "feature_type": "peak",
                        "feature_count": 600
                    }
                ],
                "value_scale": "linear",
                "value_units": "fragment ends",
                "normalized": false
            }
        ]
    },
    {
        "aliases": [
            "anna-greka:snATAC_donorF2_raw_peak_bc_matrix"
        ],
        "status": "released",
        "uuid": "feb5f062-ab3b-4fc8-b97a-4b9211a3e08e",
        "no_file_available": false,
        "file_format": "hdf5",
        "file_size": 150000,
        "lab": "anna-greka",
        "submitted_file_name": "snATAC_donorF2_raw_peak_bc_matrix.h5",
        "output_types": [
            "peak quantifications"
        ],
        "feature_keys": [
            "genomic coordinates"
        ],
        "observation_count": 7000000,
        "dataset": "anna-greka:large_test_dataset",
        "derived_from": [
            "anna-greka:snATAC_donorF2_S4_L004_I1_001.fastq",
            "anna-greka:snATAC_donorF2_S4_L004_R1_001.fastq",
            "anna-greka:snATAC_donorF2_S4_L004_R2_001.fastq",
            "anna-greka:snATAC_donorF2_S4_L004_R3_001.fastq",
            "lattice:cellranger_atac_mm10_1.2.0"
        ],
        "assembly": "GRCh38",
        "genome_annotation": "GENCODE 32",
        "derivation_process": [
            "alignment",
            "peak calling",
            "quantification"
        ],
        "software": [
            "cellranger-atac count 1.2"
        ],
        "md5sum": "25dcbbd255177cc82b809216909a821a",
        "layers": [
            {
                "label": "raw",
                "feature_counts": [
                    {
                        "feature_type": "peak",
                        "feature_count": 100000
                    }
                ],
                "value_scale": "linear",
                "value_units": "fragment ends",
                "normalized": false
            }
        ]
    },
    {
        "aliases": [
            "anna-greka:snATAC_donorF2_filtered_peak_bc_matrix"
        ],
        "status": "released",
        "uuid": "d8d78050-39a2-47f2-b872-35a3c2be87ec",
        "no_file_available": false,
        "file_format": "hdf5",
        "file_size": 150000,
        "lab": "anna-greka",
        "submitted_file_name": "snATAC_donorF2_filtered_peak_bc_matrix.h5",
        "output_types": [
            "peak quantifications"
        ],
        "feature_keys": [
            "genomic coordinates"
        ],
        "observation_count": 14982,
        "dataset": "anna-greka:large_test_dataset",
        "derived_from": [
            "anna-greka:snATAC_donorF2_S4_L004_I1_001.fastq",
            "anna-greka:snATAC_donorF2_S4_L004_R1_001.fastq",
            "anna-greka:snATAC_donorF2_S4_L004_R2_001.fastq",
            "anna-greka:snATAC_donorF2_S4_L004_R3_001.fastq",
            "lattice:cellranger_atac_mm10_1.2.0"
        ],
        "assembly": "GRCh38",
        "genome_annotation": "GENCODE 32",
        "derivation_process": [
            "alignment",
            "peak calling",
            "quantification",
            "cell calling"
        ],
        "software": [
            "cellranger-atac count 1.2"
        ],
        "md5sum": "a01fe5c058eaf74f619948a6cd66c6ac",
        "layers": [
            {
                "label": "raw",
                "feature_counts": [
                    {
                        "feature_type": "peak",
                        "feature_count": 100000
                    }
                ],
                "value_scale": "linear",
                "value_units": "fragment ends",
                "normalized": false
            }
        ]
    },
    {
        "aliases": [
            "anna-greka:snATAC_donorF2_filtered_tf_bc_matrix"
        ],
        "status": "released",
        "uuid": "e1e4a3df-4fda-4601-b41c-552a2bb15284",
        "no_file_available": false,
        "file_format": "hdf5",
        "file_size": 150000,
        "lab": "anna-greka",
        "submitted_file_name": "snATAC_donorF2_filtered_tf_bc_matrix.h5",
        "output_types": [
            "transcription factor quantifications"
        ],
        "feature_keys": [
            "motif ID"
        ],
        "observation_count": 8837,
        "dataset": "anna-greka:large_test_dataset",
        "derived_from": [
            "anna-greka:snATAC_donorF2_S4_L004_I1_001.fastq",
            "anna-greka:snATAC_donorF2_S4_L004_R1_001.fastq",
            "anna-greka:snATAC_donorF2_S4_L004_R2_001.fastq",
            "anna-greka:snATAC_donorF2_S4_L004_R3_001.fastq",
            "lattice:cellranger_atac_mm10_1.2.0"
        ],
        "assembly": "GRCh38",
        "genome_annotation": "GENCODE 32",
        "derivation_process": [
            "alignment",
            "quantification",
            "cell calling"
        ],
        "software": [
            "cellranger-atac count 1.2"
        ],
        "md5sum": "f65b01abad5b21a92c6ff5c83e18ad41",
        "layers": [
            {
                "label": "raw",
                "feature_counts": [
                    {
                        "feature_type": "peak",
                        "feature_count": 600
                    }
                ],
                "value_scale": "linear",
                "value_units": "fragment ends",
                "normalized": false
            }
        ]
    },
    {
        "aliases": [
            "anna-greka:snATAC_donorG1_raw_peak_bc_matrix"
        ],
        "status": "released",
        "uuid": "f2f51ac7-3282-4035-8445-77695609a2d8",
        "no_file_available": false,
        "file_format": "hdf5",
        "file_size": 150000,
        "lab": "anna-greka",
        "submitted_file_name": "snATAC_donorG1_raw_peak_bc_matrix.h5",
        "output_types": [
            "peak quantifications"
        ],
        "feature_keys": [
            "genomic coordinates"
        ],
        "observation_count": 7000000,
        "dataset": "anna-greka:large_test_dataset",
        "derived_from": [
            "anna-greka:snATAC_donorG1_S5_L004_I1_001.fastq",
            "anna-greka:snATAC_donorG1_S5_L004_R1_001.fastq",
            "anna-greka:snATAC_donorG1_S5_L004_R2_001.fastq",
            "anna-greka:snATAC_donorG1_S5_L004_R3_001.fastq",
            "lattice:cellranger_atac_mm10_1.2.0"
        ],
        "assembly": "GRCh38",
        "genome_annotation": "GENCODE 32",
        "derivation_process": [
            "alignment",
            "peak calling",
            "quantification"
        ],
        "software": [
            "cellranger-atac count 1.2"
        ],
        "md5sum": "a7f02c33c7cd3f9461006e4c1e4b9fc7",
        "layers": [
            {
                "label": "raw",
                "feature_counts": [
                    {
                        "feature_type": "peak",
                        "feature_count": 100000
                    }
                ],
                "value_scale": "linear",
                "value_units": "fragment ends",
                "normalized": false
            }
        ]
    },
    {
        "aliases": [
            "anna-greka:snATAC_donorG1_filtered_peak_bc_matrix"
        ],
        "status": "released",
        "uuid": "04ad895b-95e5-44ea-b0b7-57bbc5bb2391",
        "no_file_available": false,
        "file_format": "hdf5",
        "file_size": 150000,
        "lab": "anna-greka",
        "submitted_file_name": "snATAC_donorG1_filtered_peak_bc_matrix.h5",
        "output_types": [
            "peak quantifications"
        ],
        "feature_keys": [
            "genomic coordinates"
        ],
        "observation_count": 14872,
        "dataset": "anna-greka:large_test_dataset",
        "derived_from": [
            "anna-greka:snATAC_donorG1_S5_L004_I1_001.fastq",
            "anna-greka:snATAC_donorG1_S5_L004_R1_001.fastq",
            "anna-greka:snATAC_donorG1_S5_L004_R2_001.fastq",
            "anna-greka:snATAC_donorG1_S5_L004_R3_001.fastq",
            "lattice:cellranger_atac_mm10_1.2.0"
        ],
        "assembly": "GRCh38",
        "genome_annotation": "GENCODE 32",
        "derivation_process": [
            "alignment",
            "peak calling",
            "quantification",
            "cell calling"
        ],
        "software": [
            "cellranger-atac count 1.2"
        ],
        "md5sum": "8d5465e30bc2c7c9427af64828b90083",
        "layers": [
            {
                "label": "raw",
                "feature_counts": [
                    {
                        "feature_type": "peak",
                        "feature_count": 100000
                    }
                ],
                "value_scale": "linear",
                "value_units": "fragment ends",
                "normalized": false
            }
        ]
    },
    {
        "aliases": [
            "anna-greka:snATAC_donorG1_filtered_tf_bc_matrix"
        ],
        "status": "released",
        "uuid": "9e4d5236-15dd-43e6-a0bd-c2aaf1503f9c",
        "no_file_available": false,
        "file_format": "hdf5",
        "file_size": 150000,
        "lab": "anna-greka",
        "submitted_file_name": "snATAC_donorG1_filtered_tf_bc_matrix.h5",
        "output_types": [
            "transcription factor quantifications"
        ],
        "feature_keys": [
            "motif ID"
        ],
        "observation_count": 723,
        "dataset": "anna-greka:large_test_dataset",
        "derived_from": [
            "anna-greka:snATAC_donorG1_S5_L004_I1_001.fastq",
            "anna-greka:snATAC_donorG1_S5_L004_R1_001.fastq",
            "anna-greka:snATAC_donorG1_S5_L004_R2_001.fastq",
            "anna-greka:snATAC_donorG1_S5_L004_R3_001.fastq",
            "lattice:cellranger_atac_mm10_1.2.0"
        ],
        "assembly": "GRCh38",
        "genome_annotation": "GENCODE 32",
        "derivation_process": [
            "alignment",
            "quantification",
            "cell calling"
        ],
        "software": [
            "cellranger-atac count 1.2"
        ],
        "md5sum": "be7a22b3db14382eef69507e0ec7c9da",
        "layers": [
            {
                "label": "raw",
                "feature_counts": [
                    {
                        "feature_type": "peak",
                        "feature_count": 612
                    }
                ],
                "value_scale": "linear",
                "value_units": "fragment ends",
                "normalized": false
            }
        ]
    },
    {
        "aliases": [
            "anna-greka:snATAC_donorG2_raw_peak_bc_matrix"
        ],
        "status": "released",
        "uuid": "86b297bf-561c-43d3-aa70-8208272181aa",
        "no_file_available": false,
        "file_format": "hdf5",
        "file_size": 150000,
        "lab": "anna-greka",
        "submitted_file_name": "snATAC_donorG2_raw_peak_bc_matrix.h5",
        "output_types": [
            "peak quantifications"
        ],
        "feature_keys": [
            "genomic coordinates"
        ],
        "observation_count": 7000000,
        "dataset": "anna-greka:large_test_dataset",
        "derived_from": [
            "anna-greka:snATAC_donorG2_S6_L004_I1_001.fastq",
            "anna-greka:snATAC_donorG2_S6_L004_R1_001.fastq",
            "anna-greka:snATAC_donorG2_S6_L004_R2_001.fastq",
            "anna-greka:snATAC_donorG2_S6_L004_R3_001.fastq",
            "lattice:cellranger_atac_mm10_1.2.0"
        ],
        "assembly": "GRCh38",
        "genome_annotation": "GENCODE 32",
        "derivation_process": [
            "alignment",
            "peak calling",
            "quantification"
        ],
        "software": [
            "cellranger-atac count 1.2"
        ],
        "md5sum": "04b52cff73d40e2bed5c3b38037f069b",
        "layers": [
            {
                "label": "raw",
                "feature_counts": [
                    {
                        "feature_type": "peak",
                        "feature_count": 294882
                    }
                ],
                "value_scale": "linear",
                "value_units": "fragment ends",
                "normalized": false
            }
        ]
    },
    {
        "aliases": [
            "anna-greka:snATAC_donorG2_filtered_peak_bc_matrix"
        ],
        "status": "released",
        "uuid": "ab18e031-b5c4-4d6b-a432-68f3f5aa4bb1",
        "no_file_available": false,
        "file_format": "hdf5",
        "file_size": 150000,
        "lab": "anna-greka",
        "submitted_file_name": "snATAC_donorG2_filtered_peak_bc_matrix.h5",
        "output_types": [
            "peak quantifications"
        ],
        "feature_keys": [
            "genomic coordinates"
        ],
        "observation_count": 18273,
        "dataset": "anna-greka:large_test_dataset",
        "derived_from": [
            "anna-greka:snATAC_donorG2_S6_L004_I1_001.fastq",
            "anna-greka:snATAC_donorG2_S6_L004_R1_001.fastq",
            "anna-greka:snATAC_donorG2_S6_L004_R2_001.fastq",
            "anna-greka:snATAC_donorG2_S6_L004_R3_001.fastq",
            "lattice:cellranger_atac_mm10_1.2.0"
        ],
        "assembly": "GRCh38",
        "genome_annotation": "GENCODE 32",
        "derivation_process": [
            "alignment",
            "peak calling",
            "quantification",
            "cell calling"
        ],
        "software": [
            "cellranger-atac count 1.2"
        ],
        "md5sum": "468dabd840c01a9327cb83388c170927",
        "layers": [
            {
                "label": "raw",
                "feature_counts": [
                    {
                        "feature_type": "peak",
                        "feature_count": 119204
                    }
                ],
                "value_scale": "linear",
                "value_units": "fragment ends",
                "normalized": false
            }
        ]
    },
    {
        "aliases": [
            "anna-greka:snATAC_donorG2_filtered_tf_bc_matrix"
        ],
        "status": "released",
        "uuid": "577e83de-be37-4d99-98ac-61992051246a",
        "no_file_available": false,
        "file_format": "hdf5",
        "file_size": 150000,
        "lab": "anna-greka",
        "submitted_file_name": "snATAC_donorG2_filtered_tf_bc_matrix.h5",
        "output_types": [
            "transcription factor quantifications"
        ],
        "feature_keys": [
            "motif ID"
        ],
        "observation_count": 8772,
        "dataset": "anna-greka:large_test_dataset",
        "derived_from": [
            "anna-greka:snATAC_donorG2_S6_L004_I1_001.fastq",
            "anna-greka:snATAC_donorG2_S6_L004_R1_001.fastq",
            "anna-greka:snATAC_donorG2_S6_L004_R2_001.fastq",
            "anna-greka:snATAC_donorG2_S6_L004_R3_001.fastq",
            "lattice:cellranger_atac_mm10_1.2.0"
        ],
        "assembly": "GRCh38",
        "genome_annotation": "GENCODE 32",
        "derivation_process": [
            "alignment",
            "quantification",
            "cell calling"
        ],
        "software": [
            "cellranger-atac count 1.2"
        ],
        "md5sum": "f2c2bd6ecc8e015cda0837e040fddc57",
        "layers": [
            {
                "label": "raw",
                "feature_counts": [
                    {
                        "feature_type": "peak",
                        "feature_count": 620
                    }
                ],
                "value_scale": "linear",
                "value_units": "fragment ends",
                "normalized": false
            }
        ]
    },
    {
        "aliases": [
            "anna-greka:snATAC_donorH1_raw_peak_bc_matrix"
        ],
        "status": "released",
        "uuid": "6358704e-8b12-4467-b2db-065ebad7f40f",
        "no_file_available": false,
        "file_format": "hdf5",
        "file_size": 150000,
        "lab": "anna-greka",
        "submitted_file_name": "snATAC_donorH1_raw_peak_bc_matrix.h5",
        "output_types": [
            "peak quantifications"
        ],
        "feature_keys": [
            "genomic coordinates"
        ],
        "observation_count": 7000000,
        "dataset": "anna-greka:large_test_dataset",
        "derived_from": [
            "anna-greka:snATAC_donorH1_S7_L004_I1_001.fastq",
            "anna-greka:snATAC_donorH1_S7_L004_R1_001.fastq",
            "anna-greka:snATAC_donorH1_S7_L004_R2_001.fastq",
            "anna-greka:snATAC_donorH1_S7_L004_R3_001.fastq",
            "lattice:cellranger_atac_mm10_1.2.0"
        ],
        "assembly": "GRCh38",
        "genome_annotation": "GENCODE 32",
        "derivation_process": [
            "alignment",
            "peak calling",
            "quantification"
        ],
        "software": [
            "cellranger-atac count 1.2"
        ],
        "md5sum": "5efae53c8b966af196df7f914cd75cda",
        "layers": [
            {
                "label": "raw",
                "feature_counts": [
                    {
                        "feature_type": "peak",
                        "feature_count": 293848
                    }
                ],
                "value_scale": "linear",
                "value_units": "fragment ends",
                "normalized": false
            }
        ]
    },
    {
        "aliases": [
            "anna-greka:snATAC_donorH1_filtered_peak_bc_matrix"
        ],
        "status": "released",
        "uuid": "96913af6-1979-4c0b-9cc3-cfdf77946ef8",
        "no_file_available": false,
        "file_format": "hdf5",
        "file_size": 150000,
        "lab": "anna-greka",
        "submitted_file_name": "snATAC_donorH1_filtered_peak_bc_matrix.h5",
        "output_types": [
            "peak quantifications"
        ],
        "feature_keys": [
            "genomic coordinates"
        ],
        "observation_count": 18476,
        "dataset": "anna-greka:large_test_dataset",
        "derived_from": [
            "anna-greka:snATAC_donorH1_S7_L004_I1_001.fastq",
            "anna-greka:snATAC_donorH1_S7_L004_R1_001.fastq",
            "anna-greka:snATAC_donorH1_S7_L004_R2_001.fastq",
            "anna-greka:snATAC_donorH1_S7_L004_R3_001.fastq",
            "lattice:cellranger_atac_mm10_1.2.0"
        ],
        "assembly": "GRCh38",
        "genome_annotation": "GENCODE 32",
        "derivation_process": [
            "alignment",
            "peak calling",
            "quantification",
            "cell calling"
        ],
        "software": [
            "cellranger-atac count 1.2"
        ],
        "md5sum": "2079a27a62107426c1c58962108e907e",
        "layers": [
            {
                "label": "raw",
                "feature_counts": [
                    {
                        "feature_type": "peak",
                        "feature_count": 119393
                    }
                ],
                "value_scale": "linear",
                "value_units": "fragment ends",
                "normalized": false
            }
        ]
    },
    {
        "aliases": [
            "anna-greka:snATAC_donorH1_filtered_tf_bc_matrix"
        ],
        "status": "released",
        "uuid": "7924162c-bd22-4bd6-816b-e98880f6c3f7",
        "no_file_available": false,
        "file_format": "hdf5",
        "file_size": 150000,
        "lab": "anna-greka",
        "submitted_file_name": "snATAC_donorH1_filtered_tf_bc_matrix.h5",
        "output_types": [
            "transcription factor quantifications"
        ],
        "feature_keys": [
            "motif ID"
        ],
        "observation_count": 9282,
        "dataset": "anna-greka:large_test_dataset",
        "derived_from": [
            "anna-greka:snATAC_donorH1_S7_L004_I1_001.fastq",
            "anna-greka:snATAC_donorH1_S7_L004_R1_001.fastq",
            "anna-greka:snATAC_donorH1_S7_L004_R2_001.fastq",
            "anna-greka:snATAC_donorH1_S7_L004_R3_001.fastq",
            "lattice:cellranger_atac_mm10_1.2.0"
        ],
        "assembly": "GRCh38",
        "genome_annotation": "GENCODE 32",
        "derivation_process": [
            "alignment",
            "quantification",
            "cell calling"
        ],
        "software": [
            "cellranger-atac count 1.2"
        ],
        "md5sum": "4fce4de132386bc0ff8f62f4b8485b49",
        "layers": [
            {
                "label": "raw",
                "feature_counts": [
                    {
                        "feature_type": "peak",
                        "feature_count": 593
                    }
                ],
                "value_scale": "linear",
                "value_units": "fragment ends",
                "normalized": false
            }
        ]
    },
    {
        "aliases": [
            "anna-greka:snATAC_donorH2_raw_peak_bc_matrix"
        ],
        "status": "released",
        "uuid": "9e385fc4-c48c-430f-a2cd-d86e8bc216bd",
        "no_file_available": false,
        "file_format": "hdf5",
        "file_size": 150000,
        "lab": "anna-greka",
        "submitted_file_name": "snATAC_donorH2_raw_peak_bc_matrix.h5",
        "output_types": [
            "peak quantifications"
        ],
        "feature_keys": [
            "genomic coordinates"
        ],
        "observation_count": 7000000,
        "dataset": "anna-greka:large_test_dataset",
        "derived_from": [
            "anna-greka:snATAC_donorH2_S8_L004_I1_001.fastq",
            "anna-greka:snATAC_donorH2_S8_L004_R1_001.fastq",
            "anna-greka:snATAC_donorH2_S8_L004_R2_001.fastq",
            "anna-greka:snATAC_donorH2_S8_L004_R3_001.fastq",
            "lattice:cellranger_atac_mm10_1.2.0"
        ],
        "assembly": "GRCh38",
        "genome_annotation": "GENCODE 32",
        "derivation_process": [
            "alignment",
            "peak calling",
            "quantification"
        ],
        "software": [
            "cellranger-atac count 1.2"
        ],
        "md5sum": "b6d6168361bafb250824f8fcfbe835dd",
        "layers": [
            {
                "label": "raw",
                "feature_counts": [
                    {
                        "feature_type": "peak",
                        "feature_count": 200831
                    }
                ],
                "value_scale": "linear",
                "value_units": "fragment ends",
                "normalized": false
            }
        ]
    },
    {
        "aliases": [
            "anna-greka:snATAC_donorH2_filtered_peak_bc_matrix"
        ],
        "status": "released",
        "uuid": "dfeb6a2d-bf5c-4b7d-acab-f97e87a92a46",
        "no_file_available": false,
        "file_format": "hdf5",
        "file_size": 150000,
        "lab": "anna-greka",
        "submitted_file_name": "snATAC_donorH2_filtered_peak_bc_matrix.h5",
        "output_types": [
            "peak quantifications"
        ],
        "feature_keys": [
            "genomic coordinates"
        ],
        "observation_count": 16283,
        "dataset": "anna-greka:large_test_dataset",
        "derived_from": [
            "anna-greka:snATAC_donorH2_S8_L004_I1_001.fastq",
            "anna-greka:snATAC_donorH2_S8_L004_R1_001.fastq",
            "anna-greka:snATAC_donorH2_S8_L004_R2_001.fastq",
            "anna-greka:snATAC_donorH2_S8_L004_R3_001.fastq",
            "lattice:cellranger_atac_mm10_1.2.0"
        ],
        "assembly": "GRCh38",
        "genome_annotation": "GENCODE 32",
        "derivation_process": [
            "alignment",
            "peak calling",
            "quantification",
            "cell calling"
        ],
        "software": [
            "cellranger-atac count 1.2"
        ],
        "md5sum": "42963bbbfa5fef9b7499488c9a67c9e0",
        "layers": [
            {
                "label": "raw",
                "feature_counts": [
                    {
                        "feature_type": "peak",
                        "feature_count": 102011
                    }
                ],
                "value_scale": "linear",
                "value_units": "fragment ends",
                "normalized": false
            }
        ]
    },
    {
        "aliases": [
            "anna-greka:snATAC_donorH2_filtered_tf_bc_matrix"
        ],
        "status": "released",
        "uuid": "09af3bba-700b-4a2d-8442-d1eb398093cc",
        "no_file_available": false,
        "file_format": "hdf5",
        "file_size": 150000,
        "lab": "anna-greka",
        "submitted_file_name": "snATAC_donorH2_filtered_tf_bc_matrix.h5",
        "output_types": [
            "transcription factor quantifications"
        ],
        "feature_keys": [
            "motif ID"
        ],
        "observation_count": 9281,
        "dataset": "anna-greka:large_test_dataset",
        "derived_from": [
            "anna-greka:snATAC_donorH2_S8_L004_I1_001.fastq",
            "anna-greka:snATAC_donorH2_S8_L004_R1_001.fastq",
            "anna-greka:snATAC_donorH2_S8_L004_R2_001.fastq",
            "anna-greka:snATAC_donorH2_S8_L004_R3_001.fastq",
            "lattice:cellranger_atac_mm10_1.2.0"
        ],
        "assembly": "GRCh38",
        "genome_annotation": "GENCODE 32",
        "derivation_process": [
            "alignment",
            "quantification",
            "cell calling"
        ],
        "software": [
            "cellranger-atac count 1.2"
        ],
        "md5sum": "699e92af12999925056ef9e411d5c20e",
        "layers": [
            {
                "label": "raw",
                "feature_counts": [
                    {
                        "feature_type": "peak",
                        "feature_count": 548
                    }
                ],
                "value_scale": "linear",
                "value_units": "fragment ends",
                "normalized": false
            }
        ]
    },
    {
        "aliases": [
            "anna-greka:donorC1a_raw_feature_bc_matrix"
        ],
        "status": "released",
        "uuid": "137b653f-0f4a-4a8c-9a5b-8a34387c1a2e",
        "submitted_file_name": "donorC1a_raw_feature_bc_matrix.h5",
        "file_format": "hdf5",
        "file_size": 100000,
        "lab": "anna-greka",
        "output_types": [
            "gene quantifications"
        ],
        "feature_keys": [
            "Ensembl gene ID"
        ],
        "observation_count": 7000000,
        "dataset": "anna-greka:large_test_dataset",
        "derivation_process": [
            "alignment",
            "quantification"
        ],
        "software": [
            "cellranger count 4.0"
        ],
        "derived_from": [
            "anna-greka:sc_donorC1a_S1_L004_I1_001.fastq",
            "anna-greka:sc_donorC1a_S1_L004_R1_001.fastq",
            "anna-greka:sc_donorC1a_S1_L004_R2_001.fastq",
            "lattice:cellranger_2020-A"
        ],
        "assembly": "GRCh38",
        "genome_annotation": "GENCODE 32",
        "md5sum": "5bb99d4f45a03fec10d05236dee52d69",
        "layers": [
            {
                "label": "raw",
                "feature_counts": [
                    {
                        "feature_type": "gene",
                        "feature_count": 33000
                    }
                ],
                "value_scale": "linear",
                "value_units": "UMI",
                "normalized": false
            }
        ]
    },
    {
        "aliases": [
            "anna-greka:donorC1a_filtered_feature_bc_matrix"
        ],
        "status": "released",
        "uuid": "483b5896-f67e-4689-8eec-e7c239d8c3f5",
        "submitted_file_name": "donorC1a_filtered_feature_bc_matrix.h5",
        "file_format": "hdf5",
        "file_size": 100000,
        "lab": "anna-greka",
        "output_types": [
            "gene quantifications"
        ],
        "feature_keys": [
            "Ensembl gene ID"
        ],
        "observation_count": 19387,
        "dataset": "anna-greka:large_test_dataset",
        "derivation_process": [
            "alignment",
            "quantification",
            "cell calling"
        ],
        "software": [
            "cellranger count 4.0"
        ],
        "derived_from": [
            "anna-greka:sc_donorC1a_S1_L004_I1_001.fastq",
            "anna-greka:sc_donorC1a_S1_L004_R1_001.fastq",
            "anna-greka:sc_donorC1a_S1_L004_R2_001.fastq",
            "lattice:cellranger_2020-A"
        ],
        "assembly": "GRCh38",
        "genome_annotation": "GENCODE 32",
        "md5sum": "29356483c34695c24b60eec707076ab5",
        "layers": [
            {
                "label": "raw",
                "feature_counts": [
                    {
                        "feature_type": "gene",
                        "feature_count": 33000
                    }
                ],
                "value_scale": "linear",
                "value_units": "UMI",
                "normalized": false
            }
        ]
    },
    {
        "aliases": [
            "anna-greka:donorC1b_raw_feature_bc_matrix"
        ],
        "status": "released",
        "uuid": "42a2cdbc-24f4-4930-a7be-b53021ce0ea8",
        "submitted_file_name": "donorC1b_raw_feature_bc_matrix.h5",
        "file_format": "hdf5",
        "file_size": 100000,
        "lab": "anna-greka",
        "output_types": [
            "gene quantifications"
        ],
        "feature_keys": [
            "Ensembl gene ID"
        ],
        "observation_count": 7000000,
        "dataset": "anna-greka:large_test_dataset",
        "derivation_process": [
            "alignment",
            "quantification"
        ],
        "software": [
            "cellranger count 4.0"
        ],
        "derived_from": [
            "anna-greka:sc_donorC1b_S2_L004_I1_001.fastq",
            "anna-greka:sc_donorC1b_S2_L004_R1_001.fastq",
            "anna-greka:sc_donorC1b_S2_L004_R2_001.fastq",
            "lattice:cellranger_2020-A"
        ],
        "assembly": "GRCh38",
        "genome_annotation": "GENCODE 32",
        "md5sum": "5eb05afff324450fb1e4de66b498fa8a",
        "layers": [
            {
                "label": "raw",
                "feature_counts": [
                    {
                        "feature_type": "gene",
                        "feature_count": 33000
                    }
                ],
                "value_scale": "linear",
                "value_units": "UMI",
                "normalized": false
            }
        ]
    },
    {
        "aliases": [
            "anna-greka:donorC1b_filtered_feature_bc_matrix"
        ],
        "status": "released",
        "uuid": "621195f7-7dab-49fb-9426-85f965f567fb",
        "submitted_file_name": "donorC1b_filtered_feature_bc_matrix.h5",
        "file_format": "hdf5",
        "file_size": 100000,
        "lab": "anna-greka",
        "output_types": [
            "gene quantifications"
        ],
        "feature_keys": [
            "Ensembl gene ID"
        ],
        "observation_count": 19844,
        "dataset": "anna-greka:large_test_dataset",
        "derivation_process": [
            "alignment",
            "quantification",
            "cell calling"
        ],
        "software": [
            "cellranger count 4.0"
        ],
        "derived_from": [
            "anna-greka:sc_donorC1b_S2_L004_I1_001.fastq",
            "anna-greka:sc_donorC1b_S2_L004_R1_001.fastq",
            "anna-greka:sc_donorC1b_S2_L004_R2_001.fastq",
            "lattice:cellranger_2020-A"
        ],
        "assembly": "GRCh38",
        "genome_annotation": "GENCODE 32",
        "md5sum": "a943c3ecc8723adbaf16dbb30fa26e41",
        "layers": [
            {
                "label": "raw",
                "feature_counts": [
                    {
                        "feature_type": "gene",
                        "feature_count": 33000
                    }
                ],
                "value_scale": "linear",
                "value_units": "UMI",
                "normalized": false
            }
        ]
    },
    {
        "aliases": [
            "anna-greka:donorC2a_raw_feature_bc_matrix"
        ],
        "status": "released",
        "uuid": "583b93d0-ddde-4927-b65d-6e219d5f4ec9",
        "submitted_file_name": "donorC2a_raw_feature_bc_matrix.h5",
        "file_format": "hdf5",
        "file_size": 100000,
        "lab": "anna-greka",
        "output_types": [
            "gene quantifications"
        ],
        "feature_keys": [
            "Ensembl gene ID"
        ],
        "observation_count": 7000000,
        "dataset": "anna-greka:large_test_dataset",
        "derivation_process": [
            "alignment",
            "quantification"
        ],
        "software": [
            "cellranger count 4.0"
        ],
        "derived_from": [
            "anna-greka:sc_donorC2a_S3_L004_I1_001.fastq",
            "anna-greka:sc_donorC2a_S3_L004_R1_001.fastq",
            "anna-greka:sc_donorC2a_S3_L004_R2_001.fastq",
            "lattice:cellranger_2020-A"
        ],
        "assembly": "GRCh38",
        "genome_annotation": "GENCODE 32",
        "md5sum": "25db035202452bb1e699fb04918e51d2",
        "layers": [
            {
                "label": "raw",
                "feature_counts": [
                    {
                        "feature_type": "gene",
                        "feature_count": 33000
                    }
                ],
                "value_scale": "linear",
                "value_units": "UMI",
                "normalized": false
            }
        ]
    },
    {
        "aliases": [
            "anna-greka:donorC2a_filtered_feature_bc_matrix"
        ],
        "status": "released",
        "uuid": "f6258fad-4cf1-4829-ad63-bf796c70a089",
        "submitted_file_name": "donorC2a_filtered_feature_bc_matrix.h5",
        "file_format": "hdf5",
        "file_size": 100000,
        "lab": "anna-greka",
        "output_types": [
            "gene quantifications"
        ],
        "feature_keys": [
            "Ensembl gene ID"
        ],
        "observation_count": 18746,
        "dataset": "anna-greka:large_test_dataset",
        "derivation_process": [
            "alignment",
            "quantification",
            "cell calling"
        ],
        "software": [
            "cellranger count 4.0"
        ],
        "derived_from": [
            "anna-greka:sc_donorC2a_S3_L004_I1_001.fastq",
            "anna-greka:sc_donorC2a_S3_L004_R1_001.fastq",
            "anna-greka:sc_donorC2a_S3_L004_R2_001.fastq",
            "lattice:cellranger_2020-A"
        ],
        "assembly": "GRCh38",
        "genome_annotation": "GENCODE 32",
        "md5sum": "6a769a24ef4b24d056314af1ca876470",
        "layers": [
            {
                "label": "raw",
                "feature_counts": [
                    {
                        "feature_type": "gene",
                        "feature_count": 33000
                    }
                ],
                "value_scale": "linear",
                "value_units": "UMI",
                "normalized": false
            }
        ]
    },
    {
        "aliases": [
            "anna-greka:donorC2b_raw_feature_bc_matrix"
        ],
        "status": "released",
        "uuid": "f1c5eff4-ae0f-4fec-9050-4265d41fab65",
        "submitted_file_name": "donorC2b_raw_feature_bc_matrix.h5",
        "file_format": "hdf5",
        "file_size": 100000,
        "lab": "anna-greka",
        "output_types": [
            "gene quantifications"
        ],
        "feature_keys": [
            "Ensembl gene ID"
        ],
        "observation_count": 7000000,
        "dataset": "anna-greka:large_test_dataset",
        "derivation_process": [
            "alignment",
            "quantification"
        ],
        "software": [
            "cellranger count 4.0"
        ],
        "derived_from": [
            "anna-greka:sc_donorC2b_S4_L004_I1_001.fastq",
            "anna-greka:sc_donorC2b_S4_L004_R1_001.fastq",
            "anna-greka:sc_donorC2b_S4_L004_R2_001.fastq",
            "lattice:cellranger_2020-A"
        ],
        "assembly": "GRCh38",
        "genome_annotation": "GENCODE 32",
        "md5sum": "78b54e57c25174f01f44ac77c7e15cdd",
        "layers": [
            {
                "label": "raw",
                "feature_counts": [
                    {
                        "feature_type": "gene",
                        "feature_count": 33000
                    }
                ],
                "value_scale": "linear",
                "value_units": "UMI",
                "normalized": false
            }
        ]
    },
    {
        "aliases": [
            "anna-greka:donorC2b_filtered_feature_bc_matrix"
        ],
        "status": "released",
        "uuid": "4d29239d-5b37-4f72-a13a-37760db2dd4c",
        "submitted_file_name": "donorC2b_filtered_feature_bc_matrix.h5",
        "file_format": "hdf5",
        "file_size": 100000,
        "lab": "anna-greka",
        "output_types": [
            "gene quantifications"
        ],
        "feature_keys": [
            "Ensembl gene ID"
        ],
        "observation_count": 16253,
        "dataset": "anna-greka:large_test_dataset",
        "derivation_process": [
            "alignment",
            "quantification",
            "cell calling"
        ],
        "software": [
            "cellranger count 4.0"
        ],
        "derived_from": [
            "anna-greka:sc_donorC2b_S4_L004_I1_001.fastq",
            "anna-greka:sc_donorC2b_S4_L004_R1_001.fastq",
            "anna-greka:sc_donorC2b_S4_L004_R2_001.fastq",
            "lattice:cellranger_2020-A"
        ],
        "assembly": "GRCh38",
        "genome_annotation": "GENCODE 32",
        "md5sum": "5ced08c46582127943ad2d32224ede49",
        "layers": [
            {
                "label": "raw",
                "feature_counts": [
                    {
                        "feature_type": "gene",
                        "feature_count": 33000
                    }
                ],
                "value_scale": "linear",
                "value_units": "UMI",
                "normalized": false
            }
        ]
    },
    {
        "aliases": [
            "anna-greka:donorD1a_raw_feature_bc_matrix"
        ],
        "status": "released",
        "uuid": "12659f9f-884c-45c0-bf00-6536ad31e289",
        "submitted_file_name": "donorD1a_raw_feature_bc_matrix.h5",
        "file_format": "hdf5",
        "file_size": 100000,
        "lab": "anna-greka",
        "output_types": [
            "gene quantifications"
        ],
        "feature_keys": [
            "Ensembl gene ID"
        ],
        "observation_count": 7000000,
        "dataset": "anna-greka:large_test_dataset",
        "derivation_process": [
            "alignment",
            "quantification"
        ],
        "software": [
            "cellranger count 4.0"
        ],
        "derived_from": [
            "anna-greka:sc_donorD1a_S5_L004_I1_001.fastq",
            "anna-greka:sc_donorD1a_S5_L004_R1_001.fastq",
            "anna-greka:sc_donorD1a_S5_L004_R2_001.fastq",
            "lattice:cellranger_2020-A"
        ],
        "assembly": "GRCh38",
        "genome_annotation": "GENCODE 32",
        "md5sum": "7db2ca9aa535412215a16a12263813f1",
        "layers": [
            {
                "label": "raw",
                "feature_counts": [
                    {
                        "feature_type": "gene",
                        "feature_count": 33000
                    }
                ],
                "value_scale": "linear",
                "value_units": "UMI",
                "normalized": false
            }
        ]
    },
    {
        "aliases": [
            "anna-greka:donorD1a_filtered_feature_bc_matrix"
        ],
        "status": "released",
        "uuid": "705bf2bf-dd50-4d21-af14-930b2063ed09",
        "submitted_file_name": "donorD1a_filtered_feature_bc_matrix.h5",
        "file_format": "hdf5",
        "file_size": 100000,
        "lab": "anna-greka",
        "output_types": [
            "gene quantifications"
        ],
        "feature_keys": [
            "Ensembl gene ID"
        ],
        "observation_count": 12949,
        "dataset": "anna-greka:large_test_dataset",
        "derivation_process": [
            "alignment",
            "quantification",
            "cell calling"
        ],
        "software": [
            "cellranger count 4.0"
        ],
        "derived_from": [
            "anna-greka:sc_donorD1a_S5_L004_I1_001.fastq",
            "anna-greka:sc_donorD1a_S5_L004_R1_001.fastq",
            "anna-greka:sc_donorD1a_S5_L004_R2_001.fastq",
            "lattice:cellranger_2020-A"
        ],
        "assembly": "GRCh38",
        "genome_annotation": "GENCODE 32",
        "md5sum": "47b8d232b7ca4bff32e68c7a4ab167a3",
        "layers": [
            {
                "label": "raw",
                "feature_counts": [
                    {
                        "feature_type": "gene",
                        "feature_count": 33000
                    }
                ],
                "value_scale": "linear",
                "value_units": "UMI",
                "normalized": false
            }
        ]
    },
    {
        "aliases": [
            "anna-greka:donorD1b_raw_feature_bc_matrix"
        ],
        "status": "released",
        "uuid": "e5a3aa14-c7ac-4ad3-b905-b034322277d5",
        "submitted_file_name": "donorD1b_raw_feature_bc_matrix.h5",
        "file_format": "hdf5",
        "file_size": 100000,
        "lab": "anna-greka",
        "output_types": [
            "gene quantifications"
        ],
        "feature_keys": [
            "Ensembl gene ID"
        ],
        "observation_count": 7000000,
        "dataset": "anna-greka:large_test_dataset",
        "derivation_process": [
            "alignment",
            "quantification"
        ],
        "software": [
            "cellranger count 4.0"
        ],
        "derived_from": [
            "anna-greka:sc_donorD1b_S6_L004_I1_001.fastq",
            "anna-greka:sc_donorD1b_S6_L004_R1_001.fastq",
            "anna-greka:sc_donorD1b_S6_L004_R2_001.fastq",
            "lattice:cellranger_2020-A"
        ],
        "assembly": "GRCh38",
        "genome_annotation": "GENCODE 32",
        "md5sum": "e4725769cbde08eb02e3cbe5b298b71f",
        "layers": [
            {
                "label": "raw",
                "feature_counts": [
                    {
                        "feature_type": "gene",
                        "feature_count": 33000
                    }
                ],
                "value_scale": "linear",
                "value_units": "UMI",
                "normalized": false
            }
        ]
    },
    {
        "aliases": [
            "anna-greka:donorD1b_filtered_feature_bc_matrix"
        ],
        "status": "released",
        "uuid": "d448900a-d4ce-4d5c-9ba5-b9ca12b02674",
        "submitted_file_name": "donorD1b_filtered_feature_bc_matrix.h5",
        "file_format": "hdf5",
        "file_size": 100000,
        "lab": "anna-greka",
        "output_types": [
            "gene quantifications"
        ],
        "feature_keys": [
            "Ensembl gene ID"
        ],
        "observation_count": 20384,
        "dataset": "anna-greka:large_test_dataset",
        "derivation_process": [
            "alignment",
            "quantification",
            "cell calling"
        ],
        "software": [
            "cellranger count 4.0"
        ],
        "derived_from": [
            "anna-greka:sc_donorD1b_S6_L004_I1_001.fastq",
            "anna-greka:sc_donorD1b_S6_L004_R1_001.fastq",
            "anna-greka:sc_donorD1b_S6_L004_R2_001.fastq",
            "lattice:cellranger_2020-A"
        ],
        "assembly": "GRCh38",
        "genome_annotation": "GENCODE 32",
        "md5sum": "b82ac0119137f8472a2922b7b46eaa14",
        "layers": [
            {
                "label": "raw",
                "feature_counts": [
                    {
                        "feature_type": "gene",
                        "feature_count": 33000
                    }
                ],
                "value_scale": "linear",
                "value_units": "UMI",
                "normalized": false
            }
        ]
    },
    {
        "aliases": [
            "anna-greka:donorD2a_raw_feature_bc_matrix"
        ],
        "status": "released",
        "uuid": "7aa35b79-f1c9-4562-8e65-84bd00619ce5",
        "submitted_file_name": "donorD2a_raw_feature_bc_matrix.h5",
        "file_format": "hdf5",
        "file_size": 100000,
        "lab": "anna-greka",
        "output_types": [
            "gene quantifications"
        ],
        "feature_keys": [
            "Ensembl gene ID"
        ],
        "observation_count": 7000000,
        "dataset": "anna-greka:large_test_dataset",
        "derivation_process": [
            "alignment",
            "quantification"
        ],
        "software": [
            "cellranger count 4.0"
        ],
        "derived_from": [
            "anna-greka:sc_donorD2a_S7_L004_I1_001.fastq",
            "anna-greka:sc_donorD2a_S7_L004_R1_001.fastq",
            "anna-greka:sc_donorD2a_S7_L004_R2_001.fastq",
            "lattice:cellranger_2020-A"
        ],
        "assembly": "GRCh38",
        "genome_annotation": "GENCODE 32",
        "md5sum": "990d20f4aa2794aa959763cdf2661cb9",
        "layers": [
            {
                "label": "raw",
                "feature_counts": [
                    {
                        "feature_type": "gene",
                        "feature_count": 33000
                    }
                ],
                "value_scale": "linear",
                "value_units": "UMI",
                "normalized": false
            }
        ]
    },
    {
        "aliases": [
            "anna-greka:donorD2a_filtered_feature_bc_matrix"
        ],
        "status": "released",
        "uuid": "51ab68dc-d061-49b4-89bf-f3193781cb01",
        "submitted_file_name": "donorD2a_filtered_feature_bc_matrix.h5",
        "file_format": "hdf5",
        "file_size": 100000,
        "lab": "anna-greka",
        "output_types": [
            "gene quantifications"
        ],
        "feature_keys": [
            "Ensembl gene ID"
        ],
        "observation_count": 29332,
        "dataset": "anna-greka:large_test_dataset",
        "derivation_process": [
            "alignment",
            "quantification",
            "cell calling"
        ],
        "software": [
            "cellranger count 4.0"
        ],
        "derived_from": [
            "anna-greka:sc_donorD2a_S7_L004_I1_001.fastq",
            "anna-greka:sc_donorD2a_S7_L004_R1_001.fastq",
            "anna-greka:sc_donorD2a_S7_L004_R2_001.fastq",
            "lattice:cellranger_2020-A"
        ],
        "assembly": "GRCh38",
        "genome_annotation": "GENCODE 32",
        "md5sum": "fe0f36ac13763d3272a959d3a5157d5c",
        "layers": [
            {
                "label": "raw",
                "feature_counts": [
                    {
                        "feature_type": "gene",
                        "feature_count": 33000
                    }
                ],
                "value_scale": "linear",
                "value_units": "UMI",
                "normalized": false
            }
        ]
    },
    {
        "aliases": [
            "anna-greka:donorD2b_raw_feature_bc_matrix"
        ],
        "status": "released",
        "uuid": "e297abd2-5d99-4e0f-a89d-43ee4683881e",
        "submitted_file_name": "donorD2b_raw_feature_bc_matrix.h5",
        "file_format": "hdf5",
        "file_size": 100000,
        "lab": "anna-greka",
        "output_types": [
            "gene quantifications"
        ],
        "feature_keys": [
            "Ensembl gene ID"
        ],
        "observation_count": 7000000,
        "dataset": "anna-greka:large_test_dataset",
        "derivation_process": [
            "alignment",
            "quantification"
        ],
        "software": [
            "cellranger count 4.0"
        ],
        "derived_from": [
            "anna-greka:sc_donorD2b_S8_L004_I1_001.fastq",
            "anna-greka:sc_donorD2b_S8_L004_R1_001.fastq",
            "anna-greka:sc_donorD2b_S8_L004_R2_001.fastq",
            "lattice:cellranger_2020-A"
        ],
        "assembly": "GRCh38",
        "genome_annotation": "GENCODE 32",
        "md5sum": "6391d53c935a8defaccfbcca8ce40631",
        "layers": [
            {
                "label": "raw",
                "feature_counts": [
                    {
                        "feature_type": "gene",
                        "feature_count": 33000
                    }
                ],
                "value_scale": "linear",
                "value_units": "UMI",
                "normalized": false
            }
        ]
    },
    {
        "aliases": [
            "anna-greka:donorD2b_filtered_feature_bc_matrix"
        ],
        "status": "released",
        "uuid": "93ccc741-19b6-4731-b9b8-e58efa82e97c",
        "submitted_file_name": "donorD2b_filtered_feature_bc_matrix.h5",
        "file_format": "hdf5",
        "file_size": 100000,
        "lab": "anna-greka",
        "output_types": [
            "gene quantifications"
        ],
        "feature_keys": [
            "Ensembl gene ID"
        ],
        "observation_count": 17363,
        "dataset": "anna-greka:large_test_dataset",
        "derivation_process": [
            "alignment",
            "quantification",
            "cell calling"
        ],
        "software": [
            "cellranger count 4.0"
        ],
        "derived_from": [
            "anna-greka:sc_donorD2b_S8_L004_I1_001.fastq",
            "anna-greka:sc_donorD2b_S8_L004_R1_001.fastq",
            "anna-greka:sc_donorD2b_S8_L004_R2_001.fastq",
            "lattice:cellranger_2020-A"
        ],
        "assembly": "GRCh38",
        "genome_annotation": "GENCODE 32",
        "md5sum": "96a9e855f208144357f0d62f00c64148",
        "layers": [
            {
                "label": "raw",
                "feature_counts": [
                    {
                        "feature_type": "gene",
                        "feature_count": 33000
                    }
                ],
                "value_scale": "linear",
                "value_units": "UMI",
                "normalized": false
            }
        ]
    },
    {
        "aliases": [
            "anna-greka:donorCD1_raw_feature_bc_matrix"
        ],
        "status": "released",
        "uuid": "86299715-1de5-45d8-a7d7-5e2c2040a5bd",
        "submitted_file_name": "donorCD1_raw_feature_bc_matrix.h5",
        "file_format": "hdf5",
        "file_size": 100000,
        "lab": "anna-greka",
        "output_types": [
            "gene quantifications"
        ],
        "feature_keys": [
            "Ensembl gene ID"
        ],
        "observation_count": 7000000,
        "dataset": "anna-greka:large_test_dataset",
        "derivation_process": [
            "alignment",
            "quantification"
        ],
        "software": [
            "cellranger count 4.0"
        ],
        "derived_from": [
            "anna-greka:sc_donorCD1_S1_L001_I1_001.fastq",
            "anna-greka:sc_donorCD1_S1_L001_R1_001.fastq",
            "anna-greka:sc_donorCD1_S1_L001_R2_001.fastq",
            "anna-greka:sc_donorCD1_S1_L002_I1_001.fastq",
            "anna-greka:sc_donorCD1_S1_L002_R1_001.fastq",
            "anna-greka:sc_donorCD1_S1_L002_R2_001.fastq",
            "lattice:cellranger_2020-A"
        ],
        "assembly": "GRCh38",
        "genome_annotation": "GENCODE 32",
        "md5sum": "23b31847f5537ef302dd7486c7736d0b",
        "layers": [
            {
                "label": "raw",
                "feature_counts": [
                    {
                        "feature_type": "gene",
                        "feature_count": 33000
                    }
                ],
                "value_scale": "linear",
                "value_units": "UMI",
                "normalized": false
            }
        ]
    },
    {
        "aliases": [
            "anna-greka:donorCD1_filtered_feature_bc_matrix"
        ],
        "status": "released",
        "uuid": "592b07a8-fd47-46cd-94b3-f8d58c1d4bc9",
        "submitted_file_name": "donorCD1_filtered_feature_bc_matrix.h5",
        "file_format": "hdf5",
        "file_size": 100000,
        "lab": "anna-greka",
        "s3_uri": "s3://submissions-czi012eye/chen_2020/17D013_NeuNT_outs/filtered_feature_bc_matrix.h5",
        "output_types": [
            "gene quantifications"
        ],
        "feature_keys": [
            "Ensembl gene ID"
        ],
        "observation_count": 13922,
        "dataset": "anna-greka:large_test_dataset",
        "derivation_process": [
            "alignment",
            "quantification",
            "cell calling"
        ],
        "software": [
            "cellranger count 4.0"
        ],
        "derived_from": [
            "anna-greka:sc_donorCD1_S1_L001_I1_001.fastq",
            "anna-greka:sc_donorCD1_S1_L001_R1_001.fastq",
            "anna-greka:sc_donorCD1_S1_L001_R2_001.fastq",
            "anna-greka:sc_donorCD1_S1_L002_I1_001.fastq",
            "anna-greka:sc_donorCD1_S1_L002_R1_001.fastq",
            "anna-greka:sc_donorCD1_S1_L002_R2_001.fastq",
            "lattice:cellranger_2020-A"
        ],
        "assembly": "GRCh38",
        "genome_annotation": "GENCODE 32",
        "md5sum": "9c37badf95a2c2d63ae4ce700582e142",
        "layers": [
            {
                "label": "raw",
                "feature_counts": [
                    {
                        "feature_type": "gene",
                        "feature_count": 33000
                    }
                ],
                "value_scale": "linear",
                "value_units": "UMI",
                "normalized": false
            }
        ]
    },
    {
        "aliases": [
            "anna-greka:donorCD2_raw_feature_bc_matrix"
        ],
        "status": "released",
        "uuid": "607e0255-f94f-471c-9791-7ef6e5f39587",
        "submitted_file_name": "donorCD2_raw_feature_bc_matrix.h5",
        "file_format": "hdf5",
        "file_size": 100000,
        "lab": "anna-greka",
        "output_types": [
            "gene quantifications"
        ],
        "feature_keys": [
            "Ensembl gene ID"
        ],
        "observation_count": 7000000,
        "dataset": "anna-greka:large_test_dataset",
        "derivation_process": [
            "alignment",
            "quantification"
        ],
        "software": [
            "cellranger count 4.0"
        ],
        "derived_from": [
            "anna-greka:sc_donorCD2_S1_L001_I1_001.fastq",
            "anna-greka:sc_donorCD2_S1_L001_R1_001.fastq",
            "anna-greka:sc_donorCD2_S1_L001_R2_001.fastq",
            "anna-greka:sc_donorCD2_S1_L002_I1_001.fastq",
            "anna-greka:sc_donorCD2_S1_L002_R1_001.fastq",
            "anna-greka:sc_donorCD2_S1_L002_R2_001.fastq",
            "lattice:cellranger_2020-A"
        ],
        "assembly": "GRCh38",
        "genome_annotation": "GENCODE 32",
        "md5sum": "4494f30178e1bdc09a5446954e0ab9e0",
        "layers": [
            {
                "label": "raw",
                "feature_counts": [
                    {
                        "feature_type": "gene",
                        "feature_count": 33000
                    }
                ],
                "value_scale": "linear",
                "value_units": "UMI",
                "normalized": false
            }
        ]
    },
    {
        "aliases": [
            "anna-greka:donorCD2_filtered_feature_bc_matrix"
        ],
        "status": "released",
        "uuid": "d45b8a67-826a-446b-8601-5ec43ca8c2cb",
        "submitted_file_name": "donorCD2_filtered_feature_bc_matrix.h5",
        "s3_uri": "s3://submissions-czi012eye/chen_2020/19D013_NeuNT_outs/filtered_feature_bc_matrix.h5",
        "file_format": "hdf5",
        "file_size": 100000,
        "lab": "anna-greka",
        "output_types": [
            "gene quantifications"
        ],
        "feature_keys": [
            "Ensembl gene ID"
        ],
        "observation_count": 19388,
        "dataset": "anna-greka:large_test_dataset",
        "derivation_process": [
            "alignment",
            "quantification",
            "cell calling"
        ],
        "software": [
            "cellranger count 4.0"
        ],
        "derived_from": [
            "anna-greka:sc_donorCD2_S1_L001_I1_001.fastq",
            "anna-greka:sc_donorCD2_S1_L001_R1_001.fastq",
            "anna-greka:sc_donorCD2_S1_L001_R2_001.fastq",
            "anna-greka:sc_donorCD2_S1_L002_I1_001.fastq",
            "anna-greka:sc_donorCD2_S1_L002_R1_001.fastq",
            "anna-greka:sc_donorCD2_S1_L002_R2_001.fastq",
            "lattice:cellranger_2020-A"
        ],
        "assembly": "GRCh38",
        "genome_annotation": "GENCODE 32",
        "md5sum": "cd4a6f4051a67879c87089a32e606573",
        "layers": [
            {
                "label": "raw",
                "feature_counts": [
                    {
                        "feature_type": "gene",
                        "feature_count": 33000
                    }
                ],
                "value_scale": "linear",
                "value_units": "UMI",
                "normalized": false
            }
        ]
    },
    {
        "aliases": [
            "anna-greka:donorE_raw_feature_bc_matrix"
        ],
        "status": "released",
        "uuid": "7898e294-d0ae-416f-acda-b55d9c545b61",
        "submitted_file_name": "donorE_raw_feature_bc_matrix.h5",
        "file_format": "hdf5",
        "file_size": 100000,
        "lab": "anna-greka",
        "output_types": [
            "gene quantifications",
            "antibody capture quantifications"
        ],
        "feature_keys": [
            "Ensembl gene ID",
            "antibody target"
        ],
        "observation_count": 7000000,
        "dataset": "anna-greka:large_test_dataset",
        "derivation_process": [
            "alignment",
            "quantification"
        ],
        "software": [
            "cellranger count 4.0"
        ],
        "derived_from": [
            "anna-greka:citeseq_donorE_S1_L002_I1_001.fastq",
            "anna-greka:citeseq_donorE_S1_L002_R1_001.fastq",
            "anna-greka:citeseq_donorE_S1_L002_R2_001.fastq",
            "anna-greka:sc_donorE_S1_L003_I1_001.fastq",
            "anna-greka:sc_donorE_S1_L003_R1_001.fastq",
            "anna-greka:sc_donorE_S1_L003_R2_001.fastq",
            "lattice:cellranger_gex_mm10_2020-A"
        ],
        "assembly": "GRCh38",
        "genome_annotation": "GENCODE 32",
        "md5sum": "152cebddcc8ddec8a4ef313cc735ba10",
        "layers": [
            {
                "label": "raw",
                "feature_counts": [
                    {
                        "feature_type": "gene",
                        "feature_count": 329950
                    },
                    {
                        "feature_type": "antibody capture",
                        "feature_count": 50
                    }
                ],
                "value_scale": "linear",
                "value_units": "UMI",
                "normalized": false
            }
        ]
    },
    {
        "aliases": [
            "anna-greka:donorE_filtered_feature_bc_matrix"
        ],
        "status": "released",
        "uuid": "269e21a2-a716-4f3b-a43c-e83b713a36c1",
        "submitted_file_name": "donorE_filtered_feature_bc_matrix.h5",
        "file_format": "hdf5",
        "file_size": 100000,
        "lab": "anna-greka",
        "output_types": [
            "gene quantifications",
            "antibody capture quantifications"
        ],
        "feature_keys": [
            "Ensembl gene ID",
            "antibody target"
        ],
        "observation_count": 29488,
        "dataset": "anna-greka:large_test_dataset",
        "derivation_process": [
            "alignment",
            "quantification",
            "cell calling"
        ],
        "software": [
            "cellranger count 4.0"
        ],
        "derived_from": [
            "anna-greka:citeseq_donorE_S1_L002_I1_001.fastq",
            "anna-greka:citeseq_donorE_S1_L002_R1_001.fastq",
            "anna-greka:citeseq_donorE_S1_L002_R2_001.fastq",
            "anna-greka:sc_donorE_S1_L003_I1_001.fastq",
            "anna-greka:sc_donorE_S1_L003_R1_001.fastq",
            "anna-greka:sc_donorE_S1_L003_R2_001.fastq",
            "lattice:cellranger_gex_mm10_2020-A"
        ],
        "assembly": "GRCh38",
        "genome_annotation": "GENCODE 32",
        "md5sum": "2d5af333d24dc26d73078f61bd590719",
        "layers": [
            {
                "label": "raw",
                "feature_counts": [
                    {
                        "feature_type": "gene",
                        "feature_count": 329950
                    },
                    {
                        "feature_type": "antibody capture",
                        "feature_count": 50
                    }
                ],
                "value_scale": "linear",
                "value_units": "UMI",
                "normalized": false
            }
        ]
    },
    {
        "aliases": [
            "anna-greka:donorF_raw_feature_bc_matrix"
        ],
        "status": "released",
        "uuid": "e9ca3672-33f6-4c8c-ad2b-0c1290ddbb08",
        "submitted_file_name": "donorF_raw_feature_bc_matrix.h5",
        "file_format": "hdf5",
        "file_size": 100000,
        "lab": "anna-greka",
        "output_types": [
            "gene quantifications",
            "antibody capture quantifications"
        ],
        "feature_keys": [
            "Ensembl gene ID",
            "antibody target"
        ],
        "observation_count": 7000000,
        "dataset": "anna-greka:large_test_dataset",
        "derivation_process": [
            "alignment",
            "quantification"
        ],
        "software": [
            "cellranger count 4.0"
        ],
        "derived_from": [
            "anna-greka:citeseq_donorF_S2_L002_I1_001.fastq",
            "anna-greka:citeseq_donorF_S2_L002_R1_001.fastq",
            "anna-greka:citeseq_donorF_S2_L002_R2_001.fastq",
            "anna-greka:sc_donorF_S3_L003_I1_001.fastq",
            "anna-greka:sc_donorF_S3_L003_R1_001.fastq",
            "anna-greka:sc_donorF_S3_L003_R2_001.fastq",
            "lattice:cellranger_gex_mm10_2020-A"
        ],
        "assembly": "GRCh38",
        "genome_annotation": "GENCODE 32",
        "md5sum": "6d7ac66b1cec9b904d7b7b3a722502ba",
        "layers": [
            {
                "label": "raw",
                "feature_counts": [
                    {
                        "feature_type": "gene",
                        "feature_count": 329950
                    },
                    {
                        "feature_type": "antibody capture",
                        "feature_count": 50
                    }
                ],
                "value_scale": "linear",
                "value_units": "UMI",
                "normalized": false
            }
        ]
    },
    {
        "aliases": [
            "anna-greka:donorF_filtered_feature_bc_matrix"
        ],
        "status": "released",
        "uuid": "11158457-33f4-448c-b39b-fddecab48fe5",
        "submitted_file_name": "donorF_filtered_feature_bc_matrix.h5",
        "file_format": "hdf5",
        "file_size": 100000,
        "lab": "anna-greka",
        "output_types": [
            "gene quantifications",
            "antibody capture quantifications"
        ],
        "feature_keys": [
            "Ensembl gene ID",
            "antibody target"
        ],
        "observation_count": 12191,
        "dataset": "anna-greka:large_test_dataset",
        "derivation_process": [
            "alignment",
            "quantification",
            "cell calling"
        ],
        "software": [
            "cellranger count 4.0"
        ],
        "derived_from": [
            "anna-greka:citeseq_donorF_S2_L002_I1_001.fastq",
            "anna-greka:citeseq_donorF_S2_L002_R1_001.fastq",
            "anna-greka:citeseq_donorF_S2_L002_R2_001.fastq",
            "anna-greka:sc_donorF_S3_L003_I1_001.fastq",
            "anna-greka:sc_donorF_S3_L003_R1_001.fastq",
            "anna-greka:sc_donorF_S3_L003_R2_001.fastq",
            "lattice:cellranger_gex_mm10_2020-A"
        ],
        "assembly": "GRCh38",
        "genome_annotation": "GENCODE 32",
        "md5sum": "48fa889dd89f1188103c462d26582a6f",
        "layers": [
            {
                "label": "raw",
                "feature_counts": [
                    {
                        "feature_type": "gene",
                        "feature_count": 329950
                    },
                    {
                        "feature_type": "antibody capture",
                        "feature_count": 50
                    }
                ],
                "value_scale": "linear",
                "value_units": "UMI",
                "normalized": false
            }
        ]
    },
    {
        "aliases": [
            "anna-greka:donorG_raw_feature_bc_matrix"
        ],
        "status": "released",
        "uuid": "435fda57-bad6-4af2-98eb-0a995336ee3c",
        "submitted_file_name": "donorG_raw_feature_bc_matrix.h5",
        "file_format": "hdf5",
        "file_size": 100000,
        "lab": "anna-greka",
        "output_types": [
            "gene quantifications",
            "antibody capture quantifications"
        ],
        "feature_keys": [
            "Ensembl gene ID",
            "antibody target"
        ],
        "observation_count": 7000000,
        "dataset": "anna-greka:large_test_dataset",
        "derivation_process": [
            "alignment",
            "quantification"
        ],
        "software": [
            "cellranger count 4.0"
        ],
        "derived_from": [
            "anna-greka:citeseq_donorG_S3_L002_I1_001.fastq",
            "anna-greka:citeseq_donorG_S3_L002_R1_001.fastq",
            "anna-greka:citeseq_donorG_S3_L002_R2_001.fastq",
            "anna-greka:sc_donorG_S5_L003_I1_001.fastq",
            "anna-greka:sc_donorG_S5_L003_R1_001.fastq",
            "anna-greka:sc_donorG_S5_L003_R2_001.fastq",
            "lattice:cellranger_gex_mm10_2020-A"
        ],
        "assembly": "GRCh38",
        "genome_annotation": "GENCODE 32",
        "md5sum": "dbc5d9dc9287d556c3e9ae0fa572fbcb",
        "layers": [
            {
                "label": "raw",
                "feature_counts": [
                    {
                        "feature_type": "gene",
                        "feature_count": 329950
                    },
                    {
                        "feature_type": "antibody capture",
                        "feature_count": 50
                    }
                ],
                "value_scale": "linear",
                "value_units": "UMI",
                "normalized": false
            }
        ]
    },
    {
        "aliases": [
            "anna-greka:donorG_filtered_feature_bc_matrix"
        ],
        "status": "released",
        "uuid": "6cfb273d-a72c-4d8a-adc4-e8449ffa118a",
        "submitted_file_name": "donorG_filtered_feature_bc_matrix.h5",
        "file_format": "hdf5",
        "file_size": 100000,
        "lab": "anna-greka",
        "output_types": [
            "gene quantifications",
            "antibody capture quantifications"
        ],
        "feature_keys": [
            "Ensembl gene ID",
            "antibody target"
        ],
        "observation_count": 10472,
        "dataset": "anna-greka:large_test_dataset",
        "derivation_process": [
            "alignment",
            "quantification",
            "cell calling"
        ],
        "software": [
            "cellranger count 4.0"
        ],
        "derived_from": [
            "anna-greka:citeseq_donorG_S3_L002_I1_001.fastq",
            "anna-greka:citeseq_donorG_S3_L002_R1_001.fastq",
            "anna-greka:citeseq_donorG_S3_L002_R2_001.fastq",
            "anna-greka:sc_donorG_S5_L003_I1_001.fastq",
            "anna-greka:sc_donorG_S5_L003_R1_001.fastq",
            "anna-greka:sc_donorG_S5_L003_R2_001.fastq",
            "lattice:cellranger_gex_mm10_2020-A"
        ],
        "assembly": "GRCh38",
        "genome_annotation": "GENCODE 32",
        "md5sum": "2ec1e229b8cb74bd328e9b5b880632ad",
        "layers": [
            {
                "label": "raw",
                "feature_counts": [
                    {
                        "feature_type": "gene",
                        "feature_count": 329950
                    },
                    {
                        "feature_type": "antibody capture",
                        "feature_count": 50
                    }
                ],
                "value_scale": "linear",
                "value_units": "UMI",
                "normalized": false
            }
        ]
    },
    {
        "aliases": [
            "anna-greka:donorH_raw_feature_bc_matrix"
        ],
        "status": "released",
        "uuid": "068acabe-032f-4335-8f4c-e750768536bf",
        "submitted_file_name": "donorH_raw_feature_bc_matrix.h5",
        "file_format": "hdf5",
        "file_size": 100000,
        "lab": "anna-greka",
        "output_types": [
            "gene quantifications",
            "antibody capture quantifications"
        ],
        "feature_keys": [
            "Ensembl gene ID",
            "antibody target"
        ],
        "observation_count": 7000000,
        "dataset": "anna-greka:large_test_dataset",
        "derivation_process": [
            "alignment",
            "quantification"
        ],
        "software": [
            "cellranger count 4.0"
        ],
        "derived_from": [
            "anna-greka:citeseq_donorH_S4_L002_I1_001.fastq",
            "anna-greka:citeseq_donorH_S4_L002_R1_001.fastq",
            "anna-greka:citeseq_donorH_S4_L002_R2_001.fastq",
            "anna-greka:sc_donorH_S7_L003_I1_001.fastq",
            "anna-greka:sc_donorH_S7_L003_R1_001.fastq",
            "anna-greka:sc_donorH_S7_L003_R2_001.fastq",
            "lattice:cellranger_gex_mm10_2020-A"
        ],
        "assembly": "GRCh38",
        "genome_annotation": "GENCODE 32",
        "md5sum": "0cc71f0abe3ca88354420c48f412f511",
        "layers": [
            {
                "label": "raw",
                "feature_counts": [
                    {
                        "feature_type": "gene",
                        "feature_count": 329950
                    },
                    {
                        "feature_type": "antibody capture",
                        "feature_count": 50
                    }
                ],
                "value_scale": "linear",
                "value_units": "UMI",
                "normalized": false
            }
        ]
    },
    {
        "aliases": [
            "anna-greka:donorH_filtered_feature_bc_matrix"
        ],
        "status": "released",
        "uuid": "07413a49-5c41-445f-a8c6-1f3bafd5db95",
        "submitted_file_name": "donorH_filtered_feature_bc_matrix.h5",
        "file_format": "hdf5",
        "file_size": 100000,
        "lab": "anna-greka",
        "output_types": [
            "gene quantifications",
            "antibody capture quantifications"
        ],
        "feature_keys": [
            "Ensembl gene ID",
            "antibody target"
        ],
        "observation_count": 18283,
        "dataset": "anna-greka:large_test_dataset",
        "derivation_process": [
            "alignment",
            "quantification",
            "cell calling"
        ],
        "software": [
            "cellranger count 4.0"
        ],
        "derived_from": [
            "anna-greka:citeseq_donorH_S4_L002_I1_001.fastq",
            "anna-greka:citeseq_donorH_S4_L002_R1_001.fastq",
            "anna-greka:citeseq_donorH_S4_L002_R2_001.fastq",
            "anna-greka:sc_donorH_S7_L003_I1_001.fastq",
            "anna-greka:sc_donorH_S7_L003_R1_001.fastq",
            "anna-greka:sc_donorH_S7_L003_R2_001.fastq",
            "lattice:cellranger_gex_mm10_2020-A"
        ],
        "assembly": "GRCh38",
        "genome_annotation": "GENCODE 32",
        "md5sum": "399aa3bc4f1009addf1067cd8892ecfd",
        "layers": [
            {
                "label": "raw",
                "feature_counts": [
                    {
                        "feature_type": "gene",
                        "feature_count": 329950
                    },
                    {
                        "feature_type": "antibody capture",
                        "feature_count": 50
                    }
                ],
                "value_scale": "linear",
                "value_units": "UMI",
                "normalized": false
            }
        ]
    },
    {
        "aliases": [
            "anna-greka:donorAB_merged_sc_citeseq_matrix"
        ],
        "status": "released",
        "uuid": "c9174f45-9558-4f60-99a7-f87f1dc489b8",
        "submitted_file_name": "donorAB_merged_sc_citeseq_matrix.mtx/",
        "file_format": "mtx",
        "file_size": 100000,
        "lab": "anna-greka",
        "output_types": [
            "gene quantifications",
            "antibody capture quantifications"
        ],
        "feature_keys": [
            "gene symbol",
            "antibody target"
        ],
        "observation_count": 20192,
        "dataset": "anna-greka:large_test_dataset",
        "derivation_process": [
            "merging",
            "depth normalization"
        ],
        "software": [
            "seurat 3.0"
        ],
        "derived_from": [
            "anna-greka:donorA1_filtered_feature_bc_matrix",
            "anna-greka:donorA2_filtered_feature_bc_matrix",
            "anna-greka:donorB1_filtered_feature_bc_matrix",
            "anna-greka:donorB2_filtered_feature_bc_matrix"
        ],
        "assembly": "GRCh38",
        "genome_annotation": "GENCODE 32",
        "md5sum": "48912b433c9105e6b4f32c79f6b09f6b",
        "layers": [
            {
                "label": "X",
                "feature_counts": [
                    {
                        "feature_type": "gene",
                        "feature_count": 329950
                    },
                    {
                        "feature_type": "antibody capture",
                        "feature_count": 50
                    }
                ],
                "value_scale": "log, natural",
                "value_units": "UMI",
                "normalized": true,
                "normalization_method": "LogNormalize",
                "filtering_cutoffs": [
                    {
                        "cutoff_value": 25000,
                        "cutoff_units": "genes/cell",
                        "cutoff_type": "maximum",
                        "cutoff_proportion": "fibroblasts"
                    },
                    {
                        "cutoff_value": 1000,
                        "cutoff_units": "genes/cell",
                        "cutoff_type": "minimum"
                    },
                    {
                        "cutoff_value": 15,
                        "cutoff_units": "percent mitochondrial/cell",
                        "cutoff_type": "maximum"
                    },
                    {
                        "cutoff_value": 3,
                        "cutoff_units": "cells/gene",
                        "cutoff_type": "minimum"
                    }
                ]
            }
        ]
    },
    {
        "aliases": [
            "anna-greka:donorCD_merged_sc_matrix"
        ],
        "status": "released",
        "uuid": "89ea961f-45ef-4079-afad-ee2e9bade386",
        "submitted_file_name": "donorCD_merged_sc_matrix.mtx/",
        "file_format": "mtx",
        "file_size": 150000,
        "lab": "anna-greka",
        "output_types": [
            "gene quantifications"
        ],
        "feature_keys": [
            "gene symbol"
        ],
        "observation_count": 82379,
        "dataset": "anna-greka:large_test_dataset",
        "derivation_process": [
            "merging",
            "depth normalization"
        ],
        "software": [
            "seurat 3.0"
        ],
        "derived_from": [
            "anna-greka:donorC1a_filtered_feature_bc_matrix",
            "anna-greka:donorC1b_filtered_feature_bc_matrix",
            "anna-greka:donorC2a_filtered_feature_bc_matrix",
            "anna-greka:donorC2b_filtered_feature_bc_matrix",
            "anna-greka:donorD1a_filtered_feature_bc_matrix",
            "anna-greka:donorD1b_filtered_feature_bc_matrix",
            "anna-greka:donorD2a_filtered_feature_bc_matrix",
            "anna-greka:donorD2b_filtered_feature_bc_matrix"
        ],
        "assembly": "GRCh38",
        "genome_annotation": "GENCODE 32",
        "md5sum": "2dd4370d08bdf8666b859c888b1f7006",
        "layers": [
            {
                "label": "X",
                "feature_counts": [
                    {
                        "feature_type": "gene",
                        "feature_count": 329950
                    }
                ],
                "value_scale": "log, natural",
                "value_units": "UMI",
                "normalized": true,
                "normalization_method": "LogNormalize",
                "filtering_cutoffs": [
                    {
                        "cutoff_value": 25000,
                        "cutoff_units": "genes/cell",
                        "cutoff_type": "maximum"
                    },
                    {
                        "cutoff_value": 800,
                        "cutoff_units": "genes/cell",
                        "cutoff_type": "minimum"
                    },
                    {
                        "cutoff_value": 15,
                        "cutoff_units": "percent mitochondrial/cell",
                        "cutoff_type": "maximum"
                    },
                    {
                        "cutoff_value": 3,
                        "cutoff_units": "cells/gene",
                        "cutoff_type": "minimum"
                    }
                ]
            }
        ]
    },
    {
        "aliases": [
            "anna-greka:donorCD_pooled_merged_sc_matrix"
        ],
        "status": "released",
        "uuid": "a1343e3d-1ab0-440b-b0de-61b353566d87",
        "submitted_file_name": "donorCD_pooled_merged_sc_matrix.mtx/",
        "description": "Anna Greka's very special data",
        "file_format": "mtx",
        "file_size": 100000,
        "lab": "anna-greka",
        "output_types": [
            "gene quantifications"
        ],
        "feature_keys": [
            "gene symbol"
        ],
        "observation_count": 18293,
        "dataset": "anna-greka:large_test_dataset",
        "derivation_process": [
            "merging",
            "depth normalization"
        ],
        "software": [
            "seurat 3.0"
        ],
        "derived_from": [
            "anna-greka:donorCD1_filtered_feature_bc_matrix",
            "anna-greka:donorCD2_filtered_feature_bc_matrix"
        ],
        "s3_uri": "s3://submissions-czi012eye/chen_2020/19D015_macular_outs/filtered_feature_bc_matrix.h5",
        "assembly": "GRCh38",
        "genome_annotation": "GENCODE 32",
        "md5sum": "98b5746b0f69e8be8c888e3c1d74b150",
        "layers": [
            {
                "label": "X",
                "feature_counts": [
                    {
                        "feature_type": "gene",
                        "feature_count": 329950
                    }
                ],
                "value_scale": "log, natural",
                "value_units": "UMI",
                "normalized": true,
                "normalization_method": "LogNormalize",
                "filtering_cutoffs": [
                    {
                        "cutoff_value": 25000,
                        "cutoff_units": "genes/cell",
                        "cutoff_type": "maximum"
                    },
                    {
                        "cutoff_value": 1000,
                        "cutoff_units": "genes/cell",
                        "cutoff_type": "minimum"
                    },
                    {
                        "cutoff_value": 10,
                        "cutoff_units": "percent mitochondrial/cell",
                        "cutoff_type": "maximum"
                    },
                    {
                        "cutoff_value": 3,
                        "cutoff_units": "cells/gene",
                        "cutoff_type": "minimum"
                    }
                ]
            }
        ]
    },
    {
        "aliases": [
            "anna-greka:donorEF_merged_sc_citeseq_matrix"
        ],
        "status": "released",
        "uuid": "14d82127-6d99-4c53-bf95-ff25dcb3d14a",
        "submitted_file_name": "donorEF_merged_sc_citeseq_matrix.mtx/",
        "file_format": "mtx",
        "file_size": 100000,
        "lab": "anna-greka",
        "output_types": [
            "gene quantifications",
            "antibody capture quantifications"
        ],
        "feature_keys": [
            "gene symbol",
            "antibody target"
        ],
        "observation_count": 18722,
        "dataset": "anna-greka:large_test_dataset",
        "derivation_process": [
            "merging",
            "depth normalization"
        ],
        "software": [
            "seurat 3.0"
        ],
        "derived_from": [
            "anna-greka:donorE_filtered_feature_bc_matrix",
            "anna-greka:donorF_filtered_feature_bc_matrix"
        ],
        "assembly": "GRCh38",
        "genome_annotation": "GENCODE 32",
        "md5sum": "ee656a7331492beca246fcb1b503fd33",
        "layers": [
            {
                "label": "X",
                "feature_counts": [
                    {
                        "feature_type": "gene",
                        "feature_count": 329950
                    },
                    {
                        "feature_type": "antibody capture",
                        "feature_count": 50
                    }
                ],
                "value_scale": "log, natural",
                "value_units": "UMI",
                "normalized": true,
                "normalization_method": "LogNormalize",
                "filtering_cutoffs": [
                    {
                        "cutoff_value": 25000,
                        "cutoff_units": "genes/cell",
                        "cutoff_type": "maximum"
                    },
                    {
                        "cutoff_value": 1500,
                        "cutoff_units": "genes/cell",
                        "cutoff_type": "minimum"
                    },
                    {
                        "cutoff_value": 20,
                        "cutoff_units": "percent mitochondrial/cell",
                        "cutoff_type": "maximum"
                    },
                    {
                        "cutoff_value": 3,
                        "cutoff_units": "cells/gene",
                        "cutoff_type": "minimum"
                    }
                ]
            }
        ]
    },
    {
        "aliases": [
            "anna-greka:donorGH_merged_sc_citeseq_matrix"
        ],
        "status": "released",
        "uuid": "e7caa3e4-fc3b-47be-8b8f-dcaa5db245e3",
        "submitted_file_name": "donorGH_merged_sc_citeseq_matrix.mtx/",
        "file_format": "mtx",
        "file_size": 200000,
        "lab": "anna-greka",
        "output_types": [
            "gene quantifications",
            "antibody capture quantifications"
        ],
        "feature_keys": [
            "gene symbol",
            "antibody target"
        ],
        "observation_count": 29292,
        "dataset": "anna-greka:large_test_dataset",
        "derivation_process": [
            "merging",
            "depth normalization"
        ],
        "software": [
            "seurat 3.0"
        ],
        "derived_from": [
            "anna-greka:donorG_filtered_feature_bc_matrix",
            "anna-greka:donorH_filtered_feature_bc_matrix"
        ],
        "assembly": "GRCh38",
        "genome_annotation": "GENCODE 32",
        "md5sum": "24aaa927d40e8680ea107684c39fb442",
        "layers": [
            {
                "label": "X",
                "feature_counts": [
                    {
                        "feature_type": "gene",
                        "feature_count": 329950
                    },
                    {
                        "feature_type": "antibody capture",
                        "feature_count": 50
                    }
                ],
                "value_scale": "log1p, natural",
                "value_units": "UMI",
                "normalized": true,
                "normalization_method": "LogNormalize",
                "filtering_cutoffs": [
                    {
                        "cutoff_value": 25000,
                        "cutoff_units": "genes/cell",
                        "cutoff_type": "maximum"
                    },
                    {
                        "cutoff_value": 1000,
                        "cutoff_units": "genes/cell",
                        "cutoff_type": "minimum"
                    },
                    {
                        "cutoff_value": 15,
                        "cutoff_units": "percent mitochondrial/cell",
                        "cutoff_type": "maximum"
                    },
                    {
                        "cutoff_value": 3,
                        "cutoff_units": "cells/gene",
                        "cutoff_type": "minimum"
                    }
                ]
            }
        ]
    },
    {
        "aliases": [
            "jimmie-ye:filtered_tf_matrix_1a"
        ],
        "accession": "LATDF400ABA",
        "uuid": "aa861f79-0d95-45e5-8433-30d90bef5723",
        "no_file_available": false,
        "status": "in progress",
        "file_format": "mtx",
        "file_size": 50000,
        "lab": "jimmie-ye",
        "submitted_file_name": "filtered_tf_matrix_1a.mtx/",
        "output_types": [
            "transcription factor quantifications"
        ],
        "feature_keys": [
            "motif ID"
        ],
        "observation_count": 5399,
        "dataset": "jimmie-ye:snATACseq_atac_dataset",
        "derived_from": [
            "jimmie-ye:prenatal_1a_R1.fastq",
            "jimmie-ye:prenatal_1a_R2.fastq",
            "jimmie-ye:prenatal_1a_R3.fastq",
            "jimmie-ye:prenatal_1a_I1.fastq",
            "lattice:cellranger_atac_grch38_1.2.0"
        ],
        "assembly": "GRCh38",
        "genome_annotation": "GENCODE 32",
        "derivation_process": [
            "alignment",
            "quantification",
            "cell calling"
        ],
        "software": [
            "cellranger-atac count 1.2"
        ],
        "md5sum": "1dad2d4dffe26a4b09a0fddc6fc52bd0",
        "layers": [
            {
                "label": "raw",
                "feature_counts": [
                    {
                        "feature_type": "transcription factor",
                        "feature_count": 540
                    }
                ],
                "value_scale": "linear",
                "value_units": "fragment ends",
                "normalized": false
            }
        ]
    },
    {
        "aliases": [
            "jimmie-ye:filtered_tf_matrix_1b"
        ],
        "accession": "LATDF401ABA",
        "uuid": "a5f415ca-d81a-429f-8e5f-2acb78c7501b",
        "no_file_available": false,
        "status": "in progress",
        "file_format": "mtx",
        "file_size": 50000,
        "lab": "jimmie-ye",
        "submitted_file_name": "filtered_tf_matrix_1b.mtx/",
        "output_types": [
            "transcription factor quantifications"
        ],
        "feature_keys": [
            "motif ID"
        ],
        "observation_count": 4939,
        "dataset": "jimmie-ye:snATACseq_atac_dataset",
        "derived_from": [
            "jimmie-ye:prenatal_1b_R1.fastq",
            "jimmie-ye:prenatal_1b_R2.fastq",
            "jimmie-ye:prenatal_1b_R3.fastq",
            "jimmie-ye:prenatal_1b_I1.fastq",
            "lattice:cellranger_atac_grch38_1.2.0"
        ],
        "assembly": "GRCh38",
        "genome_annotation": "GENCODE 32",
        "derivation_process": [
            "alignment",
            "quantification",
            "cell calling"
        ],
        "software": [
            "cellranger-atac count 1.2"
        ],
        "md5sum": "9417f1615b2b78a5c11e15093f562e69",
        "layers": [
            {
                "label": "raw",
                "feature_counts": [
                    {
                        "feature_type": "transcription factor",
                        "feature_count": 540
                    }
                ],
                "value_scale": "linear",
                "value_units": "fragment ends",
                "normalized": false
            }
        ]
    },
    {
        "aliases": [
            "jimmie-ye:filtered_tf_matrix_1c"
        ],
        "accession": "LATDF402ABA",
        "uuid": "0d03d2fd-d58b-4cf1-9da4-40cd6e6ee8a7",
        "no_file_available": false,
        "status": "in progress",
        "file_format": "mtx",
        "file_size": 50000,
        "lab": "jimmie-ye",
        "submitted_file_name": "filtered_tf_matrix_1c.mtx/",
        "output_types": [
            "transcription factor quantifications"
        ],
        "feature_keys": [
            "motif ID"
        ],
        "observation_count": 5533,
        "dataset": "jimmie-ye:snATACseq_atac_dataset",
        "derived_from": [
            "jimmie-ye:prenatal_1c_R1.fastq",
            "jimmie-ye:prenatal_1c_R2.fastq",
            "jimmie-ye:prenatal_1c_R3.fastq",
            "jimmie-ye:prenatal_1c_I1.fastq",
            "lattice:cellranger_atac_grch38_1.2.0"
        ],
        "assembly": "GRCh38",
        "genome_annotation": "GENCODE 32",
        "derivation_process": [
            "alignment",
            "quantification",
            "cell calling"
        ],
        "software": [
            "cellranger-atac count 1.2"
        ],
        "md5sum": "5b04114fa2a5cc26c717c5ece363534f",
        "layers": [
            {
                "label": "raw",
                "feature_counts": [
                    {
                        "feature_type": "transcription factor",
                        "feature_count": 540
                    }
                ],
                "value_scale": "linear",
                "value_units": "fragment ends",
                "normalized": false
            }
        ]
    },
    {
        "aliases": [
            "jimmie-ye:filtered_tf_matrix_2a"
        ],
        "accession": "LATDF403ABA",
        "uuid": "806b21f1-39a2-4596-8698-56f601199fb7",
        "no_file_available": false,
        "status": "in progress",
        "file_format": "mtx",
        "file_size": 50000,
        "lab": "jimmie-ye",
        "submitted_file_name": "filtered_tf_matrix_2a.mtx/",
        "output_types": [
            "transcription factor quantifications"
        ],
        "feature_keys": [
            "motif ID"
        ],
        "observation_count": 7238,
        "dataset": "jimmie-ye:snATACseq_atac_dataset",
        "derived_from": [
            "jimmie-ye:prenatal_2a_R1.fastq",
            "jimmie-ye:prenatal_2a_R2.fastq",
            "jimmie-ye:prenatal_2a_R3.fastq",
            "jimmie-ye:prenatal_2a_I1.fastq",
            "lattice:cellranger_atac_grch38_1.2.0"
        ],
        "assembly": "GRCh38",
        "genome_annotation": "GENCODE 32",
        "derivation_process": [
            "alignment",
            "quantification",
            "cell calling"
        ],
        "software": [
            "cellranger-atac count 1.2"
        ],
        "md5sum": "de9f4501f7d812f43bd5121e83928641",
        "layers": [
            {
                "label": "raw",
                "feature_counts": [
                    {
                        "feature_type": "transcription factor",
                        "feature_count": 540
                    }
                ],
                "value_scale": "linear",
                "value_units": "fragment ends",
                "normalized": false
            }
        ]
    },
    {
        "aliases": [
            "jimmie-ye:filtered_tf_matrix_2b"
        ],
        "accession": "LATDF404ABA",
        "uuid": "4b53cda1-908a-4558-a167-56984e8da25e",
        "no_file_available": false,
        "status": "in progress",
        "file_format": "mtx",
        "file_size": 50000,
        "lab": "jimmie-ye",
        "submitted_file_name": "filtered_tf_matrix_2b.mtx/",
        "output_types": [
            "transcription factor quantifications"
        ],
        "feature_keys": [
            "motif ID"
        ],
        "observation_count": 5122,
        "dataset": "jimmie-ye:snATACseq_atac_dataset",
        "derived_from": [
            "jimmie-ye:prenatal_2b_R1.fastq",
            "jimmie-ye:prenatal_2b_R2.fastq",
            "jimmie-ye:prenatal_2b_R3.fastq",
            "jimmie-ye:prenatal_2b_I1.fastq",
            "lattice:cellranger_atac_grch38_1.2.0"
        ],
        "assembly": "GRCh38",
        "genome_annotation": "GENCODE 32",
        "derivation_process": [
            "alignment",
            "quantification",
            "cell calling"
        ],
        "software": [
            "cellranger-atac count 1.2"
        ],
        "md5sum": "e44dc98c2ad7ce7b3e9c0701e0b817a9",
        "layers": [
            {
                "label": "raw",
                "feature_counts": [
                    {
                        "feature_type": "transcription factor",
                        "feature_count": 540
                    }
                ],
                "value_scale": "linear",
                "value_units": "fragment ends",
                "normalized": false
            }
        ]
    },
    {
        "aliases": [
            "jimmie-ye:filtered_tf_matrix_2c"
        ],
        "accession": "LATDF405ABA",
        "uuid": "834d44f0-56bc-4329-971f-f303d8ef5881",
        "no_file_available": false,
        "status": "in progress",
        "file_format": "mtx",
        "file_size": 50000,
        "lab": "jimmie-ye",
        "submitted_file_name": "filtered_tf_matrix_2c.mtx/",
        "output_types": [
            "transcription factor quantifications"
        ],
        "feature_keys": [
            "motif ID"
        ],
        "observation_count": 4992,
        "dataset": "jimmie-ye:snATACseq_atac_dataset",
        "derived_from": [
            "jimmie-ye:prenatal_2c_R1.fastq",
            "jimmie-ye:prenatal_2c_R2.fastq",
            "jimmie-ye:prenatal_2c_R3.fastq",
            "jimmie-ye:prenatal_2c_I1.fastq",
            "lattice:cellranger_atac_grch38_1.2.0"
        ],
        "assembly": "GRCh38",
        "genome_annotation": "GENCODE 32",
        "derivation_process": [
            "alignment",
            "quantification",
            "cell calling"
        ],
        "software": [
            "cellranger-atac count 1.2"
        ],
        "md5sum": "f9f7c568df684ed4aef14410d82b49d4",
        "layers": [
            {
                "label": "raw",
                "feature_counts": [
                    {
                        "feature_type": "transcription factor",
                        "feature_count": 610
                    }
                ],
                "value_scale": "linear",
                "value_units": "fragment ends",
                "normalized": false
            }
        ]
    },
    {
        "aliases": [
            "jimmie-ye:filtered_tf_matrix_3a"
        ],
        "accession": "LATDF406ABA",
        "uuid": "3d224856-34f6-41ea-8e6c-fa1ac17c7157",
        "no_file_available": false,
        "status": "in progress",
        "file_format": "mtx",
        "file_size": 50000,
        "lab": "jimmie-ye",
        "submitted_file_name": "filtered_tf_matrix_3a.mtx/",
        "output_types": [
            "transcription factor quantifications"
        ],
        "feature_keys": [
            "motif ID"
        ],
        "observation_count": 6331,
        "dataset": "jimmie-ye:snATACseq_atac_dataset",
        "derived_from": [
            "jimmie-ye:prenatal_3a_R1.fastq",
            "jimmie-ye:prenatal_3a_R2.fastq",
            "jimmie-ye:prenatal_3a_R3.fastq",
            "jimmie-ye:prenatal_3a_I1.fastq",
            "lattice:cellranger_atac_grch38_1.2.0"
        ],
        "assembly": "GRCh38",
        "genome_annotation": "GENCODE 32",
        "derivation_process": [
            "alignment",
            "quantification",
            "cell calling"
        ],
        "software": [
            "cellranger-atac count 1.2"
        ],
        "md5sum": "b39448f475500107355f229ecccb027b",
        "layers": [
            {
                "label": "raw",
                "feature_counts": [
                    {
                        "feature_type": "transcription factor",
                        "feature_count": 540
                    }
                ],
                "value_scale": "linear",
                "value_units": "fragment ends",
                "normalized": false
            }
        ]
    },
    {
        "aliases": [
            "jimmie-ye:filtered_tf_matrix_3b"
        ],
        "accession": "LATDF407ABA",
        "uuid": "1cd5cfa7-5aba-493f-b4a0-b6cac1abf52d",
        "no_file_available": false,
        "status": "in progress",
        "file_format": "mtx",
        "file_size": 50000,
        "lab": "jimmie-ye",
        "submitted_file_name": "filtered_tf_matrix_3b.mtx/",
        "output_types": [
            "transcription factor quantifications"
        ],
        "feature_keys": [
            "motif ID"
        ],
        "observation_count": 5100,
        "dataset": "jimmie-ye:snATACseq_atac_dataset",
        "derived_from": [
            "jimmie-ye:prenatal_3b_R1.fastq",
            "jimmie-ye:prenatal_3b_R2.fastq",
            "jimmie-ye:prenatal_3b_R3.fastq",
            "jimmie-ye:prenatal_3b_I1.fastq",
            "lattice:cellranger_atac_grch38_1.2.0"
        ],
        "assembly": "GRCh38",
        "genome_annotation": "GENCODE 32",
        "derivation_process": [
            "alignment",
            "quantification",
            "cell calling"
        ],
        "software": [
            "cellranger-atac count 1.2"
        ],
        "md5sum": "11aa5183f93bf123c387ef7e0e0dd444",
        "layers": [
            {
                "label": "raw",
                "feature_counts": [
                    {
                        "feature_type": "transcription factor",
                        "feature_count": 521
                    }
                ],
                "value_scale": "linear",
                "value_units": "fragment ends",
                "normalized": false
            }
        ]
    },
    {
        "aliases": [
            "jimmie-ye:filtered_tf_matrix_3c"
        ],
        "accession": "LATDF408ABA",
        "uuid": "febbed57-50a6-4115-bfcd-9ae2143f7d43",
        "no_file_available": false,
        "status": "in progress",
        "file_format": "mtx",
        "file_size": 50000,
        "lab": "jimmie-ye",
        "submitted_file_name": "filtered_tf_matrix_3c.mtx/",
        "output_types": [
            "transcription factor quantifications"
        ],
        "feature_keys": [
            "motif ID"
        ],
        "observation_count": 4992,
        "dataset": "jimmie-ye:snATACseq_atac_dataset",
        "derived_from": [
            "jimmie-ye:prenatal_3c_R1.fastq",
            "jimmie-ye:prenatal_3c_R2.fastq",
            "jimmie-ye:prenatal_3c_R3.fastq",
            "jimmie-ye:prenatal_3c_I1.fastq",
            "lattice:cellranger_atac_grch38_1.2.0"
        ],
        "assembly": "GRCh38",
        "genome_annotation": "GENCODE 32",
        "derivation_process": [
            "alignment",
            "quantification",
            "cell calling"
        ],
        "software": [
            "cellranger-atac count 1.2"
        ],
        "md5sum": "2fdbca0bb312f02efdc84fef82b914a6",
        "layers": [
            {
                "label": "raw",
                "feature_counts": [
                    {
                        "feature_type": "transcription factor",
                        "feature_count": 542
                    }
                ],
                "value_scale": "linear",
                "value_units": "fragment ends",
                "normalized": false
            }
        ]
    },
    {
        "aliases": [
            "jimmie-ye:filtered_peak_matrix_1a"
        ],
        "accession": "LATDF300ABA",
        "uuid": "85d4d147-e5bd-44fb-9e17-2b03b7bca925",
        "no_file_available": false,
        "status": "in progress",
        "file_format": "mtx",
        "file_size": 50000,
        "lab": "jimmie-ye",
        "submitted_file_name": "filtered_peak_matrix_1a.mtx/",
        "output_types": [
            "peak quantifications"
        ],
        "feature_keys": [
            "genomic coordinates"
        ],
        "observation_count": 9818,
        "dataset": "jimmie-ye:snATACseq_atac_dataset",
        "derived_from": [
            "jimmie-ye:prenatal_1a_R1.fastq",
            "jimmie-ye:prenatal_1a_R2.fastq",
            "jimmie-ye:prenatal_1a_R3.fastq",
            "jimmie-ye:prenatal_1a_I1.fastq",
            "lattice:cellranger_atac_grch38_1.2.0"
        ],
        "assembly": "GRCh38",
        "genome_annotation": "GENCODE 32",
        "derivation_process": [
            "alignment",
            "peak calling",
            "quantification",
            "cell calling"
        ],
        "software": [
            "cellranger-atac count 1.2"
        ],
        "md5sum": "0da463fc022a076ec9cc6c635da0934f",
        "layers": [
            {
                "label": "raw",
                "feature_counts": [
                    {
                        "feature_type": "peak",
                        "feature_count": 99231
                    }
                ],
                "value_scale": "linear",
                "value_units": "fragment ends",
                "normalized": false
            }
        ]
    },
    {
        "aliases": [
            "jimmie-ye:filtered_peak_matrix_1b"
        ],
        "accession": "LATDF301ABA",
        "uuid": "e1dcf8d2-eed1-448e-9065-8cf888838e9e",
        "no_file_available": false,
        "status": "in progress",
        "file_format": "mtx",
        "file_size": 50000,
        "lab": "jimmie-ye",
        "submitted_file_name": "filtered_peak_matrix_1b.mtx/",
        "output_types": [
            "peak quantifications"
        ],
        "feature_keys": [
            "genomic coordinates"
        ],
        "observation_count": 9818,
        "dataset": "jimmie-ye:snATACseq_atac_dataset",
        "derived_from": [
            "jimmie-ye:prenatal_1b_R1.fastq",
            "jimmie-ye:prenatal_1b_R2.fastq",
            "jimmie-ye:prenatal_1b_R3.fastq",
            "jimmie-ye:prenatal_1b_I1.fastq",
            "lattice:cellranger_atac_grch38_1.2.0"
        ],
        "assembly": "GRCh38",
        "genome_annotation": "GENCODE 32",
        "derivation_process": [
            "alignment",
            "peak calling",
            "quantification",
            "cell calling"
        ],
        "software": [
            "cellranger-atac count 1.2"
        ],
        "md5sum": "a0e14d238f06919dca69dd275c10b38e",
        "layers": [
            {
                "label": "raw",
                "feature_counts": [
                    {
                        "feature_type": "peak",
                        "feature_count": 99231
                    }
                ],
                "value_scale": "linear",
                "value_units": "fragment ends",
                "normalized": false
            }
        ]
    },
    {
        "aliases": [
            "jimmie-ye:filtered_peak_matrix_1c"
        ],
        "accession": "LATDF302ABA",
        "uuid": "ad18750c-608d-4682-b635-0186da1cd842",
        "no_file_available": false,
        "status": "in progress",
        "file_format": "mtx",
        "file_size": 50000,
        "lab": "jimmie-ye",
        "submitted_file_name": "filtered_peak_matrix_1c.mtx/",
        "output_types": [
            "peak quantifications"
        ],
        "feature_keys": [
            "genomic coordinates"
        ],
        "observation_count": 10292,
        "dataset": "jimmie-ye:snATACseq_atac_dataset",
        "derived_from": [
            "jimmie-ye:prenatal_1c_R1.fastq",
            "jimmie-ye:prenatal_1c_R2.fastq",
            "jimmie-ye:prenatal_1c_R3.fastq",
            "jimmie-ye:prenatal_1c_I1.fastq",
            "lattice:cellranger_atac_grch38_1.2.0"
        ],
        "assembly": "GRCh38",
        "genome_annotation": "GENCODE 32",
        "derivation_process": [
            "alignment",
            "peak calling",
            "quantification",
            "cell calling"
        ],
        "software": [
            "cellranger-atac count 1.2"
        ],
        "md5sum": "b691aa0778c3213e7b318efa558fe069",
        "layers": [
            {
                "label": "raw",
                "feature_counts": [
                    {
                        "feature_type": "peak",
                        "feature_count": 99231
                    }
                ],
                "value_scale": "linear",
                "value_units": "fragment ends",
                "normalized": false
            }
        ]
    },
    {
        "aliases": [
            "jimmie-ye:filtered_peak_matrix_2a"
        ],
        "accession": "LATDF303ABA",
        "uuid": "b5f32dfb-f615-460e-8ad0-f021f1c805e6",
        "no_file_available": false,
        "status": "in progress",
        "file_format": "mtx",
        "file_size": 50000,
        "lab": "jimmie-ye",
        "submitted_file_name": "filtered_peak_matrix_2a.mtx/",
        "output_types": [
            "peak quantifications"
        ],
        "feature_keys": [
            "genomic coordinates"
        ],
        "observation_count": 9118,
        "dataset": "jimmie-ye:snATACseq_atac_dataset",
        "derived_from": [
            "jimmie-ye:prenatal_2a_R1.fastq",
            "jimmie-ye:prenatal_2a_R2.fastq",
            "jimmie-ye:prenatal_2a_R3.fastq",
            "jimmie-ye:prenatal_2a_I1.fastq",
            "lattice:cellranger_atac_grch38_1.2.0"
        ],
        "assembly": "GRCh38",
        "genome_annotation": "GENCODE 32",
        "derivation_process": [
            "alignment",
            "peak calling",
            "quantification",
            "cell calling"
        ],
        "software": [
            "cellranger-atac count 1.2"
        ],
        "md5sum": "c829aceaff13ad01453c4b39ca1f856f",
        "layers": [
            {
                "label": "raw",
                "feature_counts": [
                    {
                        "feature_type": "peak",
                        "feature_count": 100122
                    }
                ],
                "value_scale": "linear",
                "value_units": "fragment ends",
                "normalized": false
            }
        ]
    },
    {
        "aliases": [
            "jimmie-ye:filtered_peak_matrix_2b"
        ],
        "accession": "LATDF304ABA",
        "uuid": "81ade3a8-4ccd-4130-a647-3b9b27a1fa5f",
        "no_file_available": false,
        "status": "in progress",
        "file_format": "mtx",
        "file_size": 50000,
        "lab": "jimmie-ye",
        "submitted_file_name": "filtered_peak_matrix_2b.mtx/",
        "output_types": [
            "peak quantifications"
        ],
        "feature_keys": [
            "genomic coordinates"
        ],
        "observation_count": 10211,
        "dataset": "jimmie-ye:snATACseq_atac_dataset",
        "derived_from": [
            "jimmie-ye:prenatal_2b_R1.fastq",
            "jimmie-ye:prenatal_2b_R2.fastq",
            "jimmie-ye:prenatal_2b_R3.fastq",
            "jimmie-ye:prenatal_2b_I1.fastq",
            "lattice:cellranger_atac_grch38_1.2.0"
        ],
        "assembly": "GRCh38",
        "genome_annotation": "GENCODE 32",
        "derivation_process": [
            "alignment",
            "peak calling",
            "quantification",
            "cell calling"
        ],
        "software": [
            "cellranger-atac count 1.2"
        ],
        "md5sum": "f65eb489476d069394924142c4d97060",
        "layers": [
            {
                "label": "raw",
                "feature_counts": [
                    {
                        "feature_type": "peak",
                        "feature_count": 110332
                    }
                ],
                "value_scale": "linear",
                "value_units": "fragment ends",
                "normalized": false
            }
        ]
    },
    {
        "aliases": [
            "jimmie-ye:filtered_peak_matrix_2c"
        ],
        "accession": "LATDF305ABA",
        "uuid": "010b2039-43b3-45b0-b259-26b0529c5e90",
        "no_file_available": false,
        "status": "in progress",
        "file_format": "mtx",
        "file_size": 50000,
        "lab": "jimmie-ye",
        "submitted_file_name": "filtered_peak_matrix_2c.mtx/",
        "output_types": [
            "peak quantifications"
        ],
        "feature_keys": [
            "genomic coordinates"
        ],
        "observation_count": 9981,
        "dataset": "jimmie-ye:snATACseq_atac_dataset",
        "derived_from": [
            "jimmie-ye:prenatal_2c_R1.fastq",
            "jimmie-ye:prenatal_2c_R2.fastq",
            "jimmie-ye:prenatal_2c_R3.fastq",
            "jimmie-ye:prenatal_2c_I1.fastq",
            "lattice:cellranger_atac_grch38_1.2.0"
        ],
        "assembly": "GRCh38",
        "genome_annotation": "GENCODE 32",
        "derivation_process": [
            "alignment",
            "peak calling",
            "quantification",
            "cell calling"
        ],
        "software": [
            "cellranger-atac count 1.2"
        ],
        "md5sum": "149527139b80175dc1cce36950f547f2",
        "layers": [
            {
                "label": "raw",
                "feature_counts": [
                    {
                        "feature_type": "peak",
                        "feature_count": 100211
                    }
                ],
                "value_scale": "linear",
                "value_units": "fragment ends",
                "normalized": false
            }
        ]
    },
    {
        "aliases": [
            "jimmie-ye:filtered_peak_matrix_3a"
        ],
        "accession": "LATDF306ABA",
        "uuid": "fcf0bbf6-f7cb-4bbd-9507-06156a9a3856",
        "no_file_available": false,
        "status": "in progress",
        "file_format": "mtx",
        "file_size": 50000,
        "lab": "jimmie-ye",
        "submitted_file_name": "filtered_peak_matrix_3a.mtx/",
        "output_types": [
            "peak quantifications"
        ],
        "feature_keys": [
            "genomic coordinates"
        ],
        "observation_count": 9811,
        "dataset": "jimmie-ye:snATACseq_atac_dataset",
        "derived_from": [
            "jimmie-ye:prenatal_3a_R1.fastq",
            "jimmie-ye:prenatal_3a_R2.fastq",
            "jimmie-ye:prenatal_3a_R3.fastq",
            "jimmie-ye:prenatal_3a_I1.fastq",
            "lattice:cellranger_atac_grch38_1.2.0"
        ],
        "assembly": "GRCh38",
        "genome_annotation": "GENCODE 32",
        "derivation_process": [
            "alignment",
            "peak calling",
            "quantification",
            "cell calling"
        ],
        "software": [
            "cellranger-atac count 1.2"
        ],
        "md5sum": "4c792fc634bff7ff6c3687cca73dade3",
        "layers": [
            {
                "label": "raw",
                "feature_counts": [
                    {
                        "feature_type": "peak",
                        "feature_count": 120042
                    }
                ],
                "value_scale": "linear",
                "value_units": "fragment ends",
                "normalized": false
            }
        ]
    },
    {
        "aliases": [
            "jimmie-ye:filtered_peak_matrix_3b"
        ],
        "accession": "LATDF307ABA",
        "uuid": "67ef279a-3445-47a2-8db4-e9ae2c5beec8",
        "no_file_available": false,
        "status": "in progress",
        "file_format": "mtx",
        "file_size": 50000,
        "lab": "jimmie-ye",
        "submitted_file_name": "filtered_peak_matrix_3b.mtx/",
        "output_types": [
            "peak quantifications"
        ],
        "feature_keys": [
            "genomic coordinates"
        ],
        "observation_count": 9118,
        "dataset": "jimmie-ye:snATACseq_atac_dataset",
        "derived_from": [
            "jimmie-ye:prenatal_3b_R1.fastq",
            "jimmie-ye:prenatal_3b_R2.fastq",
            "jimmie-ye:prenatal_3b_R3.fastq",
            "jimmie-ye:prenatal_3b_I1.fastq",
            "lattice:cellranger_atac_grch38_1.2.0"
        ],
        "assembly": "GRCh38",
        "genome_annotation": "GENCODE 32",
        "derivation_process": [
            "alignment",
            "peak calling",
            "quantification",
            "cell calling"
        ],
        "software": [
            "cellranger-atac count 1.2"
        ],
        "md5sum": "1dd3e3d0a78ebdae3be61867d2faea2b",
        "layers": [
            {
                "label": "raw",
                "feature_counts": [
                    {
                        "feature_type": "peak",
                        "feature_count": 150399
                    }
                ],
                "value_scale": "linear",
                "value_units": "fragment ends",
                "normalized": false
            }
        ]
    },
    {
        "aliases": [
            "jimmie-ye:filtered_peak_matrix_3c"
        ],
        "accession": "LATDF308ABA",
        "uuid": "b365d44d-e124-4362-89cb-35a8e0d7c6eb",
        "no_file_available": false,
        "status": "in progress",
        "file_format": "mtx",
        "file_size": 50000,
        "lab": "jimmie-ye",
        "submitted_file_name": "filtered_peak_matrix_3c.mtx/",
        "output_types": [
            "peak quantifications"
        ],
        "feature_keys": [
            "genomic coordinates"
        ],
        "observation_count": 7818,
        "dataset": "jimmie-ye:snATACseq_atac_dataset",
        "derived_from": [
            "jimmie-ye:prenatal_3c_R1.fastq",
            "jimmie-ye:prenatal_3c_R2.fastq",
            "jimmie-ye:prenatal_3c_R3.fastq",
            "jimmie-ye:prenatal_3c_I1.fastq",
            "lattice:cellranger_atac_grch38_1.2.0"
        ],
        "assembly": "GRCh38",
        "genome_annotation": "GENCODE 32",
        "derivation_process": [
            "alignment",
            "peak calling",
            "quantification",
            "cell calling"
        ],
        "software": [
            "cellranger-atac count 1.2"
        ],
        "md5sum": "f685e401feec1d36b8e0960a9218c616",
        "layers": [
            {
                "label": "raw",
                "feature_counts": [
                    {
                        "feature_type": "peak",
                        "feature_count": 142921
                    }
                ],
                "value_scale": "linear",
                "value_units": "fragment ends",
                "normalized": false
            }
        ]
    },
    {
        "aliases": [
            "jimmie-ye:raw_peak_matrix_1a"
        ],
        "accession": "LATDF200ABA",
        "uuid": "5c0c595a-990c-4d0f-9584-978bc9429da2",
        "no_file_available": false,
        "status": "in progress",
        "file_format": "mtx",
        "file_size": 50000,
        "lab": "jimmie-ye",
        "submitted_file_name": "raw_peak_matrix_1a.mtx/",
        "output_types": [
            "peak quantifications"
        ],
        "feature_keys": [
            "genomic coordinates"
        ],
        "observation_count": 12992,
        "dataset": "jimmie-ye:snATACseq_atac_dataset",
        "derived_from": [
            "jimmie-ye:prenatal_1a_R1.fastq",
            "jimmie-ye:prenatal_1a_R2.fastq",
            "jimmie-ye:prenatal_1a_R3.fastq",
            "jimmie-ye:prenatal_1a_I1.fastq",
            "lattice:cellranger_atac_grch38_1.2.0"
        ],
        "assembly": "GRCh38",
        "genome_annotation": "GENCODE 32",
        "derivation_process": [
            "alignment",
            "peak calling",
            "quantification",
            "cell calling"
        ],
        "software": [
            "cellranger-atac count 1.2"
        ],
        "md5sum": "e7effaa434b25ec6a54aa29b11cca271",
        "layers": [
            {
                "label": "raw",
                "feature_counts": [
                    {
                        "feature_type": "peak",
                        "feature_count": 221022
                    }
                ],
                "value_scale": "linear",
                "value_units": "fragment ends",
                "normalized": false
            }
        ]
    },
    {
        "aliases": [
            "jimmie-ye:raw_peak_matrix_1b"
        ],
        "accession": "LATDF201ABA",
        "uuid": "d2092404-2c54-41d8-86a6-4975ea98e187",
        "no_file_available": false,
        "status": "in progress",
        "file_format": "mtx",
        "file_size": 50000,
        "lab": "jimmie-ye",
        "submitted_file_name": "raw_peak_matrix_1b.mtx/",
        "output_types": [
            "peak quantifications"
        ],
        "feature_keys": [
            "genomic coordinates"
        ],
        "observation_count": 13992,
        "dataset": "jimmie-ye:snATACseq_atac_dataset",
        "derived_from": [
            "jimmie-ye:prenatal_1b_R1.fastq",
            "jimmie-ye:prenatal_1b_R2.fastq",
            "jimmie-ye:prenatal_1b_R3.fastq",
            "jimmie-ye:prenatal_1b_I1.fastq",
            "lattice:cellranger_atac_grch38_1.2.0"
        ],
        "assembly": "GRCh38",
        "genome_annotation": "GENCODE 32",
        "derivation_process": [
            "alignment",
            "peak calling",
            "quantification",
            "cell calling"
        ],
        "software": [
            "cellranger-atac count 1.2"
        ],
        "md5sum": "9b4db05bd5478ab9db71d3bed8e18ef7",
        "layers": [
            {
                "label": "raw",
                "feature_counts": [
                    {
                        "feature_type": "peak",
                        "feature_count": 201829
                    }
                ],
                "value_scale": "linear",
                "value_units": "fragment ends",
                "normalized": false
            }
        ]
    },
    {
        "aliases": [
            "jimmie-ye:raw_peak_matrix_1c"
        ],
        "accession": "LATDF202ABA",
        "uuid": "016fb3ac-a626-45fe-b27b-657a4ac58768",
        "no_file_available": false,
        "status": "in progress",
        "file_format": "mtx",
        "file_size": 50000,
        "lab": "jimmie-ye",
        "submitted_file_name": "raw_peak_matrix_1c.mtx/",
        "output_types": [
            "peak quantifications"
        ],
        "feature_keys": [
            "genomic coordinates"
        ],
        "observation_count": 12885,
        "dataset": "jimmie-ye:snATACseq_atac_dataset",
        "derived_from": [
            "jimmie-ye:prenatal_1c_R1.fastq",
            "jimmie-ye:prenatal_1c_R2.fastq",
            "jimmie-ye:prenatal_1c_R3.fastq",
            "jimmie-ye:prenatal_1c_I1.fastq",
            "lattice:cellranger_atac_grch38_1.2.0"
        ],
        "assembly": "GRCh38",
        "genome_annotation": "GENCODE 32",
        "derivation_process": [
            "alignment",
            "peak calling",
            "quantification",
            "cell calling"
        ],
        "software": [
            "cellranger-atac count 1.2"
        ],
        "md5sum": "424b260516ccdbf78a7d37ef78575c82",
        "layers": [
            {
                "label": "raw",
                "feature_counts": [
                    {
                        "feature_type": "peak",
                        "feature_count": 200120
                    }
                ],
                "value_scale": "linear",
                "value_units": "fragment ends",
                "normalized": false
            }
        ]
    },
    {
        "aliases": [
            "jimmie-ye:raw_peak_matrix_2a"
        ],
        "accession": "LATDF203ABA",
        "uuid": "b1a923ed-195c-450e-8f8d-a91869f5933c",
        "no_file_available": false,
        "status": "in progress",
        "file_format": "mtx",
        "file_size": 50000,
        "lab": "jimmie-ye",
        "submitted_file_name": "raw_peak_matrix_2a.mtx/",
        "output_types": [
            "peak quantifications"
        ],
        "feature_keys": [
            "genomic coordinates"
        ],
        "observation_count": 12818,
        "dataset": "jimmie-ye:snATACseq_atac_dataset",
        "derived_from": [
            "jimmie-ye:prenatal_2a_R1.fastq",
            "jimmie-ye:prenatal_2a_R2.fastq",
            "jimmie-ye:prenatal_2a_R3.fastq",
            "jimmie-ye:prenatal_2a_I1.fastq",
            "lattice:cellranger_atac_grch38_1.2.0"
        ],
        "assembly": "GRCh38",
        "genome_annotation": "GENCODE 32",
        "derivation_process": [
            "alignment",
            "peak calling",
            "quantification",
            "cell calling"
        ],
        "software": [
            "cellranger-atac count 1.2"
        ],
        "md5sum": "6937b150fd7a8c025fadf5cb565465b7",
        "layers": [
            {
                "label": "raw",
                "feature_counts": [
                    {
                        "feature_type": "peak",
                        "feature_count": 210231
                    }
                ],
                "value_scale": "linear",
                "value_units": "fragment ends",
                "normalized": false
            }
        ]
    },
    {
        "aliases": [
            "jimmie-ye:raw_peak_matrix_2b"
        ],
        "accession": "LATDF204ABA",
        "uuid": "4d412e77-cb21-43b4-be35-c6579a7c0f3e",
        "no_file_available": false,
        "status": "in progress",
        "file_format": "mtx",
        "file_size": 50000,
        "lab": "jimmie-ye",
        "submitted_file_name": "raw_peak_matrix_2b.mtx/",
        "output_types": [
            "peak quantifications"
        ],
        "feature_keys": [
            "genomic coordinates"
        ],
        "observation_count": 12818,
        "dataset": "jimmie-ye:snATACseq_atac_dataset",
        "derived_from": [
            "jimmie-ye:prenatal_2b_R1.fastq",
            "jimmie-ye:prenatal_2b_R2.fastq",
            "jimmie-ye:prenatal_2b_R3.fastq",
            "jimmie-ye:prenatal_2b_I1.fastq",
            "lattice:cellranger_atac_grch38_1.2.0"
        ],
        "assembly": "GRCh38",
        "genome_annotation": "GENCODE 32",
        "derivation_process": [
            "alignment",
            "peak calling",
            "quantification",
            "cell calling"
        ],
        "software": [
            "cellranger-atac count 1.2"
        ],
        "md5sum": "d850a65365f474f954f1801320f02aec",
        "layers": [
            {
                "label": "raw",
                "feature_counts": [
                    {
                        "feature_type": "peak",
                        "feature_count": 200231
                    }
                ],
                "value_scale": "linear",
                "value_units": "fragment ends",
                "normalized": false
            }
        ]
    },
    {
        "aliases": [
            "jimmie-ye:raw_peak_matrix_2c"
        ],
        "accession": "LATDF205ABA",
        "uuid": "2e5bd897-f518-42f0-961b-ec613f020764",
        "no_file_available": false,
        "status": "in progress",
        "file_format": "mtx",
        "file_size": 50000,
        "lab": "jimmie-ye",
        "submitted_file_name": "raw_peak_matrix_2c.mtx/",
        "output_types": [
            "peak quantifications"
        ],
        "feature_keys": [
            "genomic coordinates"
        ],
        "observation_count": 11818,
        "dataset": "jimmie-ye:snATACseq_atac_dataset",
        "derived_from": [
            "jimmie-ye:prenatal_2c_R1.fastq",
            "jimmie-ye:prenatal_2c_R2.fastq",
            "jimmie-ye:prenatal_2c_R3.fastq",
            "jimmie-ye:prenatal_2c_I1.fastq",
            "lattice:cellranger_atac_grch38_1.2.0"
        ],
        "assembly": "GRCh38",
        "genome_annotation": "GENCODE 32",
        "derivation_process": [
            "alignment",
            "peak calling",
            "quantification",
            "cell calling"
        ],
        "software": [
            "cellranger-atac count 1.2"
        ],
        "md5sum": "e0ea7a30c2b95c4a03181a8f51a35809",
        "layers": [
            {
                "label": "raw",
                "feature_counts": [
                    {
                        "feature_type": "peak",
                        "feature_count": 211231
                    }
                ],
                "value_scale": "linear",
                "value_units": "fragment ends",
                "normalized": false
            }
        ]
    },
    {
        "aliases": [
            "jimmie-ye:raw_peak_matrix_3a"
        ],
        "accession": "LATDF206ABA",
        "uuid": "fb557d3a-deca-49fd-9d0d-cb77ed5785ce",
        "no_file_available": false,
        "status": "in progress",
        "file_format": "mtx",
        "file_size": 50000,
        "lab": "jimmie-ye",
        "submitted_file_name": "raw_peak_matrix_3a.mtx/",
        "output_types": [
            "peak quantifications"
        ],
        "feature_keys": [
            "genomic coordinates"
        ],
        "observation_count": 13118,
        "dataset": "jimmie-ye:snATACseq_atac_dataset",
        "derived_from": [
            "jimmie-ye:prenatal_3a_R1.fastq",
            "jimmie-ye:prenatal_3a_R2.fastq",
            "jimmie-ye:prenatal_3a_R3.fastq",
            "jimmie-ye:prenatal_3a_I1.fastq",
            "lattice:cellranger_atac_grch38_1.2.0"
        ],
        "assembly": "GRCh38",
        "genome_annotation": "GENCODE 32",
        "derivation_process": [
            "alignment",
            "peak calling",
            "quantification",
            "cell calling"
        ],
        "software": [
            "cellranger-atac count 1.2"
        ],
        "md5sum": "8a9fcb515f6bdd738b1e064c46134ebb",
        "layers": [
            {
                "label": "raw",
                "feature_counts": [
                    {
                        "feature_type": "peak",
                        "feature_count": 220231
                    }
                ],
                "value_scale": "linear",
                "value_units": "fragment ends",
                "normalized": false
            }
        ]
    },
    {
        "aliases": [
            "jimmie-ye:raw_peak_matrix_3b"
        ],
        "accession": "LATDF207ABA",
        "uuid": "b80409f6-f580-43d6-93b2-8b5f6a07bd53",
        "no_file_available": false,
        "status": "in progress",
        "file_format": "mtx",
        "file_size": 50000,
        "lab": "jimmie-ye",
        "submitted_file_name": "raw_peak_matrix_3b.mtx/",
        "output_types": [
            "peak quantifications"
        ],
        "feature_keys": [
            "genomic coordinates"
        ],
        "observation_count": 12991,
        "dataset": "jimmie-ye:snATACseq_atac_dataset",
        "derived_from": [
            "jimmie-ye:prenatal_3b_R1.fastq",
            "jimmie-ye:prenatal_3b_R2.fastq",
            "jimmie-ye:prenatal_3b_R3.fastq",
            "jimmie-ye:prenatal_3b_I1.fastq",
            "lattice:cellranger_atac_grch38_1.2.0"
        ],
        "assembly": "GRCh38",
        "genome_annotation": "GENCODE 32",
        "derivation_process": [
            "alignment",
            "peak calling",
            "quantification",
            "cell calling"
        ],
        "software": [
            "cellranger-atac count 1.2"
        ],
        "md5sum": "5c0cee32250d2309b049eb1168da1f10",
        "layers": [
            {
                "label": "raw",
                "feature_counts": [
                    {
                        "feature_type": "peak",
                        "feature_count": 200312
                    }
                ],
                "value_scale": "linear",
                "value_units": "fragment ends",
                "normalized": false
            }
        ]
    },
    {
        "aliases": [
            "jimmie-ye:raw_peak_matrix_3c"
        ],
        "accession": "LATDF208ABA",
        "uuid": "5888757c-9564-4a96-9db1-17ee8e502c81",
        "no_file_available": false,
        "status": "in progress",
        "file_format": "mtx",
        "file_size": 50000,
        "lab": "jimmie-ye",
        "submitted_file_name": "raw_peak_matrix_3c.mtx/",
        "output_types": [
            "peak quantifications"
        ],
        "feature_keys": [
            "genomic coordinates"
        ],
        "observation_count": 11318,
        "dataset": "jimmie-ye:snATACseq_atac_dataset",
        "derived_from": [
            "jimmie-ye:prenatal_3c_R1.fastq",
            "jimmie-ye:prenatal_3c_R2.fastq",
            "jimmie-ye:prenatal_3c_R3.fastq",
            "jimmie-ye:prenatal_3c_I1.fastq",
            "lattice:cellranger_atac_grch38_1.2.0"
        ],
        "assembly": "GRCh38",
        "genome_annotation": "GENCODE 32",
        "derivation_process": [
            "alignment",
            "peak calling",
            "quantification",
            "cell calling"
        ],
        "software": [
            "cellranger-atac count 1.2"
        ],
        "md5sum": "c5b4cf72236a68bf9c548bf1fdf73212",
        "layers": [
            {
                "label": "raw",
                "feature_counts": [
                    {
                        "feature_type": "peak",
                        "feature_count": 268231
                    }
                ],
                "value_scale": "linear",
                "value_units": "fragment ends",
                "normalized": false
            }
        ]
    },
    {
        "aliases": [
            "peter-sims:postnatal_1a_matrix"
        ],
        "accession": "LATDF100AAA",
        "uuid": "77e45170-df3e-11ea-87d0-0242ac130003",
        "no_file_available": false,
        "status": "released",
        "file_format": "mtx",
        "file_size": 50000,
        "lab": "peter-sims",
        "submitted_file_name": "postnatal_1a_matrix.mtx/",
        "output_types": [
            "gene quantifications"
        ],
        "feature_keys": [
            "Ensembl gene ID"
        ],
        "observation_count": 737911,
        "dataset": "peter-sims:scRNAseq_test_dataset",
        "derived_from": [
            "peter-sims:sequence_1a_R1.fastq",
            "peter-sims:sequence_1a_R2.fastq",
            "peter-sims:sequence_1a_I1.fastq",
            "lattice:cellranger_2020-A"
        ],
        "assembly": "GRCh38",
        "genome_annotation": "GENCODE 32",
        "derivation_process": [
            "alignment",
            "quantification"
        ],
        "software": [
            "cellranger count 4.0"
        ],
        "md5sum": "2e5f4a5643dff7e46e1fa164722b082d",
        "layers": [
            {
                "label": "raw",
                "feature_counts": [
                    {
                        "feature_type": "gene",
                        "feature_count": 33029
                    }
                ],
                "value_scale": "linear",
                "value_units": "UMI",
                "normalized": false
            }
        ]
    },
    {
        "aliases": [
            "peter-sims:postnatal_1b_matrix"
        ],
        "accession": "LATDF101AAA",
        "uuid": "425a21cd-ad72-49fb-9c9a-cd80d93ea5b4",
        "no_file_available": false,
        "status": "released",
        "file_format": "mtx",
        "file_size": 50000,
        "lab": "peter-sims",
        "submitted_file_name": "postnatal_1b_matrix.mtx/",
        "output_types": [
            "gene quantifications"
        ],
        "feature_keys": [
            "Ensembl gene ID"
        ],
        "observation_count": 737911,
        "dataset": "peter-sims:scRNAseq_test_dataset",
        "derived_from": [
            "peter-sims:sequence_1b_R1.fastq",
            "peter-sims:sequence_1b_R2.fastq",
            "peter-sims:sequence_1b_I1.fastq",
            "lattice:cellranger_2020-A"
        ],
        "assembly": "GRCh38",
        "genome_annotation": "GENCODE 32",
        "derivation_process": [
            "alignment",
            "quantification"
        ],
        "software": [
            "cellranger count 4.0"
        ],
        "md5sum": "98bbebbf557750e83bf42ed0974e22bd",
        "layers": [
            {
                "label": "raw",
                "feature_counts": [
                    {
                        "feature_type": "gene",
                        "feature_count": 33029
                    }
                ],
                "value_scale": "linear",
                "value_units": "UMI",
                "normalized": false
            }
        ]
    },
    {
        "aliases": [
            "peter-sims:postnatal_1c_matrix"
        ],
        "accession": "LATDF102AAA",
        "uuid": "2f280832-e0ce-11ea-87d0-0242ac130003",
        "no_file_available": false,
        "status": "released",
        "file_format": "mtx",
        "file_size": 50000,
        "lab": "peter-sims",
        "submitted_file_name": "postnatal_1c_matrix.mtx/",
        "output_types": [
            "gene quantifications"
        ],
        "feature_keys": [
            "Ensembl gene ID"
        ],
        "observation_count": 737911,
        "dataset": "peter-sims:scRNAseq_test_dataset",
        "derived_from": [
            "peter-sims:sequence_1c_R1.fastq",
            "peter-sims:sequence_1c_R2.fastq",
            "peter-sims:sequence_1c_I1.fastq",
            "lattice:cellranger_2020-A"
        ],
        "assembly": "GRCh38",
        "genome_annotation": "GENCODE 32",
        "derivation_process": [
            "alignment",
            "quantification"
        ],
        "software": [
            "cellranger count 4.0"
        ],
        "md5sum": "ea84ff21512a32c379b7cbf77618b728",
        "layers": [
            {
                "label": "raw",
                "feature_counts": [
                    {
                        "feature_type": "gene",
                        "feature_count": 33029
                    }
                ],
                "value_scale": "linear",
                "value_units": "UMI",
                "normalized": false
            }
        ]
    },
    {
        "aliases": [
            "peter-sims:prenatal_2a_matrix"
        ],
        "accession": "LATDF103AAA",
        "uuid": "28fc5d7c-e0cf-11ea-87d0-0242ac130003",
        "no_file_available": false,
        "status": "released",
        "file_format": "mtx",
        "file_size": 50000,
        "lab": "peter-sims",
        "submitted_file_name": "prenatal_2a_matrix.mtx/",
        "output_types": [
            "gene quantifications"
        ],
        "feature_keys": [
            "Ensembl gene ID"
        ],
        "observation_count": 737911,
        "dataset": "peter-sims:scRNAseq_test_dataset",
        "derived_from": [
            "peter-sims:sequence_2a_R1.fastq",
            "peter-sims:sequence_2a_R2.fastq",
            "peter-sims:sequence_2a_I1.fastq",
            "lattice:cellranger_2020-A"
        ],
        "assembly": "GRCh38",
        "genome_annotation": "GENCODE 32",
        "derivation_process": [
            "alignment",
            "quantification"
        ],
        "software": [
            "cellranger count 4.0"
        ],
        "md5sum": "b02bc4994123ab4b4644aad304118b4c",
        "layers": [
            {
                "label": "raw",
                "feature_counts": [
                    {
                        "feature_type": "gene",
                        "feature_count": 33029
                    }
                ],
                "value_scale": "linear",
                "value_units": "UMI",
                "normalized": false
            }
        ]
    },
    {
        "aliases": [
            "peter-sims:prenatal_2b_matrix"
        ],
        "accession": "LATDF104AAA",
        "uuid": "98527040-e1d1-4c89-a354-47a0f0fe738f",
        "no_file_available": false,
        "status": "released",
        "file_format": "mtx",
        "file_size": 50000,
        "lab": "peter-sims",
        "submitted_file_name": "prenatal_2b_matrix.mtx/",
        "output_types": [
            "gene quantifications"
        ],
        "feature_keys": [
            "Ensembl gene ID"
        ],
        "observation_count": 737911,
        "dataset": "peter-sims:scRNAseq_test_dataset",
        "derived_from": [
            "peter-sims:sequence_2b_R1.fastq",
            "peter-sims:sequence_2b_R2.fastq",
            "peter-sims:sequence_2b_I1.fastq",
            "lattice:cellranger_2020-A"
        ],
        "assembly": "GRCh38",
        "genome_annotation": "GENCODE 32",
        "derivation_process": [
            "alignment",
            "quantification"
        ],
        "software": [
            "cellranger count 4.0"
        ],
        "md5sum": "9718d87b95adae875d0a2cfc2c64922d",
        "layers": [
            {
                "label": "raw",
                "feature_counts": [
                    {
                        "feature_type": "gene",
                        "feature_count": 33029
                    }
                ],
                "value_scale": "linear",
                "value_units": "UMI",
                "normalized": false
            }
        ]
    },
    {
        "aliases": [
            "peter-sims:prenatal_2c_matrix"
        ],
        "accession": "LATDF105AAA",
        "uuid": "b9996519-e6f0-497e-a4ed-c19ea0ca5a1e",
        "no_file_available": false,
        "status": "released",
        "file_format": "mtx",
        "file_size": 50000,
        "lab": "peter-sims",
        "submitted_file_name": "prenatal_2c_matrix.mtx/",
        "output_types": [
            "gene quantifications"
        ],
        "feature_keys": [
            "Ensembl gene ID"
        ],
        "observation_count": 737911,
        "dataset": "peter-sims:scRNAseq_test_dataset",
        "derived_from": [
            "peter-sims:sequence_2c_R1.fastq",
            "peter-sims:sequence_2c_R2.fastq",
            "peter-sims:sequence_2c_I1.fastq",
            "lattice:cellranger_2020-A"
        ],
        "assembly": "GRCh38",
        "genome_annotation": "GENCODE 32",
        "derivation_process": [
            "alignment",
            "quantification"
        ],
        "software": [
            "cellranger count 4.0"
        ],
        "md5sum": "dc92ebeafce2cb4c9730341e6efc65be",
        "layers": [
            {
                "label": "raw",
                "feature_counts": [
                    {
                        "feature_type": "gene",
                        "feature_count": 33029
                    }
                ],
                "value_scale": "linear",
                "value_units": "UMI",
                "normalized": false
            }
        ]
    },
    {
        "aliases": [
            "peter-sims:prenatal_3a_matrix"
        ],
        "accession": "LATDF106AAA",
        "uuid": "f29c27f1-1b93-4650-bf83-5ba8fb898318",
        "no_file_available": false,
        "status": "released",
        "file_format": "mtx",
        "file_size": 50000,
        "lab": "peter-sims",
        "submitted_file_name": "prenatal_3a_matrix.mtx/",
        "output_types": [
            "gene quantifications"
        ],
        "feature_keys": [
            "Ensembl gene ID"
        ],
        "observation_count": 737911,
        "dataset": "peter-sims:scRNAseq_test_dataset",
        "derived_from": [
            "peter-sims:sequence_3a_R1.fastq",
            "peter-sims:sequence_3a_R2.fastq",
            "peter-sims:sequence_3a_I1.fastq",
            "lattice:cellranger_2020-A"
        ],
        "assembly": "GRCh38",
        "genome_annotation": "GENCODE 32",
        "derivation_process": [
            "alignment",
            "quantification"
        ],
        "software": [
            "cellranger count 4.0"
        ],
        "md5sum": "cba03d18a91877d5677becaf15f195fa",
        "layers": [
            {
                "label": "raw",
                "feature_counts": [
                    {
                        "feature_type": "gene",
                        "feature_count": 33029
                    }
                ],
                "value_scale": "linear",
                "value_units": "UMI",
                "normalized": false
            }
        ]
    },
    {
        "aliases": [
            "peter-sims:prenatal_3b_matrix"
        ],
        "accession": "LATDF107AAA",
        "uuid": "3b7039d8-e0cf-11ea-87d0-0242ac130003",
        "no_file_available": false,
        "status": "released",
        "file_format": "mtx",
        "file_size": 50000,
        "lab": "peter-sims",
        "submitted_file_name": "prenatal_3b_matrix.mtx/",
        "output_types": [
            "gene quantifications"
        ],
        "feature_keys": [
            "Ensembl gene ID"
        ],
        "observation_count": 737911,
        "dataset": "peter-sims:scRNAseq_test_dataset",
        "derived_from": [
            "peter-sims:sequence_3b_R1.fastq",
            "peter-sims:sequence_3b_R2.fastq",
            "peter-sims:sequence_3b_I1.fastq",
            "lattice:cellranger_2020-A"
        ],
        "assembly": "GRCh38",
        "genome_annotation": "GENCODE 32",
        "derivation_process": [
            "alignment",
            "quantification"
        ],
        "software": [
            "cellranger count 4.0"
        ],
        "md5sum": "cfedc56fd843f516f0b69c06c3d52777",
        "layers": [
            {
                "label": "raw",
                "feature_counts": [
                    {
                        "feature_type": "gene",
                        "feature_count": 33029
                    }
                ],
                "value_scale": "linear",
                "value_units": "UMI",
                "normalized": false
            }
        ]
    },
    {
        "aliases": [
            "peter-sims:prenatal_3c_matrix"
        ],
        "accession": "LATDF108AAA",
        "uuid": "32c7e05a-62fa-42ae-a524-0f4d02dc9b47",
        "no_file_available": false,
        "status": "released",
        "file_format": "mtx",
        "file_size": 50000,
        "lab": "peter-sims",
        "submitted_file_name": "prenatal_3c_matrix.mtx/",
        "output_types": [
            "gene quantifications"
        ],
        "feature_keys": [
            "Ensembl gene ID"
        ],
        "observation_count": 737911,
        "dataset": "peter-sims:scRNAseq_test_dataset",
        "derived_from": [
            "peter-sims:sequence_3c_R1.fastq",
            "peter-sims:sequence_3c_R2.fastq",
            "peter-sims:sequence_3c_I1.fastq",
            "lattice:cellranger_2020-A"
        ],
        "assembly": "GRCh38",
        "genome_annotation": "GENCODE 32",
        "derivation_process": [
            "alignment",
            "quantification"
        ],
        "software": [
            "cellranger count 4.0"
        ],
        "md5sum": "c4e2fe787e7dc34adfd5135984cf9cef",
        "layers": [
            {
                "label": "raw",
                "feature_counts": [
                    {
                        "feature_type": "gene",
                        "feature_count": 33029
                    }
                ],
                "value_scale": "linear",
                "value_units": "UMI",
                "normalized": false
            }
        ]
    },
    {
        "aliases": [
            "peter-sims:postnatal_1a_filtered_matrix"
        ],
        "accession": "LATDF109AAA",
        "uuid": "e40c90d2-af36-40d0-a947-e872fa5a0e7d",
        "no_file_available": false,
        "status": "released",
        "file_format": "mtx",
        "file_size": 50000,
        "lab": "peter-sims",
        "submitted_file_name": "postnatal_1a_filtered_matrix.mtx/",
        "output_types": [
            "gene quantifications"
        ],
        "feature_keys": [
            "Ensembl gene ID"
        ],
        "observation_count": 20991,
        "dataset": "peter-sims:scRNAseq_test_dataset",
        "derived_from": [
            "peter-sims:sequence_1a_R1.fastq",
            "peter-sims:sequence_1a_R2.fastq",
            "peter-sims:sequence_1a_I1.fastq",
            "lattice:cellranger_2020-A"
        ],
        "assembly": "GRCh38",
        "genome_annotation": "GENCODE 32",
        "derivation_process": [
            "alignment",
            "quantification",
            "cell calling"
        ],
        "software": [
            "cellranger count 4.0"
        ],
        "md5sum": "0b62d1ec99c15838826a0bac54ce732d",
        "layers": [
            {
                "label": "raw",
                "feature_counts": [
                    {
                        "feature_type": "gene",
                        "feature_count": 33029
                    }
                ],
                "value_scale": "linear",
                "value_units": "UMI",
                "normalized": false
            }
        ]
    },
    {
        "aliases": [
            "peter-sims:postnatal_1b_filtered_matrix"
        ],
        "accession": "LATDF110AAA",
        "uuid": "059785ef-9e3c-4014-80d3-16248064fdcc",
        "no_file_available": false,
        "status": "released",
        "file_format": "mtx",
        "file_size": 50000,
        "lab": "peter-sims",
        "submitted_file_name": "postnatal_1b_filtered_matrix.mtx/",
        "output_types": [
            "gene quantifications"
        ],
        "feature_keys": [
            "Ensembl gene ID"
        ],
        "observation_count": 19282,
        "dataset": "peter-sims:scRNAseq_test_dataset",
        "derived_from": [
            "peter-sims:sequence_1b_R1.fastq",
            "peter-sims:sequence_1b_R2.fastq",
            "peter-sims:sequence_1b_I1.fastq",
            "lattice:cellranger_2020-A"
        ],
        "assembly": "GRCh38",
        "genome_annotation": "GENCODE 32",
        "derivation_process": [
            "alignment",
            "quantification",
            "cell calling"
        ],
        "software": [
            "cellranger count 4.0"
        ],
        "md5sum": "b3c8e02b7f150a1567d840841ae2ea52",
        "layers": [
            {
                "label": "raw",
                "feature_counts": [
                    {
                        "feature_type": "gene",
                        "feature_count": 33029
                    }
                ],
                "value_scale": "linear",
                "value_units": "UMI",
                "normalized": false
            }
        ]
    },
    {
        "aliases": [
            "peter-sims:postnatal_1c_filtered_matrix"
        ],
        "accession": "LATDF111AAA",
        "uuid": "be473115-9e5d-4094-9f22-9a8125d3aa68",
        "no_file_available": false,
        "status": "released",
        "file_format": "mtx",
        "file_size": 50000,
        "lab": "peter-sims",
        "submitted_file_name": "postnatal_1c_filtered_matrix.mtx/",
        "output_types": [
            "gene quantifications"
        ],
        "feature_keys": [
            "Ensembl gene ID"
        ],
        "observation_count": 21882,
        "dataset": "peter-sims:scRNAseq_test_dataset",
        "derived_from": [
            "peter-sims:sequence_1c_R1.fastq",
            "peter-sims:sequence_1c_R2.fastq",
            "peter-sims:sequence_1c_I1.fastq",
            "lattice:cellranger_2020-A"
        ],
        "assembly": "GRCh38",
        "genome_annotation": "GENCODE 32",
        "derivation_process": [
            "alignment",
            "quantification",
            "cell calling"
        ],
        "software": [
            "cellranger count 4.0"
        ],
        "md5sum": "632a9adf153040d5eb2bdfd96c53c5bd",
        "layers": [
            {
                "label": "raw",
                "feature_counts": [
                    {
                        "feature_type": "gene",
                        "feature_count": 33029
                    }
                ],
                "value_scale": "linear",
                "value_units": "UMI",
                "normalized": false
            }
        ]
    },
    {
        "aliases": [
            "peter-sims:prenatal_2a_filtered_matrix"
        ],
        "s3_uri": "s3://submissions-czi009kid/muto_humphreys_2020/Cont5/outs/filtered_feature_bc_matrix.h5",
        "accession": "LATDF112AAA",
        "uuid": "8ae541d4-541b-4a3d-99a4-98e97e3206f3",
        "no_file_available": false,
        "status": "released",
        "file_format": "mtx",
        "file_size": 50000,
        "lab": "peter-sims",
        "submitted_file_name": "prenatal_2a_filtered_matrix.mtx/",
        "output_types": [
            "gene quantifications"
        ],
        "feature_keys": [
            "Ensembl gene ID"
        ],
        "observation_count": 18727,
        "dataset": "peter-sims:scRNAseq_test_dataset",
        "derived_from": [
            "peter-sims:sequence_2a_R1.fastq",
            "peter-sims:sequence_2a_R2.fastq",
            "peter-sims:sequence_2a_I1.fastq",
            "lattice:cellranger_2020-A"
        ],
        "assembly": "GRCh38",
        "genome_annotation": "GENCODE 32",
        "derivation_process": [
            "alignment",
            "quantification",
            "cell calling"
        ],
        "software": [
            "cellranger count 4.0"
        ],
        "md5sum": "7043cc8ac76c761cacbb3ad6868c2fda",
        "layers": [
            {
                "label": "raw",
                "feature_counts": [
                    {
                        "feature_type": "gene",
                        "feature_count": 33029
                    }
                ],
                "value_scale": "linear",
                "value_units": "UMI",
                "normalized": false
            }
        ]
    },
    {
        "aliases": [
            "peter-sims:prenatal_2b_filtered_matrix"
        ],
        "s3_uri": "s3://submissions-czi009kid/muto_humphreys_2020/Cont4/outs/filtered_feature_bc_matrix.h5",
        "accession": "LATDF113AAA",
        "uuid": "a4f7cbb1-9fec-471c-8daf-e475978fe0d3",
        "no_file_available": false,
        "status": "released",
        "file_format": "mtx",
        "file_size": 50000,
        "lab": "peter-sims",
        "submitted_file_name": "prenatal_2b_filtered_matrix.mtx/",
        "output_types": [
            "gene quantifications"
        ],
        "feature_keys": [
            "Ensembl gene ID"
        ],
        "observation_count": 17882,
        "dataset": "peter-sims:scRNAseq_test_dataset",
        "derived_from": [
            "peter-sims:sequence_2b_R1.fastq",
            "peter-sims:sequence_2b_R2.fastq",
            "peter-sims:sequence_2b_I1.fastq",
            "lattice:cellranger_2020-A"
        ],
        "assembly": "GRCh38",
        "genome_annotation": "GENCODE 32",
        "derivation_process": [
            "alignment",
            "quantification",
            "cell calling"
        ],
        "software": [
            "cellranger count 4.0"
        ],
        "md5sum": "44a9817316acdba0872cb2f8c9bb60a0",
        "layers": [
            {
                "label": "raw",
                "feature_counts": [
                    {
                        "feature_type": "gene",
                        "feature_count": 33029
                    }
                ],
                "value_scale": "linear",
                "value_units": "UMI",
                "normalized": false
            }
        ]
    },
    {
        "aliases": [
            "peter-sims:prenatal_2c_filtered_matrix"
        ],
        "s3_uri": "s3://submissions-czi009kid/muto_humphreys_2020/Cont3/outs/filtered_feature_bc_matrix.h5",
        "accession": "LATDF114AAA",
        "uuid": "08c6b1da-11b5-4cc9-a1d5-86105d162fd1",
        "no_file_available": false,
        "status": "released",
        "file_format": "mtx",
        "file_size": 50000,
        "lab": "peter-sims",
        "submitted_file_name": "prenatal_2c_filtered_matrix.mtx/",
        "output_types": [
            "gene quantifications"
        ],
        "feature_keys": [
            "Ensembl gene ID"
        ],
        "observation_count": 16222,
        "dataset": "peter-sims:scRNAseq_test_dataset",
        "derived_from": [
            "peter-sims:sequence_2c_R1.fastq",
            "peter-sims:sequence_2c_R2.fastq",
            "peter-sims:sequence_2c_I1.fastq",
            "lattice:cellranger_2020-A"
        ],
        "assembly": "GRCh38",
        "genome_annotation": "GENCODE 32",
        "derivation_process": [
            "alignment",
            "quantification",
            "cell calling"
        ],
        "software": [
            "cellranger count 4.0"
        ],
        "md5sum": "e788b4b1a5ed6dc74e341fbd6d34b378",
        "layers": [
            {
                "label": "raw",
                "feature_counts": [
                    {
                        "feature_type": "gene",
                        "feature_count": 33029
                    }
                ],
                "value_scale": "linear",
                "value_units": "UMI",
                "normalized": false
            }
        ]
    },
    {
        "aliases": [
            "peter-sims:prenatal_3a_filtered_matrix"
        ],
        "s3_uri": "s3://submissions-czi009kid/muto_humphreys_2020/Cont2/outs/filtered_feature_bc_matrix.h5",
        "accession": "LATDF115AAA",
        "uuid": "117d7566-4586-4675-b359-73ee0351ac3b",
        "no_file_available": false,
        "status": "released",
        "file_format": "mtx",
        "file_size": 50000,
        "lab": "peter-sims",
        "submitted_file_name": "prenatal_3a_filtered_matrix.mtx/",
        "output_types": [
            "gene quantifications"
        ],
        "feature_keys": [
            "Ensembl gene ID"
        ],
        "observation_count": 14829,
        "dataset": "peter-sims:scRNAseq_test_dataset",
        "derived_from": [
            "peter-sims:sequence_3a_R1.fastq",
            "peter-sims:sequence_3a_R2.fastq",
            "peter-sims:sequence_3a_I1.fastq",
            "lattice:cellranger_2020-A"
        ],
        "assembly": "GRCh38",
        "genome_annotation": "GENCODE 32",
        "derivation_process": [
            "alignment",
            "quantification",
            "cell calling"
        ],
        "software": [
            "cellranger count 4.0"
        ],
        "md5sum": "34e36c93b861aeb18ca667b0234345c0",
        "layers": [
            {
                "label": "raw",
                "feature_counts": [
                    {
                        "feature_type": "gene",
                        "feature_count": 33029
                    }
                ],
                "value_scale": "linear",
                "value_units": "UMI",
                "normalized": false
            }
        ]
    },
    {
        "aliases": [
            "peter-sims:prenatal_3b_filtered_matrix"
        ],
        "s3_uri": "s3://submissions-czi009kid/muto_humphreys_2020/Cont1/outs/filtered_feature_bc_matrix.h5",
        "accession": "LATDF116AAA",
        "uuid": "e363e2cf-2ab5-4e2c-91b4-4ac4a65e69e8",
        "no_file_available": false,
        "status": "released",
        "file_format": "mtx",
        "file_size": 50000,
        "lab": "peter-sims",
        "submitted_file_name": "prenatal_3b_filtered_matrix.mtx/",
        "output_types": [
            "gene quantifications"
        ],
        "feature_keys": [
            "Ensembl gene ID"
        ],
        "observation_count": 12992,
        "dataset": "peter-sims:scRNAseq_test_dataset",
        "derived_from": [
            "peter-sims:sequence_3b_R1.fastq",
            "peter-sims:sequence_3b_R2.fastq",
            "peter-sims:sequence_3b_I1.fastq",
            "lattice:cellranger_2020-A"
        ],
        "assembly": "GRCh38",
        "genome_annotation": "GENCODE 32",
        "derivation_process": [
            "alignment",
            "quantification",
            "cell calling"
        ],
        "software": [
            "cellranger count 4.0"
        ],
        "md5sum": "e84139020ca36418fc7c835ff98e56c4",
        "layers": [
            {
                "label": "raw",
                "feature_counts": [
                    {
                        "feature_type": "gene",
                        "feature_count": 33029
                    }
                ],
                "value_scale": "linear",
                "value_units": "UMI",
                "normalized": false
            }
        ]
    },
    {
        "aliases": [
            "peter-sims:prenatal_3c_filtered_matrix"
        ],
        "s3_uri": "s3://submissions-czi009kid/muto_humphreys_2020/Cont5/outs/filtered_feature_bc_matrix.h5",
        "accession": "LATDF117AAA",
        "uuid": "97c7a401-f6a8-4315-9d81-e12d84b79a80",
        "no_file_available": false,
        "status": "released",
        "file_format": "mtx",
        "file_size": 50000,
        "lab": "peter-sims",
        "submitted_file_name": "prenatal_3c_filtered_matrix.mtx/",
        "output_types": [
            "gene quantifications"
        ],
        "feature_keys": [
            "Ensembl gene ID"
        ],
        "observation_count": 18823,
        "dataset": "peter-sims:scRNAseq_test_dataset",
        "derived_from": [
            "peter-sims:sequence_3c_R1.fastq",
            "peter-sims:sequence_3c_R2.fastq",
            "peter-sims:sequence_3c_I1.fastq",
            "lattice:cellranger_2020-A"
        ],
        "assembly": "GRCh38",
        "genome_annotation": "GENCODE 32",
        "derivation_process": [
            "alignment",
            "quantification",
            "cell calling"
        ],
        "software": [
            "cellranger count 4.0"
        ],
        "md5sum": "86e38ceabcc13bffa0e6093e17c30bfc",
        "layers": [
            {
                "label": "raw",
                "feature_counts": [
                    {
                        "feature_type": "gene",
                        "feature_count": 33029
                    }
                ],
                "value_scale": "linear",
                "value_units": "UMI",
                "normalized": false
            }
        ]
    },
    {
        "aliases": [
            "peter-sims:postnatal_merged_matrix"
        ],
        "accession": "LATDF118AAA",
        "uuid": "1b5f2d6d-8dd0-4463-abd9-722bb2bd11a7",
        "no_file_available": false,
        "status": "released",
        "file_format": "mtx",
        "file_size": 50000,
        "lab": "peter-sims",
        "submitted_file_name": "prenatal_merged_matrix.mtx",
        "output_types": [
            "gene quantifications"
        ],
        "feature_keys": [
            "gene symbol"
        ],
        "observation_count": 18292,
        "dataset": "peter-sims:scRNAseq_test_dataset",
        "derived_from": [
            "peter-sims:postnatal_1a_filtered_matrix",
            "peter-sims:postnatal_1b_filtered_matrix",
            "peter-sims:postnatal_1c_filtered_matrix"
        ],
        "assembly": "GRCh38",
        "genome_annotation": "GENCODE 32",
        "derivation_process": [
            "merging",
            "depth normalization"
        ],
        "software": [
            "cellranger aggr 4.0"
        ],
        "md5sum": "b80320ebaa285af7a6880dbbd6795134",
        "layers": [
            {
                "label": "X",
                "feature_counts": [
                    {
                        "feature_type": "gene",
                        "feature_count": 20919
                    }
                ],
                "value_scale": "log1p, base 10",
                "value_units": "UMI",
                "normalized": true,
                "normalization_method": "cellranger aggr read depth normalization",
                "filtering_cutoffs": [
                    {
                        "cutoff_value": 20000,
                        "cutoff_units": "genes/cell",
                        "cutoff_type": "maximum"
                    },
                    {
                        "cutoff_value": 1000,
                        "cutoff_units": "genes/cell",
                        "cutoff_type": "minimum"
                    },
                    {
                        "cutoff_value": 10,
                        "cutoff_units": "percent mitochondrial/cell",
                        "cutoff_type": "maximum"
                    },
                    {
                        "cutoff_value": 3,
                        "cutoff_units": "cells/gene",
                        "cutoff_type": "minimum"
                    }
                ]
            }
        ]
    },
    {
        "aliases": [
            "peter-sims:prenatal_merged_matrix"
        ],
        "accession": "LATDF119AAA",
        "uuid": "2ee5eb27-2a8c-4124-8f2e-e26faff81cbc",
<<<<<<< HEAD
        "s3_uri": "s3://submissions-lattice/testing/LATDF119AAA_final.h5ad",
=======
        "s3_uri": "s3://submissions-czi009kid/muto_humphreys_2020/rnaAggr_control.rds",
>>>>>>> fb5a0686
        "no_file_available": false,
        "description": "A super cool dataset for all to see",
        "status": "released",
<<<<<<< HEAD
        "file_format": "hdf5",
=======
        "file_format": "rds",
>>>>>>> fb5a0686
        "file_size": 50000,
        "lab": "peter-sims",
        "submitted_file_name": "prenatal_merged_matrix.mtx",
        "output_types": [
            "gene quantifications"
        ],
        "feature_keys": [
            "gene symbol"
        ],
        "observation_count": 50292,
        "dataset": "peter-sims:scRNAseq_test_dataset",
        "derived_from": [
            "peter-sims:prenatal_2a_filtered_matrix",
            "peter-sims:prenatal_2b_filtered_matrix",
            "peter-sims:prenatal_2c_filtered_matrix",
            "peter-sims:prenatal_3a_filtered_matrix",
            "peter-sims:prenatal_3b_filtered_matrix"
        ],
        "assembly": "GRCh38",
        "genome_annotation": "GENCODE 32",
        "derivation_process": [
            "merging",
            "depth normalization",
            "ambient RNA correction"
        ],
        "software": [
            "cellranger aggr 4.0"
        ],
        "md5sum": "2e883306013203954eb1b69ae063eef1",
<<<<<<< HEAD
        "cell_mapping": {
            "label_location": "suffix",
            "label_mappings": [
                { 
                    "raw_matrix": "LATDF112AAA",
                    "label": "-lib_1"
                },
                {
                    "raw_matrix": "LATDF113AAA",
                    "label": "-lib_2"
                },
                {
                    "raw_matrix": "LATDF114AAA",
                    "label": "-lib_3"
                },
                {
                    "raw_matrix": "LATDF115AAA",
                    "label": "-lib_4"
                },
                {
                    "raw_matrix": "LATDF116AAA",
                    "label": "-lib_5"
                }
            ]
        }
=======
        "layers": [
            {
                "label": "X",
                "feature_counts": [
                    {
                        "feature_type": "gene",
                        "feature_count": 20919
                    }
                ],
                "value_scale": "log1p, base 10",
                "value_units": "UMI",
                "normalized": true,
                "normalization_method": "cellranger aggr read depth normalization",
                "filtering_cutoffs": [
                    {
                        "cutoff_value": 20000,
                        "cutoff_units": "genes/cell",
                        "cutoff_type": "maximum",
                        "cutoff_proportion": "epithelial cells 1"
                    },
                    {
                        "cutoff_value": 1000,
                        "cutoff_units": "genes/cell",
                        "cutoff_type": "minimum"
                    },
                    {
                        "cutoff_value": 10,
                        "cutoff_units": "percent mitochondrial/cell",
                        "cutoff_type": "maximum"
                    },
                    {
                        "cutoff_value": 3,
                        "cutoff_units": "cells/gene",
                        "cutoff_type": "minimum"
                    }
                ]
            }
        ]
>>>>>>> fb5a0686
    },
    {
        "aliases": [
            "peter-sims:unconsented_matrix"
        ],
        "uuid": "4f72ed00-38c1-468d-a29a-000a2eb14c70",
        "no_file_available": false,
        "status": "released",
        "file_format": "mtx",
        "lab": "peter-sims",
        "output_types": [
            "gene quantifications"
        ],
        "file_size": 50000,
        "feature_keys": [
            "gene symbol"
        ],
        "observation_count": 50292,
        "dataset": "peter-sims:scRNAseq_test_dataset",
        "derived_from": [
            "peter-sims:unconsented_lung_lib"
        ],
        "assembly": "GRCh38",
        "genome_annotation": "GENCODE 32",
        "derivation_process": [
            "alignment",
            "quantification"
        ],
        "software": [
            "cellranger aggr 4.0"
        ],
        "md5sum": "2d6c0e193103965fcbc1a4f938439f41",
        "layers": [
            {
                "label": "raw",
                "feature_counts": [
                    {
                        "feature_type": "gene",
                        "feature_count": 23213
                    }
                ],
                "value_scale": "log1p, base 10",
                "value_units": "UMI",
                "normalized": false
            }
        ]
    },
    {
        "derived_from": [
            "LATDF200ABA",
            "LATDF201ABA",
            "LATDF202ABA",
            "LATDF203ABA",
            "LATDF204ABA",
            "LATDF205ABA",
            "LATDF206ABA",
            "LATDF207ABA",
            "LATDF208ABA"
        ],
        "dataset": "LATDS600ABA",
        "derivation_process": [
            "alignment",
            "quantification"
        ],
        "file_format": "rds",
        "output_types": [
            "gene quantifications"
        ],
        "uuid": "7ca0c1d6-4b5a-4e93-b6f2-b1ae1ee172dc",
        "accession": "LATDF333ORG",
        "description": "There's organoid data in this one!",
        "layers": [
            {
                "label": "X",
                "normalized": true,
                "value_units": "UMI",
                "value_scale": "log, base 10"
            }
        ]
    }
]<|MERGE_RESOLUTION|>--- conflicted
+++ resolved
@@ -7318,19 +7318,11 @@
         ],
         "accession": "LATDF119AAA",
         "uuid": "2ee5eb27-2a8c-4124-8f2e-e26faff81cbc",
-<<<<<<< HEAD
         "s3_uri": "s3://submissions-lattice/testing/LATDF119AAA_final.h5ad",
-=======
-        "s3_uri": "s3://submissions-czi009kid/muto_humphreys_2020/rnaAggr_control.rds",
->>>>>>> fb5a0686
         "no_file_available": false,
         "description": "A super cool dataset for all to see",
         "status": "released",
-<<<<<<< HEAD
-        "file_format": "hdf5",
-=======
-        "file_format": "rds",
->>>>>>> fb5a0686
+        "file_format": "hdf5",
         "file_size": 50000,
         "lab": "peter-sims",
         "submitted_file_name": "prenatal_merged_matrix.mtx",
@@ -7360,7 +7352,6 @@
             "cellranger aggr 4.0"
         ],
         "md5sum": "2e883306013203954eb1b69ae063eef1",
-<<<<<<< HEAD
         "cell_mapping": {
             "label_location": "suffix",
             "label_mappings": [
@@ -7385,8 +7376,7 @@
                     "label": "-lib_5"
                 }
             ]
-        }
-=======
+        },
         "layers": [
             {
                 "label": "X",
@@ -7425,7 +7415,6 @@
                 ]
             }
         ]
->>>>>>> fb5a0686
     },
     {
         "aliases": [
