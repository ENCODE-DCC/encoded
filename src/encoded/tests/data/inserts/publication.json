[
    {
	"title": "An integrated encyclopedia of DNA elements in the human genome",
	"abstract": "The human genome encodes the blueprint of life, but the function of the vast majority of its nearly three billion bases is unknown. The Encyclopedia of DNA Elements (ENCODE) project has systematically mapped regions of transcription, transcription factor association, chromatin structure and histone modification. These data enabled us to assign biochemical functions for 80% of the genome, in particular outside of the well-studied protein-coding regions. Many discovered candidate regulatory elements are physically associated with one another and with expressed genes, providing new insights into the mechanisms of gene regulation. The newly identified elements also show a statistical correspondence to sequence variants linked to human disease, and can thereby guide interpretation of this variation. Overall, the project provides new insights into the organization and regulation of our genes and genome, and is an expansive resource of functional annotations for biomedical research.",
	"authors": "ENCODE Project Consortium, Bernstein BE, Birney E, Dunham I, Green ED, Gunter C, Snyder M.",
	"journal": "Nature",
	"date_published": "2012 Sep 6",
	"references": ["PMID:22955616", "PMCID:PMC3439153"],
	"volume": "489",
	"issue": "7414",
	"page": "57-74",
	"status": "published",
	"published_by": ["ENCODE"],
	"categories": ["integrative analysis"],
	"data_used": "ENCODE main paper",
	"uuid": "52e85c70-fe2d-11e3-9191-0800200c9a66"
    },
    {
        "status":"in progress",
        "uuid":"baf202c2-b7af-4c43-b135-15104394daac",
        "title":"DNase-seq: a high-resolution technique for mapping active gene regulatory elements across the genome from mammalian cells.",
        "issue":"2",
        "journal":"Cold Spring Harbor protocols",
        "page":"pdb.prot5384",
        "volume":"2010",
        "date_published":"2010 Feb",
        "references":["PMID:20150147"],
        "authors":"Crawford GE",
        "published_by": ["ENCODE"],
        "categories": ["data standard"]
    },
    {
        "status":"in progress",
        "uuid":"a63c94e8-4b64-425b-a5b5-86e4f0bdf4c2",
        "title":"The reality of pervasive transcription.",
        "issue":"7",
        "journal":"PLoS biology",
        "page":"e1000625; discussion e1001102",
        "volume":"9",
        "date_published":"2011 Jul",
        "references":["PMID:21765801"],
        "published_by": ["ENCODE"],
        "authors":"Clark MB, Amaral PP, Schlesinger FJ, Dinger ME, Taft RJ, Rinn JL, Ponting CP, Stadler PF, Morris KV, Morillon A, Rozowsky JS, Gerstein MB, Wahlestedt C, Hayashizaki Y, Carninci P, Gingeras TR, Mattick JS"
    },
    {
        "status":"in progress",
        "uuid":"ef658cdb-8350-44b9-92a8-1125c1e33296",
        "title":"My5C: web tools for chromosome conformation capture studies.",
        "issue":"10",
        "journal":"Nature methods",
        "page":"690-1",
        "volume":"6",
        "date_published":"2009 Oct",
<<<<<<< HEAD
        "references":["PMID:19789528"],
=======
        "references":["PMID:19789528"], 
>>>>>>> fccc6e23
        "published_by": ["ENCODE"],
        "authors":"Lajoie BR, van Berkum NL, Sanyal A, Dekker J"
    },
    {
        "status":"in progress",
        "uuid":"e9b33b63-3a85-47cf-9fc5-b1904c56d7ee",
        "title":"Missing lincs in the transcriptome.",
        "issue":"4",
        "journal":"Nature biotechnology",
        "page":"346-7",
        "volume":"27",
        "date_published":"2009 Apr",
        "references":["PMID:19352372"],
        "published_by": ["ENCODE"],
        "authors":"Gingeras T"
    },
    {
        "status":"in progress",
        "uuid":"f1d4ec0c-9c90-437e-a6e2-4688791abeea",
        "title":"Molecular biology: RNA discrimination.",
        "issue":"7385",
        "journal":"Nature",
        "page":"310-1",
        "volume":"482",
        "date_published":"2012 Feb 15",
        "categories": ["basic biology"],
        "published_by": ["ENCODE"],
        "references": ["PMID:22337043"],
        "authors":"Kowalczyk MS, Higgs DR, Gingeras TR"
    },
    {
        "status":"in progress",
        "uuid":"8c578e87-e4b1-432e-b58a-921c6933c1ea",
        "title":"Nucleosome positioning: bringing order to the eukaryotic genome.",
        "issue":"5",
        "journal":"Trends in cell biology",
        "page":"250-6",
        "volume":"22",
        "date_published":"2012 May",
        "authors":"Iyer VR",
        "references": ["PMID:22421062"],
        "published_by": ["ENCODE"],
        "abstract":"Nucleosomes are an essential component of eukaryotic chromosomes. The impact of nucleosomes is seen not just on processes that directly access the genome, such as transcription, but also on an evolutionary timescale. Recent studies in various organisms have provided high-resolution maps of nucleosomes throughout the genome. Computational analysis, in conjunction with many other kinds of data, has shed light on several aspects of nucleosome biology. Nucleosomes are positioned by several means, including intrinsic sequence biases, by stacking against a fixed barrier, by DNA-binding proteins and by chromatin remodelers. These studies underscore the important organizational role of nucleosomes in all  eukaryotic genomes. This paper reviews recent genomic studies that have shed light on the determinants of nucleosome positioning and their impact on the genome. AU"
    },
    {
        "status":"in progress",
        "uuid":"46169636-fe8b-4823-bc73-49b6fcd6b484",
        "title":"Cross-talk between site-specific transcription factors and DNA methylation states.",
        "issue":"48",
        "journal":"The Journal of biological chemistry",
        "page":"34287-94",
        "volume":"288",
        "date_published":"2013 Nov 29",
        "references":["PMID:24151070"],
        "published_by": ["ENCODE"],
        "authors":"Blattler A, Farnham PJ",
        "abstract":"DNA methylation, which occurs predominantly at CpG dinucleotides, is a potent epigenetic repressor of transcription. Because DNA methylation is reversible, there is much interest in understanding the mechanisms by which it can be regulated by DNA-binding transcription factors. We discuss several models that, by incorporating sequence motifs, CpG density, and methylation levels, attempt to link the binding of a transcription factor with the acquisition or loss of DNA methylation at promoters and distal regulatory elements. Additional in vivo genome-wide characterization of transcription factor binding patterns and high-resolution DNA methylation analyses are clearly required for stronger support of each model. AU"
    },
    {
        "status":"in progress",
        "uuid":"6af11fd9-c0d3-486a-afcb-6c350d20222c",
        "title":"Genome-wide epigenetic data facilitate understanding of disease susceptibility association studies.",
        "issue":"37",
        "journal":"The Journal of biological chemistry",
        "schema_version":"1",
        "page":"30932-40",
        "volume":"287",
        "date_published":"2014 Jan",
        "references":["PMID:22952232"],
        "authors":"Hardison RC",
        "published_by": ["ENCODE"],
        "abstract":"Complex traits such as susceptibility to diseases are determined in part by variants at multiple genetic loci. Genome-wide association studies can identify these loci, but most phenotype-associated variants lie distal to protein-coding regions and are likely involved in regulating gene expression. Understanding how  these genetic variants affect complex traits depends on the ability to predict and test the function of the genomic elements harboring them. Community efforts such as the ENCODE Project provide a wealth of data about epigenetic features associated with gene regulation. These data enable the prediction of testable functions for many phenotype-associated variants. AU"
    },
    {
        "abstract": "MOTIVATION: Accurate alignment of high-throughput RNA-seq data is a challenging and yet unsolved problem because of the non-contiguous transcript structure, relatively short read lengths and constantly increasing throughput of the sequencing technologies. Currently available RNA-seq aligners suffer from high mapping error rates, low mapping speed, read length limitation and mapping biases. RESULTS: To align our large (>80 billon reads) ENCODE Transcriptome RNA-seq dataset, we developed the Spliced Transcripts Alignment to a Reference (STAR) software based on a previously undescribed RNA-seq alignment algorithm that uses sequential maximum mappable seed search in uncompressed suffix arrays followed by seed clustering and stitching procedure. STAR outperforms other aligners by a factor of >50 in mapping speed, aligning to the human genome 550 million 2 x 76 bp paired-end reads per hour on a modest 12-core server, while at  the same time improving alignment sensitivity and precision. In addition to unbiased de novo detection of canonical junctions, STAR can discover non-canonical splices and chimeric (fusion) transcripts, and is also capable of mapping full-length RNA sequences. Using Roche 454 sequencing of reverse transcription polymerase chain reaction amplicons, we experimentally validated 1960 novel intergenic splice junctions with an 80-90% success rate, corroborating the high precision of the STAR mapping strategy. AVAILABILITY AND IMPLEMENTATION: STAR is implemented as a standalone C++ code. STAR is free open source software distributed under GPLv3 license and can be downloaded from http://code.google.com/p/rna-star/.",
        "authors": "Dobin A, Davis CA, Schlesinger F, Drenkow J, Zaleski C, Jha S, Batut P, Chaisson M, Gingeras TR",
        "categories": [
            "software tool"
        ],
        "date_published": "2013 Jan 1",
        "issue": "1",
        "journal": "Bioinformatics",
        "page": "15-21",
        "published_by": [
            "ENCODE"
        ],
        "references": [
            "PMID:23104886",
            "PMCID:PMC3530905"
        ],
        "status": "published",
        "title": "STAR: ultrafast universal RNA-seq aligner.",
        "volume": "29",
        "uuid": "9d43c048-c70c-42ab-895d-77a69fceb42b"
    },
    {
        "abstract": "The resolution of genome-wide association studies (GWAS) is limited by the linkage disequilibrium (LD) structure of the population being studied. Selecting  the most likely causal variants within an LD block is relatively straightforward  within coding sequence, but is more difficult when all variants are intergenic. Predicting functional non-coding sequence has been recently facilitated by the availability of conservation and epigenomic information. We present HaploReg, a tool for exploring annotations of the non-coding genome among the results of published GWAS or novel sets of variants. Using LD information from the 1000 Genomes Project, linked SNPs and small indels can be visualized along with their  predicted chromatin state in nine cell types, conservation across mammals and their effect on regulatory motifs. Sets of SNPs, such as those resulting from GWAS, are analyzed for an enrichment of cell type-specific enhancers. HaploReg will be useful to researchers developing mechanistic hypotheses of the impact of  non-coding variants on clinical phenotypes and normal variation. The HaploReg database is available at http://compbio.mit.edu/HaploReg.",
        "authors": "Ward LD, Kellis M",
        "categories": [
            "integrative analysis",
            "database"
        ],
        "date_published": "2012 Jan",
        "issue": "Database issue",
        "journal": "Nucleic acids research",
        "page": "D930-4",
        "published_by": [
            "ENCODE"
        ],
        "references": [
            "PMID:22064851",
            "PMCID:PMC3245002"
        ],
        "status": "published",
        "title": "HaploReg: a resource for exploring chromatin states, conservation, and regulatory motif alterations within sets of genetically linked variants.",
        "volume": "40",
        "uuid": "d40de6c3-7b60-4567-8282-b29f0cafc0e1"
    },
    {
        "abstract": "MOTIVATION: Testing for correlations between different sets of genomic features is a fundamental task in genomics research. However, searching for overlaps between features with existing web-based methods is complicated by the massive datasets that are routinely produced with current sequencing technologies. Fast and flexible tools are therefore required to ask complex questions of these data  in an efficient manner. RESULTS: This article introduces a new software suite for the comparison, manipulation and annotation of genomic features in Browser Extensible Data (BED) and General Feature Format (GFF) format. BEDTools also supports the comparison of sequence alignments in BAM format to both BED and GFF  features. The tools are extremely efficient and allow the user to compare large datasets (e.g. next-generation sequencing data) with both public and custom genome annotation tracks. BEDTools can be combined with one another as well as with standard UNIX commands, thus facilitating routine genomics tasks as well as  pipelines that can quickly answer intricate questions of large genomic datasets.  AVAILABILITY AND IMPLEMENTATION: BEDTools was written in C++. Source code and a comprehensive user manual are freely available at http://code.google.com/p/bedtools CONTACT: aaronquinlan@gmail.com; imh4y@virginia.edu SUPPLEMENTARY INFORMATION: Supplementary data are available at Bioinformatics online.",
        "authors": "Quinlan AR, Hall IM",
        "categories": [
            "software tool"
        ],
        "date_created": "2014-08-01T04:33:54.912655+00:00",
        "date_published": "2010 Mar 15",
        "issue": "6",
        "journal": "Bioinformatics",
        "page": "841-2",
        "published_by": [
            "community"
        ],
        "references": [
            "PMID:20110278",
            "PMCID:PMC2832824"
        ],
        "status": "published",
        "title": "BEDTools: a flexible suite of utilities for comparing genomic features.",
        "volume": "26",
        "uuid": "bdd1b360-c377-450d-969a-efc1a7e8611f"
    }
]<|MERGE_RESOLUTION|>--- conflicted
+++ resolved
@@ -51,11 +51,7 @@
         "page":"690-1",
         "volume":"6",
         "date_published":"2009 Oct",
-<<<<<<< HEAD
-        "references":["PMID:19789528"],
-=======
         "references":["PMID:19789528"], 
->>>>>>> fccc6e23
         "published_by": ["ENCODE"],
         "authors":"Lajoie BR, van Berkum NL, Sanyal A, Dekker J"
     },
