[
    {
        "caption": "ENCODE splash diagram",
        "attachment": "EncodeDatatypes2013-7.png",
        "submitted_by": "david@glicksoftware.com",
        "uuid": "c45f4d8c-0340-4fcb-abe3-e4ff0bb919be"
    },
    {
        "caption": "Jocelyn",
        "attachment": "jocelyn.jpg",
        "submitted_by": "fytanaka@stanford.edu",
        "uuid": "8a91ae78-731a-4a92-ae7c-273214be408a"
    },
    {
        "caption": "ENCBS000AAA",
        "attachment": "ENCBS000AAA.png",
<<<<<<< HEAD
        "submitted_by": "fytanaka@stanford.edu",
=======
        "submitted_by": "crickets@stanford.edu",
>>>>>>> aab96859
        "uuid": "1a0df3d4-2496-4d1f-ba4f-519bc2a22cfd"
    },
    {
        "caption": "ENCBS000AAA JSON",
        "attachment": "ENCBS000AAA-json.png",
<<<<<<< HEAD
        "submitted_by": "fytanaka@stanford.edu",
=======
        "submitted_by": "crickets@stanford.edu",
>>>>>>> aab96859
        "uuid": "218ffd6c-d595-4bbc-8fa4-7c82a5855d4a"
    },
    {
        "caption": "curl output",
        "attachment": "curl-output.png",
<<<<<<< HEAD
        "submitted_by": "fytanaka@stanford.edu",
=======
        "submitted_by": "crickets@stanford.edu",
>>>>>>> aab96859
        "uuid": "5bc125bf-cff4-4129-87ed-56d23d983dc1"
    },
    {
        "caption": "Search result example",
        "attachment": "search-result-bone-chip.png",
<<<<<<< HEAD
        "submitted_by": "fytanaka@stanford.edu",
=======
        "submitted_by": "crickets@stanford.edu",
>>>>>>> aab96859
        "uuid": "6e4bca66-a415-4823-9d48-d9a18b81b775"
    },
    {
        "caption": "ENCODE library object structure",
        "attachment": "encode-library-object-structure.jpg",
<<<<<<< HEAD
        "submitted_by": "fytanaka@stanford.edu",
=======
        "submitted_by": "crickets@stanford.edu",
>>>>>>> aab96859
        "uuid": "498ce836-3050-47b6-b4cf-b0ac911a7d38"
    }
]<|MERGE_RESOLUTION|>--- conflicted
+++ resolved
@@ -14,51 +14,31 @@
     {
         "caption": "ENCBS000AAA",
         "attachment": "ENCBS000AAA.png",
-<<<<<<< HEAD
-        "submitted_by": "fytanaka@stanford.edu",
-=======
         "submitted_by": "crickets@stanford.edu",
->>>>>>> aab96859
         "uuid": "1a0df3d4-2496-4d1f-ba4f-519bc2a22cfd"
     },
     {
         "caption": "ENCBS000AAA JSON",
         "attachment": "ENCBS000AAA-json.png",
-<<<<<<< HEAD
-        "submitted_by": "fytanaka@stanford.edu",
-=======
         "submitted_by": "crickets@stanford.edu",
->>>>>>> aab96859
         "uuid": "218ffd6c-d595-4bbc-8fa4-7c82a5855d4a"
     },
     {
         "caption": "curl output",
         "attachment": "curl-output.png",
-<<<<<<< HEAD
-        "submitted_by": "fytanaka@stanford.edu",
-=======
         "submitted_by": "crickets@stanford.edu",
->>>>>>> aab96859
         "uuid": "5bc125bf-cff4-4129-87ed-56d23d983dc1"
     },
     {
         "caption": "Search result example",
         "attachment": "search-result-bone-chip.png",
-<<<<<<< HEAD
-        "submitted_by": "fytanaka@stanford.edu",
-=======
         "submitted_by": "crickets@stanford.edu",
->>>>>>> aab96859
         "uuid": "6e4bca66-a415-4823-9d48-d9a18b81b775"
     },
     {
         "caption": "ENCODE library object structure",
         "attachment": "encode-library-object-structure.jpg",
-<<<<<<< HEAD
-        "submitted_by": "fytanaka@stanford.edu",
-=======
         "submitted_by": "crickets@stanford.edu",
->>>>>>> aab96859
         "uuid": "498ce836-3050-47b6-b4cf-b0ac911a7d38"
     }
 ]