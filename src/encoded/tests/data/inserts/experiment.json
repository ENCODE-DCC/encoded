[
    {
        "_test": "shared biosample",
        "accession": "ENCSR000AER",
        "assay_term_name": "RAMPAGE",
        "award": "U54HG007004",
        "biosample_term_id": "EFO:0002067",
        "biosample_term_name": "K562",
        "biosample_type": "immortalized cell line",
        "description": "RNA Evaluation K562 Long Total RAMPAGE from Gingeras",
        "lab": "thomas-gingeras",
        "status": "released",
        "date_submitted": "2015-01-20",
        "date_released": "2016-01-01",
        "internal_tags":["DREAM", "ENTEx", "ENCORE"],
        "submitted_by": "dignissim.euismod@amet.habitant",
        "uuid": "5a6d5a57-e62d-44b9-a1bd-5d1815247348"
    },
    {
        "_test": "shared biosample",
        "accession": "ENCSR000AEM",
        "assay_term_name": "RNA-seq",
        "award": "U54HG007004",
        "biosample_term_id": "EFO:0002067",
        "biosample_term_name": "K562",
        "biosample_type": "immortalized cell line",
        "description": "RNA Evaluation K562 Long Poly-A+  RNA-seq from Gingeras",
        "lab": "thomas-gingeras",
        "status": "released",
        "date_submitted": "2015-02-20",
        "supersedes": ["ENCSR000AES"],
        "date_released": "2016-01-01",
        "submitted_by": "dignissim.euismod@amet.habitant",
        "uuid": "a357b33b-cdaa-4312-91c0-086bfec24181"
    },
    {
        "_test": "shared biosample",
        "accession": "ENCSR000AES",
        "assay_term_name": "RNA-seq",
        "award": "U54HG007004",
        "biosample_term_id": "EFO:0002067",
        "biosample_term_name": "K562",
        "biosample_type": "immortalized cell line",
        "description": "RNA Evaluation K562 Small Total RNA-seq from Gingeras",
        "lab": "thomas-gingeras",
        "date_submitted": "2015-03-20",
        "status": "archived",
        "date_released": "2016-01-01",
        "submitted_by": "dignissim.euismod@amet.habitant",
        "uuid": "d8e3c296-ae36-417b-855a-8bfbe3d33e3b"
    },
    {
        "_test": "control chip-seq with files",
        "accession": "ENCSR000ADH",
        "assay_term_name": "ChIP-seq",
        "award": "ENCODE2-Mouse",
        "biosample_term_id": "EFO:0005233",
        "biosample_term_name": "CH12.LX cell",
        "biosample_type": "immortalized cell line",
        "dbxrefs": [
            "UCSC-ENCODE-mm9:wgEncodeEM002001",
            "GEO:GSM798326",
            "GEO:GSE32218"
        ],
        "description": "CH12 Control Histone Mods by ChIP-seq performed by Yale",
        "documents": [
            "encode:Snyder_Histone_Mouse_protocol"
        ],
        "lab": "sherman-weissman",
        "status": "released",
        "date_submitted": "2015-04-20",
        "date_released": "2016-01-01",
        "submitted_by": "amet.fusce@est.fermentum",
        "target": "Control-mouse",
        "uuid": "df02f3f9-a6d4-40e4-a8dc-c1c7387e4556"
    },
    {
        "_test": "refers to the control dataset",
        "accession": "ENCSR000ADI",
        "assay_term_name": "ChIP-seq",
        "award": "ENCODE2-Mouse",
        "biosample_term_id": "EFO:0005233",
        "biosample_term_name": "CH12.LX cell",
        "biosample_type": "immortalized cell line",
        "dbxrefs": [
            "UCSC-ENCODE-mm9:wgEncodeEM002004",
            "GEO:GSM798327",
            "GEO:GSE32218"
        ],
        "description": "CH12 H3K4me3 Histone Mods by ChIP-seq performed by Yale",
        "documents": [
            "encode:Snyder_Histone_Mouse_protocol"
        ],
       "lab": "sherman-weissman",
        "possible_controls": [
            "df02f3f9-a6d4-40e4-a8dc-c1c7387e4556"
        ],
        "status": "released",
        "date_submitted": "2015-05-20",
        "date_released": "2016-01-01",
        "submitted_by": "amet.fusce@est.fermentum",
        "target": "H3K4me3-mouse",
        "uuid": "c05a9d79-713e-4d54-8d8e-6daae94368b3"
    },
    {
        "_test": "anisogenic experiemnt",
        "accession": "ENCSR001ADI",
        "assay_term_name": "ChIP-seq",
        "award": "ENCODE2-Mouse",
        "biosample_term_id": "EFO:0005233",
        "biosample_term_name": "CH12.LX cell",
        "biosample_type": "immortalized cell line",
        "dbxrefs": [
            "UCSC-ENCODE-mm9:wgEncodeEM002004",
            "GEO:GSM798327",
            "GEO:GSE32218"
        ],
        "description": "CH12 H3K4me3 Histone Mods by ChIP-seq performed by Yale",
        "documents": [
            "encode:Snyder_Histone_Mouse_protocol"
        ],
        "lab": "sherman-weissman",
        "possible_controls": [
            "df02f3f9-a6d4-40e4-a8dc-c1c7387e4556"
        ],
        "status": "released",
        "date_submitted": "2015-06-20",
        "date_released": "2016-01-01",
        "submitted_by": "amet.fusce@est.fermentum",
        "target": "H3K4me3-mouse",
        "uuid": "2629336f-0f99-4f30-9457-b2a4834e9e69"
    },
    {
        "_test": "human chip-seq",
        "accession": "ENCSR000AHF",
        "assay_term_name": "ChIP-seq",
        "award": "ENCODE2",
        "biosample_term_id": "EFO:0001203",
        "biosample_term_name": "MCF-7 cell",
        "biosample_type": "immortalized cell line",
        "dbxrefs": [
            "UCSC-ENCODE-hg19:wgEncodeEH003317",
            "GEO:GSM1010811"
        ],
        "description": "HAIB ChIP TAF1 in MCF-7",
        "documents": [
            "encode:Myers_Lab_ChIP-seq_Protocol_v042211"
        ],
        "lab": "richard-myers",
        "status": "released",
        "date_submitted": "2015-07-20",
        "date_released": "2016-01-01",
        "submitted_by": "facilisi.tristique@potenti.vivamus",
        "target": "TAF1-human",
        "uuid": "8f8085dd-8e9c-4b75-a187-21dbafe46de1",
        "submitter_comment": "The lab plant died and everyone was sad that week so it may have affected the results."
    },
    {
        "_test": "methy array",
        "accession": "ENCSR000ACY",
        "assay_term_name": "DNA methylation profiling by array assay",
        "award": "ENCODE2",
        "biosample_term_id": "CL:1000350",
        "biosample_term_name": "basal cell of epithelium of terminal bronchiole",
        "biosample_type": "primary cell",
        "dbxrefs": [
            "UCSC-ENCODE-hg19:wgEncodeEH002229",
            "GEO:GSM999346",
            "GEO:GSE40699"
        ],
        "description": "UW  SAEC",
        "documents": [
            "encode:Myers_Methyl450_protocol"
        ],
        "lab": "richard-myers",
        "status": "released",
        "date_submitted": "2015-08-20",
        "date_released": "2016-01-01",
        "submitted_by": "facilisi.tristique@potenti.vivamus",
        "uuid": "b29de469-ed4b-4acf-8b4d-f1af02def8e8"
    },
    {
        "_test": "NTR for assay and no replicates",
        "accession": "ENCSR000AJK",
        "assay_term_name": "HiC",
        "award": "U54HG006998",
        "biosample_type": "in vitro sample",
        "description": "Irvine Hi-C GM12878",
        "lab": "ali-mortazavi",
        "status": "released",
        "date_submitted": "2015-09-20",
        "date_released": "2016-01-01",
        "submitted_by": "netus.lorem@risus.lobortis",
        "uuid": "355ffbf8-0bc9-4545-ad3c-1ae71b4e2d85"
    },
    {
        "_test": "shared biosample",
        "accession": "ENCSR000AEN",
        "assay_term_name": "shRNA knockdown followed by RNA-seq",
        "award": "U54HG007005",
        "biosample_term_id": "EFO:0002067",
        "biosample_term_name": "K562",
        "biosample_type": "immortalized cell line",
        "description": "RNA Evaluation K562 Long Total from Graveley",
        "internal_tags": ["dbGaP"],
        "lab": "brenton-graveley",
        "status": "released",
        "date_submitted": "2015-10-20",
        "date_released": "2016-01-01",
        "references": [
            "4cb65ec0-bd49-11e4-bb52-0800200c9a66",
            "b163ba10-bd4a-11e4-bb52-0800200c9a66"
        ],
        "submitted_by": "platea.a@volutpat.viverra",
        "uuid": "0cb85395-da45-47e5-84c7-888f90c983fc"
    },
    {
        "_test": "no replicates",
        "accession": "ENCSR000AAL",
        "assay_term_name": "RNA-seq",
        "award": "U54HG007004",
        "biosample_term_id": "EFO:0002067",
        "biosample_term_name": "K562",
        "biosample_type": "immortalized cell line",
        "description": "RNA Evaluation K562 Small Total RNA-seq from Gingeras",
        "lab": "thomas-gingeras",
        "status": "released",
        "date_submitted": "2015-11-20",
        "date_released": "2016-01-01",
        "submitted_by": "dignissim.euismod@amet.habitant",
        "uuid": "ddd11381-7958-4d58-af02-fc56255c838b"
    },
    {
        "_test": "replicates no files",
        "accession": "ENCSR999NOF",
        "assay_term_name": "RNA-seq",
        "award": "U54HG007004",
        "biosample_term_id": "EFO:0002067",
        "biosample_term_name": "K562",
        "biosample_type": "immortalized cell line",
        "description": "RNA Evaluation K562 Small Total RNA-seq from Gingeras",
        "lab": "thomas-gingeras",
        "status": "released",
        "date_submitted": "2015-12-20",
        "date_released": "2016-01-01",
        "submitted_by": "dignissim.euismod@amet.habitant",
        "uuid": "223af596-e5ca-4048-9ea8-9a41c240181d"
    },
    {
        "_test": "patch users",
        "accession": "ENCSR000ACT",
        "assay_term_name": "DNA methylation profiling by array assay",
        "award": "ENCODE2",
        "biosample_term_id": "CL:1000350",
        "biosample_term_name": "basal cell of epithelium of terminal bronchiole",
        "biosample_type": "primary cell",
        "description": "UW  SAEC",
        "lab": "richard-myers",
        "status": "released",
        "date_submitted": "2015-01-20",
        "date_released": "2016-01-01",
        "submitted_by": "facilisi.tristique@potenti.vivamus",
        "uuid": "509cf1b1-4113-4a1e-a49f-d62ebf3367cf"
    },
    {
        "_test": "patch users",
        "accession": "ENCSR001ACT",
        "assay_term_name": "DNA methylation profiling by array assay",
        "award": "ENCODE2",
        "biosample_term_id": "CL:1000350",
        "biosample_term_name": "basal cell of epithelium of terminal bronchiole",
        "biosample_type": "primary cell",
        "description": "UW  SAEC",
        "lab": "richard-myers",
        "status": "released",
        "date_submitted": "2015-02-20",
        "date_released": "2016-01-01",
        "submitted_by": "facilisi.tristique@potenti.vivamus",
        "uuid": "4ae10d69-f6fa-4757-b243-821dd8a9bf25",
        "supersedes": ["ENCSR000ACT"]
    },
    {
        "_test": "patch users",
        "accession": "ENCSR002ACT",
        "assay_term_name": "DNA methylation profiling by array assay",
        "award": "ENCODE2",
        "biosample_term_id": "CL:1000350",
        "biosample_term_name": "basal cell of epithelium of terminal bronchiole",
        "biosample_type": "primary cell",
        "description": "UW  SAEC",
        "lab": "richard-myers",
        "status": "released",
        "date_submitted": "2015-03-20",
        "date_released": "2016-01-01",
        "submitted_by": "facilisi.tristique@potenti.vivamus",
        "uuid": "a099b9ac-50c0-4c96-a3eb-9fa032388ebf",
        "supersedes": ["ENCSR000ACT", "ENCSR001ACT"]
    },
    {
        "_test": "Bind and Seq",
        "accession": "ENCSR666EMD",
        "assay_term_name": "RNA Bind-n-Seq",
        "award": "ENCODE2",
        "description": "Sample “RNA Bind-n-Seq” (RBNS) experiment against PTBP1",
        "lab": "chris-burge",
        "status": "released",
<<<<<<< HEAD
        "biosample_type": "in vitro sample",
=======
        "date_submitted": "2015-04-20",
>>>>>>> dde93198
        "date_released": "2016-01-01",
        "submitted_by": "facilisi.tristique@potenti.vivamus",
        "uuid": "32bd1f35-d011-4b8e-9601-2929d9688474",
        "submitter_comment": "Mercury was in retrograde and it may have affected the outcome of this experiment."
    },
    {
        "_test": "DNA-me pipeline test",
        "accession": "ENCSR765JPC",
        "dbxrefs": [],
        "uuid": "e998735d-9a72-453f-b947-5fb604027d01",
        "biosample_type": "immortalized cell line",
        "award": "U54HG006998",
        "biosample_term_id": "EFO:0002067",
        "organ_slims": [],
        "biosample_term_name": "K562",
        "status": "released",
        "date_submitted": "2015-05-20",
        "date_released": "2016-01-01",
        "description": "HAIB Whole Genome Bisulfite Sequencing K562",
        "assay_term_name": "whole-genome shotgun bisulfite sequencing",
        "lab": "richard-myers",
        "submitted_by": "facilisi.tristique@potenti.vivamus"
    },
    {
        "_test": "ENCODE 2 pipeline ChIP-seq control",
        "accession": "ENCSR000EYX",
        "assay_term_name": "ChIP-seq",
        "award": "ENCODE2/",
        "biosample_term_id": "EFO:0002784",
        "biosample_term_name": "GM12878",
        "biosample_type": "immortalized cell line",
        "dbxrefs": [
            "UCSC-ENCODE-hg19:wgEncodeEH000625",
            "GEO:GSM935413"
        ],
        "description": "Control ChIP-seq on human GM12878",
        "lab": "michael-snyder",
        "status": "released",
        "date_submitted": "2015-06-20",
        "date_released": "2016-01-01",
        "submitted_by": "amet.fusce@est.fermentum",
        "target": "Control-human",
        "uuid": "4b180e2c-f469-4ffc-b7ad-e14ff6e41f78"
    },
    {
        "_test": "ENCODE 2 pipeline ChIP-seq",
        "accession": "ENCSR000DZQ",
        "assay_term_name": "ChIP-seq",
        "award": "ENCODE2/",
        "biosample_term_id": "EFO:0002784",
        "biosample_term_name": "GM12878",
        "biosample_type": "immortalized cell line",
        "dbxrefs": [
            "UCSC-ENCODE-hg19:wgEncodeEH001832",
            "GEO:GSM935375"
        ],
        "description": "EBF1 ChIP-seq on human GM12878 produced by the Snyder lab",
        "lab": "michael-snyder/",
        "possible_controls": [
            "ENCSR000EYX"
        ],
        "status": "released",
        "date_submitted": "2015-07-20",
        "date_released": "2016-01-01",
        "submitted_by": "amet.fusce@est.fermentum",
        "target": "EBF1-human",
        "uuid": "d9161058-d8c4-4b17-b03b-bfaeabe75e02"
    },
    {
        "_test": "treatment control",
        "accession": "ENCSR001CTL",
        "assay_term_name": "5C",
        "award": "U54HG007004",
        "biosample_term_id": "EFO:0001086",
        "biosample_term_name": "A549",
        "biosample_type": "immortalized cell line",
        "target": "/targets/Control-human",
        "description": "Control ChIP-seq on A549 cell line. (set to type 5C for testing)",
        "lab": "robert-waterston",
        "status": "released",
        "date_submitted": "2015-08-20",
        "date_released": "2016-01-01",
        "submitted_by": "dignissim.euismod@amet.habitant",
        "uuid": "e162561a-08c0-463c-93d8-c4f924584e13"
    },
    {
        "_test": "treatment time series 1",
        "accession": "ENCSR001SER",
        "assay_term_name": "ChIP-seq",
        "award": "U54HG007004",
        "biosample_term_id": "EFO:0001086",
        "biosample_term_name": "A549",
        "biosample_type": "immortalized cell line",
        "target": "/targets/TCF4-human/",
        "possible_controls": ["ENCSR001CTL"],
        "description": "TCF4 ChIP-seq on A549 cell line treated with 100 nM dexamethasone for 8 hours.",
        "lab": "robert-waterston",
        "status": "released",
        "date_submitted": "2015-09-20",
        "date_released": "2016-01-01",
        "submitted_by": "dignissim.euismod@amet.habitant",
        "uuid": "4cead359-10e9-49a8-9d20-f05b2499b919",
        "submitter_comment": "There may have been additional \"treatment\" stemming from the tech's constant sneezing."
    },
    {
        "_test": "treatment time series 2",
        "accession": "ENCSR002SER",
        "assay_term_name": "ChIP-seq",
        "award": "U54HG007004",
        "biosample_term_id": "EFO:0001086",
        "biosample_term_name": "A549",
        "biosample_type": "immortalized cell line",
        "possible_controls": ["ENCSR001CTL"],
        "target": "/targets/TCF4-human",
        "description": "TCF4 ChIP-seq on A549 cell line treated with 100 nM dexamethasone for 10 hours.",
        "lab": "robert-waterston",
        "status": "released",
        "date_submitted": "2015-10-20",
        "date_released": "2016-01-01",
        "submitted_by": "dignissim.euismod@amet.habitant",
        "uuid": "2e83f6f9-6744-4ab1-893b-0c14d0a6e8ed"
    },
    {
        "_test": "treatment time series 3 missing possible_controls",
        "accession": "ENCSR003SER",
        "assay_term_name": "ChIP-seq",
        "award": "U54HG007004",
        "biosample_term_id": "EFO:0001086",
        "biosample_term_name": "A549",
        "biosample_type": "immortalized cell line",
        "target": "/targets/TCF4-human/",
        "description": "TCF4 ChIP-seq on A549 cell line treated with 100 nM dexamethasone for 12 hours.",
        "lab": "robert-waterston",
        "status": "released",
        "date_submitted": "2015-11-20",
        "date_released": "2016-01-01",
        "submitted_by": "dignissim.euismod@amet.habitant",
        "uuid": "fe9fe0cb-b859-461c-8d0f-4fa5f8e9377f"
    },
        {
        "_test": "treatment concentration series 1",
        "accession": "ENCSR001CON",
        "assay_term_name": "ChIP-seq",
        "award": "U54HG007004",
        "biosample_term_id": "EFO:0001086",
        "biosample_term_name": "A549",
        "biosample_type": "immortalized cell line",
        "target": "/targets/TCF4-human/",
        "possible_controls": ["ENCSR001CTL"],
        "description": "TCF4 ChIP-seq on A549 cell line treated with 100 nM dexamethasone for 8 hours.",
        "lab": "robert-waterston",
        "status": "released",
        "date_submitted": "2015-12-20",
        "date_released": "2016-01-01",
        "submitted_by": "dignissim.euismod@amet.habitant",
        "uuid": "7a9ac6d3-278f-4a0f-bc6b-8356ff10fa8b"
    },
    {
        "_test": "treatment concentration series 2 proposed",
        "accession": "ENCSR002CON",
        "assay_term_name": "ChIP-seq",
        "award": "U54HG007004",
        "biosample_term_id": "EFO:0001086",
        "biosample_term_name": "A549",
        "biosample_type": "immortalized cell line",
        "possible_controls": ["ENCSR001CTL"],
        "target": "/targets/TCF4-human",
        "description": "TCF4 ChIP-seq on A549 cell line treated with 80 nM dexamethasone for 8 hours.",
        "lab": "robert-waterston",
        "status": "proposed",
        "submitted_by": "dignissim.euismod@amet.habitant",
        "uuid": "4c1be4ea-22ae-4880-9002-03617e3dde92"
    },
    {
        "_test": "treatment concentration series 3",
        "accession": "ENCSR003CON",
        "assay_term_name": "ChIP-seq",
        "award": "U54HG007004",
        "biosample_term_id": "EFO:0001086",
        "biosample_term_name": "A549",
        "biosample_type": "immortalized cell line",
        "target": "/targets/TCF4-human/",
        "possible_controls": ["ENCSR001CTL"],
        "description": "TCF4 ChIP-seq on A549 cell line treated with 60 nM dexamethasone for 8 hours.",
        "lab": "robert-waterston",
        "status": "released",
        "date_submitted": "2015-01-20",
        "date_released": "2016-01-01",
        "submitted_by": "dignissim.euismod@amet.habitant",
        "uuid": "aca3295c-755b-4495-91cf-8a4c00a0db00"
    },
    {
        "_test": "worm development series 1",
        "accession": "ENCSR374GSQ",
        "assay_term_name": "RNA-seq",
        "award": "U41HG007355",
        "biosample_term_id": "UBERON:0000468",
        "biosample_term_name": "multi-cellular organism",
        "biosample_type": "whole organisms",
        "target": "fkh-10-celegans",
        "description": "RNA-seq on fkh-10 deletion strain (RB884) embryos, 80 minutes after egg bleaching.",
        "lab": "robert-waterston",
        "status": "released",
        "date_submitted": "2015-02-20",
        "date_released": "2016-01-01",
        "aliases": ["robert-waterston:experiment_RB884_80_1"],
        "submitted_by": "dignissim.euismod@amet.habitant",
        "uuid": "25ee48a4-d372-42a8-9366-33a8ca387daf"
    },
    {
        "_test": "worm development series 2",
        "accession": "ENCSR862BAF",
        "assay_term_name": "RNA-seq",
        "award": "U41HG007355",
        "biosample_term_id": "UBERON:0000468",
        "biosample_term_name": "multi-cellular organism",
        "biosample_type": "whole organisms",
        "target": "fkh-10-celegans",
        "description": "RNA-seq on fkh-10 deletion strain (RB884) embryos, 680 minutes after egg bleaching.",
        "lab": "robert-waterston",
        "status": "released",
        "date_submitted": "2015-03-20",
        "date_released": "2016-01-01",
        "aliases": ["robert-waterston:experiment_RB884_680_1"],
        "submitted_by": "dignissim.euismod@amet.habitant",
        "uuid": "8669b9e5-5b8e-4814-8625-6fbb29372b84"
    },
    {
        "_test": "worm development series 3 revoked",
        "accession": "ENCSR787DGZ",
        "assay_term_name": "RNA-seq",
        "award": "U41HG007355",
        "biosample_term_id": "UBERON:0000468",
        "biosample_term_name": "multi-cellular organism",
        "biosample_type": "whole organisms",
        "target": "fkh-10-celegans",
        "description": "RNA-seq on fkh-10 deletion strain (RB884) embryos, 880 minutes after egg bleaching.",
        "lab": "robert-waterston",
        "status": "revoked",
        "date_submitted": "2015-08-24",
        "date_released": "2016-01-01",
        "aliases": ["robert-waterston:experiment_RB884_880_1"],
        "submitted_by": "dignissim.euismod@amet.habitant",
        "uuid": "785f86d8-9d3e-4c29-b007-b1b615ba6076"
    },
    {
        "_test": "replication timing series 1 (G1b phase)",
        "accession": "ENCSR001REP",
        "assay_term_name": "Repli-seq",
        "award": "ENCODE2",
        "biosample_term_id": "EFO:0003072",
        "biosample_term_name": "SK-N-SH",
        "biosample_type": "immortalized cell line",
        "description": "Repli-seq on SK-N-SH cell line at G2 phase.",
        "lab": "john-stamatoyannopoulos",
        "status": "released",
        "date_submitted": "2015-04-20",
        "date_released": "2016-01-01",
        "submitted_by": "dignissim.euismod@amet.habitant",
        "uuid": "87958f5b-27f8-4e54-b398-d5bd5ba3e2a0"
    },
    {
        "_test": "replication timing series 2 (S1 phase)",
        "accession": "ENCSR002REP",
        "assay_term_name": "Repli-seq",
        "award": "ENCODE2",
        "biosample_term_id": "EFO:0003072",
        "biosample_term_name": "SK-N-SH",
        "biosample_type": "immortalized cell line",
        "description": "Repli-seq on SK-N-SH cell line at S1 phase.",
        "lab": "john-stamatoyannopoulos",
        "status": "released",
        "date_submitted": "2015-05-20",
        "date_released": "2016-01-01",
        "submitted_by": "dignissim.euismod@amet.habitant",
        "uuid": "fe9d124e-9ca1-488f-a1f2-2f9d389562f1"
    },
    {
        "_test": "replication timing series 3 (S4 phase)",
        "accession": "ENCSR003REP",
        "assay_term_name": "Repli-seq",
        "award": "ENCODE2",
        "biosample_term_id": "EFO:0003072",
        "biosample_term_name": "SK-N-SH",
        "biosample_type": "immortalized cell line",
        "description": "Repli-seq on SK-N-SH cell line at S2 phase.",
        "lab": "john-stamatoyannopoulos",
        "status": "released",
        "date_submitted": "2015-06-20",
        "date_released": "2016-01-01",
        "submitted_by": "dignissim.euismod@amet.habitant",
        "uuid": "8dc4b825-a5d9-4663-9f1a-cf769c1a0f8c"
    },
    {
        "_test": "reference epigenome series 1: RNA-seq",
        "accession": "ENCSR001EPI",
        "assay_term_name": "RNA-seq",
        "award": "ENCODE2",
        "biosample_term_id": "EFO:0002067",
        "biosample_term_name": "K562",
        "biosample_type": "immortalized cell line",
        "description": "RNA-seq of K562",
        "lab": "thomas-gingeras",
        "status": "released",
        "date_submitted": "2015-07-20",
        "date_released": "2016-01-01",
        "submitted_by": "dignissim.euismod@amet.habitant",
        "uuid": "dc7baa06-bd53-4b5c-809a-85e0c6bd23d6"
    },
    {
        "_test": "reference epigenome series 2: WGBS",
        "accession": "ENCSR002EPI",
        "assay_term_name": "RRBS",
        "award": "ENCODE2",
        "biosample_term_id": "EFO:0002067",
        "biosample_term_name": "K562",
        "biosample_type": "immortalized cell line",
        "description": "WGBS of K562",
        "lab": "richard-myers",
        "status": "released",
        "date_submitted": "2015-08-20",
        "date_released": "2016-01-01",
        "submitted_by": "dignissim.euismod@amet.habitant",
        "uuid": "4e0a5e53-fc05-4c9b-8d86-8572c8d227a2"
    },
    {
        "_test": "reference epigenome series 3: H3K4me1",
        "accession": "ENCSR003EPI",
        "assay_term_name": "ChIP-seq",
        "award": "ENCODE2",
        "biosample_term_id": "EFO:0002067",
        "biosample_term_name": "K562",
        "biosample_type": "immortalized cell line",
        "target": "H3K4me1-human",
        "description": "ChIP-seq of K562",
        "lab": "bradley-bernstein",
        "status": "released",
        "date_submitted": "2015-09-20",
        "date_released": "2016-01-01",
        "submitted_by": "dignissim.euismod@amet.habitant",
        "uuid": "59584793-f9ad-4cb3-a6e9-e2bd6112116b"
    },
    {
        "_test": "reference epigenome series 4: H3K4me3",
        "accession": "ENCSR004EPI",
        "assay_term_name": "ChIP-seq",
        "award": "ENCODE2",
        "biosample_term_id": "EFO:0002067",
        "biosample_term_name": "K562",
        "biosample_type": "immortalized cell line",
        "target": "H3K4me3-human",
        "description": "ChIP-seq of K562",
        "lab": "bradley-bernstein",
        "status": "released",
        "date_submitted": "2015-10-20",
        "date_released": "2016-01-01",
        "submitted_by": "dignissim.euismod@amet.habitant",
        "uuid": "b7a37424-cc23-4c28-ac0d-5dd311f993f4"
    },
    {
        "_test": "reference epigenome series 5: H3K27ac",
        "accession": "ENCSR005EPI",
        "assay_term_name": "ChIP-seq",
        "award": "ENCODE2",
        "biosample_term_id": "EFO:0002067",
        "biosample_term_name": "K562",
        "biosample_type": "immortalized cell line",
        "target": "H3K27ac-human",
        "description": "ChIP-seq of K562",
        "lab": "bradley-bernstein",
        "status": "released",
        "date_submitted": "2015-11-20",
        "date_released": "2016-01-01",
        "submitted_by": "dignissim.euismod@amet.habitant",
        "uuid": "36bb66bc-c6d6-4fde-a0b6-b984926ca081"
    },
    {
        "_test": "reference epigenome series 6: H3K36me3",
        "accession": "ENCSR006EPI",
        "assay_term_name": "ChIP-seq",
        "award": "ENCODE2",
        "biosample_term_id": "EFO:0002067",
        "biosample_term_name": "K562",
        "biosample_type": "immortalized cell line",
        "target": "H3K36me3-human",
        "description": "ChIP-seq of K562",
        "lab": "bradley-bernstein",
        "status": "released",
        "date_submitted": "2015-12-20",
        "date_released": "2016-01-01",
        "submitted_by": "dignissim.euismod@amet.habitant",
        "uuid": "c70c0fb9-08c5-404f-9905-11aac1069b4e"
    },
    {
        "_test": "reference epigenome series 7: H3K27me3",
        "accession": "ENCSR007EPI",
        "assay_term_name": "ChIP-seq",
        "award": "ENCODE2",
        "biosample_term_id": "EFO:0002067",
        "biosample_term_name": "K562",
        "biosample_type": "immortalized cell line",
        "target": "H3K27me3-human",
        "description": "ChIP-seq of K562",
        "lab": "bradley-bernstein",
        "status": "released",
        "date_submitted": "2015-01-20",
        "date_released": "2016-01-01",
        "submitted_by": "dignissim.euismod@amet.habitant",
        "uuid": "0fd18fa0-eeab-48d1-b249-84eca0ea0d6f"
    },
    {
        "_test": "reference epigenome series 8: H3K9me3",
        "accession": "ENCSR008EPI",
        "assay_term_name": "ChIP-seq",
        "award": "ENCODE2",
        "biosample_term_id": "EFO:0002067",
        "biosample_term_name": "K562",
        "biosample_type": "immortalized cell line",
        "target": "H3K9me3-human",
        "description": "ChIP-seq of K562",
        "lab": "bradley-bernstein",
        "status": "released",
        "date_submitted": "2015-02-20",
        "date_released": "2016-01-01",
        "submitted_by": "dignissim.euismod@amet.habitant",
        "uuid": "d63e3ea5-86b2-4780-9c07-becbc6c4a63f"
    },
    {
        "_test": "reference epigenome series 9: control",
        "accession": "ENCSR009EPI",
        "assay_term_name": "ChIP-seq",
        "award": "ENCODE2",
        "biosample_term_id": "EFO:0002067",
        "biosample_term_name": "K562",
        "biosample_type": "immortalized cell line",
        "target": "Control-human",
        "description": "ChIP-seq of K562",
        "lab": "bradley-bernstein",
        "status": "released",
        "date_submitted": "2015-03-20",
        "date_released": "2016-01-01",
        "submitted_by": "dignissim.euismod@amet.habitant",
        "uuid": "ce9bb310-d52d-464c-9e2d-c250ab287c7a"
    },
    {
        "_test": "Paired set series 1",
        "biosample_term_id": "UBERON:0001891",
        "lab": "john-stamatoyannopoulos",
        "assay_term_name": "DNase-seq",
        "status": "started",
        "submitted_by": "/users/4c23ec32-c7c8-4ac0-affb-04befcc881d4/",
        "award": "U54HG007010",
        "accession": "ENCSR706IDL",
        "biosample_term_name": "midbrain",
        "date_submitted": "2015-08-31",
        "uuid": "529ea39a-58a7-4a9d-8a86-2e5da2e1e1fb",
        "biosample_type": "tissue"
    },
    {
        "_test": "Paired set series 2",
        "submitted_by": "/users/4c23ec32-c7c8-4ac0-affb-04befcc881d4/",
        "biosample_term_name": "midbrain",
        "status": "released",
        "date_submitted": "2015-04-20",
        "biosample_type": "tissue",
        "award": "U54HG007010",
        "assay_term_name": "DNase-seq",
        "lab": "/labs/john-stamatoyannopoulos/",
        "date_released": "2015-08-31",
        "biosample_term_id": "UBERON:0001891",
        "accession": "ENCSR751YPU",
        "uuid": "c62d6a59-a444-49d1-b9f8-c4502c7cc4b2"
    }
]<|MERGE_RESOLUTION|>--- conflicted
+++ resolved
@@ -304,11 +304,8 @@
         "description": "Sample “RNA Bind-n-Seq” (RBNS) experiment against PTBP1",
         "lab": "chris-burge",
         "status": "released",
-<<<<<<< HEAD
         "biosample_type": "in vitro sample",
-=======
         "date_submitted": "2015-04-20",
->>>>>>> dde93198
         "date_released": "2016-01-01",
         "submitted_by": "facilisi.tristique@potenti.vivamus",
         "uuid": "32bd1f35-d011-4b8e-9601-2929d9688474",
