--- conflicted
+++ resolved
@@ -9,16 +9,12 @@
         "alternate_accessions": [
             "ENCDO117AAA"
         ],
-<<<<<<< HEAD
         "diseases": [
             "MONDO_0003687"
-=======
-        "ethnicity": "Caucasian",
         "test_results": [
             {"Bac/Fung/Myc": "negative"},
             {"HIV-1/HBV/HCV": "negative"},
             {"IFTA": "1-10%"}
->>>>>>> 00d9521e
         ],
         "life_stage": "adult",
         "organism": "human",
