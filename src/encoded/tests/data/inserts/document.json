[
    {
        "attachment": "PathologyImage_CMU-1.svs",
        "description": "Example of high resolution pathology image in SVS format",
        "document_type": "other",
        "submitted_by": "dignissim.euismod@amet.habitant",
        "uuid": "2d306180-915d-43b8-a87e-a94c4fa86d7e"
    },
    {
        "aliases": [
            "axel-visel:HAoSMC_PC_8121902.2P_certificate_of_analysis"
        ],
        "attachment": "8121902.2P.pdf",
        "description": "PromoCell Normal Human Aortic Smooth Muscle Cells certificate of analysis",
        "document_type": "other",
        "submitted_by": "dignissim.euismod@amet.habitant",
        "uuid": "11e2d7d3-d43a-4b5a-bf3e-136948efc023"
    },
    {
        "aliases": [
            "kevin-white:K562_BAC_transfection_White_protocol"
        ],
        "attachment": "BACTransfectionProtocolK562Cells.pdf",
        "description": "UChicago IGSB ENCODE K562 Transfection Protocol March 5, 2013",
        "document_type": "other",
        "submitted_by": "eni.lectus@nullam.sed",
        "uuid": "048d1185-2502-4f0e-a043-bbc75b9dd915"
    },
    {
        "aliases": [
            "encode:bedMethyl.as"
        ],
        "attachment": "bedMethyl.txt",
        "document_type": "other",
        "submitted_by": "dignissim.euismod@amet.habitant",
        "uuid": "c9b6be80-2266-4af2-abbc-f5fc5e8ae5d8"
    },
    {
        "aliases": [
            "encode:C2C12_Wold_differentiation_protocol"
        ],
        "attachment": "C2C12_Wold_protocol.pdf",
        "document_type": "differentiation protocol",
        "submitted_by": "vitae.quis@mauris.aptent",
        "uuid": "a5f5c35a-cdda-4a45-9742-22e69ff50c9c"
    },
    {
        "aliases": [
            "encode:C2C12_Wold_growth_protocol"
        ],
        "attachment": "C2C12_Wold_protocol.pdf",
        "document_type": "growth protocol",
        "submitted_by": "vitae.quis@mauris.aptent",
        "uuid": "b42974fd-1490-4d51-bdcf-7db97a3e8fe0"
    },
    {
        "aliases": [
            "kevin-white:pBACGK1.1_BAC_vector"
        ],
        "attachment": "CH17_pBACGK1.1n.png",
        "description": "Vector pBACGK1.1 information and map retrieved from http://bacpac.chori.org/pbacgk11.htm on May 23, 2013.",
        "document_type": "other",
        "submitted_by": "eni.lectus@nullam.sed",
        "urls": [
            "http://bacpac.chori.org/library.php?id=231",
            "http://bacpac.chori.org/pbacgk11.htm"
        ],
        "uuid": "dcf15d5e-40aa-43bc-b81c-32c70c9afb01",
        "status": "released"
    },
    {
        "aliases": [
            "encode:diffProtB_6hr_protocol"
        ],
        "attachment": "diffProtB_6hr_protocol.txt",
        "document_type": "treatment protocol",
        "submitted_by": "elementum.mus@dictumst.nostra",
        "uuid": "e95b8f25-7b5b-4ce3-a351-b09d0c1eda8d"
    },
    {
        "aliases": [
            "encode:EPC_Stam_protocol"
        ],
        "attachment": "EPC_Stam_protocol.pdf",
        "description": "Isolation of mouse fetal liver cell subsets",
        "document_type": "cell isolation protocol",
        "submitted_by": "blandit.orci@conubia.magna",
        "uuid": "cd9aab06-e0cb-42fb-b47d-2a7dd8116e99"
    },
    {
        "aliases": [
            "encode:Heart_STL003_excision_protocol"
        ],
        "attachment": "Heart_STL003_excision_protocol.txt",
        "description": "Heart_STL003 excision protocol",
        "document_type": "excision protocol",
        "submitted_by": "dignissim.euismod@amet.habitant",
        "uuid": "0b7105ae-a3f8-476c-a163-3821eb3da3da"
    },
    {
        "aliases": [
            "encode:Myers_Methyl450_protocol"
        ],
        "attachment": "human.wgEncodeHaibMethyl450.txt",
        "description": "Generalized methods for the HAIB Methyl450 experiments from ENCODE2. Isolation of mouse fetal liver cell subsets. Heart_STL003 general protocol.",
        "document_type": "general protocol",
        "submitted_by": "facilisi.tristique@potenti.vivamus",
        "uuid": "71da87e2-92d0-418b-960b-0a30800172a0"
    },
    {
        "aliases": [
            "encode:K562_protocol"
        ],
        "attachment": "K562_protocol.pdf",
        "document_type": "growth protocol",
        "submitted_by": "elementum.mus@dictumst.nostra",
        "uuid": "40792158-1613-47f4-ae3f-dc3400c097d3"
    },
    {
        "aliases": [
            "encode:Heart_STL003_general_protocol"
        ],
        "attachment": "LID48879.pdf",
        "description": "Heart_STL003 general protocol",
        "document_type": "general protocol",
        "submitted_by": "dignissim.euismod@amet.habitant",
        "uuid": "bc505a2d-4afb-48f0-b8dd-77af9006c675"
    },
    {
        "aliases": [
            "encode:MCF-7_Crawford_growth_protocol"
        ],
        "attachment": "MCF-7_Crawford_protocol.pdf",
        "description": "MCF-7 Cell Culture and +/- estrogen treatment",
        "document_type": "growth protocol",
        "submitted_by": "metus.donec@nisl.montes",
        "uuid": "8f1a6855-0312-4027-8869-330e42a0b04a"
    },
    {
        "aliases": [
            "encode:MCF-7_Farnham_growth_protocol"
        ],
        "attachment": "MCF-7_Farnham_protocol.pdf",
        "description": "MCF-7 Cell Culture and 4-hydroxytamoxifen treatment",
        "document_type": "growth protocol",
        "submitted_by": "taciti.vehicula@vitae.vivamus",
        "uuid": "984071d4-9149-476a-b353-93592c6f48f3"
    },
    {
        "aliases": [
            "encode:MCF-7_Farnham_treatment_protocol"
        ],
        "attachment": "MCF-7_Farnham_protocol.pdf",
        "description": "MCF-7 Cell Culture and 4-hydroxytamoxifen treatment",
        "document_type": "treatment protocol",
        "submitted_by": "taciti.vehicula@vitae.vivamus",
        "uuid": "2897e1e0-a322-4579-86dd-d5e8cf4e6c24"
    },
    {
        "aliases": [
            "encode:Snyder_Histone_Mouse_protocol"
        ],
        "attachment": "mouse.wgEncodeSydhHist.txt",
        "description": "Generalized Methods for the SYDH Histone experiments in mouse.",
        "document_type": "general protocol",
        "references": [
            "72a4a030-bdfb-11e4-bb52-0800200c9a66",
            "341bf550-be0c-11e4-bb52-0800200c9a66",
            "cf890830-bdfc-11e4-bb52-0800200c9a66",
            "4be68100-be0c-11e4-bb52-0800200c9a66",
            "9c52b8c0-bdfd-11e4-bb52-0800200c9a66"
        ],
        "submitted_by": "amet.fusce@est.fermentum",
        "uuid": "302689be-b110-40b6-8912-cc9d934b002e"
    },
    {
        "aliases": [
            "encode:Myers_Lab_ChIP-seq_Protocol_v042211"
        ],
        "attachment": "Myers_Lab_ChIP-seq_Protocol_v042211.pdf",
        "document_type": "general protocol",
        "submitted_by": "facilisi.tristique@potenti.vivamus",
        "uuid": "df9dd0ec-c1cf-4391-a745-a933ab1af7a7"
    },
    {
        "aliases": [
            "encode:PanIsletD_Crawford_protocol"
        ],
        "attachment": "PanIsletD_Crawford_protocol.pdf",
        "document_type": "other",
        "submitted_by": "metus.donec@nisl.montes",
        "uuid": "87a97c62-08b7-43a8-a277-7aa51eb33bce"
    },
    {
        "aliases": [
            "encode:SAEC_Stam_protocol"
        ],
        "attachment": "SAEC_Stam_protocol.pdf",
        "document_type": "growth protocol",
        "submitted_by": "blandit.orci@conubia.magna",
        "uuid": "19d5277e-b6b0-49dd-9349-146783bd0082"
    },
    {
        "aliases": [
            "encode:HAoSMC_PC_8121902.2P_general_protocol"
        ],
        "attachment": "SID38242.pdf",
        "description": "PromoCell Normal Human Aortic Smooth Muscle Cells general protocol",
        "document_type": "general protocol",
        "submitted_by": "dignissim.euismod@amet.habitant",
        "uuid": "7aa32299-cc11-4f07-bdaa-a55de6f51a99"
    },
    {
        "aliases": [
            "thomas-gingeras:Gingeras_K562_long_polyA_RNA_evaluation_protocol_SID38806"
        ],
        "attachment": "SID38806.pdf",
        "document_type": "general protocol",
        "submitted_by": "dignissim.euismod@amet.habitant",
        "uuid": "e23a0ea7-a490-4d00-9e4f-876bea90b1f7"
    },
    {
        "aliases": [
            "thomas-gingeras:Gingeras_K562_long_polyA_RNA_evaluation_protocol_SID38807"
        ],
        "attachment": "SID38807.pdf",
        "document_type": "general protocol",
        "submitted_by": "dignissim.euismod@amet.habitant",
        "uuid": "197f27b2-76b8-4bc2-928f-0b33c3dfb7c7"
    },
    {
        "aliases": [
            "thomas-gingeras:Gingeras_K562_small_total_RNA_evaluation_protocol_SID38822"
        ],
        "attachment": "SID38822.pdf",
        "description": "Specific library protocol from CSHL for RNA-seq on less than 200 base pairs, total RNA from K562 biosample ENCBS087RNA",
        "document_type": "general protocol",
        "submitted_by": "dignissim.euismod@amet.habitant",
        "uuid": "4fdeaa98-a4c7-4f44-9414-c55977f8369b"
    },
    {
        "aliases": [
            "thomas-gingeras:Gingeras_K562_small_total_RNA_evaluation_protocol_SID38823"
        ],
        "attachment": "SID38823.pdf",
        "description": "Specific library protocol from CSHL for RNA-seq on less than 200 base pairs, total RNA from K562 biosample ENCBS088RNA",
        "document_type": "general protocol",
        "submitted_by": "dignissim.euismod@amet.habitant",
        "uuid": "f39f4b6e-cc13-45cf-993b-8d74781ba6d0"
    },
    {
        "aliases": [
            "thomas-gingeras:Ambion-NIST_Spikes_Corrected"
        ],
        "attachment": "Spikes.fixed.fasta.txt",
        "document_type": "other",
        "submitted_by": "dignissim.euismod@amet.habitant",
        "uuid": "f4974402-65a6-47fd-862e-9b226659d041"
    },
    {
        "aliases": [
            "encode:Stam_15_protocols"
        ],
        "attachment": "Stam_15_protocols.pdf",
        "document_type": "growth protocol",
        "submitted_by": "blandit.orci@conubia.magna",
        "uuid": "f704939d-1784-4856-9abd-434ca9336feb"
    },
    {
        "aliases": [
            "thomas-gingeras:Ambion-NIST_Spikes_Sequences_Concentrations"
        ],
        "attachment": "wgEncodeCshlSpikeinsConcentrations.txt",
        "document_type": "other",
        "submitted_by": "dignissim.euismod@amet.habitant",
        "uuid": "34e684ee-8e9a-4b4e-9708-4a0bc5ae9811"
    },
    {
        "aliases": [
            "encode:ZhBTc4_Stam_protocol"
        ],
        "attachment": "ZhBTc4_Stam_protocol.pdf",
        "document_type": "growth protocol",
        "submitted_by": "blandit.orci@conubia.magna",
        "uuid": "113719b2-929f-4fb9-b073-e6483b2edd40"
    },
    {
        "aliases": [
            "gregory-crawford:pLKO1"
        ],
        "attachment": "pLKO1_vector.png",
        "document_type": "other",
        "submitted_by": "metus.donec@nisl.montes",
        "uuid": "33d51ad0-62ba-11e3-949a-0800200c9a66"
    },
    {
        "aliases": [
            "encode:Antibody_characterization_standards_February_2014"
        ],
        "attachment": "Antibody_Characterization_ENCODE3_February2014.pdf",
        "document_type": "other",
        "submitted_by": "duis.pede@nonummy.scelerisque",
        "uuid": "bcb5f3c8-d5e9-40d2-805f-4274f940c36d"
    },
    {
        "aliases": [
            "encode:sample_strain_generation_protocol"
        ],
        "attachment": "sample_strain_generation_protocol.pdf",
        "document_type": "other",
        "submitted_by": "uskuf.shyec@doton.danona",
        "uuid": "30705939-d234-4aca-8379-cd355686fd48"
    },
    {
        "aliases": [
            "brenton-graveley:Graveley_Group_RNA-Seq_Pipeline_02042013"
        ],
        "attachment": "Graveley_Group_RNA-Seq_Pipeline_02042013.pdf",
        "document_type": "pipeline protocol",
        "status": "released",
        "submitted_by": "platea.a@volutpat.viverra",
        "uuid": "6ab18a00-50aa-11e4-916c-0800200c9a66"
    },
    {
        "aliases": [
            "roderic-guigo:GeneQuantificationPipeline"
        ],
        "attachment": "GeneQuantificationPipeline.pdf",
        "document_type": "pipeline protocol",
        "status": "released",
        "submitted_by": "platea.a@volutpat.viverra",
        "uuid": "d64ef6a0-5ae4-11e4-8ed6-0800200c9a66"
    },
    {
        "aliases": [
            "encode:ENCODE2_ChIP_seq_pipeline_diagram"
        ],
        "attachment": "ENCODE2_ChIP_seq_pipeline_diagram.pdf",
        "document_type": "pipeline protocol",
<<<<<<< HEAD
        "description": "ENCODE2 ChIP-seq pipeline",
        "lab": "encode2-project",
=======
>>>>>>> c782cd30
        "status": "released",
        "submitted_by": "platea.a@volutpat.viverra",
        "uuid": "c256d912-be84-4463-8e95-cef789e8d6ba"
    },
    {
        "aliases": [
            "encode:ENCODE2ChIP-seqpipelinespecifications"
        ],
        "attachment": "ENCODE2ChIP-seqpipelinespecifications.pdf",
        "document_type": "pipeline protocol",
        "status": "released",
        "submitted_by": "platea.a@volutpat.viverra",
        "uuid": "0f2f78fc-4675-4534-af7a-1c77e03c0cd3"
    },
    {
        "aliases": [
            "gene-yeo:iCLIP_pipeline_ENCODE.pdf"
        ],
        "attachment": "iCLIP_pipeline_ENCODE.pdf",
        "document_type": "pipeline protocol",
<<<<<<< HEAD
        "description": "iCLIP pipeline protocol",
        "lab": "gene-yeo",
=======
>>>>>>> c782cd30
        "status": "released",
        "submitted_by": "platea.a@volutpat.viverra",
        "uuid": "b87f5cec-882e-42a5-be82-5932a8ea6166"
    }
]<|MERGE_RESOLUTION|>--- conflicted
+++ resolved
@@ -337,11 +337,6 @@
         ],
         "attachment": "ENCODE2_ChIP_seq_pipeline_diagram.pdf",
         "document_type": "pipeline protocol",
-<<<<<<< HEAD
-        "description": "ENCODE2 ChIP-seq pipeline",
-        "lab": "encode2-project",
-=======
->>>>>>> c782cd30
         "status": "released",
         "submitted_by": "platea.a@volutpat.viverra",
         "uuid": "c256d912-be84-4463-8e95-cef789e8d6ba"
@@ -362,11 +357,6 @@
         ],
         "attachment": "iCLIP_pipeline_ENCODE.pdf",
         "document_type": "pipeline protocol",
-<<<<<<< HEAD
-        "description": "iCLIP pipeline protocol",
-        "lab": "gene-yeo",
-=======
->>>>>>> c782cd30
         "status": "released",
         "submitted_by": "platea.a@volutpat.viverra",
         "uuid": "b87f5cec-882e-42a5-be82-5932a8ea6166"
