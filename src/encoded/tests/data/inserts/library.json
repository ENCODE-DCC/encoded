[
    {
        "accession": "ENCLB309ZZZ",
        "aliases": [
            "richard-myers:SL14572"
        ],
        "award": "U54HG004576",
        "biosample": "ENCBS000AAA",
        "documents": [
            "ENCODE:Myers_Lab_ChIP-seq_Protocol_v042211"
        ],
        "extraction_method": "see document",
        "fragmentation_method": "bioruptor twin",
        "lab": "richard-myers",
        "library_size_selection_method": "SPRI beads AMPURE",
        "lysis_method": "see document",
        "nucleic_acid_term_id": "SO:0000352",
        "nucleic_acid_term_name": "DNA",
        "nucleic_acid_starting_quantity": "1",
        "nucleic_acid_starting_quantity_units": "cell-equivalent",
        "size_range": "100-300",
        "submitted_by": "facilisi.tristique@potenti.vivamus",
        "uuid": "14fd8295-1ffd-416f-c9c6-6ff18c3b0290"
    },
    {
        "accession": "ENCLB310ZZZ",
        "aliases": [
            "richard-myers:SL16339"
        ],
        "award": "U54HG004576",
        "biosample": "ENCBS001AAA",
        "documents": [
            "ENCODE:Myers_Lab_ChIP-seq_Protocol_v042211"
        ],
        "extraction_method": "see document",
        "fragmentation_method": "bioruptor twin",
        "lab": "richard-myers",
        "library_size_selection_method": "SPRI beads AMPURE",
        "lysis_method": "see document",
        "nucleic_acid_term_id": "SO:0000352",
        "nucleic_acid_term_name": "DNA",
        "size_range": "100-300",
        "submitted_by": "facilisi.tristique@potenti.vivamus",
        "uuid": "8492c1ec-5870-4f85-9693-8a7cabe320a9"
    },
    {
        "accession": "ENCLB055ZZZ",
        "aliases": [
            "thomas-gingeras:SID38806"
        ],
        "award": "U54HG007004",
        "biosample": "ENCBS087RNA",
        "documents": [
            "thomas-gingeras:Ambion-NIST_Spikes_Sequences_Concentrations",
            "thomas-gingeras:Ambion-NIST_Spikes_Corrected",
            "thomas-gingeras:Gingeras_K562_long_polyA_RNA_evaluation_protocol_SID38806"
        ],
        "extraction_method": "miRNeasy Mini kit (QIAGEN cat#:217004) (varies, will be same as matched RAMPAGE)",
        "fragmentation_method": "covaris sheering",
        "lab": "thomas-gingeras",
        "library_size_selection_method": "gel",
        "lysis_method": "miRNeasy Mini kit (QIAGEN cat#:217004) (varies, will be same as matched RAMPAGE)",
        "nucleic_acid_term_id": "SO:0000871",
        "nucleic_acid_term_name": "polyadenylated mRNA",
        "size_range": ">200",
        "strand_specificity": true,
        "submitted_by": "dignissim.euismod@amet.habitant",
        "uuid": "7013e140-dc14-4893-b0b1-0d7bb293730c"
    },
    {
        "accession": "ENCLB056ZZZ",
        "aliases": [
            "thomas-gingeras:SID38807"
        ],
        "award": "U54HG007004",
        "biosample": "ENCBS088RNA",
        "documents": [
            "thomas-gingeras:Ambion-NIST_Spikes_Sequences_Concentrations",
            "thomas-gingeras:Ambion-NIST_Spikes_Corrected",
            "thomas-gingeras:Gingeras_K562_long_polyA_RNA_evaluation_protocol_SID38807"
        ],
        "extraction_method": "miRNeasy Mini kit (QIAGEN cat#:217004) (varies, will be same as matched RAMPAGE)",
        "fragmentation_method": "covaris sheering",
        "lab": "thomas-gingeras",
        "library_size_selection_method": "gel",
        "lysis_method": "miRNeasy Mini kit (QIAGEN cat#:217004) (varies, will be same as matched RAMPAGE)",
        "nucleic_acid_term_id": "SO:0000871",
        "nucleic_acid_term_name": "polyadenylated mRNA",
        "size_range": ">200",
        "spikeins_used": ["ENCSR156CIL", "ENCSR013YHQ"],
        "strand_specificity": true,
        "submitted_by": "dignissim.euismod@amet.habitant",
        "uuid": "f0a7aa18-6bb9-441a-b1aa-d6a385608407"
    },
    {
        "accession": "ENCLB065ZZZ",
        "aliases": [
            "thomas-gingeras:SID38815"
        ],
        "award": "U54HG007004",
        "biosample": "ENCBS087RNA",
        "extraction_method": "miRNeasy Mini kit (QIAGEN cat#:217004)",
        "lab": "thomas-gingeras",
        "lysis_method": "miRNeasy Mini kit (QIAGEN cat#:217004)",
        "nucleic_acid_term_id": "SO:0000356",
        "nucleic_acid_term_name": "RNA",
        "size_range": ">200",
        "strand_specificity": true,
        "submitted_by": "dignissim.euismod@amet.habitant",
        "uuid": "181a11eb-68b9-43b3-9430-a5253a75e8f5"
    },
    {
        "accession": "ENCLB066ZZZ",
        "aliases": [
            "thomas-gingeras:SID38816"
        ],
        "award": "U54HG007004",
        "biosample": "ENCBS088RNA",
        "extraction_method": "miRNeasy Mini kit (QIAGEN cat#:217004)",
        "lab": "thomas-gingeras",
        "lysis_method": "miRNeasy Mini kit (QIAGEN cat#:217004)",
        "nucleic_acid_term_id": "SO:0000356",
        "nucleic_acid_term_name": "RNA",
        "size_range": ">200",
        "strand_specificity": true,
        "submitted_by": "dignissim.euismod@amet.habitant",
        "uuid": "e4824882-0ad8-4009-a169-44d5955800af"
    },
    {
        "accession": "ENCLB067ZZZ",
        "aliases": [
            "thomas-gingeras:SID38822"
        ],
        "award": "U54HG007004",
        "biosample": "ENCBS087RNA",
        "depleted_in_term_id": [
            "SO:0000871"
        ],
        "depleted_in_term_name": [
            "polyadenylated mRNA"
        ],
        "documents": [
            "thomas-gingeras:Gingeras_K562_small_total_RNA_evaluation_protocol_SID38822"
        ],
        "extraction_method": "Qiagen #74204",
        "lab": "thomas-gingeras",
        "lysis_method": "Qiagen #74204",
        "nucleic_acid_term_id": "SO:0000356",
        "nucleic_acid_term_name": "RNA",
        "size_range": "<200",
        "strand_specificity": true,
        "submitted_by": "dignissim.euismod@amet.habitant",
        "treatments": [
            "8661b120-5c82-11e3-949a-0800200c9a66"
        ],
        "uuid": "2f631ab4-83ac-4bc6-9acb-81654eaba017"
    },
    {
        "accession": "ENCLB068ZZZ",
        "aliases": [
            "thomas-gingeras:SID38823"
        ],
        "award": "U54HG007004",
        "biosample": "ENCBS088RNA",
        "depleted_in_term_id": [
            "SO:0000871"
        ],
        "depleted_in_term_name": [
            "polyadenylated mRNA"
        ],
        "documents": [
            "thomas-gingeras:Gingeras_K562_small_total_RNA_evaluation_protocol_SID38823"
        ],
        "extraction_method": "Qiagen #74204",
        "lab": "thomas-gingeras",
        "lysis_method": "Qiagen #74204",
        "nucleic_acid_term_id": "SO:0000356",
        "nucleic_acid_term_name": "RNA",
        "size_range": "<200",
        "strand_specificity": true,
        "submitted_by": "dignissim.euismod@amet.habitant",
        "treatments": [
            "8661b120-5c82-11e3-949a-0800200c9a66"
        ],
        "uuid": "ee512537-05f0-4ac4-a9e6-718aea48f565"
    },
    {
        "accession": "ENCLB057ZZZ",
        "award": "U54HG007005",
        "biosample": "ENCBS087RNA",
        "documents": [
            "thomas-gingeras:Ambion-NIST_Spikes_Sequences_Concentrations",
            "thomas-gingeras:Ambion-NIST_Spikes_Corrected"
        ],
        "extraction_method": "Trizol (LifeTech cat#: 15596-018)",
        "fragmentation_method": "chemical (part of Illumina TruSeq mRNA Kit)",
        "lab": "brenton-graveley",
        "library_size_selection_method": "SPRI beads",
        "lysis_method": "Trizol (LifeTech cat#: 15596-018)",
        "nucleic_acid_term_id": "SO:0000356",
        "nucleic_acid_term_name": "RNA",
        "size_range": ">200",
        "strand_specificity": true,
        "submitted_by": "platea.a@volutpat.viverra",
        "uuid": "5b9eb9a1-6c21-45dd-988b-0e23fddba71d"
    },
    {
        "accession": "ENCLB072ZZZ",
        "award": "RC2HG005602",
        "biosample": "ENCBS044ENC",
        "documents": [
            "ENCODE:Snyder_Histone_Mouse_protocol"
        ],
        "fragmentation_method": "sonication",
        "lab": "sherman-weissman",
        "library_size_selection_method": "gel",
        "nucleic_acid_term_id": "SO:0000352",
        "nucleic_acid_term_name": "DNA",
        "size_range": "150-350",
        "submitted_by": "amet.fusce@est.fermentum",
        "uuid": "6c8689d9-427a-464e-93bd-ad7a72b31ae2"
    },
    {
        "accession": "ENCLB304ZZZ",
        "award": "RC2HG005602",
        "biosample": "ENCBS044ENC",
        "documents": [
            "ENCODE:Snyder_Histone_Mouse_protocol"
        ],
        "fragmentation_method": "sonication",
        "lab": "sherman-weissman",
        "library_size_selection_method": "gel",
        "nucleic_acid_term_id": "SO:0000352",
        "nucleic_acid_term_name": "DNA",
        "size_range": "150-350",
        "submitted_by": "amet.fusce@est.fermentum",
        "uuid": "835e166d-0253-41ce-add2-de67429a3612"
    },
    {
        "accession": "ENCLB071ZZZ",
        "award": "RC2HG005602",
        "biosample": "ENCBS044ENC",
        "documents": [
            "ENCODE:Snyder_Histone_Mouse_protocol"
        ],
        "fragmentation_method": "sonication",
        "lab": "sherman-weissman",
        "library_size_selection_method": "gel",
        "nucleic_acid_term_id": "SO:0000352",
        "nucleic_acid_term_name": "DNA",
        "size_range": "150-350",
        "submitted_by": "amet.fusce@est.fermentum",
        "uuid": "88760932-54b6-46fe-951d-fc80e89a0d77"
    },
    {
        "accession": "ENCLB058ZZZ",
        "award": "U54HG007005",
        "biosample": "ENCBS088RNA",
        "documents": [
            "thomas-gingeras:Ambion-NIST_Spikes_Sequences_Concentrations",
            "thomas-gingeras:Ambion-NIST_Spikes_Corrected"
        ],
        "extraction_method": "Trizol (LifeTech cat#: 15596-018)",
        "fragmentation_method": "chemical (part of Illumina TruSeq mRNA Kit)",
        "lab": "brenton-graveley",
        "library_size_selection_method": "SPRI beads",
        "lysis_method": "Trizol (LifeTech cat#: 15596-018)",
        "nucleic_acid_term_id": "SO:0000356",
        "nucleic_acid_term_name": "RNA",
        "size_range": ">200",
        "strand_specificity": true,
        "submitted_by": "platea.a@volutpat.viverra",
        "uuid": "9679f34a-ed04-45f2-8129-5ffbcc565bde"
    },
    {
        "accession": "ENCLB163ZZZ",
        "award": "U54HG004576",
        "biosample": "ENCBS417ENC",
        "documents": [
            "ENCODE:Myers_Methyl450_protocol"
        ],
        "extraction_method": "QIAGEN DNeasy Blood & Tissue Kit",
        "lab": "richard-myers",
        "lysis_method": "QIAGEN DNeasy Blood & Tissue Kit",
        "nucleic_acid_term_id": "SO:0000352",
        "nucleic_acid_term_name": "DNA",
        "submitted_by": "facilisi.tristique@potenti.vivamus",
        "uuid": "9a230485-0062-4590-be42-6ea7c4258941"
    },
    {
        "_test": "test -new",
        "accession": "ENCLB158ZZZ",
        "award": "U54HG004576",
        "biosample": "ENCBS417ENC",
        "documents": [
            "ENCODE:Myers_Methyl450_protocol"
        ],
        "extraction_method": "QIAGEN DNeasy Blood & Tissue Kit",
        "lab": "richard-myers",
        "lysis_method": "QIAGEN DNeasy Blood & Tissue Kit",
        "nucleic_acid_term_id": "SO:0000352",
        "nucleic_acid_term_name": "DNA",
        "submitted_by": "facilisi.tristique@potenti.vivamus",
        "uuid": "b7a6de88-4d97-44e4-b4b5-3e09ec51de79"
    },
    {
        "_test": "DNA-me pipeline",
        "accession": "ENCLB742NWU",
        "submitted_by": "facilisi.tristique@potenti.vivamus",
        "documents": [],
        "uuid": "0cbd1597-831a-4628-9cd0-c428b208d259",
        "strand_specificity": false,
        "fragmentation_method": "covarius",
        "status": "in progress",
        "nucleic_acid_term_name": "DNA",
        "treatments": [],
        "award": "/awards/U54HG006998/",
        "depleted_in_term_name": [],
        "nucleic_acid_term_id": "SO:0000352",
        "lab": "/labs/richard-myers/",
        "depleted_in_term_id": [],
        "size_range": "100-300",
        "paired_ended": false,
        "biosample": "ENCBS039ENC"
<<<<<<< HEAD
=======
    },
    {
        "accession": "ENCLB723GTS",
        "award": "U54HG004558",
        "biosample": "ENCBS630AAA",
        "depleted_in_term_id": [],
        "depleted_in_term_name": [],
        "lab": "michael-snyder/",
        "nucleic_acid_term_id": "SO:0000352",
        "nucleic_acid_term_name": "DNA",
        "paired_ended": false,
        "status": "released",
        "strand_specificity": false,
        "submitted_by": "amet.fusce@est.fermentum",
        "uuid": "50c0d6d6-3d79-430b-bbdf-6b035fdb4b29"
    },
    {
        "accession": "ENCLB209APR",
        "award": "U54HG004558",
        "biosample": "ENCBS630AAA",
        "lab": "michael-snyder",
        "nucleic_acid_term_id": "SO:0000352",
        "nucleic_acid_term_name": "DNA",
        "paired_ended": false,
        "status": "released",
        "strand_specificity": false,
        "submitted_by": "amet.fusce@est.fermentum",
        "uuid": "677a9c62-764e-47e0-bbbd-afa0dcb20b26"
    },
    {
        "accession": "ENCLB209APS",
        "award": "U54HG004558",
        "biosample": "ENCBS630AAA",
        "lab": "michael-snyder",
        "nucleic_acid_term_id": "SO:0000352",
        "nucleic_acid_term_name": "DNA",
        "paired_ended": false,
        "status": "released",
        "strand_specificity": false,
        "submitted_by": "amet.fusce@est.fermentum",
        "uuid": "de797662-a71b-45d5-96bf-9dd800194907"
>>>>>>> c69038f8
    }
]<|MERGE_RESOLUTION|>--- conflicted
+++ resolved
@@ -322,8 +322,6 @@
         "size_range": "100-300",
         "paired_ended": false,
         "biosample": "ENCBS039ENC"
-<<<<<<< HEAD
-=======
     },
     {
         "accession": "ENCLB723GTS",
@@ -365,6 +363,5 @@
         "strand_specificity": false,
         "submitted_by": "amet.fusce@est.fermentum",
         "uuid": "de797662-a71b-45d5-96bf-9dd800194907"
->>>>>>> c69038f8
     }
 ]