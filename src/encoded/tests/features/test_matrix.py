""" These scenarios do not require the workbook fixture, but get it anyway.
"""
import pytest
from pytest_bdd import scenarios

pytestmark = [
    pytest.mark.bdd,
    pytest.mark.usefixtures('workbook'),
]

scenarios(
    'matrix_entex.feature',
    'matrix_experiment.feature',
    'matrix_reference_epigenome.feature',
<<<<<<< HEAD
    strict_gherkin=False,
=======
    'matrix_chip_seq.feature'
>>>>>>> b068c7e0
)<|MERGE_RESOLUTION|>--- conflicted
+++ resolved
@@ -12,9 +12,6 @@
     'matrix_entex.feature',
     'matrix_experiment.feature',
     'matrix_reference_epigenome.feature',
-<<<<<<< HEAD
+    'matrix_chip_seq.feature',
     strict_gherkin=False,
-=======
-    'matrix_chip_seq.feature'
->>>>>>> b068c7e0
 )