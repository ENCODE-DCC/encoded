def test_home_html(testapp):
    res = testapp.get('/', status=200)
    assert res.body.startswith('<!DOCTYPE html>')


def test_home_json(testapp):
    res = testapp.get('/', headers={'Accept': 'application/json'}, status=200)
    assert res.json_body['title'] == 'Home'


## these could all be tested with ?format=json as well.
def test_antibodies_html(testapp):
    res = testapp.get('/antibodies/', status=200)
    assert res.body.startswith('<!DOCTYPE html>')


def test_targets_html(testapp):
    res = testapp.get('/targets/', status=200)
    assert res.body.startswith('<!DOCTYPE html>')


def test_organisms_html(testapp):
    res = testapp.get('/organisms/', status=200)
    assert res.body.startswith('<!DOCTYPE html>')


def test_sources_html(testapp):
    res = testapp.get('/sources/', status=200)
    assert res.body.startswith('<!DOCTYPE html>')


def test_validations_html(testapp):
    res = testapp.get('/validations/', status=200)
    assert res.body.startswith('<!DOCTYPE html>')


def test_antibody_lots_html(testapp):
    res = testapp.get('/antibody-lots/', status=200)
    assert res.body.startswith('<!DOCTYPE html>')


def test_bad_audience(testapp, dummy_request):
    import requests

    data = requests.get('http://personatestuser.org/email_with_assertion/http%3A%2F%2Fsomeaudience').json()
    assertion = data['assertion']

    res = testapp.post_json('/login', params={'assertion': assertion, 'came_from': '/'}, status=400)


def _test_login_cycle(testapp, dummy_request):
    import requests
    from pyramid.security import authenticated_userid

    data = requests.get('http://personatestuser.org/email_with_assertion/http%3A%2F%2Flocalhost:6543').json()
    try:
        email = data['email']
        assertion = data['assertion']
    except KeyError:
        import sys
        sys.stderr.write("Something is foul with personatestuser: %s" % data)

    res = testapp.post_json('/login', params={'assertion': assertion, 'came_from': '/'}, status=200)

    assert res.json_body['status'] == "okay"
    #assert res.vary == 'Accept'  res.vary or res.headers['vary'] does not exist
    #assert res.cookies['auth_tkt'] != ''  ## or something.
    ## assert testapp.security_policy.remembered == email

    res2 = testapp.get('/users/', status=200)
    '''
    I clearly don't understand the testapp.testResponse
    import sys
    sys.stderr.write(res2)
    assert res2.cookies['auth_tkt'] != ''  ## or something.
    '''
    assert res2.body.startswith('<!DOCTYPE html>')


def _test_user_html(testapp):
    ''' this test should return 403 forbidden but cannot currently load data
        via post_json with authz on.
    '''
    res = testapp.get('/users/', status=403)


def _test_antibody_approval_creation(testapp):
    from urlparse import urlparse
    new_antibody = {'foo': 'bar'}
    res = testapp.post_json('/antibodies/', new_antibody, status=201)
    assert res.location
    assert res.json['_links']['profile'] == {'href': '/profiles/result'}
    assert res.json['_links']['items'] == [{'href': urlparse(res.location).path}]
    res = testapp.get(res.location, headers={'Accept': 'application/json'}, status=200)
    assert res.json['_links']['profile'] == {'href': '/profiles/antibody_approval'}
    data = dict(res.json)
    del data['_links']
    assert data == new_antibody
    res = testapp.get('/antibodies/', headers={'Accept': 'application/json'}, status=200)
    assert len(res.json['_links']['items']) == 1


def __test_sample_data(testapp):

    from .sample_data import test_load_all
    test_load_all(testapp)
    res = testapp.get('/biosamples/', headers={'Accept': 'application/json'}, status=200)
    assert len(res.json['_embedded']['items']) == 1
    res = testapp.get('/labs/', headers={'Accept': 'application/json'}, status=200)
    assert len(res.json['_embedded']['items']) == 2


def test_load_workbook(testapp, collection_test):
    from ..loadxl import load_all
    from pkg_resources import resource_filename
    assert type(collection_test) == dict
    workbook = resource_filename('encoded', 'tests/data//master_encode3_interface_submissions.xlsx')
    docsdir = resource_filename('encoded', 'tests/data/validation-docs/')
    from conftest import app_settings
    load_test_only = app_settings.get('load_test_only', False)
    assert load_test_only
    load_all(testapp, workbook, docsdir, test=load_test_only)
    for content_type, expect in collection_test.iteritems():
        url = '/'+content_type+'/'
        res = testapp.get(url, headers={'Accept': 'application/json'}, status=200)
        assert res.json['_links']['items']
        assert len(res.json['_links']['items']) == expect

    # test limit
    res = testapp.get('/antibodies/?limit=10', headers={'Accept': 'application/json'}, status=200)
    assert res.json['_links']['items']
<<<<<<< HEAD
    assert len(res.json['_links']['items']) == 10
=======
    assert len(res.json['_links']['items']) == 30


def test_organisms_post(testapp):
    from .sample_data import ORGANISMS as items
    url = '/organisms/'
    for item in items:
        testapp.post_json(url, item, status=201)


def test_organisms_post_bad_json(testapp):
    items = [{'foo': 'bar'}]
    url = '/organisms/'
    for item in items:
        testapp.post_json(url, item, status=422)
>>>>>>> 491c0d1a
<|MERGE_RESOLUTION|>--- conflicted
+++ resolved
@@ -129,10 +129,7 @@
     # test limit
     res = testapp.get('/antibodies/?limit=10', headers={'Accept': 'application/json'}, status=200)
     assert res.json['_links']['items']
-<<<<<<< HEAD
     assert len(res.json['_links']['items']) == 10
-=======
-    assert len(res.json['_links']['items']) == 30
 
 
 def test_organisms_post(testapp):
@@ -146,5 +143,4 @@
     items = [{'foo': 'bar'}]
     url = '/organisms/'
     for item in items:
-        testapp.post_json(url, item, status=422)
->>>>>>> 491c0d1a
+        testapp.post_json(url, item, status=422)