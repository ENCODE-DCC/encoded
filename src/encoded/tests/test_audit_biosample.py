import pytest


@pytest.fixture
def base_biosample(testapp, lab, award, source, organism):
    item = {
        'award': award['uuid'],
        'biosample_term_id': 'UBERON:349829',
        'biosample_type': 'tissue',
        'lab': lab['uuid'],
        'organism': organism['uuid'],
        'source': source['uuid']
    }
    return testapp.post_json('/biosample', item, status=201).json['@graph'][0]


@pytest.fixture
def base_mouse_biosample(testapp, lab, award, source, mouse):
    item = {
        'award': award['uuid'],
        'biosample_term_id': 'UBERON:349829',
        'biosample_type': 'tissue',
        'lab': lab['uuid'],
        'organism': mouse['uuid'],
        'source': source['uuid']
    }
    return testapp.post_json('/biosample', item, status=201).json['@graph'][0]


@pytest.fixture
def base_human_donor(testapp, lab, award, organism):
    item = {
        'award': award['uuid'],
        'lab': lab['uuid'],
        'organism': organism['uuid']
    }
    return testapp.post_json('/human-donors', item, status=201).json['@graph'][0]


@pytest.fixture
def base_chipmunk(testapp):
    item = {
        'name': 'chimpmunk',
        'taxon_id': '12345',
        'scientific_name': 'Chip chipmunicus'
    }
    return testapp.post_json('/organism', item, status=201).json['@graph'][0]


def test_audit_biosample_term_ntr(testapp, base_biosample):
    testapp.patch_json(base_biosample['@id'], {'biosample_term_id': 'NTR:0000022', 'biosample_term_name': 'myocyte', 'biosample_type': 'in vitro differentiated cells'})
    res = testapp.get(base_biosample['@id'] + '@@index-data')
    errors = res.json['audit']
    errors_list = []
    for error_type in errors:
        errors_list.extend(errors[error_type])
    assert any(error['category'] == 'NTR biosample' for error in errors_list)


def test_audit_biosample_culture_dates(testapp, base_biosample):
    testapp.patch_json(base_biosample['@id'], {'culture_start_date': '2014-06-30', 'culture_harvest_date': '2014-06-25'})
    res = testapp.get(base_biosample['@id'] + '@@index-data')
    errors = res.json['audit']
    errors_list = []
    for error_type in errors:
        errors_list.extend(errors[error_type])
    assert any(error['category'] == 'invalid dates' for error in errors_list)


def test_audit_biosample_donor(testapp, base_biosample):
    res = testapp.get(base_biosample['@id'] + '@@index-data')
    errors = res.json['audit']
    errors_list = []
    for error_type in errors:
        errors_list.extend(errors[error_type])
    assert any(error['category'] == 'missing donor' for error in errors_list)


def test_audit_biosample_donor_organism(testapp, base_biosample, base_human_donor, base_chipmunk):
    testapp.patch_json(base_biosample['@id'], {'donor': base_human_donor['@id'], 'organism': base_chipmunk['@id']})
    res = testapp.get(base_biosample['@id'] + '@@index-data')
    errors = res.json['audit']
    errors_list = []
    for error_type in errors:
        errors_list.extend(errors[error_type])
    assert any(error['category'] == 'mismatched organism' for error in errors_list)


def test_audit_subcellular(testapp, base_biosample):
    testapp.patch_json(base_biosample['@id'], {'subcellular_fraction_term_name': 'nucleus', 'subcellular_fraction_term_id': 'GO:0005739'})
    res = testapp.get(base_biosample['@id'] + '@@index-data')
    errors = res.json['audit']
    errors_list = []
    for error_type in errors:
        errors_list.extend(errors[error_type])
    assert any(error['category'] == 'mismatched subcellular_fraction_term' for error in errors_list)


def test_audit_depleted_in(testapp, base_mouse_biosample):
    testapp.patch_json(base_mouse_biosample['@id'], {'biosample_type': 'whole organisms', 'depleted_in_term_name': ['head', 'testis'], 'depleted_in_term_id': ['UBERON:0000473', 'UBERON:0000033']})
    res = testapp.get(base_mouse_biosample['@id'] + '@@index-data')
    errors = res.json['audit']
    errors_list = []
    for error_type in errors:
        errors_list.extend(errors[error_type])
    assert any(error['category'] == 'mismatched depleted_in_term' for error in errors_list)


def test_audit_depleted_in_length(testapp, base_mouse_biosample):
    testapp.patch_json(base_mouse_biosample['@id'], {'biosample_type': 'whole organisms', 'depleted_in_term_name': ['head', 'testis'], 'depleted_in_term_id': ['UBERON:0000473']})
    res = testapp.get(base_mouse_biosample['@id'] + '@@index-data')
    errors = res.json['audit']
    errors_list = []
    for error_type in errors:
        errors_list.extend(errors[error_type])
    assert any(error['category'] == 'mismatched depleted_in_term length' for error in errors_list)


def test_audit_rnai_transfection(testapp, base_biosample, rnai):
    testapp.patch_json(base_biosample['@id'], {'rnais': [rnai['@id']]})
    res = testapp.get(base_biosample['@id'] + '@@index-data')
    errors = res.json['audit']
    errors_list = []
    for error_type in errors:
        errors_list.extend(errors[error_type])
    assert any(error['category'] == 'missing transfection_type' for error in errors_list)


def test_audit_construct_transfection(testapp, base_biosample, construct):
    testapp.patch_json(base_biosample['@id'], {'constructs': [construct['@id']]})
    res = testapp.get(base_biosample['@id'] + '@@index-data')
    errors = res.json['audit']
    errors_list = []
    for error_type in errors:
        errors_list.extend(errors[error_type])
    assert any(error['category'] == 'missing transfection_type' for error in errors_list)


def test_audit_biosample_status(testapp, base_biosample, construct):
    testapp.patch_json(base_biosample['@id'], {'status': 'released',
                       'constructs': [construct['@id']]})
    res = testapp.get(base_biosample['@id'] + '@@index-data')
    errors = res.json['audit']
    errors_list = []
    for error_type in errors:
        errors_list.extend(errors[error_type])
    assert any(error['category'] == 'mismatched status' for error in errors_list)


<<<<<<< HEAD
def test_audit_biosample_term_id(testapp, base_biosample):
    testapp.patch_json(base_biosample['@id'], {'biosample_term_id': 'CL:349829'})
=======
def test_audit_biosample_part_of_consistency(testapp, biosample, base_biosample,):
    testapp.patch_json(base_biosample['@id'], {'biosample_term_id': 'UBERON:0002369',
                                               'biosample_term_name': 'adrenal gland',
                                               'biosample_type': 'tissue',
                                               'part_of': biosample['@id']})
>>>>>>> 04e83979
    res = testapp.get(base_biosample['@id'] + '@@index-data')
    errors = res.json['audit']
    errors_list = []
    for error_type in errors:
        errors_list.extend(errors[error_type])
<<<<<<< HEAD
    assert any(error['category'] == 'invalid biosample term id' for error in errors_list)
=======
    assert any(error['category'] == 'inconsistent biosample_term_id' for error in errors_list)
>>>>>>> 04e83979
<|MERGE_RESOLUTION|>--- conflicted
+++ resolved
@@ -147,23 +147,25 @@
     assert any(error['category'] == 'mismatched status' for error in errors_list)
 
 
-<<<<<<< HEAD
 def test_audit_biosample_term_id(testapp, base_biosample):
     testapp.patch_json(base_biosample['@id'], {'biosample_term_id': 'CL:349829'})
-=======
+    res = testapp.get(base_biosample['@id'] + '@@index-data')
+    errors = res.json['audit']
+    errors_list = []
+    for error_type in errors:
+        errors_list.extend(errors[error_type])
+    assert any(error['category'] == 'invalid biosample term id' for error in errors_list)
+
+
 def test_audit_biosample_part_of_consistency(testapp, biosample, base_biosample,):
     testapp.patch_json(base_biosample['@id'], {'biosample_term_id': 'UBERON:0002369',
                                                'biosample_term_name': 'adrenal gland',
                                                'biosample_type': 'tissue',
                                                'part_of': biosample['@id']})
->>>>>>> 04e83979
+
     res = testapp.get(base_biosample['@id'] + '@@index-data')
     errors = res.json['audit']
     errors_list = []
     for error_type in errors:
         errors_list.extend(errors[error_type])
-<<<<<<< HEAD
-    assert any(error['category'] == 'invalid biosample term id' for error in errors_list)
-=======
-    assert any(error['category'] == 'inconsistent biosample_term_id' for error in errors_list)
->>>>>>> 04e83979
+    assert any(error['category'] == 'inconsistent biosample_term_id' for error in errors_list)