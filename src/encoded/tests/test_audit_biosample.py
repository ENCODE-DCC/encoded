--- conflicted
+++ resolved
@@ -114,39 +114,6 @@
     assert any(error['category'] == 'inconsistent organism' for error in errors_list)
 
 
-<<<<<<< HEAD
-=======
-def test_audit_subcellular(testapp, base_biosample):
-    testapp.patch_json(base_biosample['@id'], {'subcellular_fraction_term_name': 'nucleus', 'subcellular_fraction_term_id': 'GO:0005739'})
-    res = testapp.get(base_biosample['@id'] + '@@index-data')
-    errors = res.json['audit']
-    errors_list = []
-    for error_type in errors:
-        errors_list.extend(errors[error_type])
-    assert any(error['category'] == 'inconsistent subcellular_fraction_term' for error in errors_list)
-
-
-def test_audit_depleted_in(testapp, base_mouse_biosample):
-    testapp.patch_json(base_mouse_biosample['@id'], {'biosample_type': 'whole organisms', 'depleted_in_term_name': ['head', 'testis'], 'depleted_in_term_id': ['UBERON:0000473', 'UBERON:0000033']})
-    res = testapp.get(base_mouse_biosample['@id'] + '@@index-data')
-    errors = res.json['audit']
-    errors_list = []
-    for error_type in errors:
-        errors_list.extend(errors[error_type])
-    assert any(error['category'] == 'inconsistent depleted_in_term' for error in errors_list)
-
-
-def test_audit_depleted_in_length(testapp, base_mouse_biosample):
-    testapp.patch_json(base_mouse_biosample['@id'], {'biosample_type': 'whole organisms', 'depleted_in_term_name': ['head', 'testis'], 'depleted_in_term_id': ['UBERON:0000473']})
-    res = testapp.get(base_mouse_biosample['@id'] + '@@index-data')
-    errors = res.json['audit']
-    errors_list = []
-    for error_type in errors:
-        errors_list.extend(errors[error_type])
-    assert any(error['category'] == 'inconsistent depleted_in_term length' for error in errors_list)
-
-
->>>>>>> e58a8353
 def test_audit_rnai_transfection(testapp, base_biosample, rnai):
     testapp.patch_json(base_biosample['@id'], {'rnais': [rnai['@id']]})
     res = testapp.get(base_biosample['@id'] + '@@index-data')
