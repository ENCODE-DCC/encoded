import pytest


@pytest.fixture
def base_analysis_step(testapp, software_version):
    item = {
        'name': 'lrna-pe-star-alignment-step-v-2-0',
        'title': 'Long RNA-seq STAR paired-ended alignment step v2.0',
        'analysis_step_types': ['alignments'],
        'input_file_types': ['reads'],
        'software_versions': [
            software_version['@id'],
        ]
    }
    return item


@pytest.fixture
def analysis_step_1(base_analysis_step):

    item = base_analysis_step.copy()
    item.update({
        'schema_version': '2',
        'output_file_types': ['signal of multi-mapped reads']
    })
    return item


@pytest.fixture
def analysis_step_3(base_analysis_step):
    item = base_analysis_step.copy()
    item.update({
        'schema_version': '3',
        'analysis_step_types': ['alignment', 'alignment'],
        'input_file_types': ['reads', 'reads'],
        'output_file_types': ['transcriptome alignments', 'transcriptome alignments']
    })
    return item


@pytest.fixture
def analysis_step_5(base_analysis_step):
    item = base_analysis_step.copy()
    item.update({
        'schema_version': '5',
        'aliases': ["dnanexus:align-star-se-v-2"],
        'uuid': '8eda9dfa-b9f1-4d58-9e80-535a5e4aaab1',
        'status': 'in progress',
        'analysis_step_types': ['pooling', 'signal generation', 'file format conversion', 'quantification'],
        'input_file_types': ['alignments'],
        'output_file_types': ['methylation state at CHG', 'methylation state at CHH', 'raw signal', 'methylation state at CpG']
    })
    return item


def test_analysis_step_2_3(registry, upgrader, analysis_step_1, threadlocals):
    value = upgrader.upgrade('analysis_step', analysis_step_1, current_version='2', target_version='3', registry=registry)
    assert 'signal of all reads' in value['output_file_types']
    assert 'signal of multi-mapped reads' not in value['output_file_types']


def test_analysis_step_unique_array(upgrader, analysis_step_3):
    value = upgrader.upgrade('analysis_step', analysis_step_3, current_version='3', target_version='4')
    assert value['schema_version'] == '4'
    assert len(value['analysis_step_types']) == len(set(value['analysis_step_types']))
    assert len(value['input_file_types']) == len(set(value['input_file_types']))
    assert len(value['output_file_types']) == len(set(value['output_file_types']))


def test_analysis_step_5_6(upgrader, analysis_step_5):
    value = upgrader.upgrade('analysis_step', analysis_step_5, current_version='5', target_version='6')
    assert value['schema_version'] == '6'
<<<<<<< HEAD
    assert value['title'] == 'Long RNA-seq STAR single-ended alignment step v2.0'
=======
    assert value['title'] == 'Long RNA-seq STAR single-ended alignment step'
>>>>>>> 61de5bd9
    assert value['step_label'] == 'deleted-lrna-se-star-alignment-step'
    assert 'encode:deleted-lrna-se-star-alignment-step-v-2' in value['aliases']
    assert value['major_version'] == 2<|MERGE_RESOLUTION|>--- conflicted
+++ resolved
@@ -70,11 +70,7 @@
 def test_analysis_step_5_6(upgrader, analysis_step_5):
     value = upgrader.upgrade('analysis_step', analysis_step_5, current_version='5', target_version='6')
     assert value['schema_version'] == '6'
-<<<<<<< HEAD
-    assert value['title'] == 'Long RNA-seq STAR single-ended alignment step v2.0'
-=======
     assert value['title'] == 'Long RNA-seq STAR single-ended alignment step'
->>>>>>> 61de5bd9
     assert value['step_label'] == 'deleted-lrna-se-star-alignment-step'
     assert 'encode:deleted-lrna-se-star-alignment-step-v-2' in value['aliases']
     assert value['major_version'] == 2