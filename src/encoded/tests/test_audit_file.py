--- conflicted
+++ resolved
@@ -349,23 +349,6 @@
     assert any(error['category'] == 'inconsistent replicate' for error in errors_list)
 
 
-<<<<<<< HEAD
-=======
-def test_audit_file_paired_ended_run_type2(testapp, file2, file_rep2):
-    testapp.patch_json(file2['@id'] + '?validate=false', {'run_type': 'paired-ended',
-                                                          'output_type': 'reads',
-                                                          "read_length": 50,
-                                                          'file_size': 23498234,
-                                                          'paired_end': 1})
-    res = testapp.get(file2['@id'] + '@@index-data')
-    errors = res.json['audit']
-    errors_list = []
-    for error_type in errors:
-        errors_list.extend(errors[error_type])
-    assert any(error['category'] == 'missing paired_with' for error in errors_list)
-
-
->>>>>>> f195117a
 def test_audit_file_pipeline_status(testapp, file7, pipeline_bam):
     testapp.patch_json(file7['@id'], {'status': 'released'})
     res = testapp.get(file7['@id'] + '@@index-data')
