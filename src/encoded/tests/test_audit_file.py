import pytest


@pytest.fixture
def file_exp(lab, award, testapp, experiment):
    item = {
        'lab': lab['uuid'],
        'award': award['uuid'],
        'assay_term_name': 'RAMPAGE',
        'assay_term_id': 'OBI:0001864',
        'biosample_term_id': 'NTR:000012',
        'biosample_term_name': 'Some body part',
        'possible_controls': [experiment['uuid']],
        'status': 'released'
        }
    return testapp.post_json('/experiment', item, status=201).json['@graph'][0]


@pytest.fixture
def file_rep(replicate, file_exp, testapp):
    item = {
        'experiment': file_exp['uuid'],
        'biological_replicate_number': 1,
        'technical_replicate_number': 1,
        'paired_ended': False
        }
    return testapp.post_json('/replicate', item, status=201).json['@graph'][0]


@pytest.fixture
def file_exp2(lab, award, testapp):
    item = {
        'lab': lab['uuid'],
        'award': award['uuid'],
        'assay_term_name': 'RAMPAGE',
        'assay_term_id': 'OBI:0001864',
        'biosample_term_id': 'NTR:000013',
        'biosample_term_name': 'Some other body part',
        'status': 'released'
        }
    return testapp.post_json('/experiment', item, status=201).json['@graph'][0]


@pytest.fixture
def file_rep2(replicate, file_exp2, testapp):
    item = {
        'experiment': file_exp2['uuid'],
        'biological_replicate_number': 1,
        'technical_replicate_number': 1,
        'paired_ended': False
        }
    return testapp.post_json('/replicate', item, status=201).json['@graph'][0]


@pytest.fixture
def file2(file_exp2, award, lab, file_rep2, testapp):
    item = {
        'dataset': file_exp2['uuid'],
        'replicate': file_rep2['uuid'],
        'file_format': 'fastq',
        'md5sum': '100d8c998f00b204e9800998ecf8427e',
        'output_type': 'raw data',
        'award': award['uuid'],
        'lab': lab['uuid'],
        'status': 'released'
    }
    return testapp.post_json('/file', item, status=201).json['@graph'][0]


@pytest.fixture
def file1(file_exp, award, lab, file_rep, file2, testapp):
    item = {
        'dataset': file_exp['uuid'],
        'replicate': file_rep['uuid'],
        'file_format': 'fastq',
        'md5sum': '100d8cd98f00b204e9800998ecf8427e',
        'output_type': 'raw data',
        'award': award['uuid'],
        'lab': lab['uuid'],
        'status': 'released',
        'controlled_by': [file2['uuid']]
    }
    return testapp.post_json('/file', item, status=201).json['@graph'][0]


@pytest.fixture
def file3(file_exp, award, lab, file_rep, testapp):
    item = {
        'dataset': file_exp['uuid'],
        'replicate': file_rep['uuid'],
        'file_format': 'fastq',
        'md5sum': '100d8c998f11b204e9800998ecf8427e',
        'output_type': 'raw data',
        'award': award['uuid'],
        'lab': lab['uuid'],
        'status': 'released'
    }
    return testapp.post_json('/file', item, status=201).json['@graph'][0]


def test_audit_paired_with(testapp, file1):
    testapp.patch_json(file1['@id'] + '?validate=false', {'paired_end': '1'})
    res = testapp.get(file1['@id'] + '@@index-data')
    errors = res.json['audit']
<<<<<<< HEAD
    print errors
    assert any(error['category'] == 'missing paired_with' for error in errors)
=======
    errors_list = []
    for error_type in errors:
        errors_list.extend(errors[error_type])
    assert any(error['category'] == 'missing paired_with' for error in errors_list)
>>>>>>> 94a5f2b2


def test_audit_file_size(testapp, file1):
    res = testapp.get(file1['@id'] + '@@index-data')
    errors = res.json['audit']
    errors_list = []
    for error_type in errors:
        errors_list.extend(errors[error_type])
    assert any(error['category'] == 'missing file_size' for error in errors_list)


def test_audit_file_missing_controlled_by(testapp, file3):
    res = testapp.get(file3['@id'] + '@@index-data')
    errors = res.json['audit']
    errors_list = []
    for error_type in errors:
        errors_list.extend(errors[error_type])
    assert any(error['category'] == 'missing file_size' for error in errors_list)


def test_audit_file_mismatched_controlled_by(testapp, file1):
    res = testapp.get(file1['@id'] + '@@index-data')
    errors = res.json['audit']
    errors_list = []
    for error_type in errors:
        errors_list.extend(errors[error_type])
    assert any(error['category'] == 'missing file_size' for error in errors_list)<|MERGE_RESOLUTION|>--- conflicted
+++ resolved
@@ -102,15 +102,10 @@
     testapp.patch_json(file1['@id'] + '?validate=false', {'paired_end': '1'})
     res = testapp.get(file1['@id'] + '@@index-data')
     errors = res.json['audit']
-<<<<<<< HEAD
-    print errors
-    assert any(error['category'] == 'missing paired_with' for error in errors)
-=======
     errors_list = []
     for error_type in errors:
         errors_list.extend(errors[error_type])
     assert any(error['category'] == 'missing paired_with' for error in errors_list)
->>>>>>> 94a5f2b2
 
 
 def test_audit_file_size(testapp, file1):
