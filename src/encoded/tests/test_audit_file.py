--- conflicted
+++ resolved
@@ -103,11 +103,8 @@
         'file_format': 'fastq',
         'md5sum': '91be74b6e11515393507f4ebfa66d58c',
         'output_type': 'reads',
-<<<<<<< HEAD
         "read_length": 50,
-=======
         'file_size': 34,
->>>>>>> c26cc5a3
         'run_type': 'single-ended',
         'platform': platform1['uuid'],
         'award': award['uuid'],
@@ -144,11 +141,8 @@
         'file_format': 'fastq',
         'md5sum': '91ae74b6e11515393507f4ebfa66d78a',
         'output_type': 'reads',
-<<<<<<< HEAD
         "read_length": 50,
-=======
         'file_size': 34,
->>>>>>> c26cc5a3
         'run_type': 'single-ended',
         'award': award['uuid'],
         'lab': lab['uuid'],
@@ -259,31 +253,13 @@
     assert any(error['category'] == 'inconsistent paired_with' for error in errors_list)
 
 
-<<<<<<< HEAD
 def test_audit_file_size(testapp, file1):
-=======
-def test_audit_read_length(testapp, file1):
->>>>>>> c26cc5a3
-    res = testapp.get(file1['@id'] + '@@index-data')
-    errors = res.json['audit']
-    errors_list = []
-    for error_type in errors:
-        errors_list.extend(errors[error_type])
-<<<<<<< HEAD
+    res = testapp.get(file1['@id'] + '@@index-data')
+    errors = res.json['audit']
+    errors_list = []
+    for error_type in errors:
+        errors_list.extend(errors[error_type])
     assert any(error['category'] == 'missing file_size' for error in errors_list)
-=======
-    assert any(error['category'] == 'missing read_length' for error in errors_list)
-
-
-def test_audit_read_length_zero(testapp, file1):
-    testapp.patch_json(file1['@id'], {'read_length': 0})
-    res = testapp.get(file1['@id'] + '@@index-data')
-    errors = res.json['audit']
-    errors_list = []
-    for error_type in errors:
-        errors_list.extend(errors[error_type])
-    assert any(error['category'] == 'missing read_length' for error in errors_list)
->>>>>>> c26cc5a3
 
 
 def test_audit_file_missing_controlled_by(testapp, file3):
