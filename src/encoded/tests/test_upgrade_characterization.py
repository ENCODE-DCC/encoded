import pytest

RED_DOT = """data:image/png;base64,iVBORw0KGgoAAAANSUhEUgAAAAUA
AAAFCAYAAACNbyblAAAAHElEQVQI12P4//8/w38GIAXDIBKE0DHxgljNBAAO
9TXL0Y4OHwAAAABJRU5ErkJggg=="""


@pytest.fixture
def antibody_characterization(submitter, award, lab, antibody_lot, target):
    return {
        'award': award['uuid'],
        'lab': lab['uuid'],
        'target': target['uuid'],
        'characterizes': antibody_lot['uuid'],
    }


@pytest.fixture
def biosample_characterization_base(submitter, award, lab, biosample):
    return {
        'award': award['uuid'],
        'lab': lab['uuid'],
        'characterizes': biosample['uuid'],
    }


@pytest.fixture
def rnai_characterization(submitter, award, lab, rnai):
    return {
        'award': award['uuid'],
        'lab': lab['uuid'],
        'characterizes': rnai['uuid'],
    }


@pytest.fixture
def construct_characterization(submitter, award, lab, construct):
    return {
        'award': award['uuid'],
        'lab': lab['uuid'],
        'characterizes': construct['uuid'],
    }


@pytest.fixture
def antibody_characterization_1(antibody_characterization):
    item = antibody_characterization.copy()
    item.update({
        'schema_version': '1',
        'status': 'SUBMITTED',
        'characterization_method': 'mass spectrometry after IP',
        'attachment': {'download': 'red-dot.png', 'href': RED_DOT}
    })
    return item


@pytest.fixture
def antibody_characterization_2(antibody_characterization):
    item = antibody_characterization.copy()
    item.update({
        'schema_version': '3',
        'status': 'COMPLIANT'
    })
    return item


@pytest.fixture
def biosample_characterization_1(biosample_characterization_base):
    item = biosample_characterization_base.copy()
    item.update({
        'schema_version': '2',
        'status': 'APPROVED',
        'characterization_method': 'immunofluorescence',
    })
    return item


@pytest.fixture
def rnai_characterization_1(rnai_characterization):
    item = rnai_characterization.copy()
    item.update({
        'schema_version': '2',
        'status': 'INCOMPLETE',
        'characterization_method': 'knockdowns',
    })
    return item


@pytest.fixture
def construct_characterization_1(construct_characterization):
    item = construct_characterization.copy()
    item.update({
        'schema_version': '1',
        'status': 'FAILED',
        'characterization_method': 'western blot',
    })
    return item


@pytest.fixture
def biosample_characterization_2(biosample_characterization_base):
    item = biosample_characterization_base.copy()
    item.update({
        'schema_version': '3',
        'status': 'IN PROGRESS',
        'award': '1a4d6443-8e29-4b4a-99dd-f93e72d42418'
    })
    return item


@pytest.fixture
def rnai_characterization_2(rnai_characterization):
    item = rnai_characterization.copy()
    item.update({
        'schema_version': '3',
        'status': 'IN PROGRESS',
        'award': 'ea1f650d-43d3-41f0-a96a-f8a2463d332f'
    })
    return item


@pytest.fixture
def construct_characterization_2(construct_characterization):
    item = construct_characterization.copy()
    item.update({
        'schema_version': '2',
        'status': 'DELETED',
        'award': '1a4d6443-8e29-4b4a-99dd-f93e72d42418'
    })
    return item


@pytest.fixture
def antibody_characterization_3(antibody_characterization):
    item = antibody_characterization.copy()
    item.update({
        'schema_version': '4',
        'characterization_method': 'immunoblot',
    })
    return item


@pytest.fixture
<<<<<<< HEAD
def biosample_characterization_4(root, biosample_characterization):
=======
def biosample_characterization_4(root, biosample_characterization, publication):
>>>>>>> 9e1cde88
    item = root.get_by_uuid(biosample_characterization['uuid'])
    properties = item.properties.copy()
    properties.update({
        'schema_version': '4',
        'references': [publication['identifiers'][0]],
    })
    return properties
<<<<<<< HEAD


=======
>>>>>>> 9e1cde88


def test_antibody_characterization_upgrade(app, antibody_characterization_1):
    migrator = app.registry['migrator']
    value = migrator.upgrade('antibody_characterization', antibody_characterization_1, target_version='3')
    assert value['schema_version'] == '3'
    assert value['status'] == 'PENDING DCC REVIEW'
    assert value['characterization_method'] == 'immunoprecipitation followed by mass spectrometry'


def test_biosample_characterization_upgrade(app, biosample_characterization_1):
    migrator = app.registry['migrator']
    value = migrator.upgrade('biosample_characterization', biosample_characterization_1, target_version='3')
    assert value['schema_version'] == '3'
    assert value['status'] == 'NOT REVIEWED'
    assert value['characterization_method'] == 'FACs analysis'


def test_construct_characterization_upgrade(app, construct_characterization_1):
    migrator = app.registry['migrator']
    value = migrator.upgrade('construct_characterization', construct_characterization_1, target_version='3')
    assert value['schema_version'] == '3'
    assert value['status'] == 'NOT SUBMITTED FOR REVIEW BY LAB'
    assert value['characterization_method'] == 'immunoblot'


def test_rnai_characterization_upgrade(app, rnai_characterization_1):
    migrator = app.registry['migrator']
    value = migrator.upgrade('rnai_characterization', rnai_characterization_1, target_version='3')
    assert value['schema_version'] == '3'
    assert value['status'] == 'IN PROGRESS'
    assert value['characterization_method'] == 'knockdown or knockout'


def test_antibody_characterization_upgrade_status(app, antibody_characterization_2):
    migrator = app.registry['migrator']
    value = migrator.upgrade('antibody_characterization', antibody_characterization_2, target_version='4')
    assert value['schema_version'] == '4'
    assert value['status'] == 'compliant'


def test_biosample_characterization_upgrade_status_encode2(app, biosample_characterization_2):
    migrator = app.registry['migrator']
    value = migrator.upgrade('biosample_characterization', biosample_characterization_2, target_version='4')
    assert value['schema_version'] == '4'
    assert value['status'] == 'released'


def test_rnai_characterization_upgrade_status_encode3(app, rnai_characterization_2):
    migrator = app.registry['migrator']
    value = migrator.upgrade('rnai_characterization', rnai_characterization_2, target_version='4')
    assert value['schema_version'] == '4'
    assert value['status'] == 'in progress'


def test_construct_characterization_upgrade_status_deleted(app, construct_characterization_2):
    migrator = app.registry['migrator']
    value = migrator.upgrade('construct_characterization', construct_characterization_2, target_version='4')
    assert value['schema_version'] == '4'
    assert value['status'] == 'deleted'


def test_antibody_characterization_upgrade_primary(app, antibody_characterization_3):
    migrator = app.registry['migrator']
    value = migrator.upgrade('antibody_characterization', antibody_characterization_3, target_version='5')
    assert value['schema_version'] == '5'
    assert value['primary_characterization_method'] == 'immunoblot'
    assert 'characterization_method' not in value


def test_antibody_characterization_upgrade_secondary(app, antibody_characterization_3):
    antibody_characterization_3['characterization_method'] = 'immunoprecipitation followed by mass spectrometry'
    migrator = app.registry['migrator']
    value = migrator.upgrade('antibody_characterization', antibody_characterization_3, target_version='5')
    assert value['schema_version'] == '5'
    assert value['secondary_characterization_method'] == 'immunoprecipitation followed by mass spectrometry'
    assert 'characterization_method' not in value


def test_antibody_characterization_upgrade_compliant_status(app, antibody_characterization_3):
    antibody_characterization_3['characterization_method'] = 'immunoprecipitation followed by mass spectrometry'
    antibody_characterization_3['status'] = 'compliant'
    migrator = app.registry['migrator']
    value = migrator.upgrade('antibody_characterization', antibody_characterization_3, target_version='5')
    assert value['schema_version'] == '5'
    assert value['secondary_characterization_method'] == 'immunoprecipitation followed by mass spectrometry'
    assert 'characterization_method' not in value
    assert value['reviewed_by'] == '81a6cc12-2847-4e2e-8f2c-f566699eb29e'
    assert value['documents'] == ['88dc12f7-c72d-4b43-a6cd-c6f3a9d08821']


def test_antibody_characterization_upgrade_not_compliant_status(app, antibody_characterization_3):
    antibody_characterization_3['characterization_method'] = 'immunoprecipitation followed by mass spectrometry'
    antibody_characterization_3['status'] = 'not reviewed'
    migrator = app.registry['migrator']
    value = migrator.upgrade('antibody_characterization', antibody_characterization_3, target_version='5')
    assert value['schema_version'] == '5'
    assert value['secondary_characterization_method'] == 'immunoprecipitation followed by mass spectrometry'
    assert 'characterization_method' not in value
    assert value['reviewed_by'] == 'ff7b77e7-bb55-4307-b665-814c9f1e65fb'


<<<<<<< HEAD
def test_biosample_characterization_upgrade_references(root, registry, biosample_characterization, biosample_characterization_4, publications, threadlocals, dummy_request):
=======
def test_biosample_characterization_upgrade_references(root, registry, biosample_characterization, biosample_characterization_4, publication, threadlocals, dummy_request):
>>>>>>> 9e1cde88
    migrator = registry['migrator']
    context = root.get_by_uuid(biosample_characterization['uuid'])
    dummy_request.context = context
    value = migrator.upgrade('biosample_characterization', biosample_characterization_4, target_version='5', context=context)
    assert value['schema_version'] == '5'
<<<<<<< HEAD
    assert value['references'] == [publications[2]['uuid'], publications[3]['uuid']]
=======
    assert value['references'] == [publication['uuid']]
>>>>>>> 9e1cde88


def test_antibody_characterization_upgrade_inline(testapp, registry, antibody_characterization_1):
    from contentbase import TYPES
    schema = registry[TYPES]['antibody_characterization'].schema

    res = testapp.post_json('/antibody-characterizations?validate=false&render=uuid', antibody_characterization_1)
    location = res.location

    # The properties are stored un-upgraded.
    res = testapp.get(location + '?frame=raw&upgrade=false').maybe_follow()
    assert res.json['schema_version'] == '1'

    # When the item is fetched, it is upgraded automatically.
    res = testapp.get(location).maybe_follow()
    assert res.json['schema_version'] == schema['properties']['schema_version']['default']

    res = testapp.patch_json(location, {})

    # The stored properties are now upgraded.
    res = testapp.get(location + '?frame=raw&upgrade=false').maybe_follow()
    assert res.json['schema_version'] == schema['properties']['schema_version']['default']<|MERGE_RESOLUTION|>--- conflicted
+++ resolved
@@ -141,11 +141,7 @@
 
 
 @pytest.fixture
-<<<<<<< HEAD
-def biosample_characterization_4(root, biosample_characterization):
-=======
 def biosample_characterization_4(root, biosample_characterization, publication):
->>>>>>> 9e1cde88
     item = root.get_by_uuid(biosample_characterization['uuid'])
     properties = item.properties.copy()
     properties.update({
@@ -153,11 +149,6 @@
         'references': [publication['identifiers'][0]],
     })
     return properties
-<<<<<<< HEAD
-
-
-=======
->>>>>>> 9e1cde88
 
 
 def test_antibody_characterization_upgrade(app, antibody_characterization_1):
@@ -260,21 +251,13 @@
     assert value['reviewed_by'] == 'ff7b77e7-bb55-4307-b665-814c9f1e65fb'
 
 
-<<<<<<< HEAD
-def test_biosample_characterization_upgrade_references(root, registry, biosample_characterization, biosample_characterization_4, publications, threadlocals, dummy_request):
-=======
 def test_biosample_characterization_upgrade_references(root, registry, biosample_characterization, biosample_characterization_4, publication, threadlocals, dummy_request):
->>>>>>> 9e1cde88
     migrator = registry['migrator']
     context = root.get_by_uuid(biosample_characterization['uuid'])
     dummy_request.context = context
     value = migrator.upgrade('biosample_characterization', biosample_characterization_4, target_version='5', context=context)
     assert value['schema_version'] == '5'
-<<<<<<< HEAD
-    assert value['references'] == [publications[2]['uuid'], publications[3]['uuid']]
-=======
     assert value['references'] == [publication['uuid']]
->>>>>>> 9e1cde88
 
 
 def test_antibody_characterization_upgrade_inline(testapp, registry, antibody_characterization_1):
