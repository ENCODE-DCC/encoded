--- conflicted
+++ resolved
@@ -156,20 +156,13 @@
 
 
 @pytest.fixture
-<<<<<<< HEAD
-def biosample_15(biosample_0, document):
+def biosample_15(biosample_0, biosample):
     item = biosample_0.copy()
     item.update({
         'date_obtained': '2017-06-06T20:29:37.059673+00:00',
         'schema_version': '15',
+        'derived_from': biosample['uuid'],
         'talens': []
-=======
-def biosample_15(biosample_0, biosample):
-    item = biosample_0.copy()
-    item.update({
-        'schema_version': '15',
-        'derived_from': biosample['uuid']
->>>>>>> 6029bb70
     })
     return item
 
@@ -465,18 +458,10 @@
     assert value['lot_id'] == ' leading and trailing whitespace '.strip()
 
 
-<<<<<<< HEAD
-def test_upgrade_biosample_15_to_16(root, upgrader, biosample, biosample_15, dummy_request):
-    context = root.get_by_uuid(biosample['uuid'])
-    dummy_request.context = context
-    value = upgrader.upgrade('biosample', biosample_15, target_version='16', context=context)
-    assert value['schema_version'] == '16'
-    assert value['date_obtained'] == '2017-06-06'
-    assert 'talens' not in value
-=======
 def test_file_upgrade_15_to_16(upgrader, biosample_15, biosample):
     value = upgrader.upgrade('biosample', biosample_15, current_version='15', target_version='16')
     assert value['originated_from'] == biosample['uuid']
     assert 'derived_from' not in value
     assert value['schema_version'] == '16'
->>>>>>> 6029bb70
+    assert value['date_obtained'] == '2017-06-06'
+    assert 'talens' not in value