--- conflicted
+++ resolved
@@ -156,26 +156,18 @@
 
 
 @pytest.fixture
-<<<<<<< HEAD
-def biosample_15(biosample_0, document):
-    item = biosample_0.copy()
-    item.update({
-        'date_obtained': '2017-06-06T20:29:37.059673+00:00',
-        'schema_version': '15',
-        'talens': []
-    })
-=======
 def biosample_15(testapp, source, lab, award, organism, biosample):
     item = {
+        'date_obtained': '2017-06-06T20:29:37.059673+00:00',
         'biosample_term_id': 'UBERON:349829',
         'biosample_type': 'tissue',
         'part_of': biosample['@id'],
+        'talens': [],
         'source': source['@id'],
         'lab': lab['@id'],
         'award': award['@id'],
         'organism': organism['@id'],
     }
->>>>>>> c03fb813
     return item
 
 
@@ -470,17 +462,10 @@
     assert value['lot_id'] == ' leading and trailing whitespace '.strip()
 
 
-def test_upgrade_biosample_15_to_16(root, upgrader, biosample, biosample_15, dummy_request):
-<<<<<<< HEAD
-    context = root.get_by_uuid(biosample['uuid'])
-    dummy_request.context = context
-    value = upgrader.upgrade('biosample', biosample_15, target_version='16', context=context)
-    assert value['schema_version'] == '16'
-    assert value['date_obtained'] == '2017-06-06'
-    assert 'talens' not in value
-=======
+def test_upgrade_biosample_15_to_16(upgrader, biosample, biosample_15):
     value = upgrader.upgrade('biosample', biosample_15, current_version='15', target_version='16')
     assert value['schema_version'] == '16'
     assert value['originated_from'] == biosample['@id']
     assert 'part_of' not in value
->>>>>>> c03fb813
+    assert value['date_obtained'] == '2017-06-06'
+    assert 'talens' not in value