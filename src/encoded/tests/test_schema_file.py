--- conflicted
+++ resolved
@@ -268,7 +268,6 @@
     assert res.status_code == 422
 
 
-<<<<<<< HEAD
 def test_no_file_available_md5sum(testapp, file_no_error):
     # Removing the md5sum from a file should not be allowed if the file exists
     res = testapp.post_json('/file', file_no_error, expect_errors=True)
@@ -322,11 +321,12 @@
     item.pop('md5sum', None)
     item.update({'no_file_available': True})
     res = testapp.post_json('/file', item, expect_errors=True)
-=======
+    assert res.status_code == 201
+
+
 def test_revoke_detail(testapp, file_with_bad_revoke_detail):
     res = testapp.post_json('/file', file_with_bad_revoke_detail, expect_errors=True)
     assert res.status_code == 422
     file_with_bad_revoke_detail.update({'status': 'revoked'})
     res = testapp.post_json('/file', file_with_bad_revoke_detail, expect_errors=True)
->>>>>>> 1b05435a
     assert res.status_code == 201