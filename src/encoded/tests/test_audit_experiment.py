--- conflicted
+++ resolved
@@ -1120,31 +1120,6 @@
                for error in collect_audit_errors(res))
 
 
-<<<<<<< HEAD
-=======
-def test_audit_experiment_biosample_term_id(testapp, base_experiment):
-    testapp.patch_json(base_experiment['@id'], {'biosample_term_id': 'CL:349829',
-                                                'biosample_type': 'tissue',
-                                                'status': 'released',
-                                                'date_released': '2016-01-01'})
-    res = testapp.get(base_experiment['@id'] + '@@index-data')
-    assert any(error['category'] ==
-               'experiment with biosample term-type mismatch'
-               for error in collect_audit_errors(res))
-
-
-def test_audit_experiment_biosample_ntr_term_id(testapp, base_experiment):
-    testapp.patch_json(base_experiment['@id'], {'biosample_term_id': 'NTR:349829',
-                                                'biosample_type': 'tissue',
-                                                'status': 'released',
-                                                'date_released': '2016-01-01'})
-    res = testapp.get(base_experiment['@id'] + '@@index-data')
-    assert all(error['category'] !=
-               'experiment with biosample term-type mismatch'
-               for error in collect_audit_errors(res))
-
-
->>>>>>> db8643e5
 def test_audit_experiment_replicate_with_file(testapp, file_fastq,
                                               base_experiment,
                                               base_replicate,
