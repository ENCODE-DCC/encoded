import pytest

RED_DOT = """data:image/png;base64,iVBORw0KGgoAAAANSUhEUgAAAAUA
AAAFCAYAAACNbyblAAAAHElEQVQI12P4//8/w38GIAXDIBKE0DHxgljNBAAO
9TXL0Y4OHwAAAABJRU5ErkJggg=="""


@pytest.fixture
def library_no_biosample(testapp, lab, award):
    item = {
        'nucleic_acid_term_name': 'DNA',
        'lab': lab['@id'],
        'award': award['@id']
    }
    return testapp.post_json('/library', item).json['@graph'][0]


@pytest.fixture
def base_library(testapp, lab, award, base_biosample):
    item = {
        'award': award['uuid'],
        'lab': lab['uuid'],
        'nucleic_acid_term_name': 'DNA',
        'biosample': base_biosample['uuid']
    }
    return testapp.post_json('/library', item, status=201).json['@graph'][0]


@pytest.fixture
def base_replicate(testapp, base_experiment):
    item = {
        'biological_replicate_number': 1,
        'technical_replicate_number': 1,
        'experiment': base_experiment['@id'],
    }
    return testapp.post_json('/replicate', item, status=201).json['@graph'][0]


@pytest.fixture
def base_replicate_two(testapp, base_experiment):
    item = {
        'biological_replicate_number': 1,
        'technical_replicate_number': 2,
        'experiment': base_experiment['@id'],
    }
    return testapp.post_json('/replicate', item, status=201).json['@graph'][0]


@pytest.fixture
def base_target(testapp, organism):
    item = {
        'organism': organism['uuid'],
        'gene_name': 'XYZ',
        'label': 'XYZ',
        'investigated_as': ['transcription factor']
    }
    return testapp.post_json('/target', item, status=201).json['@graph'][0]


@pytest.fixture
def tag_target(testapp, organism):
    item = {
        'organism': organism['uuid'],
        'label': 'eGFP',
        'investigated_as': ['tag']
    }
    return testapp.post_json('/target', item, status=201).json['@graph'][0]


@pytest.fixture
def recombinant_target(testapp, organism):
    item = {
        'organism': organism['uuid'],
        'gene_name': 'CTCF',
        'label': 'eGFP-CTCF',
        'investigated_as': ['recombinant protein', 'transcription factor']
    }
    return testapp.post_json('/target', item, status=201).json['@graph'][0]


@pytest.fixture
def fly_organism(testapp):
    item = {
        'taxon_id': "7227",
        'name': "dmelanogaster",
        'scientific_name': "Drosophila melanogaster"
    }
    return testapp.post_json('/organism', item, status=201).json['@graph'][0]


@pytest.fixture
def mouse_H3K9me3(testapp, mouse):
    item = {
        'organism': mouse['@id'],
        'label': 'H3K9me3',
        'investigated_as': ['histone modification', 'histone', 'broad histone mark']
    }
    return testapp.post_json('/target', item, status=201).json['@graph'][0]


@pytest.fixture
def control_target(testapp, organism):
    item = {
        'organism': organism['uuid'],
        'label': 'Control',
        'investigated_as': ['control']
    }
    return testapp.post_json('/target', item, status=201).json['@graph'][0]


@pytest.fixture
def base_antibody(testapp, award, lab, source, organism, target):
    return {
        'award': award['uuid'],
        'lab': lab['uuid'],
        'source': source['uuid'],
        'host_organism': organism['uuid'],
        'targets': [target['uuid']],
        'product_id': 'KDKF123',
        'lot_id': '123'
    }


@pytest.fixture
def IgG_antibody(testapp, award, lab, source, organism, control_target):
    item = {
        'award': award['uuid'],
        'lab': lab['uuid'],
        'source': source['uuid'],
        'host_organism': organism['uuid'],
        'targets': [control_target['uuid']],
        'product_id': 'ABCDEF',
        'lot_id': '321'
    }
    return testapp.post_json('/antibodies', item, status=201).json['@graph'][0]


@pytest.fixture
def base_antibody_characterization1(testapp, lab, award, target, antibody_lot, organism):
    item = {
        'award': award['uuid'],
        'target': target['uuid'],
        'lab': lab['uuid'],
        'characterizes': antibody_lot['uuid'],
        'primary_characterization_method': 'immunoblot',
        'attachment': {'download': 'red-dot.png', 'href': RED_DOT},
        'characterization_reviews': [
            {
                'lane': 2,
                'organism': organism['uuid'],
                'biosample_term_name': 'K562',
                'biosample_term_id': 'EFO:0002067',
                'biosample_type': 'immortalized cell line',
                'lane_status': 'compliant'
            }
        ]
    }
    return testapp.post_json('/antibody-characterizations', item, status=201).json['@graph'][0]


@pytest.fixture
def base_antibody_characterization2(testapp, lab, award, target, antibody_lot, organism):
    item = {
        'award': award['uuid'],
        'target': target['uuid'],
        'lab': lab['uuid'],
        'characterizes': antibody_lot['uuid'],
        'secondary_characterization_method': 'dot blot assay',
        'attachment': {'download': 'red-dot.png', 'href': RED_DOT}
    }
    return testapp.post_json('/antibody-characterizations', item, status=201).json['@graph'][0]


@pytest.fixture
def ctrl_experiment(testapp, lab, award, control_target):
    item = {
        'award': award['uuid'],
        'lab': lab['uuid'],
        'status': 'started',
        'assay_term_name': 'ChIP-seq'
    }
    return testapp.post_json('/experiment', item, status=201).json['@graph'][0]


@pytest.fixture
def IgG_ctrl_rep(testapp, ctrl_experiment, IgG_antibody):
    item = {
        'experiment': ctrl_experiment['@id'],
        'biological_replicate_number': 1,
        'technical_replicate_number': 1,
        'antibody': IgG_antibody['@id'],
        'status': 'released'
    }
    return testapp.post_json('/replicate', item, status=201).json['@graph'][0]


@pytest.fixture
def library_1(testapp, lab, award, base_biosample):
    item = {
        'award': award['uuid'],
        'lab': lab['uuid'],
        'nucleic_acid_term_name': 'DNA',
        'biosample': base_biosample['uuid']
    }
    return testapp.post_json('/library', item, status=201).json['@graph'][0]


@pytest.fixture
def library_2(testapp, lab, award, base_biosample):
    item = {
        'award': award['uuid'],
        'lab': lab['uuid'],
        'nucleic_acid_term_name': 'DNA',
        'biosample': base_biosample['uuid']
    }
    return testapp.post_json('/library', item, status=201).json['@graph'][0]


@pytest.fixture
def replicate_1_1(testapp, base_experiment):
    item = {
        'biological_replicate_number': 1,
        'technical_replicate_number': 1,
        'experiment': base_experiment['@id'],
    }
    return testapp.post_json('/replicate', item, status=201).json['@graph'][0]


@pytest.fixture
def replicate_2_1(testapp, base_experiment):
    item = {
        'biological_replicate_number': 2,
        'technical_replicate_number': 1,
        'experiment': base_experiment['@id'],
    }
    return testapp.post_json('/replicate', item, status=201).json['@graph'][0]


@pytest.fixture
def replicate_1_2(testapp, base_experiment):
    item = {
        'biological_replicate_number': 1,
        'technical_replicate_number': 2,
        'experiment': base_experiment['@id'],
    }
    return testapp.post_json('/replicate', item, status=201).json['@graph'][0]


@pytest.fixture
def biosample_1(testapp, lab, award, source, organism):
    item = {
        'award': award['uuid'],
        'biosample_term_id': 'UBERON:349829',
        'biosample_type': 'tissue',
        'lab': lab['uuid'],
        'organism': organism['uuid'],
        'source': source['uuid']
    }
    return testapp.post_json('/biosample', item, status=201).json['@graph'][0]


@pytest.fixture
def biosample_2(testapp, lab, award, source, organism):
    item = {
        'award': award['uuid'],
        'biosample_term_id': 'UBERON:349829',
        'biosample_type': 'tissue',
        'lab': lab['uuid'],
        'organism': organism['uuid'],
        'source': source['uuid']
    }
    return testapp.post_json('/biosample', item, status=201).json['@graph'][0]


@pytest.fixture
def file_fastq(testapp, lab, award, base_experiment, base_replicate, platform1):
    item = {
        'dataset': base_experiment['@id'],
        'replicate': base_replicate['@id'],
        'file_format': 'fastq',
        'md5sum': '91b474b6411514393507f4ebfa66d47a',
        'output_type': 'reads',
        'platform': platform1['@id'],
        "read_length": 50,
        'run_type': "single-ended",
        'file_size': 34,
        'lab': lab['@id'],
        'award': award['@id'],
        'status': 'in progress',  # avoid s3 upload codepath
    }
    return testapp.post_json('/file', item).json['@graph'][0]


@pytest.fixture
def file_fastq_2(testapp, lab, award, base_experiment, base_replicate, platform1):
    item = {
        'dataset': base_experiment['@id'],
        'replicate': base_replicate['@id'],
        'file_format': 'fastq',
        'md5sum': '94be74b6e14515393547f4ebfa66d77a',
        'run_type': "paired-ended",
        'platform': platform1['@id'],
        'paired_end': '1',
        'output_type': 'reads',
        "read_length": 50,
        'file_size': 34,
        'lab': lab['@id'],
        'award': award['@id'],
        'status': 'in progress',  # avoid s3 upload codepath
    }
    return testapp.post_json('/file', item).json['@graph'][0]


@pytest.fixture
def file_fastq_3(testapp, lab, award, base_experiment, replicate_1_1, platform1):
    item = {
        'dataset': base_experiment['@id'],
        'replicate': replicate_1_1['@id'],
        'file_format': 'fastq',
        'file_size': 34,
        'platform': platform1['@id'],
        'output_type': 'reads',
        "read_length": 50,
        'md5sum': '21be74b6e11515393507f4ebfa66d77a',
        'run_type': "paired-ended",
        'paired_end': '1',
        'lab': lab['@id'],
        'award': award['@id'],
        'status': 'in progress',  # avoid s3 upload codepath
    }
    return testapp.post_json('/file', item).json['@graph'][0]


@pytest.fixture
def file_fastq_4(testapp, lab, award, base_experiment, replicate_2_1, platform1):
    item = {
        'dataset': base_experiment['@id'],
        'replicate': replicate_2_1['@id'],
        'platform': platform1['@id'],
        'file_format': 'fastq',
        'file_size': 34,
        'md5sum': '11be74b6e11515393507f4ebfa66d77a',
        'run_type': "paired-ended",
        'paired_end': '1',
        'output_type': 'reads',
        "read_length": 50,
        'lab': lab['@id'],
        'award': award['@id'],
        'status': 'in progress',  # avoid s3 upload codepath
    }
    return testapp.post_json('/file', item).json['@graph'][0]


@pytest.fixture
def file_fastq_5(testapp, lab, award, base_experiment, replicate_2_1, platform1):
    item = {
        'dataset': base_experiment['@id'],
        'platform': platform1['@id'],
        'replicate': replicate_2_1['@id'],
        'file_format': 'fastq',
        'md5sum': '91be79b6e11515993509f4ebfa66d77a',
        'run_type': "paired-ended",
        'paired_end': '1',
        "read_length": 50,
        'output_type': 'reads',
        'file_size': 34,
        'lab': lab['@id'],
        'award': award['@id'],
        'status': 'in progress',  # avoid s3 upload codepath
    }
    return testapp.post_json('/file', item).json['@graph'][0]


@pytest.fixture
def file_fastq_6(testapp, lab, award, base_experiment, replicate_1_1, platform1):
    item = {
        'dataset': base_experiment['@id'],
        'replicate': replicate_1_1['@id'],
        'file_format': 'fastq',
        'file_size': 34,
        'platform': platform1['@id'],
        'output_type': 'reads',
        "read_length": 50,
        'md5sum': '21be74b6e11515393507f4ebfa66d77a',
        'run_type': "single-ended",
        'lab': lab['@id'],
        'award': award['@id'],
        'status': 'in progress',  # avoid s3 upload codepath
    }
    return testapp.post_json('/file', item).json['@graph'][0]


@pytest.fixture
def file_bam(testapp, lab, award, base_experiment, base_replicate):
    item = {
        'dataset': base_experiment['@id'],
        'replicate': base_replicate['@id'],
        'file_format': 'bam',
        'md5sum': 'd41d8cd98f00b204e9800998ecf8427e',
        'output_type': 'alignments',
        'assembly': 'mm10',
        'lab': lab['@id'],
        'file_size': 34,
        'award': award['@id'],
        'status': 'in progress',  # avoid s3 upload codepath
    }
    return testapp.post_json('/file', item).json['@graph'][0]


@pytest.fixture
def file_bam_1_1(testapp, encode_lab, award, base_experiment, file_fastq_3):
    item = {
        'dataset': base_experiment['@id'],
        'derived_from': [file_fastq_3['@id']],
        'file_format': 'bam',
        'assembly': 'mm10',
        'file_size': 34,
        'md5sum': '91be44b6e11515394407f4ebfa66d77a',
        'output_type': 'alignments',
        'lab': encode_lab['@id'],
        'award': award['@id'],
        'status': 'in progress',  # avoid s3 upload codepath
    }
    return testapp.post_json('/file', item).json['@graph'][0]


@pytest.fixture
def file_bam_2_1(testapp, encode_lab, award, base_experiment, file_fastq_4):
    item = {
        'dataset': base_experiment['@id'],
        'derived_from': [file_fastq_4['@id']],
        'file_format': 'bam',
        'assembly': 'mm10',
        'file_size': 34,
        'md5sum': '91be71b6e11515377807f4ebfa66d77a',
        'output_type': 'alignments',
        'lab': encode_lab['@id'],
        'award': award['@id'],
        'status': 'in progress',  # avoid s3 upload codepath
    }
    return testapp.post_json('/file', item).json['@graph'][0]


@pytest.fixture
def bam_quality_metric_1_1(testapp, analysis_step_run_bam, file_bam_1_1, award, lab):
    item = {
        'step_run': analysis_step_run_bam['@id'],
        'quality_metric_of': [file_bam_1_1['@id']],
        'Uniquely mapped reads number': 1000,
        'award': award['@id'],
        'lab': lab['@id']
    }

    return testapp.post_json('/star_quality_metric', item).json['@graph'][0]


@pytest.fixture
def bam_quality_metric_2_1(testapp, analysis_step_run_bam, file_bam_2_1, award, lab):
    item = {
        'step_run': analysis_step_run_bam['@id'],
        'quality_metric_of': [file_bam_2_1['@id']],
        'Uniquely mapped reads number': 1000,
        'award': award['@id'],
        'lab': lab['@id']
    }

    return testapp.post_json('/star_quality_metric', item).json['@graph'][0]


@pytest.fixture
def chip_seq_quality_metric(testapp, analysis_step_run_bam, file_bam_1_1, award, lab):
    item = {
        'step_run': analysis_step_run_bam['@id'],
        'quality_metric_of': [file_bam_1_1['@id']],
        'award': award['@id'],
        'lab': lab['@id']
    }
    return testapp.post_json('/samtools_flagstats_quality_metric', item).json['@graph'][0]


@pytest.fixture
def hotspot_quality_metric(testapp, analysis_step_run_bam, file_tsv_1_1, award, encode_lab):
    item = {
        'SPOT2 score': 0.3345,
        'step_run': analysis_step_run_bam['@id'],
        'quality_metric_of': [file_tsv_1_1['@id']],
        'award': award['@id'],
        'lab': encode_lab['@id']
    }
    return testapp.post_json('/hotspot-quality-metrics', item).json['@graph'][0]


@pytest.fixture
def chipseq_filter_quality_metric(testapp, analysis_step_run_bam, file_bam_1_1, lab, award):
    item = {
        'step_run': analysis_step_run_bam['@id'],
        'award': award['@id'],
        'lab': lab['@id'],
        'quality_metric_of': [file_bam_1_1['@id']],
        'NRF': 0.1,
        'PBC1': 0.3,
        'PBC2': 11
    }

    return testapp.post_json('/chipseq-filter-quality-metrics', item).json['@graph'][0]


@pytest.fixture
def mad_quality_metric_1_2(testapp, analysis_step_run_bam, file_tsv_1_2, award, lab):
    item = {
        'step_run': analysis_step_run_bam['@id'],
        'quality_metric_of': [file_tsv_1_2['@id']],
        'Spearman correlation': 0.1,
        'MAD of log ratios': 3.1,
        'award': award['@id'],
        'lab': lab['@id']
    }

    return testapp.post_json('/mad_quality_metric', item).json['@graph'][0]


@pytest.fixture
def correlation_quality_metric(testapp, analysis_step_run_bam, file_tsv_1_2, award, lab):
    item = {
        'step_run': analysis_step_run_bam['@id'],
        'quality_metric_of': [file_tsv_1_2['@id']],
        'Pearson correlation': 0.1,
        'award': award['@id'],
        'lab': lab['@id']
    }

    return testapp.post_json('/correlation_quality_metric', item).json['@graph'][0]


@pytest.fixture
def duplicates_quality_metric(testapp, analysis_step_run_bam, file_bam_1_1, lab, award):
    item = {
        'step_run': analysis_step_run_bam['@id'],
        'quality_metric_of': [file_bam_1_1['@id']],
        'Percent Duplication': 0.23,
        'award': award['@id'],
        'lab': lab['@id']
    }

    return testapp.post_json('/duplicates_quality_metric', item).json['@graph'][0]


@pytest.fixture
def wgbs_quality_metric(testapp, analysis_step_run_bam, file_bed_methyl, award, lab):
    item = {
        'step_run': analysis_step_run_bam['@id'],
        'award': award['@id'],
        'lab': lab['@id'],
        'quality_metric_of': [file_bed_methyl['@id']],
        'lambda C methylated in CHG context': '13.1%',
        'lambda C methylated in CHH context': '12.5%',
        'lambda C methylated in CpG context': '0.9%'}
    return testapp.post_json('/bismark_quality_metric', item).json['@graph'][0]


@pytest.fixture
def file_bed_methyl(base_experiment, award, encode_lab, testapp, analysis_step_run_bam):
    item = {
        'dataset': base_experiment['uuid'],
        "file_format": "bed",
        "file_format_type": "bedMethyl",
        "file_size": 66569,
        "assembly": "mm10",
        "md5sum": "91be74b6e11515223507f4ebf266d77a",
        "output_type": "methylation state at CpG",
        "award": award["uuid"],
        "lab": encode_lab["uuid"],
        "status": "released",
        "step_run": analysis_step_run_bam['uuid']
    }
    return testapp.post_json('/file', item, status=201).json['@graph'][0]


@pytest.fixture
def file_tsv_1_2(base_experiment, award, encode_lab, testapp, analysis_step_run_bam):
    item = {
        'dataset': base_experiment['uuid'],
        'file_format': 'tsv',
        'file_size': 3654,
        'assembly': 'mm10',
        'genome_annotation': 'M4',
        'md5sum': '912e7ab6e11515393507f42bfa66d77a',
        'output_type': 'gene quantifications',
        'award': award['uuid'],
        'lab': encode_lab['uuid'],
        'status': 'released',
        'step_run': analysis_step_run_bam['uuid']
    }
    return testapp.post_json('/file', item, status=201).json['@graph'][0]


@pytest.fixture
def file_tsv_1_1(base_experiment, award, encode_lab, testapp, analysis_step_run_bam):
    item = {
        'dataset': base_experiment['uuid'],
        'file_format': 'tsv',
        'file_size': 36524,
        'assembly': 'mm10',
        'genome_annotation': 'M4',
        'md5sum': '91be74b6e315153935a7f4ecfa66d77a',
        'output_type': 'gene quantifications',
        'award': award['uuid'],
        'lab': encode_lab['uuid'],
        'status': 'released',
        'step_run': analysis_step_run_bam['uuid']
    }
    return testapp.post_json('/file', item, status=201).json['@graph'][0]


def test_audit_experiment_mixed_libraries(testapp,
                                          base_experiment,
                                          replicate_1_1,
                                          replicate_2_1,
                                          library_1,
                                          library_2):
    testapp.patch_json(library_1['@id'], {'nucleic_acid_term_name': 'DNA'})
    testapp.patch_json(library_2['@id'], {'nucleic_acid_term_name': 'RNA'})
    testapp.patch_json(replicate_1_1['@id'], {'library': library_1['@id']})
    testapp.patch_json(replicate_2_1['@id'], {'library': library_2['@id']})
    res = testapp.get(base_experiment['@id'] + '@@index-data')
    errors = res.json['audit']
    errors_list = []
    for error_type in errors:
        errors_list.extend(errors[error_type])
    assert any(error['category'] == 'mixed libraries' for error in errors_list)


def test_audit_experiment_released_with_unreleased_files(testapp, base_experiment, file_fastq):
    testapp.patch_json(base_experiment['@id'], {'status': 'released',
                                                'date_released': '2016-01-01'})
    testapp.patch_json(file_fastq['@id'], {'status': 'in progress'})
    res = testapp.get(base_experiment['@id'] + '@@index-data')
    errors = res.json['audit']
    errors_list = []
    for error_type in errors:
        errors_list.extend(errors[error_type])
    assert any(error['category'] == 'mismatched file status' for error in errors_list)


def test_ChIP_possible_control(testapp, base_experiment, ctrl_experiment, IgG_ctrl_rep):
    testapp.patch_json(base_experiment['@id'], {'possible_controls': [ctrl_experiment['@id']],
                                                'assay_term_name': 'ChIP-seq'})
    res = testapp.get(base_experiment['@id'] + '@@index-data')
    errors = res.json['audit']
    errors_list = []
    for error_type in errors:
        errors_list.extend(errors[error_type])
    assert any(error['category'] == 'invalid possible_control' for error in errors_list)


def test_ChIP_possible_control_roadmap(testapp, base_experiment, ctrl_experiment, IgG_ctrl_rep,
                                       award):
    testapp.patch_json(award['@id'], {'rfa': 'Roadmap'})
    testapp.patch_json(base_experiment['@id'], {'possible_controls': [ctrl_experiment['@id']],
                                                'assay_term_name': 'ChIP-seq'})
    res = testapp.get(base_experiment['@id'] + '@@index-data')
    errors = res.json['audit']
    errors_list = []
    for error_type in errors:
        errors_list.extend(errors[error_type])
    assert any(error['category'] == 'invalid possible_control' for error in errors_list)


def test_audit_input_control(testapp, base_experiment,
                             ctrl_experiment, IgG_ctrl_rep,
                             control_target):
    testapp.patch_json(ctrl_experiment['@id'], {'target': control_target['@id']})
    testapp.patch_json(base_experiment['@id'], {'possible_controls': [ctrl_experiment['@id']],
                                                'assay_term_name': 'ChIP-seq'})
    res = testapp.get(base_experiment['@id'] + '@@index-data')
    errors = res.json['audit']
    errors_list = []
    for error_type in errors:
        errors_list.extend(errors[error_type])
    assert any(error['category'] == 'missing input control' for error in errors_list)


def test_audit_experiment_target(testapp, base_experiment):
    testapp.patch_json(base_experiment['@id'], {'assay_term_name': 'ChIP-seq'})
    res = testapp.get(base_experiment['@id'] + '@@index-data')
    errors = res.json['audit']
    errors_list = []
    for error_type in errors:
        errors_list.extend(errors[error_type])
    assert any(error['category'] == 'missing target' for error in errors_list)


def test_audit_experiment_replicated(testapp, base_experiment, base_replicate, base_library):
    testapp.patch_json(base_experiment['@id'], {'status': 'ready for review'})
    res = testapp.get(base_experiment['@id'] + '@@index-data')
    errors = res.json['audit']
    errors_list = []
    for error_type in errors:
        errors_list.extend(errors[error_type])
    assert any(error['category'] == 'unreplicated experiment' for error in errors_list)


def test_audit_experiment_technical_replicates_same_library(testapp, base_experiment,
                                                            base_replicate, base_replicate_two,
                                                            base_library):
    testapp.patch_json(base_replicate['@id'], {'library': base_library['@id']})
    testapp.patch_json(base_replicate_two['@id'], {'library': base_library['@id']})
    testapp.patch_json(base_experiment['@id'], {'replicates': [base_replicate['@id'],base_replicate_two['@id']]})
    res = testapp.get(base_experiment['@id'] + '@@index-data')

    errors = res.json['audit']
    errors_list = []
    for error_type in errors:
        errors_list.extend(errors[error_type])

    assert any(error['category'] == 'sequencing runs labeled as technical replicates' for error in errors_list)


def test_audit_experiment_biological_replicates_biosample(testapp, base_experiment,base_biosample, library_1, library_2, replicate_1_1, replicate_2_1):
    testapp.patch_json(library_1['@id'], {'biosample': base_biosample['@id']})
    testapp.patch_json(library_2['@id'], {'biosample': base_biosample['@id']})
    testapp.patch_json(replicate_1_1['@id'], {'library': library_1['@id']})
    testapp.patch_json(replicate_2_1['@id'], {'library': library_2['@id']})
    res = testapp.get(base_experiment['@id'] + '@@index-data')
    errors = res.json['audit']
    errors_list = []
    for error_type in errors:
        errors_list.extend(errors[error_type])
    assert any(error['category'] == 'biological replicates with identical biosample' for error in errors_list)


def test_audit_experiment_technical_replicates_biosample(testapp, base_experiment, biosample_1, biosample_2, library_1, library_2, replicate_1_1, replicate_1_2):
    testapp.patch_json(library_1['@id'], {'biosample': biosample_1['@id']})
    testapp.patch_json(library_2['@id'], {'biosample': biosample_2['@id']})
    testapp.patch_json(replicate_1_1['@id'], {'library': library_1['@id']})
    testapp.patch_json(replicate_1_2['@id'], {'library': library_2['@id']})

    res = testapp.get(base_experiment['@id'] + '@@index-data')
    errors = res.json['audit']
    errors_list = []
    for error_type in errors:
        errors_list.extend(errors[error_type])
    assert any(error['category'] == 'technical replicates with not identical biosample' for error in errors_list)


def test_audit_experiment_with_libraryless_replicated(testapp, base_experiment, base_replicate, base_library):
    testapp.patch_json(base_experiment['@id'], {'status': 'ready for review'})
    testapp.patch_json(base_experiment['@id'], {'replicates': [base_replicate['@id']]})
    res = testapp.get(base_experiment['@id'] + '@@index-data')
    errors = res.json['audit']
    errors_list = []
    for error_type in errors:
        errors_list.extend(errors[error_type])
    assert any(error['category'] == 'replicate with no library' for error in errors_list)


def test_audit_experiment_single_cell_replicated(testapp, base_experiment, base_replicate,
                                                 base_library):
    testapp.patch_json(base_experiment['@id'], {'status': 'ready for review'})
    testapp.patch_json(base_experiment['@id'], {'assay_term_name':
                                                'single cell isolation followed by RNA-seq'})
    res = testapp.get(base_experiment['@id'] + '@@index-data')
    errors = res.json['audit']
    errors_list = []
    for error_type in errors:
        errors_list.extend(errors[error_type])
    assert all(error['category'] != 'unreplicated experiment' for error in errors_list)


def test_audit_experiment_RNA_bind_n_seq_replicated(testapp, base_experiment, base_replicate,
                                                    base_library):
    testapp.patch_json(base_experiment['@id'], {'status': 'ready for review'})
    testapp.patch_json(base_experiment['@id'], {'assay_term_name':
                                                'RNA Bind-n-Seq'})
    res = testapp.get(base_experiment['@id'] + '@@index-data')
    errors = res.json['audit']
    errors_list = []
    for error_type in errors:
        errors_list.extend(errors[error_type])
    assert all(error['category'] != 'unreplicated experiment' for error in errors_list)


def test_audit_experiment_roadmap_replicated(testapp, base_experiment, base_replicate, base_library, award):
    testapp.patch_json(award['@id'], {'rfa': 'Roadmap'})
    testapp.patch_json(base_experiment['@id'], {'award': award['@id']})
    testapp.patch_json(base_experiment['@id'], {'status': 'released', 'date_released': '2016-01-01'})
    res = testapp.get(base_experiment['@id'] + '@@index-data')
    errors = res.json['audit']
    errors_list = []
    for error_type in errors:
        errors_list.extend(errors[error_type])
    assert all(error['category'] != 'unreplicated experiment' for error in errors_list)


def test_audit_experiment_spikeins(testapp, base_experiment, base_replicate, base_library):
    testapp.patch_json(base_experiment['@id'], {'assay_term_name': 'RNA-seq'})
    testapp.patch_json(base_library['@id'], {'size_range': '>200'})
    testapp.patch_json(base_replicate['@id'], {'library': base_library['@id']})
    res = testapp.get(base_experiment['@id'] + '@@index-data')
    errors = res.json['audit']
    errors_list = []
    for error_type in errors:
        errors_list.extend(errors[error_type])
    assert any(error['category'] == 'missing spikeins' for error in errors_list)


def test_audit_experiment_not_tag_antibody(testapp, base_experiment, base_replicate, organism, antibody_lot):
    other_target = testapp.post_json('/target', {'organism': organism['uuid'], 'label': 'eGFP-AVCD', 'investigated_as': ['recombinant protein']}).json['@graph'][0]
    testapp.patch_json(base_replicate['@id'], {'antibody': antibody_lot['uuid']})
    testapp.patch_json(base_experiment['@id'], {'assay_term_name': 'ChIP-seq', 'target': other_target['@id']})
    res = testapp.get(base_experiment['@id'] + '@@index-data')
    errors = res.json['audit']
    errors_list = []
    for error_type in errors:
        errors_list.extend(errors[error_type])
    assert any(error['category'] == 'not tagged antibody' for error in errors_list)


def test_audit_experiment_target_tag_antibody(testapp, base_experiment, base_replicate, organism, base_antibody, tag_target):
    ha_target = testapp.post_json('/target', {'organism': organism['uuid'], 'label': 'HA-ABCD', 'investigated_as': ['recombinant protein']}).json['@graph'][0]
    base_antibody['targets'] = [tag_target['@id']]
    tag_antibody = testapp.post_json('/antibody_lot', base_antibody).json['@graph'][0]
    testapp.patch_json(base_replicate['@id'], {'antibody': tag_antibody['@id']})
    testapp.patch_json(base_experiment['@id'], {'assay_term_name': 'ChIP-seq', 'target': ha_target['@id']})
    res = testapp.get(base_experiment['@id'] + '@@index-data')
    errors = res.json['audit']
    errors_list = []
    for error_type in errors:
        errors_list.extend(errors[error_type])
    assert any(error['category'] == 'mismatched tag target' for error in errors_list)


def test_audit_experiment_target_mismatch(testapp, base_experiment, base_replicate, base_target, antibody_lot):
    testapp.patch_json(base_replicate['@id'], {'antibody': antibody_lot['uuid']})
    testapp.patch_json(base_experiment['@id'], {'assay_term_name': 'ChIP-seq', 'target': base_target['@id']})
    res = testapp.get(base_experiment['@id'] + '@@index-data')
    errors = res.json['audit']
    errors_list = []
    for error_type in errors:
        errors_list.extend(errors[error_type])
    assert any(error['category'] == 'inconsistent target' for error in errors_list)


def test_audit_experiment_no_characterizations_antibody(testapp,
                                                        base_experiment,
                                                        base_replicate,
                                                        base_library,
                                                        base_biosample,
                                                        antibody_lot,
                                                        target):
    testapp.patch_json(base_replicate['@id'], {'antibody': antibody_lot['@id'],
                                               'library': base_library['@id']})
    testapp.patch_json(base_experiment['@id'], {'assay_term_name': 'ChIP-seq',
                                                'biosample_term_id': 'EFO:0002067',
                                                'biosample_term_name': 'K562',
                                                'biosample_type': 'immortalized cell line',
                                                'target': target['@id']})
    res = testapp.get(base_experiment['@id'] + '@@index-data')
    errors = res.json['audit']
    errors_list = []
    for error_type in errors:
        errors_list.extend(errors[error_type])
    assert any(error['category'] == 'uncharacterized antibody' for error in errors_list)


def test_audit_experiment_wrong_organism_histone_antibody(testapp,
                                                          base_experiment,
                                                          wrangler,
                                                          base_antibody,
                                                          base_replicate,
                                                          base_library,
                                                          base_biosample,
                                                          mouse_H3K9me3,
                                                          target_H3K9me3,
                                                          base_antibody_characterization1,
                                                          base_antibody_characterization2,
                                                          mouse,
                                                          human):
    # Mouse biosample in mouse ChIP-seq experiment but supporting antibody characterizations
    # are compliant in human but not mouse.
    base_antibody['targets'] = [mouse_H3K9me3['@id'], target_H3K9me3['@id']]
    histone_antibody = testapp.post_json('/antibody_lot', base_antibody).json['@graph'][0]
    testapp.patch_json(base_biosample['@id'], {'organism': mouse['@id']})
    characterization_reviews = [
        {
            'biosample_term_name': 'MEL cell line',
            'biosample_term_id': 'EFO:0003971',
            'biosample_type': 'immortalized cell line',
            'organism': mouse['@id'],
            'lane_status': 'not compliant',
            'lane': 1
        },
        {
            'biosample_term_name': 'K562',
            'biosample_term_id': 'EFO:0002067',
            'biosample_type': 'immortalized cell line',
            'organism': human['@id'],
            'lane_status': 'compliant',
            'lane': 2
        }
    ]
    testapp.patch_json(base_antibody_characterization1['@id'], {'target': target_H3K9me3['@id'],
                                                                'characterizes': histone_antibody['@id'],
                                                                'status': 'compliant',
                                                                'reviewed_by': wrangler['@id'],
                                                                'characterization_reviews': characterization_reviews})
    testapp.patch_json(base_antibody_characterization2['@id'], {'target': target_H3K9me3['@id'],
                                                                'characterizes': histone_antibody['@id'],
                                                                'status': 'compliant',
                                                                'reviewed_by': wrangler['@id']})
    testapp.patch_json(base_replicate['@id'], {'antibody': histone_antibody['@id'],
                                               'library': base_library['@id'],
                                               'experiment': base_experiment['@id']})
    testapp.patch_json(base_experiment['@id'], {'assay_term_name': 'ChIP-seq',
                                                'biosample_term_id': 'EFO:0003971',
                                                'biosample_term_name': 'MEL cell line',
                                                'biosample_type': 'immortalized cell line',
                                                'target': mouse_H3K9me3['@id']})
    res = testapp.get(base_experiment['@id'] + '@@index-data')
    errors = res.json['audit']
    errors_list = []
    for error_type in errors:
        errors_list.extend(errors[error_type])
    assert any(error['category'] == 'antibody not characterized to standard' for error in errors_list)


def test_audit_experiment_partially_characterized_antibody(testapp,
                                                           base_experiment,
                                                           wrangler,
                                                           base_target,
                                                           base_antibody,
                                                           base_replicate,
                                                           base_library,
                                                           base_biosample,
                                                           base_antibody_characterization1,
                                                           base_antibody_characterization2,
                                                           human):
    # K562 biosample in ChIP-seq experiment with exempt primary in K562 and in progress
    # secondary - leading to partial characterization.
    base_antibody['targets'] = [base_target['@id']]
    TF_antibody = testapp.post_json('/antibody_lot', base_antibody).json['@graph'][0]
    characterization_reviews = [
        {
            'biosample_term_name': 'HepG2',
            'biosample_term_id': 'EFO:0001187',
            'biosample_type': 'immortalized cell line',
            'organism': human['@id'],
            'lane_status': 'not compliant',
            'lane': 1
        },
        {
            'biosample_term_name': 'K562',
            'biosample_term_id': 'EFO:0002067',
            'biosample_type': 'immortalized cell line',
            'organism': human['@id'],
            'lane_status': 'exempt from standards',
            'lane': 2
        }
    ]
    testapp.patch_json(base_antibody_characterization1['@id'], {'target': base_target['@id'],
                                                                'characterizes': TF_antibody['@id'],
                                                                'status': 'compliant',
                                                                'reviewed_by': wrangler['@id'],
                                                                'characterization_reviews': characterization_reviews})

    testapp.patch_json(base_replicate['@id'], {'antibody': TF_antibody['@id'],
                                               'library': base_library['@id'],
                                               'experiment': base_experiment['@id']})
    testapp.patch_json(base_experiment['@id'], {'assay_term_name': 'ChIP-seq',
                                                'biosample_term_id': 'EFO:0002067',
                                                'biosample_term_name': 'K562',
                                                'biosample_type': 'immortalized cell line',
                                                'target': base_target['@id']})

    res = testapp.get(base_experiment['@id'] + '@@index-data')
    errors = res.json['audit']
    errors_list = []
    for error_type in errors:
        errors_list.extend(errors[error_type])
    assert any(error['category'] == 'partially characterized antibody' for error in errors_list)


def test_audit_experiment_geo_submission(testapp, base_experiment):
    testapp.patch_json(base_experiment['@id'], {'status': 'released', 'date_released': '2016-01-01'})
    res = testapp.get(base_experiment['@id'] + '@@index-data')
    errors = res.json['audit']
    errors_list = []
    for error_type in errors:
        errors_list.extend(errors[error_type])
    assert any(error['category'] == 'experiment not submitted to GEO' for error in errors_list)


def test_audit_experiment_biosample_type_missing(testapp, base_experiment):
    testapp.patch_json(base_experiment['@id'], {'biosample_term_name': 'K562'})
    res = testapp.get(base_experiment['@id'] + '@@index-data')
    errors = res.json['audit']
    errors_list = []
    for error_type in errors:
        errors_list.extend(errors[error_type])
    assert any(error['category'] == 'missing biosample_type' for error in errors_list)


def test_audit_experiment_biosample_match(testapp, base_experiment,
                                          base_biosample, base_replicate,
                                          base_library):
    testapp.patch_json(base_biosample['@id'], {'biosample_term_id': "EFO:0003042",
                                               'biosample_term_name': 'H1-hESC',
                                               'biosample_type': 'stem cell'})
    testapp.patch_json(base_replicate['@id'], {'library': base_library['@id']})
    testapp.patch_json(base_experiment['@id'], {'biosample_term_id': "UBERON:0002116",
                                                'biosample_term_name': 'ileum',
                                                'biosample_type': 'tissue'})
    res = testapp.get(base_experiment['@id'] + '@@index-data')
    errors = res.json['audit']
    errors_list = []
    for error_type in errors:
        errors_list.extend(errors[error_type])
    assert any(error['category'] == 'inconsistent library biosample' for error in errors_list)


def test_audit_experiment_documents(testapp, base_experiment, base_library, base_replicate):
    testapp.patch_json(base_replicate['@id'], {'library': base_library['@id']})
    res = testapp.get(base_experiment['@id'] + '@@index-data')
    errors = res.json['audit']
    errors_list = []
    for error_type in errors:
        errors_list.extend(errors[error_type])
    assert any(error['category'] == 'missing documents' for error in errors_list)


def test_audit_experiment_documents_excluded(testapp, base_experiment,
                                             base_library, award, base_replicate):
    testapp.patch_json(base_replicate['@id'], {'library': base_library['@id']})
    testapp.patch_json(award['@id'], {'rfa': 'modENCODE'})
    res = testapp.get(base_experiment['@id'] + '@@index-data')
    errors = res.json['audit']
    errors_list = []
    for error_type in errors:
        errors_list.extend(errors[error_type])
    assert any(error['category'] != 'missing documents' for error in errors_list)


def test_audit_experiment_model_organism_mismatched_sex(testapp,
                                                        base_experiment,
                                                        replicate_1_1,
                                                        replicate_2_1,
                                                        library_1,
                                                        library_2,
                                                        biosample_1,
                                                        biosample_2,
                                                        mouse_donor_1):
    testapp.patch_json(biosample_1['@id'], {'donor': mouse_donor_1['@id']})
    testapp.patch_json(biosample_2['@id'], {'donor': mouse_donor_1['@id']})
    testapp.patch_json(biosample_1['@id'], {'organism': '/organisms/mouse/'})
    testapp.patch_json(biosample_2['@id'], {'organism': '/organisms/mouse/'})
    testapp.patch_json(biosample_1['@id'], {'model_organism_sex': 'male'})
    testapp.patch_json(biosample_2['@id'], {'model_organism_sex': 'female'})
    testapp.patch_json(biosample_1['@id'], {'model_organism_age_units': 'day',
                                            'model_organism_age': '54'})
    testapp.patch_json(biosample_2['@id'], {'model_organism_age_units': 'day',
                                            'model_organism_age': '54'})
    testapp.patch_json(library_1['@id'], {'biosample': biosample_1['@id']})
    testapp.patch_json(library_2['@id'], {'biosample': biosample_2['@id']})
    testapp.patch_json(replicate_1_1['@id'], {'library': library_1['@id']})
    testapp.patch_json(replicate_2_1['@id'], {'library': library_2['@id']})
    res = testapp.get(base_experiment['@id'] + '@@index-data')
    errors = res.json['audit']
    errors_list = []
    for error_type in errors:
        errors_list.extend(errors[error_type])
    assert any(error['category'] == 'inconsistent sex' for error in errors_list)


def test_audit_experiment_model_organism_mismatched_age(testapp,
                                                        base_experiment,
                                                        replicate_1_1,
                                                        replicate_2_1,
                                                        library_1,
                                                        library_2,
                                                        biosample_1,
                                                        biosample_2,
                                                        mouse_donor_1,
                                                        mouse_donor_2):
    testapp.patch_json(biosample_1['@id'], {'donor': mouse_donor_1['@id']})
    testapp.patch_json(biosample_2['@id'], {'donor': mouse_donor_1['@id']})
    testapp.patch_json(biosample_1['@id'], {'organism': '/organisms/mouse/'})
    testapp.patch_json(biosample_2['@id'], {'organism': '/organisms/mouse/'})
    testapp.patch_json(biosample_1['@id'], {'model_organism_age_units': 'day',
                                            'model_organism_age': '51'})
    testapp.patch_json(biosample_2['@id'], {'model_organism_age_units': 'day',
                                            'model_organism_age': '54'})
    testapp.patch_json(library_1['@id'], {'biosample': biosample_1['@id']})
    testapp.patch_json(library_2['@id'], {'biosample': biosample_2['@id']})
    testapp.patch_json(replicate_1_1['@id'], {'library': library_1['@id']})
    testapp.patch_json(replicate_2_1['@id'], {'library': library_2['@id']})

    res = testapp.get(base_experiment['@id'] + '@@index-data')
    errors = res.json['audit']
    errors_list = []
    for error_type in errors:
        errors_list.extend(errors[error_type])
    assert any(error['category'] == 'inconsistent age' for error in errors_list)


def test_audit_experiment_model_organism_mismatched_donor(testapp,
                                                          base_experiment,
                                                          replicate_1_1,
                                                          replicate_2_1,
                                                          library_1,
                                                          library_2,
                                                          biosample_1,
                                                          biosample_2,
                                                          mouse_donor_1,
                                                          mouse_donor_2):
    testapp.patch_json(biosample_1['@id'], {'donor': mouse_donor_1['@id']})
    testapp.patch_json(biosample_2['@id'], {'donor': mouse_donor_2['@id']})
    testapp.patch_json(biosample_1['@id'], {'organism': '/organisms/mouse/'})
    testapp.patch_json(biosample_2['@id'], {'organism': '/organisms/mouse/'})
    testapp.patch_json(biosample_1['@id'], {'model_organism_sex': 'mixed'})
    testapp.patch_json(biosample_2['@id'], {'model_organism_sex': 'mixed'})
    testapp.patch_json(library_1['@id'], {'biosample': biosample_1['@id']})
    testapp.patch_json(library_2['@id'], {'biosample': biosample_2['@id']})
    testapp.patch_json(replicate_1_1['@id'], {'library': library_1['@id']})
    testapp.patch_json(replicate_2_1['@id'], {'library': library_2['@id']})
    res = testapp.get(base_experiment['@id'] + '@@index-data')
    errors = res.json['audit']
    errors_list = []
    for error_type in errors:
        errors_list.extend(errors[error_type])
    assert any(error['category'] == 'inconsistent donor' for error in errors_list)


def test_audit_experiment_with_library_without_biosample(testapp, base_experiment, base_replicate,
                                                         library_no_biosample):
    testapp.patch_json(base_replicate['@id'], {'library': library_no_biosample['@id']})
    res = testapp.get(base_experiment['@id'] + '@@index-data')
    errors = res.json['audit']
    errors_list = []
    for error_type in errors:
        errors_list.extend(errors[error_type])
    assert any(error['category'] == 'missing biosample' for error in errors_list)


def test_audit_experiment_with_RNA_library_no_size_range(testapp, base_experiment, base_replicate,
                                                         base_library):
    testapp.patch_json(base_library['@id'], {'nucleic_acid_term_name': 'RNA'})
    testapp.patch_json(base_replicate['@id'], {'library': base_library['@id']})
    res = testapp.get(base_experiment['@id'] + '@@index-data')
    errors = res.json['audit']
    errors_list = []
    for error_type in errors:
        errors_list.extend(errors[error_type])
    assert any(error['category'] == 'missing RNA fragment size' for error in errors_list)


def test_audit_experiment_with_RNA_library_with_size_range(testapp, base_experiment, base_replicate,
                                                           base_library):
    testapp.patch_json(base_library['@id'], {'nucleic_acid_term_name': 'RNA', 'size_range': '>200'})
    testapp.patch_json(base_replicate['@id'], {'library': base_library['@id']})
    res = testapp.get(base_experiment['@id'] + '@@index-data')
    errors = res.json['audit']
    errors_list = []
    for error_type in errors:
        errors_list.extend(errors[error_type])
    assert all(error['category'] != 'missing RNA fragment size' for error in errors_list)


def test_audit_experiment_with_RNA_library_array_size_range(testapp, base_experiment,
                                                            base_replicate,
                                                            base_library):
    testapp.patch_json(base_library['@id'], {'nucleic_acid_term_name': 'RNA'})
    testapp.patch_json(base_replicate['@id'], {'library': base_library['@id']})
    testapp.patch_json(base_experiment['@id'], {'assay_term_name':
                                                'transcription profiling by array assay'})
    res = testapp.get(base_experiment['@id'] + '@@index-data')
    errors = res.json['audit']
    errors_list = []
    for error_type in errors:
        errors_list.extend(errors[error_type])
    assert all(error['category'] != 'missing RNA fragment size' for error in errors_list)


<<<<<<< HEAD
def test_audit_experiment_needs_pipeline(testapp,  replicate, library, experiment, fastq_file):
    testapp.patch_json(experiment['@id'], {'status': 'released', 'date_released': '2016-01-01'})
    testapp.patch_json(library['@id'], {'size_range': '>200'})
    testapp.patch_json(replicate['@id'], {'library': library['@id']})
    testapp.patch_json(fastq_file['@id'], {'run_type': 'single-ended'})
    testapp.patch_json(experiment['@id'], {'assay_term_name': 'RNA-seq'})
    res = testapp.get(experiment['@id'] + '@@index-data')
=======
def test_audit_experiment_biosample_term_id(testapp, base_experiment):
    testapp.patch_json(base_experiment['@id'], {'biosample_term_id': 'CL:349829',
                                                'biosample_type': 'tissue',
                                                'status': 'released',
                                                'date_released': '2016-01-01'})
    res = testapp.get(base_experiment['@id'] + '@@index-data')
>>>>>>> 8727826f
    errors = res.json['audit']
    errors_list = []
    for error_type in errors:
        errors_list.extend(errors[error_type])
<<<<<<< HEAD
    assert any(error['category'] == 'needs pipeline run' for error in errors_list)
=======
    assert any(error['category'] ==
               'experiment with biosample term-type mismatch' for error in errors_list)


def test_audit_experiment_biosample_ntr_term_id(testapp, base_experiment):
    testapp.patch_json(base_experiment['@id'], {'biosample_term_id': 'NTR:349829',
                                                'biosample_type': 'tissue',
                                                'status': 'released',
                                                'date_released': '2016-01-01'})
    res = testapp.get(base_experiment['@id'] + '@@index-data')
    errors = res.json['audit']
    errors_list = []
    for error_type in errors:
        errors_list.extend(errors[error_type])
    assert all(error['category'] !=
               'experiment with biosample term-type mismatch' for error in errors_list)
>>>>>>> 8727826f


def test_audit_experiment_replicate_with_file(testapp, file_fastq,
                                              base_experiment,
                                              base_replicate,
                                              base_library):
    testapp.patch_json(file_fastq['@id'], {'replicate': base_replicate['@id']})
    testapp.patch_json(base_experiment['@id'], {'assay_term_name': 'RNA-seq'})
    testapp.patch_json(base_experiment['@id'], {'status': 'released',
                                                'date_released': '2016-01-01'})
    res = testapp.get(base_experiment['@id'] + '@@index-data')
    errors = res.json['audit']
    errors_list = []
    for error_type in errors:
        errors_list.extend(errors[error_type])
    assert all((error['category'] != 'missing raw data in replicate') for error in errors_list)


def test_audit_experiment_pipeline_assay_term_name_consistency(
        testapp,
        experiment, bam_file,
        analysis_step_run_bam,
        analysis_step_version_bam,
        analysis_step_bam,
        pipeline_bam):
    testapp.patch_json(experiment['@id'], {'status': 'released', 'date_released': '2016-01-01'})
    testapp.patch_json(bam_file['@id'], {'step_run': analysis_step_run_bam['@id']})
    testapp.patch_json(pipeline_bam['@id'], {'title':
                                             'RNA-seq of long RNAs (single-end, unstranded)',
                                             'assay_term_name': 'RNA-seq'})
    testapp.patch_json(experiment['@id'], {'assay_term_name': 'ChIP-seq'})
    res = testapp.get(experiment['@id'] + '@@index-data')
    errors = res.json['audit']
    errors_list = []
    for error_type in errors:
        errors_list.extend(errors[error_type])
    assert any(error['category'] == 'inconsistent assay_term_name' for error in errors_list)


def test_audit_experiment_replicate_with_no_files(testapp,
                                                  base_experiment,
                                                  base_replicate,
                                                  base_library):
    testapp.patch_json(base_experiment['@id'], {'assay_term_name': 'RNA-seq'})
    testapp.patch_json(base_experiment['@id'], {'status': 'released',
                                                'date_released': '2016-01-01'})
    res = testapp.get(base_experiment['@id'] + '@@index-data')
    errors = res.json['audit']
    errors_list = []
    for error_type in errors:
        errors_list.extend(errors[error_type])
    assert any(error['category'] == 'missing raw data in replicate' for error in errors_list)


def test_audit_experiment_replicate_with_no_files_dream(testapp,
                                                        base_experiment,
                                                        base_replicate,
                                                        base_library):
    testapp.patch_json(base_experiment['@id'], {'assay_term_name': 'RNA-seq',
                                                'internal_tags': ['DREAM'],
                                                'status': 'released',
                                                'date_released': '2016-01-01'})
    res = testapp.get(base_experiment['@id'] + '@@index-data')
    errors = res.json['audit']
    errors_list = []
    for error_type in errors:
        errors_list.extend(errors[error_type])
    assert all(error['category'] != 'missing raw data in replicate' for error in errors_list)


def test_audit_experiment_replicate_with_no_files_warning(testapp, file_bed_methyl,
                                                          base_experiment,
                                                          base_replicate,
                                                          base_library):
    testapp.patch_json(file_bed_methyl['@id'], {'replicate': base_replicate['@id']})
    testapp.patch_json(base_experiment['@id'], {'assay_term_name': 'RNA-seq'})
    testapp.patch_json(base_experiment['@id'], {'status': 'started'})
    res = testapp.get(base_experiment['@id'] + '@@index-data')
    errors = res.json['audit']
    errors_list = []
    for error_type in errors:
        if error_type == 'ERROR':
            errors_list.extend(errors[error_type])
    assert any(error['category'] == 'missing raw data in replicate' for error in errors_list)


def test_audit_experiment_missing_biosample_term_id(testapp, base_experiment):
    res = testapp.get(base_experiment['@id'] + '@@index-data')
    errors = res.json['audit']
    errors_list = []
    for error_type in errors:
        errors_list.extend(errors[error_type])
    assert any(error['category'] ==
               'experiment missing biosample_term_id' for error in errors_list)


def test_audit_experiment_bind_n_seq_missing_biosample_term_id(testapp, base_experiment):
    testapp.patch_json(base_experiment['@id'], {'assay_term_name': 'RNA Bind-n-Seq'})
    res = testapp.get(base_experiment['@id'] + '@@index-data')
    errors = res.json['audit']
    errors_list = []
    for error_type in errors:
        errors_list.extend(errors[error_type])
    assert all(error['category'] !=
               'experiment missing biosample_term_id' for error in errors_list)


def test_audit_experiment_missing_biosample_type(testapp, base_experiment):
    res = testapp.get(base_experiment['@id'] + '@@index-data')
    errors = res.json['audit']
    errors_list = []
    for error_type in errors:
        errors_list.extend(errors[error_type])
    assert any(error['category'] ==
               'experiment missing biosample_type' for error in errors_list)


def test_audit_experiment_with_biosample_type(testapp, base_experiment):
    testapp.patch_json(base_experiment['@id'], {'biosample_type': 'immortalized cell line'})
    res = testapp.get(base_experiment['@id'] + '@@index-data')
    errors = res.json['audit']
    errors_list = []
    for error_type in errors:
        errors_list.extend(errors[error_type])
    assert all(error['category'] !=
               'experiment missing biosample_type' for error in errors_list)


def test_audit_experiment_not_uploaded_files(testapp, file_bam,
                                             base_experiment,
                                             base_replicate,
                                             base_library):
    testapp.patch_json(file_bam['@id'], {'status': 'upload failed'})
    res = testapp.get(base_experiment['@id'] + '@@index-data')
    errors = res.json['audit']
    errors_list = []
    for error_type in errors:
        errors_list.extend(errors[error_type])
    assert any(error['category'] == 'file validation error' for error in errors_list)


def test_audit_experiment_replicate_with_no_fastq_files(testapp, file_bam,
                                                        base_experiment,
                                                        base_replicate,
                                                        base_library):
    testapp.patch_json(base_experiment['@id'], {'assay_term_name': 'RNA-seq'})
    testapp.patch_json(base_experiment['@id'], {'status': 'released',
                                                'date_released': '2016-01-01'})
    res = testapp.get(base_experiment['@id'] + '@@index-data')
    errors = res.json['audit']
    errors_list = []
    for error_type in errors:
        errors_list.extend(errors[error_type])
    assert any(error['category'] == 'missing raw data in replicate' for error in errors_list)


def test_audit_experiment_mismatched_length_sequencing_files(testapp, file_bam, file_fastq,
                                                             base_experiment, file_fastq_2,
                                                             base_replicate,
                                                             base_library):
    testapp.patch_json(base_experiment['@id'], {'assay_term_name': 'ChIP-seq'})
    res = testapp.get(base_experiment['@id'] + '@@index-data')
    errors = res.json['audit']
    errors_list = []
    for error_type in errors:
        errors_list.extend(errors[error_type])
    assert any(error['category'] == 'mixed run types'
               for error in errors_list)


def test_audit_experiment_mismatched_platforms(testapp, file_fastq,
                                               base_experiment, file_fastq_2,
                                               base_replicate, platform1,
                                               base_library, platform2):
    testapp.patch_json(file_fastq['@id'], {'platform': platform1['@id']})
    testapp.patch_json(file_fastq_2['@id'], {'platform': platform2['@id']})
    res = testapp.get(base_experiment['@id'] + '@@index-data')
    errors = res.json['audit']
    errors_list = []
    for error_type in errors:
        errors_list.extend(errors[error_type])
    assert any(error['category'] == 'inconsistent platforms'
               for error in errors_list)


def test_audit_experiment_archived_files_mismatched_platforms(
        testapp, file_fastq, base_experiment, file_fastq_2, base_replicate,
        platform1, base_library, platform2):
    testapp.patch_json(file_fastq['@id'], {'platform': platform1['@id'],
                                           'status': 'archived'})
    testapp.patch_json(file_fastq_2['@id'], {'platform': platform2['@id']})
    res = testapp.get(base_experiment['@id'] + '@@index-data')
    errors = res.json['audit']
    errors_list = []
    for error_type in errors:
        errors_list.extend(errors[error_type])
    assert all(error['category'] != 'inconsistent platforms'
               for error in errors_list)


def test_audit_experiment_internal_tag(testapp, base_experiment,
                                       base_biosample,
                                       library_1,
                                       replicate_1_1):
    testapp.patch_json(base_biosample['@id'], {'internal_tags': ['ENTEx']})
    testapp.patch_json(library_1['@id'], {'biosample': base_biosample['@id']})
    testapp.patch_json(replicate_1_1['@id'], {'library': library_1['@id']})
    res = testapp.get(base_experiment['@id'] + '@@index-data')
    errors = res.json['audit']
    errors_list = []
    for error_type in errors:
        errors_list.extend(errors[error_type])
    assert any(error['category'] == 'inconsistent internal tags' for error in errors_list)


def test_audit_experiment_internal_tags(testapp, base_experiment,
                                        biosample_1,
                                        biosample_2,
                                        library_1,
                                        library_2,
                                        replicate_1_1,
                                        replicate_1_2):
    testapp.patch_json(biosample_1['@id'], {'internal_tags': ['ENTEx']})
    testapp.patch_json(library_1['@id'], {'biosample': biosample_1['@id']})
    testapp.patch_json(replicate_1_1['@id'], {'library': library_1['@id']})
    testapp.patch_json(biosample_2['@id'], {'internal_tags': ['ENTEx', 'SESCC']})
    testapp.patch_json(library_2['@id'], {'biosample': biosample_2['@id']})
    testapp.patch_json(replicate_1_2['@id'], {'library': library_2['@id']})
    res = testapp.get(base_experiment['@id'] + '@@index-data')
    errors = res.json['audit']
    errors_list = []
    for error_type in errors:
        errors_list.extend(errors[error_type])
    assert any(error['category'] == 'inconsistent internal tags' for error in errors_list)


def test_audit_experiment_internal_tags2(testapp, base_experiment,
                                         biosample_1,
                                         biosample_2,
                                         library_1,
                                         library_2,
                                         replicate_1_1,
                                         replicate_1_2):
    testapp.patch_json(biosample_1['@id'], {'internal_tags': ['ENTEx']})
    testapp.patch_json(library_1['@id'], {'biosample': biosample_1['@id']})
    testapp.patch_json(replicate_1_1['@id'], {'library': library_1['@id']})
    testapp.patch_json(library_2['@id'], {'biosample': biosample_2['@id']})
    testapp.patch_json(replicate_1_2['@id'], {'library': library_2['@id']})
    res = testapp.get(base_experiment['@id'] + '@@index-data')
    errors = res.json['audit']
    errors_list = []
    for error_type in errors:
        errors_list.extend(errors[error_type])
    assert any(error['category'] == 'inconsistent internal tags' for error in errors_list)


def test_audit_experiment_mismatched_inter_paired_sequencing_files(testapp,
                                                                   base_experiment,
                                                                   replicate_1_1,
                                                                   replicate_2_1,
                                                                   library_1,
                                                                   library_2,
                                                                   biosample_1,
                                                                   biosample_2,
                                                                   mouse_donor_1,
                                                                   mouse_donor_2,
                                                                   file_fastq_6,
                                                                   file_fastq_4):
    testapp.patch_json(base_experiment['@id'], {'assay_term_name': 'ChIP-seq'})
    res = testapp.get(base_experiment['@id'] + '@@index-data')
    errors = res.json['audit']
    errors_list = []
    for error_type in errors:
        errors_list.extend(errors[error_type])
    assert any(error['category'] == 'mixed run types'
               for error in errors_list)


def test_audit_experiment_mismatched_inter_length_sequencing_files(testapp,
                                                                   base_experiment,
                                                                   replicate_1_1,
                                                                   replicate_2_1,
                                                                   library_1,
                                                                   library_2,
                                                                   biosample_1,
                                                                   biosample_2,
                                                                   mouse_donor_1,
                                                                   mouse_donor_2,
                                                                   file_fastq_3,
                                                                   file_fastq_4,
                                                                   file_fastq_5):
    testapp.patch_json(base_experiment['@id'], {'assay_term_name': 'ChIP-seq'})
    testapp.patch_json(file_fastq_3['@id'], {'read_length': 50})
    testapp.patch_json(file_fastq_5['@id'], {'read_length': 150})
    res = testapp.get(base_experiment['@id'] + '@@index-data')
    errors = res.json['audit']
    errors_list = []
    for error_type in errors:
        errors_list.extend(errors[error_type])
    assert any(error['category'] == 'mixed read lengths'
               for error in errors_list)


def test_audit_experiment_mismatched_valid_inter_length_sequencing_files(testapp,
                                                                         base_experiment,
                                                                         replicate_1_1,
                                                                         replicate_2_1,
                                                                         library_1,
                                                                         library_2,
                                                                         biosample_1,
                                                                         biosample_2,
                                                                         mouse_donor_1,
                                                                         mouse_donor_2,
                                                                         file_fastq_3,
                                                                         file_fastq_4,
                                                                         file_fastq_5):
    testapp.patch_json(base_experiment['@id'], {'assay_term_name': 'ChIP-seq'})
    testapp.patch_json(file_fastq_3['@id'], {'read_length': 50})
    testapp.patch_json(file_fastq_5['@id'], {'read_length': 52})
    res = testapp.get(base_experiment['@id'] + '@@index-data')
    errors = res.json['audit']
    errors_list = []
    for error_type in errors:
        errors_list.extend(errors[error_type])
    assert all(error['category'] != 'mixed read lengths'
               for error in errors_list)


def test_audit_experiment_rampage_standards(testapp,
                                            base_experiment,
                                            replicate_1_1,
                                            replicate_2_1,
                                            library_1,
                                            library_2,
                                            biosample_1,
                                            biosample_2,
                                            mouse_donor_1,
                                            file_fastq_3,
                                            file_fastq_4,
                                            file_bam_1_1,
                                            file_bam_2_1,
                                            file_tsv_1_2,
                                            mad_quality_metric_1_2,
                                            bam_quality_metric_1_1,
                                            bam_quality_metric_2_1,
                                            analysis_step_run_bam,
                                            analysis_step_version_bam,
                                            analysis_step_bam,
                                            pipeline_bam):
    testapp.patch_json(file_fastq_3['@id'], {'read_length': 100})
    testapp.patch_json(file_fastq_4['@id'], {'read_length': 100})

    testapp.patch_json(file_bam_1_1['@id'], {'step_run': analysis_step_run_bam['@id'],
                                             'assembly': 'mm10'})
    testapp.patch_json(file_bam_2_1['@id'], {'step_run': analysis_step_run_bam['@id'],
                                             'assembly': 'mm10'})
    testapp.patch_json(bam_quality_metric_1_1['@id'],
                       {'Number of reads mapped to multiple loci': 100})
    testapp.patch_json(bam_quality_metric_2_1['@id'],
                       {'Number of reads mapped to multiple loci': 100})
    testapp.patch_json(pipeline_bam['@id'], {'title':
                                             'RAMPAGE (paired-end, stranded)'})

    testapp.patch_json(biosample_1['@id'], {'donor': mouse_donor_1['@id']})
    testapp.patch_json(biosample_2['@id'], {'donor': mouse_donor_1['@id']})
    testapp.patch_json(biosample_1['@id'], {'organism': '/organisms/mouse/'})
    testapp.patch_json(biosample_2['@id'], {'organism': '/organisms/mouse/'})
    testapp.patch_json(biosample_1['@id'], {'model_organism_sex': 'mixed'})
    testapp.patch_json(biosample_2['@id'], {'model_organism_sex': 'mixed'})
    testapp.patch_json(library_1['@id'], {'biosample': biosample_1['@id']})
    testapp.patch_json(library_2['@id'], {'biosample': biosample_2['@id']})
    testapp.patch_json(replicate_1_1['@id'], {'library': library_1['@id']})
    testapp.patch_json(replicate_2_1['@id'], {'library': library_2['@id']})
    testapp.patch_json(base_experiment['@id'], {'status': 'released',
                                                'date_released': '2016-01-01',
                                                'assay_term_name': 'RAMPAGE'})
    res = testapp.get(base_experiment['@id'] + '@@index-data')
    errors = res.json['audit']
    errors_list = []
    for error_type in errors:
        errors_list.extend(errors[error_type])

    assert any(error['category'] == 'extremely low read depth' for error in errors_list)


def test_audit_experiment_small_rna_standards(testapp,
                                              base_experiment,
                                              replicate_1_1,
                                              replicate_2_1,
                                              library_1,
                                              library_2,
                                              biosample_1,
                                              biosample_2,
                                              mouse_donor_1,
                                              file_fastq_3,
                                              file_fastq_4,
                                              file_bam_1_1,
                                              file_bam_2_1,
                                              file_tsv_1_2,
                                              mad_quality_metric_1_2,
                                              bam_quality_metric_1_1,
                                              bam_quality_metric_2_1,
                                              analysis_step_run_bam,
                                              analysis_step_version_bam,
                                              analysis_step_bam,
                                              pipeline_bam):
    testapp.patch_json(file_fastq_3['@id'], {'read_length': 20})
    testapp.patch_json(file_fastq_4['@id'], {'read_length': 100})

    testapp.patch_json(file_bam_1_1['@id'], {'step_run': analysis_step_run_bam['@id'],
                                             'assembly': 'mm10'})
    testapp.patch_json(file_bam_2_1['@id'], {'step_run': analysis_step_run_bam['@id'],
                                             'assembly': 'mm10'})

    testapp.patch_json(pipeline_bam['@id'], {'title':
                                             'Small RNA-seq single-end pipeline'})

    testapp.patch_json(bam_quality_metric_1_1['@id'], {'Uniquely mapped reads number': 26000000})
    testapp.patch_json(bam_quality_metric_2_1['@id'], {'Uniquely mapped reads number': 26000000})
    testapp.patch_json(bam_quality_metric_1_1['@id'],
                       {'Number of reads mapped to multiple loci': 1000000})
    testapp.patch_json(bam_quality_metric_2_1['@id'],
                       {'Number of reads mapped to multiple loci': 1000000})
    testapp.patch_json(biosample_1['@id'], {'donor': mouse_donor_1['@id']})
    testapp.patch_json(biosample_2['@id'], {'donor': mouse_donor_1['@id']})
    testapp.patch_json(biosample_1['@id'], {'organism': '/organisms/mouse/'})
    testapp.patch_json(biosample_2['@id'], {'organism': '/organisms/mouse/'})
    testapp.patch_json(biosample_1['@id'], {'model_organism_sex': 'mixed'})
    testapp.patch_json(biosample_2['@id'], {'model_organism_sex': 'mixed'})
    testapp.patch_json(library_1['@id'], {'biosample': biosample_1['@id']})
    testapp.patch_json(library_2['@id'], {'biosample': biosample_2['@id']})
    testapp.patch_json(replicate_1_1['@id'], {'library': library_1['@id']})
    testapp.patch_json(replicate_2_1['@id'], {'library': library_2['@id']})
    testapp.patch_json(base_experiment['@id'], {'status': 'released',
                                                'date_released': '2016-01-01',
                                                'assay_term_name': 'RNA-seq'})
    res = testapp.get(base_experiment['@id'] + '@@index-data')
    errors = res.json['audit']
    errors_list = []
    for error_type in errors:
        errors_list.extend(errors[error_type])
    assert any(error['category'] == 'low read depth' for error in errors_list)


def test_audit_experiment_MAD_long_rna_standards(testapp,
                                                 base_experiment,
                                                 replicate_1_1,
                                                 replicate_2_1,
                                                 library_1,
                                                 library_2,
                                                 biosample_1,
                                                 biosample_2,
                                                 mouse_donor_1,
                                                 file_fastq_3,
                                                 file_fastq_4,
                                                 file_bam_1_1,
                                                 file_bam_2_1,
                                                 file_tsv_1_2,
                                                 mad_quality_metric_1_2,
                                                 bam_quality_metric_1_1,
                                                 bam_quality_metric_2_1,
                                                 analysis_step_run_bam,
                                                 analysis_step_version_bam,
                                                 analysis_step_bam,
                                                 pipeline_bam):
    testapp.patch_json(file_fastq_3['@id'], {'read_length': 20})
    testapp.patch_json(file_fastq_4['@id'], {'read_length': 100})

    testapp.patch_json(file_bam_1_1['@id'], {'step_run': analysis_step_run_bam['@id'],
                                             'assembly': 'mm10'})
    testapp.patch_json(file_bam_2_1['@id'], {'step_run': analysis_step_run_bam['@id'],
                                             'assembly': 'mm10'})

    testapp.patch_json(pipeline_bam['@id'], {'title':
                                             'RNA-seq of long RNAs (paired-end, stranded)'})

    testapp.patch_json(bam_quality_metric_1_1['@id'], {'Uniquely mapped reads number': 29000000})
    testapp.patch_json(bam_quality_metric_2_1['@id'], {'Uniquely mapped reads number': 38000000})
    testapp.patch_json(bam_quality_metric_1_1['@id'],
                       {'Number of reads mapped to multiple loci': 1})
    testapp.patch_json(bam_quality_metric_2_1['@id'],
                       {'Number of reads mapped to multiple loci': 1})
    testapp.patch_json(biosample_1['@id'], {'donor': mouse_donor_1['@id']})
    testapp.patch_json(biosample_2['@id'], {'donor': mouse_donor_1['@id']})
    testapp.patch_json(biosample_1['@id'], {'organism': '/organisms/mouse/'})
    testapp.patch_json(biosample_2['@id'], {'organism': '/organisms/mouse/'})
    testapp.patch_json(biosample_1['@id'], {'model_organism_sex': 'mixed'})
    testapp.patch_json(biosample_2['@id'], {'model_organism_sex': 'mixed'})
    testapp.patch_json(library_1['@id'], {'biosample': biosample_1['@id']})
    testapp.patch_json(library_2['@id'], {'biosample': biosample_2['@id']})
    testapp.patch_json(replicate_1_1['@id'], {'library': library_1['@id']})
    testapp.patch_json(replicate_2_1['@id'], {'library': library_2['@id']})
    testapp.patch_json(base_experiment['@id'], {'status': 'released',
                                                'date_released': '2016-01-01',
                                                'assay_term_name': 'RNA-seq'})
    res = testapp.get(base_experiment['@id'] + '@@index-data')
    errors = res.json['audit']
    errors_list = []
    for error_type in errors:
        errors_list.extend(errors[error_type])
    assert any(error['category'] == 'low replicate concordance' for error in errors_list)


def test_audit_experiment_long_rna_standards_crispr(testapp,
                                                    base_experiment,
                                                    replicate_1_1,
                                                    replicate_2_1,
                                                    library_1,
                                                    library_2,
                                                    biosample_1,
                                                    biosample_2,
                                                    mouse_donor_1,
                                                    file_fastq_3,
                                                    file_fastq_4,
                                                    file_bam_1_1,
                                                    file_bam_2_1,
                                                    file_tsv_1_2,
                                                    mad_quality_metric_1_2,
                                                    bam_quality_metric_1_1,
                                                    bam_quality_metric_2_1,
                                                    analysis_step_run_bam,
                                                    analysis_step_version_bam,
                                                    analysis_step_bam,
                                                    pipeline_bam):
    testapp.patch_json(file_fastq_3['@id'], {'read_length': 20})
    testapp.patch_json(file_fastq_4['@id'], {'read_length': 100})

    testapp.patch_json(file_bam_1_1['@id'], {'step_run': analysis_step_run_bam['@id'],
                                             'assembly': 'mm10'})
    testapp.patch_json(file_bam_2_1['@id'], {'step_run': analysis_step_run_bam['@id'],
                                             'assembly': 'mm10'})

    testapp.patch_json(pipeline_bam['@id'], {'title':
                                             'RNA-seq of long RNAs (paired-end, stranded)'})

    testapp.patch_json(bam_quality_metric_1_1['@id'], {'Uniquely mapped reads number': 5000000})
    testapp.patch_json(bam_quality_metric_2_1['@id'], {'Uniquely mapped reads number': 10000000})
    testapp.patch_json(bam_quality_metric_1_1['@id'],
                       {'Number of reads mapped to multiple loci': 10})
    testapp.patch_json(bam_quality_metric_2_1['@id'],
                       {'Number of reads mapped to multiple loci': 100})
    testapp.patch_json(biosample_1['@id'], {'donor': mouse_donor_1['@id']})
    testapp.patch_json(biosample_2['@id'], {'donor': mouse_donor_1['@id']})
    testapp.patch_json(biosample_1['@id'], {'organism': '/organisms/mouse/'})
    testapp.patch_json(biosample_2['@id'], {'organism': '/organisms/mouse/'})
    testapp.patch_json(biosample_1['@id'], {'model_organism_sex': 'mixed'})
    testapp.patch_json(biosample_2['@id'], {'model_organism_sex': 'mixed'})
    testapp.patch_json(library_1['@id'], {'biosample': biosample_1['@id'],
                                          'size_range': '>200'})
    testapp.patch_json(library_2['@id'], {'biosample': biosample_2['@id'],
                                          'size_range': '>200'})
    testapp.patch_json(replicate_1_1['@id'], {'library': library_1['@id']})
    testapp.patch_json(replicate_2_1['@id'], {'library': library_2['@id']})
    testapp.patch_json(base_experiment['@id'], {'status': 'released',
                                                'date_released': '2016-01-01',
                                                'assay_term_name': 'CRISPR genome editing followed by RNA-seq'})
    res = testapp.get(base_experiment['@id'] + '@@index-data')
    errors = res.json['audit']
    errors_list = []
    for error_type in errors:
        errors_list.extend(errors[error_type])
    assert any(error['category'] == 'insufficient read depth' for error in errors_list) and \
        any(error['category'] == 'missing spikeins' for error in errors_list)


def test_audit_experiment_long_rna_standards(testapp,
                                             base_experiment,
                                             replicate_1_1,
                                             replicate_2_1,
                                             library_1,
                                             library_2,
                                             biosample_1,
                                             biosample_2,
                                             mouse_donor_1,
                                             file_fastq_3,
                                             file_fastq_4,
                                             file_bam_1_1,
                                             file_bam_2_1,
                                             file_tsv_1_1,
                                             file_tsv_1_2,
                                             mad_quality_metric_1_2,
                                             bam_quality_metric_1_1,
                                             bam_quality_metric_2_1,
                                             analysis_step_run_bam,
                                             analysis_step_version_bam,
                                             analysis_step_bam,
                                             pipeline_bam):
    testapp.patch_json(file_fastq_3['@id'], {'read_length': 20})
    testapp.patch_json(file_fastq_4['@id'], {'read_length': 100})

    testapp.patch_json(file_bam_1_1['@id'], {'step_run': analysis_step_run_bam['@id'],
                                             'assembly': 'mm10'})
    testapp.patch_json(file_bam_2_1['@id'], {'step_run': analysis_step_run_bam['@id'],
                                             'assembly': 'mm10'})

    testapp.patch_json(pipeline_bam['@id'], {'title':
                                             'RNA-seq of long RNAs (paired-end, stranded)'})

    testapp.patch_json(bam_quality_metric_1_1['@id'], {'Uniquely mapped reads number': 1000000})
    testapp.patch_json(bam_quality_metric_2_1['@id'], {'Uniquely mapped reads number': 38000000})
    testapp.patch_json(bam_quality_metric_1_1['@id'],
                       {'Number of reads mapped to multiple loci': 10})
    testapp.patch_json(bam_quality_metric_2_1['@id'],
                       {'Number of reads mapped to multiple loci': 30})
    testapp.patch_json(mad_quality_metric_1_2['@id'], {'quality_metric_of': [
                                                       file_tsv_1_1['@id'],
                                                       file_tsv_1_2['@id']]})
    testapp.patch_json(biosample_1['@id'], {'donor': mouse_donor_1['@id']})
    testapp.patch_json(biosample_2['@id'], {'donor': mouse_donor_1['@id']})
    testapp.patch_json(biosample_1['@id'], {'organism': '/organisms/mouse/'})
    testapp.patch_json(biosample_2['@id'], {'organism': '/organisms/mouse/'})
    testapp.patch_json(biosample_1['@id'], {'model_organism_sex': 'mixed'})
    testapp.patch_json(biosample_2['@id'], {'model_organism_sex': 'mixed'})
    testapp.patch_json(library_1['@id'], {'biosample': biosample_1['@id']})
    testapp.patch_json(library_2['@id'], {'biosample': biosample_2['@id']})
    testapp.patch_json(replicate_1_1['@id'], {'library': library_1['@id']})
    testapp.patch_json(replicate_2_1['@id'], {'library': library_2['@id']})
    testapp.patch_json(base_experiment['@id'], {'status': 'released',
                                                'date_released': '2016-01-01',
                                                'assay_term_name': 'RNA-seq'})
    res = testapp.get(base_experiment['@id'] + '@@index-data')
    errors = res.json['audit']
    errors_list = []
    for error_type in errors:
        errors_list.extend(errors[error_type])
    assert any(error['category'] == 'insufficient read depth' for error in errors_list)


def test_audit_experiment_long_rna_standards_encode2(testapp,
                                                     base_experiment,
                                                     replicate_1_1,
                                                     replicate_2_1,
                                                     library_1,
                                                     library_2,
                                                     biosample_1,
                                                     biosample_2,
                                                     mouse_donor_1,
                                                     file_fastq_3,
                                                     file_fastq_4,
                                                     file_bam_1_1,
                                                     file_bam_2_1,
                                                     file_tsv_1_1,
                                                     file_tsv_1_2,
                                                     mad_quality_metric_1_2,
                                                     bam_quality_metric_1_1,
                                                     bam_quality_metric_2_1,
                                                     analysis_step_run_bam,
                                                     analysis_step_version_bam,
                                                     analysis_step_bam,
                                                     pipeline_bam,
                                                     encode2_award):
    testapp.patch_json(file_fastq_3['@id'], {'read_length': 20})
    testapp.patch_json(file_fastq_4['@id'], {'read_length': 100})

    testapp.patch_json(file_bam_1_1['@id'], {'step_run': analysis_step_run_bam['@id'],
                                             'assembly': 'mm10'})
    testapp.patch_json(file_bam_2_1['@id'], {'step_run': analysis_step_run_bam['@id'],
                                             'assembly': 'mm10'})

    testapp.patch_json(pipeline_bam['@id'], {'title':
                                             'RNA-seq of long RNAs (paired-end, stranded)'})

    testapp.patch_json(bam_quality_metric_1_1['@id'], {'Uniquely mapped reads number': 21000000})
    testapp.patch_json(bam_quality_metric_2_1['@id'], {'Uniquely mapped reads number': 38000000})
    testapp.patch_json(bam_quality_metric_1_1['@id'],
                       {'Number of reads mapped to multiple loci': 10})
    testapp.patch_json(bam_quality_metric_2_1['@id'],
                       {'Number of reads mapped to multiple loci': 30})
    testapp.patch_json(mad_quality_metric_1_2['@id'], {'quality_metric_of': [
                                                       file_tsv_1_1['@id'],
                                                       file_tsv_1_2['@id']]})
    testapp.patch_json(biosample_1['@id'], {'donor': mouse_donor_1['@id']})
    testapp.patch_json(biosample_2['@id'], {'donor': mouse_donor_1['@id']})
    testapp.patch_json(biosample_1['@id'], {'organism': '/organisms/mouse/'})
    testapp.patch_json(biosample_2['@id'], {'organism': '/organisms/mouse/'})
    testapp.patch_json(biosample_1['@id'], {'model_organism_sex': 'mixed'})
    testapp.patch_json(biosample_2['@id'], {'model_organism_sex': 'mixed'})
    testapp.patch_json(library_1['@id'], {'biosample': biosample_1['@id']})
    testapp.patch_json(library_2['@id'], {'biosample': biosample_2['@id']})
    testapp.patch_json(replicate_1_1['@id'], {'library': library_1['@id']})
    testapp.patch_json(replicate_2_1['@id'], {'library': library_2['@id']})
    testapp.patch_json(base_experiment['@id'], {'status': 'released',
                                                'date_released': '2016-01-01',
                                                'assay_term_name': 'RNA-seq',
                                                'award': encode2_award['@id']})
    res = testapp.get(base_experiment['@id'] + '@@index-data')
    errors = res.json['audit']
    errors_list = []
    for error_type in errors:
        errors_list.extend(errors[error_type])
    assert all(error['category'] != 'insufficient read depth' for error in errors_list)


def test_audit_experiment_chip_seq_standards_depth(testapp,
                                                   base_experiment,
                                                   replicate_1_1,
                                                   replicate_2_1,
                                                   library_1,
                                                   library_2,
                                                   biosample_1,
                                                   biosample_2,
                                                   mouse_donor_1,
                                                   file_fastq_3,
                                                   file_fastq_4,
                                                   file_bam_1_1,
                                                   file_bam_2_1,
                                                   file_tsv_1_2,
                                                   mad_quality_metric_1_2,
                                                   chip_seq_quality_metric,
                                                   analysis_step_run_bam,
                                                   analysis_step_version_bam,
                                                   analysis_step_bam,
                                                   pipeline_bam,
                                                   target_H3K27ac):

    testapp.patch_json(chip_seq_quality_metric['@id'], {'quality_metric_of': [file_bam_1_1['@id'],
                                                                              file_bam_2_1['@id']],
                                                        'processing_stage': 'filtered',
                                                        'total': 30000000,
                                                        'mapped': 30000000,
                                                        'read1': 100, 'read2': 100})
    testapp.patch_json(file_fastq_3['@id'], {'read_length': 20})
    testapp.patch_json(file_fastq_4['@id'], {'read_length': 100})

    testapp.patch_json(file_bam_1_1['@id'], {'step_run': analysis_step_run_bam['@id'],
                                             'assembly': 'mm10',
                                             'derived_from': [file_fastq_3['@id']]})
    testapp.patch_json(file_bam_2_1['@id'], {'step_run': analysis_step_run_bam['@id'],
                                             'assembly': 'mm10',
                                             'derived_from': [file_fastq_4['@id']]})
    testapp.patch_json(pipeline_bam['@id'], {'title':
                                             'ChIP-seq read mapping'})
    testapp.patch_json(biosample_1['@id'], {'donor': mouse_donor_1['@id']})
    testapp.patch_json(biosample_2['@id'], {'donor': mouse_donor_1['@id']})
    testapp.patch_json(biosample_1['@id'], {'organism': '/organisms/mouse/'})
    testapp.patch_json(biosample_2['@id'], {'organism': '/organisms/mouse/'})
    testapp.patch_json(biosample_1['@id'], {'model_organism_sex': 'mixed'})
    testapp.patch_json(biosample_2['@id'], {'model_organism_sex': 'mixed'})
    testapp.patch_json(library_1['@id'], {'biosample': biosample_1['@id']})
    testapp.patch_json(library_2['@id'], {'biosample': biosample_2['@id']})
    testapp.patch_json(replicate_1_1['@id'], {'library': library_1['@id']})
    testapp.patch_json(replicate_2_1['@id'], {'library': library_2['@id']})
    testapp.patch_json(base_experiment['@id'], {'target': target_H3K27ac['@id'],
                                                'status': 'released',
                                                'date_released': '2016-01-01',
                                                'assay_term_name': 'ChIP-seq'})
    res = testapp.get(base_experiment['@id'] + '@@index-data')
    errors = res.json['audit']
    errors_list = []
    for error_type in errors:
        errors_list.extend(errors[error_type])
    assert any(error['category'] == 'low read depth' for error in errors_list)


def test_audit_experiment_chip_seq_standards(testapp,
                                             base_experiment,
                                             replicate_1_1,
                                             replicate_2_1,
                                             library_1,
                                             library_2,
                                             biosample_1,
                                             biosample_2,
                                             mouse_donor_1,
                                             file_fastq_3,
                                             file_fastq_4,
                                             file_bam_1_1,
                                             file_bam_2_1,
                                             file_tsv_1_2,
                                             mad_quality_metric_1_2,
                                             chip_seq_quality_metric,
                                             analysis_step_run_bam,
                                             analysis_step_version_bam,
                                             analysis_step_bam,
                                             pipeline_bam,
                                             target_H3K9me3):

    testapp.patch_json(chip_seq_quality_metric['@id'], {'quality_metric_of': [file_bam_1_1['@id']],
                                                        'processing_stage': 'unfiltered',
                                                        'total': 10000000,
                                                        'mapped': 10000000,
                                                        'read1': 100, 'read2': 100})
    testapp.patch_json(file_fastq_3['@id'], {'read_length': 20})
    testapp.patch_json(file_fastq_4['@id'], {'read_length': 100})

    testapp.patch_json(file_bam_1_1['@id'], {'step_run': analysis_step_run_bam['@id'],
                                             'assembly': 'mm10',
                                             'derived_from': [file_fastq_3['@id']]})
    testapp.patch_json(file_bam_2_1['@id'], {'step_run': analysis_step_run_bam['@id'],
                                             'assembly': 'mm10',
                                             'derived_from': [file_fastq_4['@id']]})
    testapp.patch_json(pipeline_bam['@id'], {'title':
                                             'ChIP-seq read mapping'})
    testapp.patch_json(biosample_1['@id'], {'donor': mouse_donor_1['@id']})
    testapp.patch_json(biosample_2['@id'], {'donor': mouse_donor_1['@id']})
    testapp.patch_json(biosample_1['@id'], {'organism': '/organisms/mouse/'})
    testapp.patch_json(biosample_2['@id'], {'organism': '/organisms/mouse/'})
    testapp.patch_json(biosample_1['@id'], {'model_organism_sex': 'mixed'})
    testapp.patch_json(biosample_2['@id'], {'model_organism_sex': 'mixed'})
    testapp.patch_json(library_1['@id'], {'biosample': biosample_1['@id']})
    testapp.patch_json(library_2['@id'], {'biosample': biosample_2['@id']})
    testapp.patch_json(replicate_1_1['@id'], {'library': library_1['@id']})
    testapp.patch_json(replicate_2_1['@id'], {'library': library_2['@id']})
    testapp.patch_json(base_experiment['@id'], {'target': target_H3K9me3['@id'],
                                                'status': 'released',
                                                'date_released': '2016-01-01',
                                                'assay_term_name': 'ChIP-seq'})
    res = testapp.get(base_experiment['@id'] + '@@index-data')
    errors = res.json['audit']
    errors_list = []
    for error_type in errors:
        errors_list.extend(errors[error_type])
    assert any(error['category'] == 'insufficient read depth' for error in errors_list)


def test_audit_experiment_chip_seq_standards_encode2(testapp,
                                                     base_experiment,
                                                     replicate_1_1,
                                                     replicate_2_1,
                                                     library_1,
                                                     library_2,
                                                     biosample_1,
                                                     biosample_2,
                                                     mouse_donor_1,
                                                     file_fastq_3,
                                                     file_fastq_4,
                                                     file_bam_1_1,
                                                     file_bam_2_1,
                                                     file_tsv_1_2,
                                                     mad_quality_metric_1_2,
                                                     chip_seq_quality_metric,
                                                     analysis_step_run_bam,
                                                     analysis_step_version_bam,
                                                     analysis_step_bam,
                                                     pipeline_bam,
                                                     target_H3K9me3,
                                                     encode2_award):

    testapp.patch_json(chip_seq_quality_metric['@id'], {'quality_metric_of': [file_bam_1_1['@id']],
                                                        'processing_stage': 'unfiltered',
                                                        'total': 146000000,
                                                        'mapped': 146000000,
                                                        'read1': 100, 'read2': 100})
    testapp.patch_json(file_fastq_3['@id'], {'read_length': 20})
    testapp.patch_json(file_fastq_4['@id'], {'read_length': 100})

    testapp.patch_json(file_bam_1_1['@id'], {'step_run': analysis_step_run_bam['@id'],
                                             'assembly': 'mm10',
                                             'derived_from': [file_fastq_3['@id']]})
    testapp.patch_json(file_bam_2_1['@id'], {'step_run': analysis_step_run_bam['@id'],
                                             'assembly': 'mm10',
                                             'derived_from': [file_fastq_4['@id']]})
    testapp.patch_json(pipeline_bam['@id'], {'title':
                                             'ChIP-seq read mapping'})
    testapp.patch_json(biosample_1['@id'], {'donor': mouse_donor_1['@id']})
    testapp.patch_json(biosample_2['@id'], {'donor': mouse_donor_1['@id']})
    testapp.patch_json(biosample_1['@id'], {'organism': '/organisms/mouse/'})
    testapp.patch_json(biosample_2['@id'], {'organism': '/organisms/mouse/'})
    testapp.patch_json(biosample_1['@id'], {'model_organism_sex': 'mixed'})
    testapp.patch_json(biosample_2['@id'], {'model_organism_sex': 'mixed'})
    testapp.patch_json(library_1['@id'], {'biosample': biosample_1['@id']})
    testapp.patch_json(library_2['@id'], {'biosample': biosample_2['@id']})
    testapp.patch_json(replicate_1_1['@id'], {'library': library_1['@id']})
    testapp.patch_json(replicate_2_1['@id'], {'library': library_2['@id']})
    testapp.patch_json(base_experiment['@id'], {'target': target_H3K9me3['@id'],
                                                'status': 'released',
                                                'date_released': '2016-01-01',
                                                'assay_term_name': 'ChIP-seq',
                                                'award': encode2_award['@id']})
    res = testapp.get(base_experiment['@id'] + '@@index-data')
    errors = res.json['audit']
    errors_list = []
    for error_type in errors:
        errors_list.extend(errors[error_type])
        for e in errors[error_type]:
            print (e)
    assert all(error['category'] != 'insufficient read depth' for error in errors_list)


def test_audit_experiment_chip_seq_no_target_standards(testapp,
                                                       base_experiment,
                                                       replicate_1_1,
                                                       replicate_2_1,
                                                       library_1,
                                                       library_2,
                                                       biosample_1,
                                                       biosample_2,
                                                       mouse_donor_1,
                                                       file_fastq_3,
                                                       file_fastq_4,
                                                       file_bam_1_1,
                                                       file_bam_2_1,
                                                       file_tsv_1_2,
                                                       mad_quality_metric_1_2,
                                                       chip_seq_quality_metric,
                                                       chipseq_filter_quality_metric,
                                                       analysis_step_run_bam,
                                                       analysis_step_version_bam,
                                                       analysis_step_bam,
                                                       pipeline_bam):

    testapp.patch_json(chip_seq_quality_metric['@id'], {'quality_metric_of': [file_bam_1_1['@id']],
                                                        'processing_stage': 'unfiltered',
                                                        'total': 10000000,
                                                        'mapped': 10000000,
                                                        'read1': 100, 'read2': 100})
    testapp.patch_json(file_fastq_3['@id'], {'read_length': 20})
    testapp.patch_json(file_fastq_4['@id'], {'read_length': 100})

    testapp.patch_json(file_bam_1_1['@id'], {'step_run': analysis_step_run_bam['@id'],
                                             'assembly': 'mm10',
                                             'derived_from': [file_fastq_3['@id']]})
    testapp.patch_json(file_bam_2_1['@id'], {'step_run': analysis_step_run_bam['@id'],
                                             'assembly': 'mm10',
                                             'derived_from': [file_fastq_4['@id']]})

    testapp.patch_json(pipeline_bam['@id'], {'title':
                                             'ChIP-seq read mapping'})

    testapp.patch_json(biosample_1['@id'], {'donor': mouse_donor_1['@id']})
    testapp.patch_json(biosample_2['@id'], {'donor': mouse_donor_1['@id']})
    testapp.patch_json(biosample_1['@id'], {'organism': '/organisms/mouse/'})
    testapp.patch_json(biosample_2['@id'], {'organism': '/organisms/mouse/'})
    testapp.patch_json(biosample_1['@id'], {'model_organism_sex': 'mixed'})
    testapp.patch_json(biosample_2['@id'], {'model_organism_sex': 'mixed'})
    testapp.patch_json(library_1['@id'], {'biosample': biosample_1['@id']})
    testapp.patch_json(library_2['@id'], {'biosample': biosample_2['@id']})
    testapp.patch_json(replicate_1_1['@id'], {'library': library_1['@id']})
    testapp.patch_json(replicate_2_1['@id'], {'library': library_2['@id']})
    testapp.patch_json(base_experiment['@id'], {'status': 'released',
                                                'date_released': '2016-01-01',
                                                'assay_term_name': 'ChIP-seq'})
    res = testapp.get(base_experiment['@id'] + '@@index-data')
    errors = res.json['audit']
    errors_list = []
    for error_type in errors:
        errors_list.extend(errors[error_type])
    assert any(error['category'] == 'missing target' for error in errors_list)


def test_audit_experiment_chip_seq_library_complexity_standards(testapp,
                                                                base_experiment,
                                                                replicate_1_1,
                                                                replicate_2_1,
                                                                library_1,
                                                                library_2,
                                                                biosample_1,
                                                                biosample_2,
                                                                mouse_donor_1,
                                                                file_fastq_3,
                                                                file_fastq_4,
                                                                file_bam_1_1,
                                                                file_bam_2_1,
                                                                file_tsv_1_2,
                                                                mad_quality_metric_1_2,
                                                                chip_seq_quality_metric,
                                                                chipseq_filter_quality_metric,
                                                                analysis_step_run_bam,
                                                                analysis_step_version_bam,
                                                                analysis_step_bam,
                                                                pipeline_bam,
                                                                target_H3K9me3):
    testapp.patch_json(chip_seq_quality_metric['@id'], {'quality_metric_of': [file_bam_1_1['@id']],
                                                        'processing_stage': 'unfiltered',
                                                        'total': 10000000,
                                                        'mapped': 10000000,
                                                        'read1': 100, 'read2': 100})
    testapp.patch_json(file_fastq_3['@id'], {'read_length': 20})
    testapp.patch_json(file_fastq_4['@id'], {'read_length': 100})

    testapp.patch_json(file_bam_1_1['@id'], {'step_run': analysis_step_run_bam['@id'],
                                             'assembly': 'mm10',
                                             'derived_from': [file_fastq_3['@id']]})
    testapp.patch_json(file_bam_2_1['@id'], {'step_run': analysis_step_run_bam['@id'],
                                             'assembly': 'mm10',
                                             'derived_from': [file_fastq_4['@id']]})

    testapp.patch_json(pipeline_bam['@id'], {'title':
                                             'ChIP-seq read mapping'})

    testapp.patch_json(biosample_1['@id'], {'donor': mouse_donor_1['@id']})
    testapp.patch_json(biosample_2['@id'], {'donor': mouse_donor_1['@id']})
    testapp.patch_json(biosample_1['@id'], {'organism': '/organisms/mouse/'})
    testapp.patch_json(biosample_2['@id'], {'organism': '/organisms/mouse/'})
    testapp.patch_json(biosample_1['@id'], {'model_organism_sex': 'mixed'})
    testapp.patch_json(biosample_2['@id'], {'model_organism_sex': 'mixed'})
    testapp.patch_json(library_1['@id'], {'biosample': biosample_1['@id']})
    testapp.patch_json(library_2['@id'], {'biosample': biosample_2['@id']})
    testapp.patch_json(replicate_1_1['@id'], {'library': library_1['@id']})
    testapp.patch_json(replicate_2_1['@id'], {'library': library_2['@id']})
    testapp.patch_json(base_experiment['@id'], {'target': target_H3K9me3['@id'],
                                                'status': 'released',
                                                'date_released': '2016-01-01',
                                                'assay_term_name': 'ChIP-seq'})
    res = testapp.get(base_experiment['@id'] + '@@index-data')
    errors = res.json['audit']
    errors_list = []
    for error_type in errors:
        errors_list.extend(errors[error_type])
    assert any(error['category'] == 'severe bottlenecking' for error in errors_list)


def test_audit_experiment_dnase_low_spot_score(testapp,
                                               base_experiment,
                                               replicate_1_1,
                                               library_1,
                                               biosample_1,
                                               mouse_donor_1,
                                               file_fastq_3,
                                               file_bam_1_1,
                                               mad_quality_metric_1_2,
                                               hotspot_quality_metric,
                                               analysis_step_run_bam,
                                               analysis_step_version_bam,
                                               analysis_step_bam,
                                               file_tsv_1_1,
                                               pipeline_bam):
    testapp.patch_json(file_tsv_1_1['@id'], {'output_type': 'hotspots'})
    testapp.patch_json(file_fastq_3['@id'], {'read_length': 20})
    testapp.patch_json(file_bam_1_1['@id'], {'step_run': analysis_step_run_bam['@id'],
                                             'assembly': 'mm10',
                                             'output_type': 'alignments',
                                             'derived_from': [file_fastq_3['@id']]})
    testapp.patch_json(pipeline_bam['@id'], {'title':
                                             'DNase-HS pipeline (single-end)'})
    testapp.patch_json(biosample_1['@id'], {'donor': mouse_donor_1['@id']})
    testapp.patch_json(biosample_1['@id'], {'organism': '/organisms/mouse/'})
    testapp.patch_json(biosample_1['@id'], {'model_organism_sex': 'mixed'})
    testapp.patch_json(library_1['@id'], {'biosample': biosample_1['@id']})
    testapp.patch_json(replicate_1_1['@id'], {'library': library_1['@id']})
    testapp.patch_json(base_experiment['@id'], {'status': 'released',
                                                'date_released': '2016-01-01',
                                                'assay_term_name': 'DNase-seq'})
    res = testapp.get(base_experiment['@id'] + '@@index-data')
    errors = res.json['audit']
    errors_list = []
    for error_type in errors:
        errors_list.extend(errors[error_type])
    assert any(error['category'] == 'low spot score' for error in errors_list)


def test_audit_experiment_dnase_seq_low_read_depth(testapp,
                                                   base_experiment,
                                                   replicate_1_1,
                                                   library_1,
                                                   biosample_1,
                                                   mouse_donor_1,
                                                   file_fastq_3,
                                                   file_bam_1_1,
                                                   mad_quality_metric_1_2,
                                                   chip_seq_quality_metric,
                                                   analysis_step_run_bam,
                                                   analysis_step_version_bam,
                                                   analysis_step_bam,
                                                   pipeline_bam):
    testapp.patch_json(file_fastq_3['@id'], {'read_length': 20})
    testapp.patch_json(file_bam_1_1['@id'], {'step_run': analysis_step_run_bam['@id'],
                                             'assembly': 'mm10',
                                             'output_type': 'alignments',
                                             'derived_from': [file_fastq_3['@id']]})
    testapp.patch_json(pipeline_bam['@id'], {'title':
                                             'DNase-HS pipeline (single-end)'})
    testapp.patch_json(chip_seq_quality_metric['@id'], {'mapped': 23})
    testapp.patch_json(biosample_1['@id'], {'donor': mouse_donor_1['@id']})
    testapp.patch_json(biosample_1['@id'], {'organism': '/organisms/mouse/'})
    testapp.patch_json(biosample_1['@id'], {'model_organism_sex': 'mixed'})
    testapp.patch_json(library_1['@id'], {'biosample': biosample_1['@id']})
    testapp.patch_json(replicate_1_1['@id'], {'library': library_1['@id']})
    testapp.patch_json(base_experiment['@id'], {'status': 'released',
                                                'date_released': '2016-01-01',
                                                'assay_term_name': 'DNase-seq'})
    res = testapp.get(base_experiment['@id'] + '@@index-data')
    errors = res.json['audit']
    errors_list = []
    for error_type in errors:
        errors_list.extend(errors[error_type])
    assert any(error['category'] == 'extremely low read depth' for error in errors_list)


def test_audit_experiment_dnase_low_read_length(testapp,
                                                base_experiment,
                                                replicate_1_1,
                                                library_1,
                                                biosample_1,
                                                mouse_donor_1,
                                                file_fastq_3,
                                                file_bam_1_1,
                                                mad_quality_metric_1_2,
                                                chip_seq_quality_metric,
                                                analysis_step_run_bam,
                                                analysis_step_version_bam,
                                                analysis_step_bam,
                                                pipeline_bam):
    testapp.patch_json(file_fastq_3['@id'], {'read_length': 20})
    testapp.patch_json(file_bam_1_1['@id'], {'step_run': analysis_step_run_bam['@id'],
                                             'assembly': 'mm10',
                                             'output_type': 'alignments',
                                             'derived_from': [file_fastq_3['@id']]})
    testapp.patch_json(pipeline_bam['@id'], {'title':
                                             'DNase-HS pipeline (single-end)'})
    testapp.patch_json(chip_seq_quality_metric['@id'], {'mapped': 23})
    testapp.patch_json(biosample_1['@id'], {'donor': mouse_donor_1['@id']})
    testapp.patch_json(biosample_1['@id'], {'organism': '/organisms/mouse/'})
    testapp.patch_json(biosample_1['@id'], {'model_organism_sex': 'mixed'})
    testapp.patch_json(library_1['@id'], {'biosample': biosample_1['@id']})
    testapp.patch_json(replicate_1_1['@id'], {'library': library_1['@id']})
    testapp.patch_json(base_experiment['@id'], {'status': 'released',
                                                'date_released': '2016-01-01',
                                                'assay_term_name': 'DNase-seq'})
    res = testapp.get(base_experiment['@id'] + '@@index-data')
    errors = res.json['audit']
    errors_list = []
    for error_type in errors:
        errors_list.extend(errors[error_type])
    assert any(error['category'] == 'insufficient read length' for error in errors_list)


def test_audit_experiment_dnase_low_correlation(testapp,
                                                base_experiment,
                                                replicate_1_1,
                                                replicate_2_1,
                                                library_1,
                                                library_2,
                                                biosample_1,
                                                mouse_donor_1,
                                                file_fastq_3,
                                                bigWig_file,
                                                file_bam_1_1,
                                                correlation_quality_metric,
                                                chip_seq_quality_metric,
                                                analysis_step_run_bam,
                                                analysis_step_version_bam,
                                                analysis_step_bam,
                                                pipeline_bam):
    testapp.patch_json(bigWig_file['@id'], {'dataset': base_experiment['@id']})
    testapp.patch_json(
        correlation_quality_metric['@id'], {'quality_metric_of': [bigWig_file['@id']],
                                            'Pearson correlation': 0.15})
    testapp.patch_json(file_bam_1_1['@id'], {'step_run': analysis_step_run_bam['@id'],
                                             'assembly': 'mm10',
                                             'output_type': 'alignments',
                                             'derived_from': [file_fastq_3['@id']]})
    testapp.patch_json(pipeline_bam['@id'], {'title':
                                             'DNase-HS pipeline (single-end)'})
    testapp.patch_json(chip_seq_quality_metric['@id'], {'mapped': 23})
    testapp.patch_json(biosample_1['@id'], {'donor': mouse_donor_1['@id']})
    testapp.patch_json(biosample_1['@id'], {'organism': '/organisms/mouse/'})
    testapp.patch_json(biosample_1['@id'], {'model_organism_sex': 'mixed'})
    testapp.patch_json(library_1['@id'], {'biosample': biosample_1['@id']})
    testapp.patch_json(library_2['@id'], {'biosample': biosample_1['@id']})
    testapp.patch_json(replicate_1_1['@id'], {'library': library_1['@id']})
    testapp.patch_json(replicate_2_1['@id'], {'library': library_2['@id']})
    testapp.patch_json(base_experiment['@id'], {'status': 'released',
                                                'date_released': '2016-01-01',
                                                'assay_term_name': 'DNase-seq'})
    res = testapp.get(base_experiment['@id'] + '@@index-data')
    errors = res.json['audit']
    errors_list = []
    for error_type in errors:
        errors_list.extend(errors[error_type])
    assert any(error['category'] == 'insufficient replicate concordance' for error in errors_list)

# duplication rate audit was removed from v54


def test_audit_experiment_dnase_seq_missing_read_depth(testapp,
                                                       base_experiment,
                                                       replicate_1_1,
                                                       library_1,
                                                       biosample_1,
                                                       mouse_donor_1,
                                                       file_fastq_3,
                                                       file_bam_1_1,
                                                       mad_quality_metric_1_2,
                                                       analysis_step_run_bam,
                                                       analysis_step_version_bam,
                                                       analysis_step_bam,
                                                       pipeline_bam):
    testapp.patch_json(file_fastq_3['@id'], {'read_length': 20})
    testapp.patch_json(file_bam_1_1['@id'], {'step_run': analysis_step_run_bam['@id'],
                                             'assembly': 'mm10',
                                             'output_type': 'alignments',
                                             'derived_from': [file_fastq_3['@id']]})
    testapp.patch_json(pipeline_bam['@id'], {'title':
                                             'DNase-HS pipeline (single-end)'})
    testapp.patch_json(biosample_1['@id'], {'donor': mouse_donor_1['@id']})
    testapp.patch_json(biosample_1['@id'], {'organism': '/organisms/mouse/'})
    testapp.patch_json(biosample_1['@id'], {'model_organism_sex': 'mixed'})
    testapp.patch_json(library_1['@id'], {'biosample': biosample_1['@id']})
    testapp.patch_json(replicate_1_1['@id'], {'library': library_1['@id']})
    testapp.patch_json(base_experiment['@id'], {'status': 'released',
                                                'date_released': '2016-01-01',
                                                'assay_term_name': 'DNase-seq'})
    res = testapp.get(base_experiment['@id'] + '@@index-data')
    errors = res.json['audit']
    errors_list = []
    for error_type in errors:
        errors_list.extend(errors[error_type])
    assert any(error['category'] == 'missing read depth' for error in errors_list)


def test_audit_experiment_chip_seq_unfiltered_missing_read_depth(testapp,
                                                                 base_experiment,
                                                                 replicate_1_1,
                                                                 replicate_2_1,
                                                                 library_1,
                                                                 library_2,
                                                                 biosample_1,
                                                                 biosample_2,
                                                                 mouse_donor_1,
                                                                 file_fastq_3,
                                                                 file_fastq_4,
                                                                 file_bam_1_1,
                                                                 file_bam_2_1,
                                                                 file_tsv_1_2,
                                                                 mad_quality_metric_1_2,
                                                                 chip_seq_quality_metric,
                                                                 chipseq_filter_quality_metric,
                                                                 analysis_step_run_bam,
                                                                 analysis_step_version_bam,
                                                                 analysis_step_bam,
                                                                 pipeline_bam,
                                                                 target_H3K9me3):
    testapp.patch_json(file_fastq_3['@id'], {'read_length': 20})
    testapp.patch_json(file_fastq_4['@id'], {'read_length': 100})

    testapp.patch_json(file_bam_1_1['@id'], {'step_run': analysis_step_run_bam['@id'],
                                             'assembly': 'mm10',
                                             'output_type': 'unfiltered alignments',
                                             'derived_from': [file_fastq_3['@id']]})
    testapp.patch_json(file_bam_2_1['@id'], {'step_run': analysis_step_run_bam['@id'],
                                             'assembly': 'mm10',
                                             'output_type': 'unfiltered alignments',
                                             'derived_from': [file_fastq_4['@id']]})
    testapp.patch_json(pipeline_bam['@id'], {'title':
                                             'ChIP-seq read mapping'})
    testapp.patch_json(biosample_1['@id'], {'donor': mouse_donor_1['@id']})
    testapp.patch_json(biosample_2['@id'], {'donor': mouse_donor_1['@id']})
    testapp.patch_json(biosample_1['@id'], {'organism': '/organisms/mouse/'})
    testapp.patch_json(biosample_2['@id'], {'organism': '/organisms/mouse/'})
    testapp.patch_json(biosample_1['@id'], {'model_organism_sex': 'mixed'})
    testapp.patch_json(biosample_2['@id'], {'model_organism_sex': 'mixed'})
    testapp.patch_json(library_1['@id'], {'biosample': biosample_1['@id']})
    testapp.patch_json(library_2['@id'], {'biosample': biosample_2['@id']})
    testapp.patch_json(replicate_1_1['@id'], {'library': library_1['@id']})
    testapp.patch_json(replicate_2_1['@id'], {'library': library_2['@id']})
    testapp.patch_json(base_experiment['@id'], {'target': target_H3K9me3['@id'],
                                                'status': 'released',
                                                'date_released': '2016-01-01',
                                                'assay_term_name': 'ChIP-seq'})
    res = testapp.get(base_experiment['@id'] + '@@index-data')
    errors = res.json['audit']
    errors_list = []
    for error_type in errors:
        errors_list.extend(errors[error_type])
    assert all(error['category'] != 'missing read depth' for error in errors_list)


def test_audit_experiment_out_of_date_analysis_added_fastq(testapp,
                                                           base_experiment,
                                                           replicate_1_1,
                                                           replicate_2_1,
                                                           file_fastq_3,
                                                           file_fastq_4,
                                                           file_bam_1_1,
                                                           file_bam_2_1):
    testapp.patch_json(base_experiment['@id'], {'assay_term_name': 'ChIP-seq'})
    testapp.patch_json(file_fastq_4['@id'], {'replicate': replicate_1_1['@id']})
    testapp.patch_json(file_bam_1_1['@id'], {'derived_from': [file_fastq_3['@id']]})
    testapp.patch_json(file_bam_2_1['@id'], {'derived_from': [file_fastq_3['@id']]})
    res = testapp.get(base_experiment['@id'] + '@@index-data')
    errors = res.json['audit']
    errors_list = []
    for error_type in errors:
        errors_list.extend(errors[error_type])
    assert any(error['category'] == 'out of date analysis' for error in errors_list)


def test_audit_experiment_out_of_date_analysis_removed_fastq(testapp,
                                                             base_experiment,
                                                             replicate_1_1,
                                                             replicate_2_1,
                                                             file_fastq_3,
                                                             file_fastq_4,
                                                             file_bam_1_1,
                                                             file_bam_2_1):
    testapp.patch_json(base_experiment['@id'], {'assay_term_name': 'ChIP-seq'})
    testapp.patch_json(file_bam_1_1['@id'], {'derived_from': [file_fastq_3['@id']]})
    testapp.patch_json(file_bam_2_1['@id'], {'derived_from': [file_fastq_4['@id']]})
    testapp.patch_json(file_fastq_3['@id'], {'status': 'deleted'})
    res = testapp.get(base_experiment['@id'] + '@@index-data')
    errors = res.json['audit']
    errors_list = []
    for error_type in errors:
        errors_list.extend(errors[error_type])
    assert any(error['category'] == 'out of date analysis' for error in errors_list)


def test_audit_experiment_no_out_of_date_analysis(testapp,
                                                  base_experiment,
                                                  replicate_1_1,
                                                  replicate_2_1,
                                                  file_fastq_3,
                                                  file_fastq_4,
                                                  file_bam_1_1,
                                                  file_bam_2_1):
    testapp.patch_json(file_bam_1_1['@id'], {'derived_from': [file_fastq_3['@id']]})
    testapp.patch_json(file_bam_2_1['@id'], {'derived_from': [file_fastq_4['@id']]})
    res = testapp.get(base_experiment['@id'] + '@@index-data')
    errors = res.json['audit']
    errors_list = []
    for error_type in errors:
        errors_list.extend(errors[error_type])
    assert all(error['category'] != 'out of date analysis' for error in errors_list)


def test_audit_experiment_control_out_of_date_analysis_paired_fastqs(
    testapp,
    base_experiment,
    replicate_1_1,
    replicate_2_1,
    file_fastq_3,
    file_fastq_4,
    file_bam_1_1,
    file_bam_2_1,
    control_target,
    ctrl_experiment
):

    testapp.patch_json(base_experiment['@id'], {'assay_term_name': 'ChIP-seq'})
    testapp.patch_json(ctrl_experiment['@id'], {'target': control_target['@id']})
    testapp.patch_json(replicate_2_1['@id'], {'experiment': ctrl_experiment['@id']})

    testapp.patch_json(file_bam_1_1['@id'], {'assembly': 'mm10',
                                             'output_type': 'signal of unique reads',
                                             'file_format': 'bigWig',
                                             'output_type': 'signal p-value',
                                             'derived_from': [file_bam_2_1['@id']]})
    testapp.patch_json(file_fastq_3['@id'], {'dataset': ctrl_experiment['@id'],
                                             'replicate': replicate_2_1['@id'],
                                             'paired_end': '1'})
    testapp.patch_json(file_fastq_4['@id'], {'dataset': ctrl_experiment['@id'],
                                             'replicate': replicate_2_1['@id'],
                                             'paired_end': '2',
                                             'paired_with': file_fastq_3['@id']})
    testapp.patch_json(file_bam_2_1['@id'], {'derived_from': [file_fastq_4['@id']],
                                             'dataset': ctrl_experiment['@id']})
    res = testapp.get(base_experiment['@id'] + '@@index-data')
    errors = res.json['audit']
    errors_list = []
    for error_type in errors:
        errors_list.extend(errors[error_type])
    assert all(error['category'] != 'out of date analysis' for error in errors_list)


def test_audit_experiment_control_out_of_date_analysis(testapp,
                                                       base_experiment,
                                                       replicate_1_1,
                                                       replicate_2_1,
                                                       file_fastq_3,
                                                       file_fastq_4,
                                                       file_bam_1_1,
                                                       file_bam_2_1,
                                                       control_target,
                                                       ctrl_experiment
                                                       ):

    testapp.patch_json(base_experiment['@id'], {'assay_term_name': 'ChIP-seq'})
    testapp.patch_json(ctrl_experiment['@id'], {'target': control_target['@id']})
    testapp.patch_json(replicate_2_1['@id'], {'experiment': ctrl_experiment['@id']})

    testapp.patch_json(file_bam_1_1['@id'], {'assembly': 'mm10',
                                             'output_type': 'signal of unique reads',
                                             'file_format': 'bigWig',
                                             'output_type': 'signal p-value',
                                             'derived_from': [file_bam_2_1['@id']]})
    testapp.patch_json(file_fastq_3['@id'], {'dataset': ctrl_experiment['@id'],
                                             'replicate': replicate_2_1['@id']})
    testapp.patch_json(file_fastq_4['@id'], {'dataset': ctrl_experiment['@id'],
                                             'replicate': replicate_2_1['@id']})
    testapp.patch_json(file_bam_2_1['@id'], {'derived_from': [file_fastq_4['@id']],
                                             'dataset': ctrl_experiment['@id']})
    res = testapp.get(base_experiment['@id'] + '@@index-data')
    errors = res.json['audit']
    errors_list = []
    for error_type in errors:
        errors_list.extend(errors[error_type])
    assert any(error['category'] == 'out of date analysis' for error in errors_list)


def test_audit_experiment_control_out_of_date_analysis_no_signal_files(testapp,
                                                                       base_experiment,
                                                                       replicate_1_1,
                                                                       replicate_2_1,
                                                                       file_fastq_3,
                                                                       file_fastq_4,
                                                                       file_bam_2_1,
                                                                       control_target,
                                                                       ctrl_experiment
                                                                       ):
    testapp.patch_json(base_experiment['@id'], {'assay_term_name': 'ChIP-seq'})
    testapp.patch_json(ctrl_experiment['@id'], {'target': control_target['@id']})
    testapp.patch_json(replicate_2_1['@id'], {'experiment': ctrl_experiment['@id']})
    testapp.patch_json(file_fastq_3['@id'], {'dataset': base_experiment['@id'],
                                             'replicate': replicate_1_1['@id']})
    testapp.patch_json(file_fastq_4['@id'], {'dataset': ctrl_experiment['@id'],
                                             'replicate': replicate_2_1['@id']})
    testapp.patch_json(file_bam_2_1['@id'], {'derived_from': [file_fastq_4['@id']],
                                             'dataset': ctrl_experiment['@id']})
    res = testapp.get(base_experiment['@id'] + '@@index-data')
    errors = res.json['audit']
    errors_list = []
    for error_type in errors:
        errors_list.extend(errors[error_type])
    assert all(error['category'] != 'out of date analysis' for error in errors_list)

# def test_audit_experiment_modERN_control_missing_files() removed from v54
# def test_audit_experiment_modERN_experiment_missing_files() removed from v54


def test_audit_experiment_wgbs_standards(testapp,
                                         base_experiment,
                                         replicate_1_1,
                                         replicate_2_1,
                                         library_1,
                                         library_2,
                                         biosample_1,
                                         biosample_2,
                                         mouse_donor_1,
                                         file_fastq_3,
                                         file_fastq_4,
                                         file_bam_1_1,
                                         file_bam_2_1,
                                         file_tsv_1_2,
                                         file_bed_methyl,
                                         wgbs_quality_metric,
                                         analysis_step_run_bam,
                                         analysis_step_version_bam,
                                         analysis_step_bam,
                                         pipeline_bam,
                                         target_H3K9me3):
    testapp.patch_json(file_fastq_3['@id'], {'read_length': 20})
    testapp.patch_json(file_fastq_4['@id'], {'read_length': 100})

    testapp.patch_json(file_bam_1_1['@id'], {'step_run': analysis_step_run_bam['@id'],
                                             'assembly': 'mm10',
                                             'derived_from': [file_fastq_3['@id']]})
    testapp.patch_json(file_bam_2_1['@id'], {'step_run': analysis_step_run_bam['@id'],
                                             'assembly': 'mm10',
                                             'derived_from': [file_fastq_4['@id']]})
    testapp.patch_json(pipeline_bam['@id'], {'title':
                                             'WGBS paired-end pipeline'})

    testapp.patch_json(biosample_1['@id'], {'donor': mouse_donor_1['@id']})
    testapp.patch_json(biosample_2['@id'], {'donor': mouse_donor_1['@id']})
    testapp.patch_json(biosample_1['@id'], {'organism': '/organisms/mouse/'})
    testapp.patch_json(biosample_2['@id'], {'organism': '/organisms/mouse/'})
    testapp.patch_json(biosample_1['@id'], {'model_organism_sex': 'mixed'})
    testapp.patch_json(biosample_2['@id'], {'model_organism_sex': 'mixed'})
    testapp.patch_json(library_1['@id'], {'biosample': biosample_1['@id']})
    testapp.patch_json(library_2['@id'], {'biosample': biosample_2['@id']})
    testapp.patch_json(replicate_1_1['@id'], {'library': library_1['@id']})
    testapp.patch_json(replicate_2_1['@id'], {'library': library_2['@id']})
    testapp.patch_json(base_experiment['@id'], {'status': 'released',
                                                'date_released': '2016-01-01',
                                                'assay_term_name': 'whole-genome shotgun bisulfite sequencing'})
    res = testapp.get(base_experiment['@id'] + '@@index-data')
    errors = res.json['audit']
    errors_list = []
    for error_type in errors:
        errors_list.extend(errors[error_type])
    assert any(error['category'] == 'high lambda C methylation ratio' for error in errors_list)


def test_audit_experiment_modern_chip_seq_standards(testapp,
                                                    base_experiment,
                                                    replicate_1_1,
                                                    replicate_2_1,
                                                    library_1,
                                                    library_2,
                                                    biosample_1,
                                                    biosample_2,
                                                    mouse_donor_1,
                                                    file_fastq_3,
                                                    file_fastq_4,
                                                    file_bam_1_1,
                                                    file_bam_2_1,
                                                    file_tsv_1_2,
                                                    mad_quality_metric_1_2,
                                                    chip_seq_quality_metric,
                                                    analysis_step_run_bam,
                                                    analysis_step_version_bam,
                                                    analysis_step_bam,
                                                    pipeline_bam,
                                                    target,
                                                    award_modERN):

    testapp.patch_json(chip_seq_quality_metric['@id'], {'quality_metric_of': [file_bam_1_1['@id']],
                                                        'processing_stage': 'filtered',
                                                        'total': 100000,
                                                        'mapped': 100000,
                                                        'read1': 100, 'read2': 100})
    testapp.patch_json(file_fastq_3['@id'], {'read_length': 100})
    testapp.patch_json(file_fastq_4['@id'], {'read_length': 100})

    testapp.patch_json(file_bam_1_1['@id'], {'step_run': analysis_step_run_bam['@id'],
                                             'assembly': 'mm10',
                                             'derived_from': [file_fastq_3['@id']]})
    testapp.patch_json(file_bam_2_1['@id'], {'step_run': analysis_step_run_bam['@id'],
                                             'assembly': 'mm10',
                                             'derived_from': [file_fastq_4['@id']]})
    testapp.patch_json(pipeline_bam['@id'], {'title':
                                             'Transcription factor ChIP-seq pipeline (modERN)'})
    testapp.patch_json(biosample_1['@id'], {'donor': mouse_donor_1['@id']})
    testapp.patch_json(biosample_2['@id'], {'donor': mouse_donor_1['@id']})
    testapp.patch_json(biosample_1['@id'], {'organism': '/organisms/mouse/'})
    testapp.patch_json(biosample_2['@id'], {'organism': '/organisms/mouse/'})
    testapp.patch_json(biosample_1['@id'], {'model_organism_sex': 'mixed'})
    testapp.patch_json(biosample_2['@id'], {'model_organism_sex': 'mixed'})
    testapp.patch_json(library_1['@id'], {'biosample': biosample_1['@id']})
    testapp.patch_json(library_2['@id'], {'biosample': biosample_2['@id']})
    testapp.patch_json(replicate_1_1['@id'], {'library': library_1['@id']})
    testapp.patch_json(replicate_2_1['@id'], {'library': library_2['@id']})
    testapp.patch_json(base_experiment['@id'], {'target': target['@id'],
                                                'status': 'released',
                                                'date_released': '2016-01-01',
                                                'assay_term_name': 'ChIP-seq',
                                                'award': award_modERN['@id']})
    res = testapp.get(base_experiment['@id'] + '@@index-data')
    errors = res.json['audit']
    errors_list = []

    for error_type in errors:
        errors_list.extend(errors[error_type])
    assert any(error['category'] == 'insufficient read depth' for error in errors_list)


def test_audit_experiment_missing_construct(testapp,
                                            base_experiment,
                                            recombinant_target,
                                            replicate_1_1,
                                            replicate_2_1,
                                            library_1,
                                            library_2,
                                            biosample_1,
                                            biosample_2,
                                            donor_1,
                                            donor_2):

    testapp.patch_json(biosample_1['@id'], {'biosample_term_name': 'K562',
                                            'biosample_term_id': 'EFO:0002067',
                                            'biosample_type': 'immortalized cell line',
                                            'donor': donor_1['@id']})
    testapp.patch_json(biosample_2['@id'], {'biosample_term_name': 'K562',
                                            'biosample_term_id': 'EFO:0002067',
                                            'biosample_type': 'immortalized cell line',
                                            'donor': donor_2['@id']})
    testapp.patch_json(library_1['@id'], {'biosample': biosample_1['@id']})
    testapp.patch_json(library_2['@id'], {'biosample': biosample_2['@id']})
    testapp.patch_json(replicate_1_1['@id'], {'library': library_1['@id']})
    testapp.patch_json(replicate_2_1['@id'], {'library': library_2['@id']})
    testapp.patch_json(base_experiment['@id'], {'assay_term_name': 'ChIP-seq',
                                                'target': recombinant_target['@id']})
    res = testapp.get(base_experiment['@id'] + '@@index-data')
    errors = res.json['audit']
    errors_list = []
    for error_type in errors:
        errors_list.extend(errors[error_type])
    assert any(error['category'] == 'missing tag construct' for error in errors_list)


def test_audit_experiment_missing_unfiltered_bams(testapp,
                                                  base_experiment,
                                                  replicate_1_1,
                                                  replicate_2_1,
                                                  file_fastq_3,
                                                  file_bam_1_1,
                                                  file_bam_2_1,
                                                  analysis_step_run_bam,
                                                  analysis_step_version_bam,
                                                  analysis_step_bam,
                                                  pipeline_bam):

    testapp.patch_json(base_experiment['@id'], {'assay_term_name': 'ChIP-seq'})
    testapp.patch_json(file_bam_2_1['@id'], {'derived_from': [file_fastq_3['@id']],
                                             'assembly': 'hg19',
                                             'output_type': 'unfiltered alignments'})
    testapp.patch_json(file_bam_1_1['@id'], {'step_run': analysis_step_run_bam['@id']})
    res = testapp.get(base_experiment['@id'] + '@@index-data')
    errors = res.json['audit']
    errors_list = []
    for error_type in errors:
        errors_list.extend(errors[error_type])
    assert any(error['category'] == 'missing unfiltered alignments' for error in errors_list)


def test_audit_experiment_wrong_construct(testapp,
                                          base_experiment,
                                          base_target,
                                          recombinant_target,
                                          replicate_1_1,
                                          replicate_2_1,
                                          library_1,
                                          library_2,
                                          biosample_1,
                                          biosample_2,
                                          donor_1,
                                          donor_2,
                                          construct):

    testapp.patch_json(construct['@id'], {'target': base_target['@id'],
                                          'tags': [{'name': 'FLAG', 'location': 'internal'}]})
    testapp.patch_json(biosample_1['@id'], {'biosample_term_name': 'K562',
                                            'biosample_term_id': 'EFO:0002067',
                                            'biosample_type': 'immortalized cell line',
                                            'donor': donor_1['@id']})
    testapp.patch_json(biosample_2['@id'], {'biosample_term_name': 'K562',
                                            'biosample_term_id': 'EFO:0002067',
                                            'biosample_type': 'immortalized cell line',
                                            'donor': donor_2['@id']})
    testapp.patch_json(library_1['@id'], {'biosample': biosample_1['@id']})
    testapp.patch_json(library_2['@id'], {'biosample': biosample_2['@id']})
    testapp.patch_json(replicate_1_1['@id'], {'library': library_1['@id']})
    testapp.patch_json(replicate_2_1['@id'], {'library': library_2['@id']})
    testapp.patch_json(biosample_1['@id'], {'constructs': [construct['@id']],
                                            'transfection_type': 'stable'})
    testapp.patch_json(biosample_2['@id'], {'constructs': [construct['@id']],
                                            'transfection_type': 'stable'})
    testapp.patch_json(base_experiment['@id'], {'assay_term_name': 'ChIP-seq',
                                                'target': recombinant_target['@id']})
    res = testapp.get(base_experiment['@id'] + '@@index-data')
    errors = res.json['audit']
    errors_list = []
    for error_type in errors:
        errors_list.extend(errors[error_type])
    assert any(error['category'] == 'mismatched construct target' for error in errors_list)


def test_audit_experiment_chip_seq_mapped_read_length(testapp,
                                                      base_experiment,
                                                      file_fastq_3,
                                                      file_fastq_4,
                                                      file_bam_1_1,
                                                      file_bam_2_1,
                                                      file_tsv_1_2):
    testapp.patch_json(file_fastq_3['@id'], {'read_length': 100})
    testapp.patch_json(file_fastq_4['@id'], {'read_length': 130})
    testapp.patch_json(file_bam_1_1['@id'], {'derived_from': [file_fastq_3['@id']]})
    testapp.patch_json(file_bam_2_1['@id'], {'derived_from': [file_fastq_4['@id']]})
    testapp.patch_json(file_tsv_1_2['@id'], {'derived_from': [file_bam_2_1['@id'],
                                                              file_bam_1_1['@id']],
                                             'file_format_type': 'narrowPeak',
                                             'file_format': 'bed',
                                             'output_type': 'peaks'})

    testapp.patch_json(base_experiment['@id'], {'assay_term_name': 'ChIP-seq'})
    res = testapp.get(base_experiment['@id'] + '@@index-data')
    errors = res.json['audit']
    errors_list = []
    for error_type in errors:
        errors_list.extend(errors[error_type])
    assert any(error['category'] == 'inconsistent mapped reads lengths' for error in errors_list)<|MERGE_RESOLUTION|>--- conflicted
+++ resolved
@@ -1180,48 +1180,6 @@
     assert all(error['category'] != 'missing RNA fragment size' for error in errors_list)
 
 
-<<<<<<< HEAD
-def test_audit_experiment_needs_pipeline(testapp,  replicate, library, experiment, fastq_file):
-    testapp.patch_json(experiment['@id'], {'status': 'released', 'date_released': '2016-01-01'})
-    testapp.patch_json(library['@id'], {'size_range': '>200'})
-    testapp.patch_json(replicate['@id'], {'library': library['@id']})
-    testapp.patch_json(fastq_file['@id'], {'run_type': 'single-ended'})
-    testapp.patch_json(experiment['@id'], {'assay_term_name': 'RNA-seq'})
-    res = testapp.get(experiment['@id'] + '@@index-data')
-=======
-def test_audit_experiment_biosample_term_id(testapp, base_experiment):
-    testapp.patch_json(base_experiment['@id'], {'biosample_term_id': 'CL:349829',
-                                                'biosample_type': 'tissue',
-                                                'status': 'released',
-                                                'date_released': '2016-01-01'})
-    res = testapp.get(base_experiment['@id'] + '@@index-data')
->>>>>>> 8727826f
-    errors = res.json['audit']
-    errors_list = []
-    for error_type in errors:
-        errors_list.extend(errors[error_type])
-<<<<<<< HEAD
-    assert any(error['category'] == 'needs pipeline run' for error in errors_list)
-=======
-    assert any(error['category'] ==
-               'experiment with biosample term-type mismatch' for error in errors_list)
-
-
-def test_audit_experiment_biosample_ntr_term_id(testapp, base_experiment):
-    testapp.patch_json(base_experiment['@id'], {'biosample_term_id': 'NTR:349829',
-                                                'biosample_type': 'tissue',
-                                                'status': 'released',
-                                                'date_released': '2016-01-01'})
-    res = testapp.get(base_experiment['@id'] + '@@index-data')
-    errors = res.json['audit']
-    errors_list = []
-    for error_type in errors:
-        errors_list.extend(errors[error_type])
-    assert all(error['category'] !=
-               'experiment with biosample term-type mismatch' for error in errors_list)
->>>>>>> 8727826f
-
-
 def test_audit_experiment_replicate_with_file(testapp, file_fastq,
                                               base_experiment,
                                               base_replicate,
