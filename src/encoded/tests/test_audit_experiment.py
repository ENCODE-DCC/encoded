--- conflicted
+++ resolved
@@ -991,19 +991,6 @@
     assert any(error['category'] == 'experiment not submitted to GEO' for error in errors_list)
 
 
-<<<<<<< HEAD
-=======
-def test_audit_experiment_biosample_type_missing(testapp, base_experiment):
-    testapp.patch_json(base_experiment['@id'], {'biosample_term_name': 'K562'})
-    res = testapp.get(base_experiment['@id'] + '@@index-data')
-    errors = res.json['audit']
-    errors_list = []
-    for error_type in errors:
-        errors_list.extend(errors[error_type])
-    assert any(error['category'] == 'missing biosample_type' for error in errors_list)
-
-
->>>>>>> ed17e9e6
 def test_audit_experiment_biosample_match(testapp, base_experiment,
                                           base_biosample, base_replicate,
                                           base_library):
