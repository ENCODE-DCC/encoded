import pytest

RED_DOT = """data:image/png;base64,iVBORw0KGgoAAAANSUhEUgAAAAUA
AAAFCAYAAACNbyblAAAAHElEQVQI12P4//8/w38GIAXDIBKE0DHxgljNBAAO
9TXL0Y4OHwAAAABJRU5ErkJggg=="""


def collect_audit_errors(result, error_types=None):
    errors = result.json['audit']
    errors_list = []
    if error_types:
        for error_type in error_types:
            errors_list.extend(errors[error_type])
    else:
        for error_type in errors:
            errors_list.extend(errors[error_type])
    return errors_list


@pytest.fixture
def library_no_biosample(testapp, lab, award):
    item = {
        'nucleic_acid_term_name': 'DNA',
        'lab': lab['@id'],
        'award': award['@id']
    }
    return testapp.post_json('/library', item).json['@graph'][0]


@pytest.fixture
def base_library(testapp, lab, award, base_biosample):
    item = {
        'award': award['uuid'],
        'lab': lab['uuid'],
        'nucleic_acid_term_name': 'DNA',
        'biosample': base_biosample['uuid']
    }
    return testapp.post_json('/library', item, status=201).json['@graph'][0]


@pytest.fixture
def base_replicate(testapp, base_experiment):
    item = {
        'biological_replicate_number': 1,
        'technical_replicate_number': 1,
        'experiment': base_experiment['@id'],
    }
    return testapp.post_json('/replicate', item, status=201).json['@graph'][0]


@pytest.fixture
def base_replicate_two(testapp, base_experiment):
    item = {
        'biological_replicate_number': 1,
        'technical_replicate_number': 2,
        'experiment': base_experiment['@id'],
    }
    return testapp.post_json('/replicate', item, status=201).json['@graph'][0]


@pytest.fixture
def base_target(testapp, organism):
    item = {
        'organism': organism['uuid'],
        'gene_name': 'XYZ',
        'label': 'XYZ',
        'investigated_as': ['transcription factor']
    }
    return testapp.post_json('/target', item, status=201).json['@graph'][0]


@pytest.fixture
def tag_target(testapp, organism):
    item = {
        'organism': organism['uuid'],
        'label': 'eGFP',
        'investigated_as': ['tag']
    }
    return testapp.post_json('/target', item, status=201).json['@graph'][0]


@pytest.fixture
def recombinant_target(testapp, organism):
    item = {
        'organism': organism['uuid'],
        'gene_name': 'CTCF',
        'label': 'eGFP-CTCF',
        'investigated_as': ['recombinant protein', 'transcription factor']
    }
    return testapp.post_json('/target', item, status=201).json['@graph'][0]


@pytest.fixture
def fly_organism(testapp):
    item = {
        'taxon_id': "7227",
        'name': "dmelanogaster",
        'scientific_name': "Drosophila melanogaster"
    }
    return testapp.post_json('/organism', item, status=201).json['@graph'][0]


@pytest.fixture
def mouse_H3K9me3(testapp, mouse):
    item = {
        'organism': mouse['@id'],
        'label': 'H3K9me3',
        'investigated_as': ['histone modification', 'histone', 'broad histone mark']
    }
    return testapp.post_json('/target', item, status=201).json['@graph'][0]


@pytest.fixture
def control_target(testapp, organism):
    item = {
        'organism': organism['uuid'],
        'label': 'Control',
        'investigated_as': ['control']
    }
    return testapp.post_json('/target', item, status=201).json['@graph'][0]


@pytest.fixture
def base_antibody(testapp, award, lab, source, organism, target):
    return {
        'award': award['uuid'],
        'lab': lab['uuid'],
        'source': source['uuid'],
        'host_organism': organism['uuid'],
        'targets': [target['uuid']],
        'product_id': 'KDKF123',
        'lot_id': '123'
    }


@pytest.fixture
def IgG_antibody(testapp, award, lab, source, organism, control_target):
    item = {
        'award': award['uuid'],
        'lab': lab['uuid'],
        'source': source['uuid'],
        'host_organism': organism['uuid'],
        'targets': [control_target['uuid']],
        'product_id': 'ABCDEF',
        'lot_id': '321'
    }
    return testapp.post_json('/antibodies', item, status=201).json['@graph'][0]


@pytest.fixture
def base_antibody_characterization1(testapp, lab, award, target, antibody_lot, organism):
    item = {
        'award': award['uuid'],
        'target': target['uuid'],
        'lab': lab['uuid'],
        'characterizes': antibody_lot['uuid'],
        'primary_characterization_method': 'immunoblot',
        'attachment': {'download': 'red-dot.png', 'href': RED_DOT},
        'characterization_reviews': [
            {
                'lane': 2,
                'organism': organism['uuid'],
                'biosample_term_name': 'K562',
                'biosample_term_id': 'EFO:0002067',
                'biosample_type': 'immortalized cell line',
                'lane_status': 'compliant'
            }
        ]
    }
    return testapp.post_json('/antibody-characterizations', item, status=201).json['@graph'][0]


@pytest.fixture
def base_antibody_characterization2(testapp, lab, award, target, antibody_lot, organism):
    item = {
        'award': award['uuid'],
        'target': target['uuid'],
        'lab': lab['uuid'],
        'characterizes': antibody_lot['uuid'],
        'secondary_characterization_method': 'dot blot assay',
        'attachment': {'download': 'red-dot.png', 'href': RED_DOT}
    }
    return testapp.post_json('/antibody-characterizations', item, status=201).json['@graph'][0]


@pytest.fixture
def ctrl_experiment(testapp, lab, award, control_target):
    item = {
        'award': award['uuid'],
        'lab': lab['uuid'],
        'biosample_type': 'in vitro sample',
        'status': 'started',
        'assay_term_name': 'ChIP-seq'
    }
    return testapp.post_json('/experiment', item, status=201).json['@graph'][0]


@pytest.fixture
def IgG_ctrl_rep(testapp, ctrl_experiment, IgG_antibody):
    item = {
        'experiment': ctrl_experiment['@id'],
        'biological_replicate_number': 1,
        'technical_replicate_number': 1,
        'antibody': IgG_antibody['@id'],
        'status': 'released'
    }
    return testapp.post_json('/replicate', item, status=201).json['@graph'][0]


@pytest.fixture
def library_1(testapp, lab, award, base_biosample):
    item = {
        'award': award['uuid'],
        'lab': lab['uuid'],
        'nucleic_acid_term_name': 'DNA',
        'biosample': base_biosample['uuid']
    }
    return testapp.post_json('/library', item, status=201).json['@graph'][0]


@pytest.fixture
def library_2(testapp, lab, award, base_biosample):
    item = {
        'award': award['uuid'],
        'lab': lab['uuid'],
        'nucleic_acid_term_name': 'DNA',
        'biosample': base_biosample['uuid']
    }
    return testapp.post_json('/library', item, status=201).json['@graph'][0]


@pytest.fixture
def replicate_1_1(testapp, base_experiment):
    item = {
        'biological_replicate_number': 1,
        'technical_replicate_number': 1,
        'experiment': base_experiment['@id'],
    }
    return testapp.post_json('/replicate', item, status=201).json['@graph'][0]


@pytest.fixture
def replicate_2_1(testapp, base_experiment):
    item = {
        'biological_replicate_number': 2,
        'technical_replicate_number': 1,
        'experiment': base_experiment['@id'],
    }
    return testapp.post_json('/replicate', item, status=201).json['@graph'][0]


@pytest.fixture
def replicate_1_2(testapp, base_experiment):
    item = {
        'biological_replicate_number': 1,
        'technical_replicate_number': 2,
        'experiment': base_experiment['@id'],
    }
    return testapp.post_json('/replicate', item, status=201).json['@graph'][0]


@pytest.fixture
def biosample_1(testapp, lab, award, source, organism):
    item = {
        'award': award['uuid'],
        'biosample_term_id': 'UBERON:349829',
        'biosample_type': 'tissue',
        'lab': lab['uuid'],
        'organism': organism['uuid'],
        'source': source['uuid']
    }
    return testapp.post_json('/biosample', item, status=201).json['@graph'][0]


@pytest.fixture
def biosample_2(testapp, lab, award, source, organism):
    item = {
        'award': award['uuid'],
        'biosample_term_id': 'UBERON:349829',
        'biosample_type': 'tissue',
        'lab': lab['uuid'],
        'organism': organism['uuid'],
        'source': source['uuid']
    }
    return testapp.post_json('/biosample', item, status=201).json['@graph'][0]


@pytest.fixture
def file_fastq(testapp, lab, award, base_experiment, base_replicate, platform1):
    item = {
        'dataset': base_experiment['@id'],
        'replicate': base_replicate['@id'],
        'file_format': 'fastq',
        'md5sum': '91b474b6411514393507f4ebfa66d47a',
        'output_type': 'reads',
        'platform': platform1['@id'],
        "read_length": 50,
        'run_type': "single-ended",
        'file_size': 34,
        'lab': lab['@id'],
        'award': award['@id'],
        'status': 'in progress',  # avoid s3 upload codepath
    }
    return testapp.post_json('/file', item).json['@graph'][0]


@pytest.fixture
def file_fastq_2(testapp, lab, award, base_experiment, base_replicate, platform1):
    item = {
        'dataset': base_experiment['@id'],
        'replicate': base_replicate['@id'],
        'file_format': 'fastq',
        'md5sum': '94be74b6e14515393547f4ebfa66d77a',
        'run_type': "paired-ended",
        'platform': platform1['@id'],
        'paired_end': '1',
        'output_type': 'reads',
        "read_length": 50,
        'file_size': 34,
        'lab': lab['@id'],
        'award': award['@id'],
        'status': 'in progress',  # avoid s3 upload codepath
    }
    return testapp.post_json('/file', item).json['@graph'][0]


@pytest.fixture
def file_fastq_3(testapp, lab, award, base_experiment, replicate_1_1, platform1):
    item = {
        'dataset': base_experiment['@id'],
        'replicate': replicate_1_1['@id'],
        'file_format': 'fastq',
        'file_size': 34,
        'platform': platform1['@id'],
        'output_type': 'reads',
        "read_length": 50,
        'md5sum': '21be74b6e11515393507f4ebfa66d77a',
        'run_type': "paired-ended",
        'paired_end': '1',
        'lab': lab['@id'],
        'award': award['@id'],
        'status': 'in progress',  # avoid s3 upload codepath
    }
    return testapp.post_json('/file', item).json['@graph'][0]


@pytest.fixture
def file_fastq_4(testapp, lab, award, base_experiment, replicate_2_1, platform1):
    item = {
        'dataset': base_experiment['@id'],
        'replicate': replicate_2_1['@id'],
        'platform': platform1['@id'],
        'file_format': 'fastq',
        'file_size': 34,
        'md5sum': '11be74b6e11515393507f4ebfa66d77a',
        'run_type': "paired-ended",
        'paired_end': '1',
        'output_type': 'reads',
        "read_length": 50,
        'lab': lab['@id'],
        'award': award['@id'],
        'status': 'in progress',  # avoid s3 upload codepath
    }
    return testapp.post_json('/file', item).json['@graph'][0]


@pytest.fixture
def file_fastq_5(testapp, lab, award, base_experiment, replicate_2_1, platform1):
    item = {
        'dataset': base_experiment['@id'],
        'platform': platform1['@id'],
        'replicate': replicate_2_1['@id'],
        'file_format': 'fastq',
        'md5sum': '91be79b6e11515993509f4ebfa66d77a',
        'run_type': "paired-ended",
        'paired_end': '1',
        "read_length": 50,
        'output_type': 'reads',
        'file_size': 34,
        'lab': lab['@id'],
        'award': award['@id'],
        'status': 'in progress',  # avoid s3 upload codepath
    }
    return testapp.post_json('/file', item).json['@graph'][0]


@pytest.fixture
def file_fastq_6(testapp, lab, award, base_experiment, replicate_1_1, platform1):
    item = {
        'dataset': base_experiment['@id'],
        'replicate': replicate_1_1['@id'],
        'file_format': 'fastq',
        'file_size': 34,
        'platform': platform1['@id'],
        'output_type': 'reads',
        "read_length": 50,
        'md5sum': '21be74b6e11515393507f4ebfa66d77a',
        'run_type': "single-ended",
        'lab': lab['@id'],
        'award': award['@id'],
        'status': 'in progress',  # avoid s3 upload codepath
    }
    return testapp.post_json('/file', item).json['@graph'][0]


@pytest.fixture
def file_bam(testapp, lab, award, base_experiment, base_replicate):
    item = {
        'dataset': base_experiment['@id'],
        'replicate': base_replicate['@id'],
        'file_format': 'bam',
        'md5sum': 'd41d8cd98f00b204e9800998ecf8427e',
        'output_type': 'alignments',
        'assembly': 'mm10',
        'lab': lab['@id'],
        'file_size': 34,
        'award': award['@id'],
        'status': 'in progress',  # avoid s3 upload codepath
    }
    return testapp.post_json('/file', item).json['@graph'][0]


@pytest.fixture
def file_bam_1_1(testapp, encode_lab, award, base_experiment, file_fastq_3):
    item = {
        'dataset': base_experiment['@id'],
        'derived_from': [file_fastq_3['@id']],
        'file_format': 'bam',
        'assembly': 'mm10',
        'file_size': 34,
        'md5sum': '91be44b6e11515394407f4ebfa66d77a',
        'output_type': 'alignments',
        'lab': encode_lab['@id'],
        'award': award['@id'],
        'status': 'in progress',  # avoid s3 upload codepath
    }
    return testapp.post_json('/file', item).json['@graph'][0]


@pytest.fixture
def file_bam_2_1(testapp, encode_lab, award, base_experiment, file_fastq_4):
    item = {
        'dataset': base_experiment['@id'],
        'derived_from': [file_fastq_4['@id']],
        'file_format': 'bam',
        'assembly': 'mm10',
        'file_size': 34,
        'md5sum': '91be71b6e11515377807f4ebfa66d77a',
        'output_type': 'alignments',
        'lab': encode_lab['@id'],
        'award': award['@id'],
        'status': 'in progress',  # avoid s3 upload codepath
    }
    return testapp.post_json('/file', item).json['@graph'][0]


@pytest.fixture
def bam_quality_metric_1_1(testapp, analysis_step_run_bam, file_bam_1_1, award, lab):
    item = {
        'step_run': analysis_step_run_bam['@id'],
        'quality_metric_of': [file_bam_1_1['@id']],
        'Uniquely mapped reads number': 1000,
        'award': award['@id'],
        'lab': lab['@id']
    }

    return testapp.post_json('/star_quality_metric', item).json['@graph'][0]


@pytest.fixture
def bam_quality_metric_2_1(testapp, analysis_step_run_bam, file_bam_2_1, award, lab):
    item = {
        'step_run': analysis_step_run_bam['@id'],
        'quality_metric_of': [file_bam_2_1['@id']],
        'Uniquely mapped reads number': 1000,
        'award': award['@id'],
        'lab': lab['@id']
    }

    return testapp.post_json('/star_quality_metric', item).json['@graph'][0]


@pytest.fixture
def chip_seq_quality_metric(testapp, analysis_step_run_bam, file_bam_1_1, award, lab):
    item = {
        'step_run': analysis_step_run_bam['@id'],
        'quality_metric_of': [file_bam_1_1['@id']],
        'award': award['@id'],
        'lab': lab['@id']
    }
    return testapp.post_json('/samtools_flagstats_quality_metric', item).json['@graph'][0]


@pytest.fixture
def hotspot_quality_metric(testapp, analysis_step_run_bam, file_tsv_1_1, award, encode_lab):
    item = {
        'SPOT2 score': 0.3345,
        'step_run': analysis_step_run_bam['@id'],
        'quality_metric_of': [file_tsv_1_1['@id']],
        'award': award['@id'],
        'lab': encode_lab['@id']
    }
    return testapp.post_json('/hotspot-quality-metrics', item).json['@graph'][0]


@pytest.fixture
def chipseq_filter_quality_metric(testapp, analysis_step_run_bam, file_bam_1_1, lab, award):
    item = {
        'step_run': analysis_step_run_bam['@id'],
        'award': award['@id'],
        'lab': lab['@id'],
        'quality_metric_of': [file_bam_1_1['@id']],
        'NRF': 0.1,
        'PBC1': 0.3,
        'PBC2': 11
    }

    return testapp.post_json('/chipseq-filter-quality-metrics', item).json['@graph'][0]


@pytest.fixture
def mad_quality_metric_1_2(testapp, analysis_step_run_bam, file_tsv_1_2, award, lab):
    item = {
        'step_run': analysis_step_run_bam['@id'],
        'quality_metric_of': [file_tsv_1_2['@id']],
        'Spearman correlation': 0.1,
        'MAD of log ratios': 3.1,
        'award': award['@id'],
        'lab': lab['@id']
    }

    return testapp.post_json('/mad_quality_metric', item).json['@graph'][0]


@pytest.fixture
def correlation_quality_metric(testapp, analysis_step_run_bam, file_tsv_1_2, award, lab):
    item = {
        'step_run': analysis_step_run_bam['@id'],
        'quality_metric_of': [file_tsv_1_2['@id']],
        'Pearson correlation': 0.1,
        'award': award['@id'],
        'lab': lab['@id']
    }

    return testapp.post_json('/correlation_quality_metric', item).json['@graph'][0]


@pytest.fixture
def duplicates_quality_metric(testapp, analysis_step_run_bam, file_bam_1_1, lab, award):
    item = {
        'step_run': analysis_step_run_bam['@id'],
        'quality_metric_of': [file_bam_1_1['@id']],
        'Percent Duplication': 0.23,
        'award': award['@id'],
        'lab': lab['@id']
    }

    return testapp.post_json('/duplicates_quality_metric', item).json['@graph'][0]


@pytest.fixture
def wgbs_quality_metric(testapp, analysis_step_run_bam, file_bed_methyl, award, lab):
    item = {
        'step_run': analysis_step_run_bam['@id'],
        'award': award['@id'],
        'lab': lab['@id'],
        'quality_metric_of': [file_bed_methyl['@id']],
        'lambda C methylated in CHG context': '13.1%',
        'lambda C methylated in CHH context': '12.5%',
        'lambda C methylated in CpG context': '0.9%'}
    return testapp.post_json('/bismark_quality_metric', item).json['@graph'][0]


@pytest.fixture
def file_bed_methyl(base_experiment, award, encode_lab, testapp, analysis_step_run_bam):
    item = {
        'dataset': base_experiment['uuid'],
        "file_format": "bed",
        "file_format_type": "bedMethyl",
        "file_size": 66569,
        "assembly": "mm10",
        "md5sum": "91be74b6e11515223507f4ebf266d77a",
        "output_type": "methylation state at CpG",
        "award": award["uuid"],
        "lab": encode_lab["uuid"],
        "status": "released",
        "step_run": analysis_step_run_bam['uuid']
    }
    return testapp.post_json('/file', item, status=201).json['@graph'][0]


@pytest.fixture
def file_tsv_1_2(base_experiment, award, encode_lab, testapp, analysis_step_run_bam):
    item = {
        'dataset': base_experiment['uuid'],
        'file_format': 'tsv',
        'file_size': 3654,
        'assembly': 'mm10',
        'genome_annotation': 'M4',
        'md5sum': '912e7ab6e11515393507f42bfa66d77a',
        'output_type': 'gene quantifications',
        'award': award['uuid'],
        'lab': encode_lab['uuid'],
        'status': 'released',
        'step_run': analysis_step_run_bam['uuid']
    }
    return testapp.post_json('/file', item, status=201).json['@graph'][0]


@pytest.fixture
def file_tsv_1_1(base_experiment, award, encode_lab, testapp, analysis_step_run_bam):
    item = {
        'dataset': base_experiment['uuid'],
        'file_format': 'tsv',
        'file_size': 36524,
        'assembly': 'mm10',
        'genome_annotation': 'M4',
        'md5sum': '91be74b6e315153935a7f4ecfa66d77a',
        'output_type': 'gene quantifications',
        'award': award['uuid'],
        'lab': encode_lab['uuid'],
        'status': 'released',
        'step_run': analysis_step_run_bam['uuid']
    }
    return testapp.post_json('/file', item, status=201).json['@graph'][0]


def test_audit_experiment_mixed_libraries(testapp,
                                          base_experiment,
                                          replicate_1_1,
                                          replicate_2_1,
                                          library_1,
                                          library_2):
    testapp.patch_json(library_1['@id'], {'nucleic_acid_term_name': 'DNA'})
    testapp.patch_json(library_2['@id'], {'nucleic_acid_term_name': 'RNA'})
    testapp.patch_json(replicate_1_1['@id'], {'library': library_1['@id']})
    testapp.patch_json(replicate_2_1['@id'], {'library': library_2['@id']})
    res = testapp.get(base_experiment['@id'] + '@@index-data')
    assert any(error['category'] == 'mixed libraries'
               for error in collect_audit_errors(res))


def test_audit_experiment_released_with_unreleased_files(testapp, base_experiment, file_fastq):
    testapp.patch_json(base_experiment['@id'], {'status': 'released',
                                                'date_released': '2016-01-01'})
    testapp.patch_json(file_fastq['@id'], {'status': 'in progress'})
    res = testapp.get(base_experiment['@id'] + '@@index-data')
    assert any(error['category'] == 'mismatched file status'
               for error in collect_audit_errors(res))


def test_ChIP_possible_control(testapp, base_experiment, ctrl_experiment, IgG_ctrl_rep):
    testapp.patch_json(base_experiment['@id'], {'possible_controls': [ctrl_experiment['@id']],
                                                'assay_term_name': 'ChIP-seq'})
    res = testapp.get(base_experiment['@id'] + '@@index-data')
    assert any(error['category'] == 'invalid possible_control'
               for error in collect_audit_errors(res))


def test_ChIP_possible_control_roadmap(testapp, base_experiment, ctrl_experiment, IgG_ctrl_rep,
                                       award):
    testapp.patch_json(award['@id'], {'rfa': 'Roadmap'})
    testapp.patch_json(base_experiment['@id'], {'possible_controls': [ctrl_experiment['@id']],
                                                'assay_term_name': 'ChIP-seq'})
    res = testapp.get(base_experiment['@id'] + '@@index-data')
    assert any(error['category'] == 'invalid possible_control'
               for error in collect_audit_errors(res))


def test_audit_input_control(testapp, base_experiment,
                             ctrl_experiment, IgG_ctrl_rep,
                             control_target):
    testapp.patch_json(ctrl_experiment['@id'], {'target': control_target['@id']})
    testapp.patch_json(base_experiment['@id'], {'possible_controls': [ctrl_experiment['@id']],
                                                'assay_term_name': 'ChIP-seq'})
    res = testapp.get(base_experiment['@id'] + '@@index-data')
    assert any(error['category'] == 'missing input control'
               for error in collect_audit_errors(res))


def test_audit_experiment_target(testapp, base_experiment):
    testapp.patch_json(base_experiment['@id'], {'assay_term_name': 'ChIP-seq'})
    res = testapp.get(base_experiment['@id'] + '@@index-data')
    assert any(error['category'] == 'missing target'
               for error in collect_audit_errors(res))


def test_audit_experiment_replicated(testapp, base_experiment, base_replicate, base_library):
    testapp.patch_json(base_experiment['@id'], {'status': 'ready for review'})
    res = testapp.get(base_experiment['@id'] + '@@index-data')
    assert any(error['category'] == 'unreplicated experiment'
               for error in collect_audit_errors(res))


def test_audit_experiment_technical_replicates_same_library(testapp, base_experiment,
                                                            base_replicate, base_replicate_two,
                                                            base_library):
    testapp.patch_json(base_replicate['@id'], {'library': base_library['@id']})
    testapp.patch_json(base_replicate_two['@id'], {'library': base_library['@id']})
    testapp.patch_json(base_experiment['@id'], {
                       'replicates': [base_replicate['@id'], base_replicate_two['@id']]})
    res = testapp.get(base_experiment['@id'] + '@@index-data')
    assert any(error['category'] == 'sequencing runs labeled as technical replicates'
               for error in collect_audit_errors(res))


def test_audit_experiment_biological_replicates_biosample(
        testapp, base_experiment, base_biosample,
        library_1, library_2, replicate_1_1, replicate_2_1):
    testapp.patch_json(library_1['@id'], {'biosample': base_biosample['@id']})
    testapp.patch_json(library_2['@id'], {'biosample': base_biosample['@id']})
    testapp.patch_json(replicate_1_1['@id'], {'library': library_1['@id']})
    testapp.patch_json(replicate_2_1['@id'], {'library': library_2['@id']})
    res = testapp.get(base_experiment['@id'] + '@@index-data')
    assert any(error['category'] == 'biological replicates with identical biosample'
               for error in collect_audit_errors(res))


def test_audit_experiment_technical_replicates_biosample(
        testapp, base_experiment, biosample_1, biosample_2,
        library_1, library_2, replicate_1_1, replicate_1_2):
    testapp.patch_json(library_1['@id'], {'biosample': biosample_1['@id']})
    testapp.patch_json(library_2['@id'], {'biosample': biosample_2['@id']})
    testapp.patch_json(replicate_1_1['@id'], {'library': library_1['@id']})
    testapp.patch_json(replicate_1_2['@id'], {'library': library_2['@id']})

    res = testapp.get(base_experiment['@id'] + '@@index-data')
    assert any(error['category'] == 'technical replicates with not identical biosample'
               for error in collect_audit_errors(res))


def test_audit_experiment_with_libraryless_replicated(
        testapp, base_experiment, base_replicate, base_library):
    testapp.patch_json(base_experiment['@id'], {'status': 'ready for review'})
    testapp.patch_json(base_experiment['@id'], {'replicates': [base_replicate['@id']]})
    res = testapp.get(base_experiment['@id'] + '@@index-data')
    assert any(error['category'] == 'replicate with no library'
               for error in collect_audit_errors(res))


def test_audit_experiment_single_cell_replicated(
        testapp, base_experiment, base_replicate, base_library):
    testapp.patch_json(base_experiment['@id'], {'status': 'ready for review'})
    testapp.patch_json(base_experiment['@id'], {'assay_term_name':
                                                'single cell isolation followed by RNA-seq'})
    res = testapp.get(base_experiment['@id'] + '@@index-data')
    assert all(error['category'] != 'unreplicated experiment'
               for error in collect_audit_errors(res))


def test_audit_experiment_RNA_bind_n_seq_replicated(testapp, base_experiment, base_replicate,
                                                    base_library):
    testapp.patch_json(base_experiment['@id'], {'status': 'ready for review'})
    testapp.patch_json(base_experiment['@id'], {'assay_term_name':
                                                'RNA Bind-n-Seq'})
    res = testapp.get(base_experiment['@id'] + '@@index-data')
    assert all(error['category'] != 'unreplicated experiment'
               for error in collect_audit_errors(res))


def test_audit_experiment_roadmap_replicated(
        testapp, base_experiment, base_replicate, base_library, award):
    testapp.patch_json(award['@id'], {'rfa': 'Roadmap'})
    testapp.patch_json(base_experiment['@id'], {'award': award['@id']})
    testapp.patch_json(base_experiment['@id'],
                       {'status': 'released', 'date_released': '2016-01-01'})
    res = testapp.get(base_experiment['@id'] + '@@index-data')
    assert all(error['category'] != 'unreplicated experiment'
               for error in collect_audit_errors(res))


def test_audit_experiment_spikeins(testapp, base_experiment, base_replicate, base_library):
    testapp.patch_json(base_experiment['@id'], {'assay_term_name': 'RNA-seq'})
    testapp.patch_json(base_library['@id'], {'size_range': '>200'})
    testapp.patch_json(base_replicate['@id'], {'library': base_library['@id']})
    res = testapp.get(base_experiment['@id'] + '@@index-data')
    assert any(error['category'] == 'missing spikeins'
               for error in collect_audit_errors(res))


def test_audit_experiment_not_tag_antibody(
        testapp, base_experiment, base_replicate, organism, antibody_lot):
    other_target = testapp.post_json(
        '/target',
        {'organism': organism['uuid'],
            'label': 'eGFP-AVCD',
            'investigated_as': ['recombinant protein']}).json['@graph'][0]
    testapp.patch_json(base_replicate['@id'], {'antibody': antibody_lot['uuid']})
    testapp.patch_json(base_experiment['@id'],
                       {'assay_term_name': 'ChIP-seq', 'target': other_target['@id']})
    res = testapp.get(base_experiment['@id'] + '@@index-data')
    assert any(error['category'] == 'not tagged antibody'
               for error in collect_audit_errors(res))


def test_audit_experiment_target_tag_antibody(
        testapp, base_experiment, base_replicate, organism, base_antibody, tag_target):
    ha_target = testapp.post_json(
        '/target',
        {'organism': organism['uuid'],
            'label': 'HA-ABCD',
            'investigated_as': ['recombinant protein']}).json['@graph'][0]
    base_antibody['targets'] = [tag_target['@id']]
    tag_antibody = testapp.post_json('/antibody_lot', base_antibody).json['@graph'][0]
    testapp.patch_json(base_replicate['@id'], {'antibody': tag_antibody['@id']})
    testapp.patch_json(
        base_experiment['@id'], {'assay_term_name': 'ChIP-seq', 'target': ha_target['@id']})
    res = testapp.get(base_experiment['@id'] + '@@index-data')
    assert any(error['category'] == 'mismatched tag target'
               for error in collect_audit_errors(res))


def test_audit_experiment_target_mismatch(
        testapp, base_experiment, base_replicate, base_target, antibody_lot):
    testapp.patch_json(base_replicate['@id'], {'antibody': antibody_lot['uuid']})
    testapp.patch_json(
        base_experiment['@id'], {'assay_term_name': 'ChIP-seq', 'target': base_target['@id']})
    res = testapp.get(base_experiment['@id'] + '@@index-data')
    assert any(error['category'] == 'inconsistent target'
               for error in collect_audit_errors(res))


def test_audit_experiment_no_characterizations_antibody(testapp,
                                                        base_experiment,
                                                        base_replicate,
                                                        base_library,
                                                        base_biosample,
                                                        antibody_lot,
                                                        target):
    testapp.patch_json(base_replicate['@id'], {'antibody': antibody_lot['@id'],
                                               'library': base_library['@id']})
    testapp.patch_json(base_experiment['@id'], {'assay_term_name': 'ChIP-seq',
                                                'biosample_term_id': 'EFO:0002067',
                                                'biosample_term_name': 'K562',
                                                'biosample_type': 'immortalized cell line',
                                                'target': target['@id']})
    res = testapp.get(base_experiment['@id'] + '@@index-data')
    assert any(error['category'] == 'uncharacterized antibody'
               for error in collect_audit_errors(res))


def test_audit_experiment_wrong_organism_histone_antibody(testapp,
                                                          base_experiment,
                                                          wrangler,
                                                          base_antibody,
                                                          base_replicate,
                                                          base_library,
                                                          base_biosample,
                                                          mouse_H3K9me3,
                                                          target_H3K9me3,
                                                          base_antibody_characterization1,
                                                          base_antibody_characterization2,
                                                          mouse,
                                                          human):
    # Mouse biosample in mouse ChIP-seq experiment but supporting antibody characterizations
    # are compliant in human but not mouse.
    base_antibody['targets'] = [mouse_H3K9me3['@id'], target_H3K9me3['@id']]
    histone_antibody = testapp.post_json('/antibody_lot', base_antibody).json['@graph'][0]
    testapp.patch_json(base_biosample['@id'], {'organism': mouse['@id']})
    characterization_reviews = [
        {
            'biosample_term_name': 'MEL cell line',
            'biosample_term_id': 'EFO:0003971',
            'biosample_type': 'immortalized cell line',
            'organism': mouse['@id'],
            'lane_status': 'not compliant',
            'lane': 1
        },
        {
            'biosample_term_name': 'K562',
            'biosample_term_id': 'EFO:0002067',
            'biosample_type': 'immortalized cell line',
            'organism': human['@id'],
            'lane_status': 'compliant',
            'lane': 2
        }
    ]
    testapp.patch_json(
        base_antibody_characterization1['@id'],
        {'target': target_H3K9me3['@id'],
            'characterizes': histone_antibody['@id'],
            'status': 'compliant',
            'reviewed_by': wrangler['@id'],
            'characterization_reviews': characterization_reviews})
    testapp.patch_json(
        base_antibody_characterization2['@id'],
        {'target': target_H3K9me3['@id'],
            'characterizes': histone_antibody['@id'],
            'status': 'compliant',
            'reviewed_by': wrangler['@id']})
    testapp.patch_json(base_replicate['@id'], {'antibody': histone_antibody['@id'],
                                               'library': base_library['@id'],
                                               'experiment': base_experiment['@id']})
    testapp.patch_json(base_experiment['@id'], {'assay_term_name': 'ChIP-seq',
                                                'biosample_term_id': 'EFO:0003971',
                                                'biosample_term_name': 'MEL cell line',
                                                'biosample_type': 'immortalized cell line',
                                                'target': mouse_H3K9me3['@id']})
    res = testapp.get(base_experiment['@id'] + '@@index-data')
    assert any(error['category'] == 'antibody not characterized to standard'
               for error in collect_audit_errors(res))


def test_audit_experiment_partially_characterized_antibody(testapp,
                                                           base_experiment,
                                                           wrangler,
                                                           base_target,
                                                           base_antibody,
                                                           base_replicate,
                                                           base_library,
                                                           base_biosample,
                                                           base_antibody_characterization1,
                                                           base_antibody_characterization2,
                                                           human):
    # K562 biosample in ChIP-seq experiment with exempt primary in K562 and in progress
    # secondary - leading to partial characterization.
    base_antibody['targets'] = [base_target['@id']]
    TF_antibody = testapp.post_json('/antibody_lot', base_antibody).json['@graph'][0]
    characterization_reviews = [
        {
            'biosample_term_name': 'HepG2',
            'biosample_term_id': 'EFO:0001187',
            'biosample_type': 'immortalized cell line',
            'organism': human['@id'],
            'lane_status': 'not compliant',
            'lane': 1
        },
        {
            'biosample_term_name': 'K562',
            'biosample_term_id': 'EFO:0002067',
            'biosample_type': 'immortalized cell line',
            'organism': human['@id'],
            'lane_status': 'exempt from standards',
            'lane': 2
        }
    ]
    testapp.patch_json(
        base_antibody_characterization1['@id'],
        {'target': base_target['@id'],
            'characterizes': TF_antibody['@id'],
            'status': 'compliant',
            'reviewed_by': wrangler['@id'],
            'characterization_reviews': characterization_reviews})

    testapp.patch_json(base_replicate['@id'], {'antibody': TF_antibody['@id'],
                                               'library': base_library['@id'],
                                               'experiment': base_experiment['@id']})
    testapp.patch_json(base_experiment['@id'], {'assay_term_name': 'ChIP-seq',
                                                'biosample_term_id': 'EFO:0002067',
                                                'biosample_term_name': 'K562',
                                                'biosample_type': 'immortalized cell line',
                                                'target': base_target['@id']})

    res = testapp.get(base_experiment['@id'] + '@@index-data')
    assert any(error['category'] == 'partially characterized antibody'
               for error in collect_audit_errors(res))


def test_audit_experiment_geo_submission(testapp, base_experiment):
    testapp.patch_json(
        base_experiment['@id'], {'status': 'released', 'date_released': '2016-01-01'})
    res = testapp.get(base_experiment['@id'] + '@@index-data')
    assert any(error['category'] == 'experiment not submitted to GEO'
               for error in collect_audit_errors(res))


<<<<<<< HEAD
=======
def test_audit_experiment_biosample_type_missing(testapp, base_experiment):
    testapp.patch_json(base_experiment['@id'], {'biosample_term_name': 'K562'})
    res = testapp.get(base_experiment['@id'] + '@@index-data')
    assert any(error['category'] == 'missing biosample_type'
               for error in collect_audit_errors(res))


>>>>>>> dde93198
def test_audit_experiment_biosample_match(testapp, base_experiment,
                                          base_biosample, base_replicate,
                                          base_library):
    testapp.patch_json(base_biosample['@id'], {'biosample_term_id': "EFO:0003042",
                                               'biosample_term_name': 'H1-hESC',
                                               'biosample_type': 'stem cell'})
    testapp.patch_json(base_replicate['@id'], {'library': base_library['@id']})
    testapp.patch_json(base_experiment['@id'], {'biosample_term_id': "UBERON:0002116",
                                                'biosample_term_name': 'ileum',
                                                'biosample_type': 'tissue'})
    res = testapp.get(base_experiment['@id'] + '@@index-data')
    assert any(error['category'] == 'inconsistent library biosample'
               for error in collect_audit_errors(res))


def test_audit_experiment_documents(testapp, base_experiment, base_library, base_replicate):
    testapp.patch_json(base_replicate['@id'], {'library': base_library['@id']})
    res = testapp.get(base_experiment['@id'] + '@@index-data')
    assert any(error['category'] == 'missing documents'
               for error in collect_audit_errors(res))


def test_audit_experiment_documents_excluded(testapp, base_experiment,
                                             base_library, award, base_replicate):
    testapp.patch_json(base_replicate['@id'], {'library': base_library['@id']})
    testapp.patch_json(award['@id'], {'rfa': 'modENCODE'})
    res = testapp.get(base_experiment['@id'] + '@@index-data')
    assert any(error['category'] != 'missing documents'
               for error in collect_audit_errors(res))


def test_audit_experiment_model_organism_mismatched_sex(testapp,
                                                        base_experiment,
                                                        replicate_1_1,
                                                        replicate_2_1,
                                                        library_1,
                                                        library_2,
                                                        biosample_1,
                                                        biosample_2,
                                                        mouse_donor_1):
    testapp.patch_json(biosample_1['@id'], {'donor': mouse_donor_1['@id']})
    testapp.patch_json(biosample_2['@id'], {'donor': mouse_donor_1['@id']})
    testapp.patch_json(biosample_1['@id'], {'organism': '/organisms/mouse/'})
    testapp.patch_json(biosample_2['@id'], {'organism': '/organisms/mouse/'})
    testapp.patch_json(biosample_1['@id'], {'model_organism_sex': 'male'})
    testapp.patch_json(biosample_2['@id'], {'model_organism_sex': 'female'})
    testapp.patch_json(biosample_1['@id'], {'model_organism_age_units': 'day',
                                            'model_organism_age': '54'})
    testapp.patch_json(biosample_2['@id'], {'model_organism_age_units': 'day',
                                            'model_organism_age': '54'})
    testapp.patch_json(library_1['@id'], {'biosample': biosample_1['@id']})
    testapp.patch_json(library_2['@id'], {'biosample': biosample_2['@id']})
    testapp.patch_json(replicate_1_1['@id'], {'library': library_1['@id']})
    testapp.patch_json(replicate_2_1['@id'], {'library': library_2['@id']})
    res = testapp.get(base_experiment['@id'] + '@@index-data')
    assert any(error['category'] == 'inconsistent sex'
               for error in collect_audit_errors(res))


def test_audit_experiment_model_organism_mismatched_age(testapp,
                                                        base_experiment,
                                                        replicate_1_1,
                                                        replicate_2_1,
                                                        library_1,
                                                        library_2,
                                                        biosample_1,
                                                        biosample_2,
                                                        mouse_donor_1,
                                                        mouse_donor_2):
    testapp.patch_json(biosample_1['@id'], {'donor': mouse_donor_1['@id']})
    testapp.patch_json(biosample_2['@id'], {'donor': mouse_donor_1['@id']})
    testapp.patch_json(biosample_1['@id'], {'organism': '/organisms/mouse/'})
    testapp.patch_json(biosample_2['@id'], {'organism': '/organisms/mouse/'})
    testapp.patch_json(biosample_1['@id'], {'model_organism_age_units': 'day',
                                            'model_organism_age': '51'})
    testapp.patch_json(biosample_2['@id'], {'model_organism_age_units': 'day',
                                            'model_organism_age': '54'})
    testapp.patch_json(library_1['@id'], {'biosample': biosample_1['@id']})
    testapp.patch_json(library_2['@id'], {'biosample': biosample_2['@id']})
    testapp.patch_json(replicate_1_1['@id'], {'library': library_1['@id']})
    testapp.patch_json(replicate_2_1['@id'], {'library': library_2['@id']})

    res = testapp.get(base_experiment['@id'] + '@@index-data')
    assert any(error['category'] == 'inconsistent age'
               for error in collect_audit_errors(res))


def test_audit_experiment_model_organism_mismatched_donor(testapp,
                                                          base_experiment,
                                                          replicate_1_1,
                                                          replicate_2_1,
                                                          library_1,
                                                          library_2,
                                                          biosample_1,
                                                          biosample_2,
                                                          mouse_donor_1,
                                                          mouse_donor_2):
    testapp.patch_json(biosample_1['@id'], {'donor': mouse_donor_1['@id']})
    testapp.patch_json(biosample_2['@id'], {'donor': mouse_donor_2['@id']})
    testapp.patch_json(biosample_1['@id'], {'organism': '/organisms/mouse/'})
    testapp.patch_json(biosample_2['@id'], {'organism': '/organisms/mouse/'})
    testapp.patch_json(biosample_1['@id'], {'model_organism_sex': 'mixed'})
    testapp.patch_json(biosample_2['@id'], {'model_organism_sex': 'mixed'})
    testapp.patch_json(library_1['@id'], {'biosample': biosample_1['@id']})
    testapp.patch_json(library_2['@id'], {'biosample': biosample_2['@id']})
    testapp.patch_json(replicate_1_1['@id'], {'library': library_1['@id']})
    testapp.patch_json(replicate_2_1['@id'], {'library': library_2['@id']})
    res = testapp.get(base_experiment['@id'] + '@@index-data')
    assert any(error['category'] == 'inconsistent donor'
               for error in collect_audit_errors(res))


def test_audit_experiment_with_library_without_biosample(testapp, base_experiment, base_replicate,
                                                         library_no_biosample):
    testapp.patch_json(base_replicate['@id'], {'library': library_no_biosample['@id']})
    res = testapp.get(base_experiment['@id'] + '@@index-data')
    assert any(error['category'] == 'missing biosample'
               for error in collect_audit_errors(res))


def test_audit_experiment_with_RNA_library_no_size_range(testapp, base_experiment, base_replicate,
                                                         base_library):
    testapp.patch_json(base_library['@id'], {'nucleic_acid_term_name': 'RNA'})
    testapp.patch_json(base_replicate['@id'], {'library': base_library['@id']})
    res = testapp.get(base_experiment['@id'] + '@@index-data')
    assert any(error['category'] == 'missing RNA fragment size'
               for error in collect_audit_errors(res))


def test_audit_experiment_with_RNA_library_with_size_range(testapp, base_experiment, base_replicate,
                                                           base_library):
    testapp.patch_json(base_library['@id'], {'nucleic_acid_term_name': 'RNA', 'size_range': '>200'})
    testapp.patch_json(base_replicate['@id'], {'library': base_library['@id']})
    res = testapp.get(base_experiment['@id'] + '@@index-data')
    assert all(error['category'] != 'missing RNA fragment size'
               for error in collect_audit_errors(res))


def test_audit_experiment_with_RNA_library_array_size_range(testapp, base_experiment,
                                                            base_replicate,
                                                            base_library):
    testapp.patch_json(base_library['@id'], {'nucleic_acid_term_name': 'RNA'})
    testapp.patch_json(base_replicate['@id'], {'library': base_library['@id']})
    testapp.patch_json(base_experiment['@id'], {'assay_term_name':
                                                'transcription profiling by array assay'})
    res = testapp.get(base_experiment['@id'] + '@@index-data')
    assert all(error['category'] != 'missing RNA fragment size'
               for error in collect_audit_errors(res))


def test_audit_experiment_replicate_with_file(testapp, file_fastq,
                                              base_experiment,
                                              base_replicate,
                                              base_library):
    testapp.patch_json(file_fastq['@id'], {'replicate': base_replicate['@id']})
    testapp.patch_json(base_experiment['@id'], {'assay_term_name': 'RNA-seq'})
    testapp.patch_json(base_experiment['@id'], {'status': 'released',
                                                'date_released': '2016-01-01'})
    res = testapp.get(base_experiment['@id'] + '@@index-data')
    assert all((error['category'] != 'missing raw data in replicate')
               for error in collect_audit_errors(res))


def test_audit_experiment_pipeline_assay_term_name_consistency(
        testapp,
        experiment, bam_file,
        analysis_step_run_bam,
        analysis_step_version_bam,
        analysis_step_bam,
        pipeline_bam):
    testapp.patch_json(experiment['@id'], {'status': 'released', 'date_released': '2016-01-01'})
    testapp.patch_json(bam_file['@id'], {'step_run': analysis_step_run_bam['@id']})
    testapp.patch_json(pipeline_bam['@id'], {'title':
                                             'RNA-seq of long RNAs (single-end, unstranded)',
                                             'assay_term_name': 'RNA-seq'})
    testapp.patch_json(experiment['@id'], {'assay_term_name': 'ChIP-seq'})
    res = testapp.get(experiment['@id'] + '@@index-data')
    assert any(error['category'] == 'inconsistent assay_term_name'
               for error in collect_audit_errors(res))


def test_audit_experiment_replicate_with_no_files(testapp,
                                                  base_experiment,
                                                  base_replicate,
                                                  base_library):
    testapp.patch_json(base_experiment['@id'], {'assay_term_name': 'RNA-seq'})
    testapp.patch_json(base_experiment['@id'], {'status': 'released',
                                                'date_released': '2016-01-01'})
    res = testapp.get(base_experiment['@id'] + '@@index-data')
    assert any(error['category'] == 'missing raw data in replicate'
               for error in collect_audit_errors(res))


def test_audit_experiment_replicate_with_no_files_dream(testapp,
                                                        base_experiment,
                                                        base_replicate,
                                                        base_library):
    testapp.patch_json(base_experiment['@id'], {'assay_term_name': 'RNA-seq',
                                                'internal_tags': ['DREAM'],
                                                'status': 'released',
                                                'date_released': '2016-01-01'})
    res = testapp.get(base_experiment['@id'] + '@@index-data')
    assert all(error['category'] != 'missing raw data in replicate'
               for error in collect_audit_errors(res))


def test_audit_experiment_replicate_with_no_files_warning(testapp, file_bed_methyl,
                                                          base_experiment,
                                                          base_replicate,
                                                          base_library):
    testapp.patch_json(file_bed_methyl['@id'], {'replicate': base_replicate['@id']})
    testapp.patch_json(base_experiment['@id'], {'assay_term_name': 'RNA-seq'})
    testapp.patch_json(base_experiment['@id'], {'status': 'started'})
    res = testapp.get(base_experiment['@id'] + '@@index-data')
    assert any(error['category'] ==
               'missing raw data in replicate' for
               error in collect_audit_errors(res, ['ERROR']))


def test_audit_experiment_not_uploaded_files(testapp, file_bam,
                                             base_experiment,
                                             base_replicate,
                                             base_library):
    testapp.patch_json(file_bam['@id'], {'status': 'upload failed'})
    res = testapp.get(base_experiment['@id'] + '@@index-data')
    assert any(error['category'] == 'file validation error'
               for error in collect_audit_errors(res))


def test_audit_experiment_replicate_with_no_fastq_files(testapp, file_bam,
                                                        base_experiment,
                                                        base_replicate,
                                                        base_library):
    testapp.patch_json(base_experiment['@id'], {'assay_term_name': 'RNA-seq'})
    testapp.patch_json(base_experiment['@id'], {'status': 'released',
                                                'date_released': '2016-01-01'})
    res = testapp.get(base_experiment['@id'] + '@@index-data')
    assert any(error['category'] == 'missing raw data in replicate'
               for error in collect_audit_errors(res))


def test_audit_experiment_mismatched_length_sequencing_files(testapp, file_bam, file_fastq,
                                                             base_experiment, file_fastq_2,
                                                             base_replicate,
                                                             base_library):
    testapp.patch_json(base_experiment['@id'], {'assay_term_name': 'ChIP-seq'})
    res = testapp.get(base_experiment['@id'] + '@@index-data')
    assert any(error['category'] == 'mixed run types'
               for error in collect_audit_errors(res))


def test_audit_experiment_mismatched_platforms(testapp, file_fastq,
                                               base_experiment, file_fastq_2,
                                               base_replicate, platform1,
                                               base_library, platform2):
    testapp.patch_json(file_fastq['@id'], {'platform': platform1['@id']})
    testapp.patch_json(file_fastq_2['@id'], {'platform': platform2['@id']})
    res = testapp.get(base_experiment['@id'] + '@@index-data')
    assert any(error['category'] == 'inconsistent platforms'
               for error in collect_audit_errors(res))


def test_audit_experiment_archived_files_mismatched_platforms(
        testapp, file_fastq, base_experiment, file_fastq_2, base_replicate,
        platform1, base_library, platform2):
    testapp.patch_json(file_fastq['@id'], {'platform': platform1['@id'],
                                           'status': 'archived'})
    testapp.patch_json(file_fastq_2['@id'], {'platform': platform2['@id']})
    res = testapp.get(base_experiment['@id'] + '@@index-data')
    assert all(error['category'] != 'inconsistent platforms'
               for error in collect_audit_errors(res))


def test_audit_experiment_internal_tag(testapp, base_experiment,
                                       base_biosample,
                                       library_1,
                                       replicate_1_1):
    testapp.patch_json(base_biosample['@id'], {'internal_tags': ['ENTEx']})
    testapp.patch_json(library_1['@id'], {'biosample': base_biosample['@id']})
    testapp.patch_json(replicate_1_1['@id'], {'library': library_1['@id']})
    res = testapp.get(base_experiment['@id'] + '@@index-data')
    assert any(error['category'] == 'inconsistent internal tags'
               for error in collect_audit_errors(res))


def test_audit_experiment_internal_tags(testapp, base_experiment,
                                        biosample_1,
                                        biosample_2,
                                        library_1,
                                        library_2,
                                        replicate_1_1,
                                        replicate_1_2):
    testapp.patch_json(biosample_1['@id'], {'internal_tags': ['ENTEx']})
    testapp.patch_json(library_1['@id'], {'biosample': biosample_1['@id']})
    testapp.patch_json(replicate_1_1['@id'], {'library': library_1['@id']})
    testapp.patch_json(biosample_2['@id'], {'internal_tags': ['ENTEx', 'SESCC']})
    testapp.patch_json(library_2['@id'], {'biosample': biosample_2['@id']})
    testapp.patch_json(replicate_1_2['@id'], {'library': library_2['@id']})
    res = testapp.get(base_experiment['@id'] + '@@index-data')
    assert any(error['category'] == 'inconsistent internal tags'
               for error in collect_audit_errors(res))


def test_audit_experiment_internal_tags2(testapp, base_experiment,
                                         biosample_1,
                                         biosample_2,
                                         library_1,
                                         library_2,
                                         replicate_1_1,
                                         replicate_1_2):
    testapp.patch_json(biosample_1['@id'], {'internal_tags': ['ENTEx']})
    testapp.patch_json(library_1['@id'], {'biosample': biosample_1['@id']})
    testapp.patch_json(replicate_1_1['@id'], {'library': library_1['@id']})
    testapp.patch_json(library_2['@id'], {'biosample': biosample_2['@id']})
    testapp.patch_json(replicate_1_2['@id'], {'library': library_2['@id']})
    res = testapp.get(base_experiment['@id'] + '@@index-data')
    assert any(error['category'] ==
               'inconsistent internal tags' for error in collect_audit_errors(res))


def test_audit_experiment_mismatched_inter_paired_sequencing_files(testapp,
                                                                   base_experiment,
                                                                   replicate_1_1,
                                                                   replicate_2_1,
                                                                   library_1,
                                                                   library_2,
                                                                   biosample_1,
                                                                   biosample_2,
                                                                   mouse_donor_1,
                                                                   mouse_donor_2,
                                                                   file_fastq_6,
                                                                   file_fastq_4):
    testapp.patch_json(base_experiment['@id'], {'assay_term_name': 'ChIP-seq'})
    res = testapp.get(base_experiment['@id'] + '@@index-data')
    assert any(error['category'] == 'mixed run types'
               for error in collect_audit_errors(res))


def test_audit_experiment_mismatched_inter_length_sequencing_files(testapp,
                                                                   base_experiment,
                                                                   replicate_1_1,
                                                                   replicate_2_1,
                                                                   library_1,
                                                                   library_2,
                                                                   biosample_1,
                                                                   biosample_2,
                                                                   mouse_donor_1,
                                                                   mouse_donor_2,
                                                                   file_fastq_3,
                                                                   file_fastq_4,
                                                                   file_fastq_5):
    testapp.patch_json(base_experiment['@id'], {'assay_term_name': 'ChIP-seq'})
    testapp.patch_json(file_fastq_3['@id'], {'read_length': 50})
    testapp.patch_json(file_fastq_5['@id'], {'read_length': 150})
    res = testapp.get(base_experiment['@id'] + '@@index-data')
    assert any(error['category'] == 'mixed read lengths'
               for error in collect_audit_errors(res))


def test_audit_experiment_mismatched_valid_inter_length_sequencing_files(testapp,
                                                                         base_experiment,
                                                                         replicate_1_1,
                                                                         replicate_2_1,
                                                                         library_1,
                                                                         library_2,
                                                                         biosample_1,
                                                                         biosample_2,
                                                                         mouse_donor_1,
                                                                         mouse_donor_2,
                                                                         file_fastq_3,
                                                                         file_fastq_4,
                                                                         file_fastq_5):
    testapp.patch_json(base_experiment['@id'], {'assay_term_name': 'ChIP-seq'})
    testapp.patch_json(file_fastq_3['@id'], {'read_length': 50})
    testapp.patch_json(file_fastq_5['@id'], {'read_length': 52})
    res = testapp.get(base_experiment['@id'] + '@@index-data')
    assert all(error['category'] != 'mixed read lengths'
               for error in collect_audit_errors(res))


def test_audit_experiment_DNase_mismatched_valid_inter_length_sequencing_files(
    testapp, base_experiment,
    replicate_1_1, replicate_2_1,
    library_1, library_2,
    biosample_1, biosample_2,
    mouse_donor_1,  mouse_donor_2,
    file_fastq_3, file_fastq_4,
        file_fastq_5):
    testapp.patch_json(base_experiment['@id'], {'assay_term_name': 'DNase-seq'})
    testapp.patch_json(file_fastq_4['@id'], {'read_length': 27})
    testapp.patch_json(file_fastq_3['@id'], {'read_length': 27})
    testapp.patch_json(file_fastq_5['@id'], {'read_length': 36})
    res = testapp.get(base_experiment['@id'] + '@@index-data')
    assert all(error['category'] != 'mixed read lengths'
               for error in collect_audit_errors(res))


def test_audit_experiment_rampage_standards(testapp,
                                            base_experiment,
                                            replicate_1_1,
                                            replicate_2_1,
                                            library_1,
                                            library_2,
                                            biosample_1,
                                            biosample_2,
                                            mouse_donor_1,
                                            file_fastq_3,
                                            file_fastq_4,
                                            file_bam_1_1,
                                            file_bam_2_1,
                                            file_tsv_1_2,
                                            mad_quality_metric_1_2,
                                            bam_quality_metric_1_1,
                                            bam_quality_metric_2_1,
                                            analysis_step_run_bam,
                                            analysis_step_version_bam,
                                            analysis_step_bam,
                                            pipeline_bam):
    testapp.patch_json(file_fastq_3['@id'], {'read_length': 100})
    testapp.patch_json(file_fastq_4['@id'], {'read_length': 100})

    testapp.patch_json(file_bam_1_1['@id'], {'step_run': analysis_step_run_bam['@id'],
                                             'assembly': 'mm10'})
    testapp.patch_json(file_bam_2_1['@id'], {'step_run': analysis_step_run_bam['@id'],
                                             'assembly': 'mm10'})
    testapp.patch_json(bam_quality_metric_1_1['@id'],
                       {'Number of reads mapped to multiple loci': 100})
    testapp.patch_json(bam_quality_metric_2_1['@id'],
                       {'Number of reads mapped to multiple loci': 100})
    testapp.patch_json(pipeline_bam['@id'], {'title':
                                             'RAMPAGE (paired-end, stranded)'})

    testapp.patch_json(biosample_1['@id'], {'donor': mouse_donor_1['@id']})
    testapp.patch_json(biosample_2['@id'], {'donor': mouse_donor_1['@id']})
    testapp.patch_json(biosample_1['@id'], {'organism': '/organisms/mouse/'})
    testapp.patch_json(biosample_2['@id'], {'organism': '/organisms/mouse/'})
    testapp.patch_json(biosample_1['@id'], {'model_organism_sex': 'mixed'})
    testapp.patch_json(biosample_2['@id'], {'model_organism_sex': 'mixed'})
    testapp.patch_json(library_1['@id'], {'biosample': biosample_1['@id']})
    testapp.patch_json(library_2['@id'], {'biosample': biosample_2['@id']})
    testapp.patch_json(replicate_1_1['@id'], {'library': library_1['@id']})
    testapp.patch_json(replicate_2_1['@id'], {'library': library_2['@id']})
    testapp.patch_json(base_experiment['@id'], {'status': 'released',
                                                'date_released': '2016-01-01',
                                                'assay_term_name': 'RAMPAGE'})
    res = testapp.get(base_experiment['@id'] + '@@index-data')
    assert any(error['category'] ==
               'extremely low read depth' for error in collect_audit_errors(res))


def test_audit_experiment_small_rna_standards(testapp,
                                              base_experiment,
                                              replicate_1_1,
                                              replicate_2_1,
                                              library_1,
                                              library_2,
                                              biosample_1,
                                              biosample_2,
                                              mouse_donor_1,
                                              file_fastq_3,
                                              file_fastq_4,
                                              file_bam_1_1,
                                              file_bam_2_1,
                                              file_tsv_1_2,
                                              mad_quality_metric_1_2,
                                              bam_quality_metric_1_1,
                                              bam_quality_metric_2_1,
                                              analysis_step_run_bam,
                                              analysis_step_version_bam,
                                              analysis_step_bam,
                                              pipeline_bam):
    testapp.patch_json(file_fastq_3['@id'], {'read_length': 20})
    testapp.patch_json(file_fastq_4['@id'], {'read_length': 100})

    testapp.patch_json(file_bam_1_1['@id'], {'step_run': analysis_step_run_bam['@id'],
                                             'assembly': 'mm10'})
    testapp.patch_json(file_bam_2_1['@id'], {'step_run': analysis_step_run_bam['@id'],
                                             'assembly': 'mm10'})

    testapp.patch_json(pipeline_bam['@id'], {'title':
                                             'Small RNA-seq single-end pipeline'})

    testapp.patch_json(bam_quality_metric_1_1['@id'], {'Uniquely mapped reads number': 26000000})
    testapp.patch_json(bam_quality_metric_2_1['@id'], {'Uniquely mapped reads number': 26000000})
    testapp.patch_json(bam_quality_metric_1_1['@id'],
                       {'Number of reads mapped to multiple loci': 1000000})
    testapp.patch_json(bam_quality_metric_2_1['@id'],
                       {'Number of reads mapped to multiple loci': 1000000})
    testapp.patch_json(biosample_1['@id'], {'donor': mouse_donor_1['@id']})
    testapp.patch_json(biosample_2['@id'], {'donor': mouse_donor_1['@id']})
    testapp.patch_json(biosample_1['@id'], {'organism': '/organisms/mouse/'})
    testapp.patch_json(biosample_2['@id'], {'organism': '/organisms/mouse/'})
    testapp.patch_json(biosample_1['@id'], {'model_organism_sex': 'mixed'})
    testapp.patch_json(biosample_2['@id'], {'model_organism_sex': 'mixed'})
    testapp.patch_json(library_1['@id'], {'biosample': biosample_1['@id']})
    testapp.patch_json(library_2['@id'], {'biosample': biosample_2['@id']})
    testapp.patch_json(replicate_1_1['@id'], {'library': library_1['@id']})
    testapp.patch_json(replicate_2_1['@id'], {'library': library_2['@id']})
    testapp.patch_json(base_experiment['@id'], {'status': 'released',
                                                'date_released': '2016-01-01',
                                                'assay_term_name': 'RNA-seq'})
    res = testapp.get(base_experiment['@id'] + '@@index-data')
    assert any(error['category'] ==
               'low read depth' for error in collect_audit_errors(res))


def test_audit_experiment_MAD_long_rna_standards(testapp,
                                                 base_experiment,
                                                 replicate_1_1,
                                                 replicate_2_1,
                                                 library_1,
                                                 library_2,
                                                 biosample_1,
                                                 biosample_2,
                                                 mouse_donor_1,
                                                 file_fastq_3,
                                                 file_fastq_4,
                                                 file_bam_1_1,
                                                 file_bam_2_1,
                                                 file_tsv_1_2,
                                                 mad_quality_metric_1_2,
                                                 bam_quality_metric_1_1,
                                                 bam_quality_metric_2_1,
                                                 analysis_step_run_bam,
                                                 analysis_step_version_bam,
                                                 analysis_step_bam,
                                                 pipeline_bam):
    testapp.patch_json(file_fastq_3['@id'], {'read_length': 20})
    testapp.patch_json(file_fastq_4['@id'], {'read_length': 100})

    testapp.patch_json(file_bam_1_1['@id'], {'step_run': analysis_step_run_bam['@id'],
                                             'assembly': 'mm10'})
    testapp.patch_json(file_bam_2_1['@id'], {'step_run': analysis_step_run_bam['@id'],
                                             'assembly': 'mm10'})

    testapp.patch_json(pipeline_bam['@id'], {'title':
                                             'RNA-seq of long RNAs (paired-end, stranded)'})

    testapp.patch_json(bam_quality_metric_1_1['@id'], {'Uniquely mapped reads number': 29000000})
    testapp.patch_json(bam_quality_metric_2_1['@id'], {'Uniquely mapped reads number': 38000000})
    testapp.patch_json(bam_quality_metric_1_1['@id'],
                       {'Number of reads mapped to multiple loci': 1})
    testapp.patch_json(bam_quality_metric_2_1['@id'],
                       {'Number of reads mapped to multiple loci': 1})
    testapp.patch_json(biosample_1['@id'], {'donor': mouse_donor_1['@id']})
    testapp.patch_json(biosample_2['@id'], {'donor': mouse_donor_1['@id']})
    testapp.patch_json(biosample_1['@id'], {'organism': '/organisms/mouse/'})
    testapp.patch_json(biosample_2['@id'], {'organism': '/organisms/mouse/'})
    testapp.patch_json(biosample_1['@id'], {'model_organism_sex': 'mixed'})
    testapp.patch_json(biosample_2['@id'], {'model_organism_sex': 'mixed'})
    testapp.patch_json(library_1['@id'], {'biosample': biosample_1['@id']})
    testapp.patch_json(library_2['@id'], {'biosample': biosample_2['@id']})
    testapp.patch_json(replicate_1_1['@id'], {'library': library_1['@id']})
    testapp.patch_json(replicate_2_1['@id'], {'library': library_2['@id']})
    testapp.patch_json(base_experiment['@id'], {'status': 'released',
                                                'date_released': '2016-01-01',
                                                'assay_term_name': 'RNA-seq'})
    res = testapp.get(base_experiment['@id'] + '@@index-data')
    assert any(error['category'] ==
               'low replicate concordance' for error in collect_audit_errors(res))


def test_audit_experiment_long_rna_standards_crispr(testapp,
                                                    base_experiment,
                                                    replicate_1_1,
                                                    replicate_2_1,
                                                    library_1,
                                                    library_2,
                                                    biosample_1,
                                                    biosample_2,
                                                    mouse_donor_1,
                                                    file_fastq_3,
                                                    file_fastq_4,
                                                    file_bam_1_1,
                                                    file_bam_2_1,
                                                    file_tsv_1_2,
                                                    mad_quality_metric_1_2,
                                                    bam_quality_metric_1_1,
                                                    bam_quality_metric_2_1,
                                                    analysis_step_run_bam,
                                                    analysis_step_version_bam,
                                                    analysis_step_bam,
                                                    pipeline_bam):
    testapp.patch_json(file_fastq_3['@id'], {'read_length': 20})
    testapp.patch_json(file_fastq_4['@id'], {'read_length': 100})

    testapp.patch_json(file_bam_1_1['@id'], {'step_run': analysis_step_run_bam['@id'],
                                             'assembly': 'mm10'})
    testapp.patch_json(file_bam_2_1['@id'], {'step_run': analysis_step_run_bam['@id'],
                                             'assembly': 'mm10'})

    testapp.patch_json(pipeline_bam['@id'], {'title':
                                             'RNA-seq of long RNAs (paired-end, stranded)'})

    testapp.patch_json(bam_quality_metric_1_1['@id'], {'Uniquely mapped reads number': 5000000})
    testapp.patch_json(bam_quality_metric_2_1['@id'], {'Uniquely mapped reads number': 10000000})
    testapp.patch_json(bam_quality_metric_1_1['@id'],
                       {'Number of reads mapped to multiple loci': 10})
    testapp.patch_json(bam_quality_metric_2_1['@id'],
                       {'Number of reads mapped to multiple loci': 100})
    testapp.patch_json(biosample_1['@id'], {'donor': mouse_donor_1['@id']})
    testapp.patch_json(biosample_2['@id'], {'donor': mouse_donor_1['@id']})
    testapp.patch_json(biosample_1['@id'], {'organism': '/organisms/mouse/'})
    testapp.patch_json(biosample_2['@id'], {'organism': '/organisms/mouse/'})
    testapp.patch_json(biosample_1['@id'], {'model_organism_sex': 'mixed'})
    testapp.patch_json(biosample_2['@id'], {'model_organism_sex': 'mixed'})
    testapp.patch_json(library_1['@id'], {'biosample': biosample_1['@id'],
                                          'size_range': '>200'})
    testapp.patch_json(library_2['@id'], {'biosample': biosample_2['@id'],
                                          'size_range': '>200'})
    testapp.patch_json(replicate_1_1['@id'], {'library': library_1['@id']})
    testapp.patch_json(replicate_2_1['@id'], {'library': library_2['@id']})
    testapp.patch_json(base_experiment['@id'], {'status': 'released',
                                                'date_released': '2016-01-01',
                                                'assay_term_name': 'CRISPR genome editing followed by RNA-seq'})
    res = testapp.get(base_experiment['@id'] + '@@index-data')
    assert any(
        error['category'] ==
        'insufficient read depth' for error in collect_audit_errors(res)) and \
        any(error['category'] ==
            'missing spikeins' for error in collect_audit_errors(res))


def test_audit_experiment_long_rna_standards(testapp,
                                             base_experiment,
                                             replicate_1_1,
                                             replicate_2_1,
                                             library_1,
                                             library_2,
                                             biosample_1,
                                             biosample_2,
                                             mouse_donor_1,
                                             file_fastq_3,
                                             file_fastq_4,
                                             file_bam_1_1,
                                             file_bam_2_1,
                                             file_tsv_1_1,
                                             file_tsv_1_2,
                                             mad_quality_metric_1_2,
                                             bam_quality_metric_1_1,
                                             bam_quality_metric_2_1,
                                             analysis_step_run_bam,
                                             analysis_step_version_bam,
                                             analysis_step_bam,
                                             pipeline_bam):
    testapp.patch_json(file_fastq_3['@id'], {'read_length': 20})
    testapp.patch_json(file_fastq_4['@id'], {'read_length': 100})

    testapp.patch_json(file_bam_1_1['@id'], {'step_run': analysis_step_run_bam['@id'],
                                             'assembly': 'mm10'})
    testapp.patch_json(file_bam_2_1['@id'], {'step_run': analysis_step_run_bam['@id'],
                                             'assembly': 'mm10'})

    testapp.patch_json(pipeline_bam['@id'], {'title':
                                             'RNA-seq of long RNAs (paired-end, stranded)'})

    testapp.patch_json(bam_quality_metric_1_1['@id'], {'Uniquely mapped reads number': 1000000})
    testapp.patch_json(bam_quality_metric_2_1['@id'], {'Uniquely mapped reads number': 38000000})
    testapp.patch_json(bam_quality_metric_1_1['@id'],
                       {'Number of reads mapped to multiple loci': 10})
    testapp.patch_json(bam_quality_metric_2_1['@id'],
                       {'Number of reads mapped to multiple loci': 30})
    testapp.patch_json(mad_quality_metric_1_2['@id'], {'quality_metric_of': [
                                                       file_tsv_1_1['@id'],
                                                       file_tsv_1_2['@id']]})
    testapp.patch_json(biosample_1['@id'], {'donor': mouse_donor_1['@id']})
    testapp.patch_json(biosample_2['@id'], {'donor': mouse_donor_1['@id']})
    testapp.patch_json(biosample_1['@id'], {'organism': '/organisms/mouse/'})
    testapp.patch_json(biosample_2['@id'], {'organism': '/organisms/mouse/'})
    testapp.patch_json(biosample_1['@id'], {'model_organism_sex': 'mixed'})
    testapp.patch_json(biosample_2['@id'], {'model_organism_sex': 'mixed'})
    testapp.patch_json(library_1['@id'], {'biosample': biosample_1['@id']})
    testapp.patch_json(library_2['@id'], {'biosample': biosample_2['@id']})
    testapp.patch_json(replicate_1_1['@id'], {'library': library_1['@id']})
    testapp.patch_json(replicate_2_1['@id'], {'library': library_2['@id']})
    testapp.patch_json(base_experiment['@id'], {'status': 'released',
                                                'date_released': '2016-01-01',
                                                'assay_term_name': 'RNA-seq'})
    res = testapp.get(base_experiment['@id'] + '@@index-data')
    assert any(error['category'] ==
               'insufficient read depth' for error in collect_audit_errors(res))


def test_audit_experiment_long_rna_standards_encode2(testapp,
                                                     base_experiment,
                                                     replicate_1_1,
                                                     replicate_2_1,
                                                     library_1,
                                                     library_2,
                                                     biosample_1,
                                                     biosample_2,
                                                     mouse_donor_1,
                                                     file_fastq_3,
                                                     file_fastq_4,
                                                     file_bam_1_1,
                                                     file_bam_2_1,
                                                     file_tsv_1_1,
                                                     file_tsv_1_2,
                                                     mad_quality_metric_1_2,
                                                     bam_quality_metric_1_1,
                                                     bam_quality_metric_2_1,
                                                     analysis_step_run_bam,
                                                     analysis_step_version_bam,
                                                     analysis_step_bam,
                                                     pipeline_bam,
                                                     encode2_award):
    testapp.patch_json(file_fastq_3['@id'], {'read_length': 20})
    testapp.patch_json(file_fastq_4['@id'], {'read_length': 100})

    testapp.patch_json(file_bam_1_1['@id'], {'step_run': analysis_step_run_bam['@id'],
                                             'assembly': 'mm10'})
    testapp.patch_json(file_bam_2_1['@id'], {'step_run': analysis_step_run_bam['@id'],
                                             'assembly': 'mm10'})

    testapp.patch_json(pipeline_bam['@id'], {'title':
                                             'RNA-seq of long RNAs (paired-end, stranded)'})

    testapp.patch_json(bam_quality_metric_1_1['@id'], {'Uniquely mapped reads number': 21000000})
    testapp.patch_json(bam_quality_metric_2_1['@id'], {'Uniquely mapped reads number': 38000000})
    testapp.patch_json(bam_quality_metric_1_1['@id'],
                       {'Number of reads mapped to multiple loci': 10})
    testapp.patch_json(bam_quality_metric_2_1['@id'],
                       {'Number of reads mapped to multiple loci': 30})
    testapp.patch_json(mad_quality_metric_1_2['@id'], {'quality_metric_of': [
                                                       file_tsv_1_1['@id'],
                                                       file_tsv_1_2['@id']]})
    testapp.patch_json(biosample_1['@id'], {'donor': mouse_donor_1['@id']})
    testapp.patch_json(biosample_2['@id'], {'donor': mouse_donor_1['@id']})
    testapp.patch_json(biosample_1['@id'], {'organism': '/organisms/mouse/'})
    testapp.patch_json(biosample_2['@id'], {'organism': '/organisms/mouse/'})
    testapp.patch_json(biosample_1['@id'], {'model_organism_sex': 'mixed'})
    testapp.patch_json(biosample_2['@id'], {'model_organism_sex': 'mixed'})
    testapp.patch_json(library_1['@id'], {'biosample': biosample_1['@id']})
    testapp.patch_json(library_2['@id'], {'biosample': biosample_2['@id']})
    testapp.patch_json(replicate_1_1['@id'], {'library': library_1['@id']})
    testapp.patch_json(replicate_2_1['@id'], {'library': library_2['@id']})
    testapp.patch_json(base_experiment['@id'], {'status': 'released',
                                                'date_released': '2016-01-01',
                                                'assay_term_name': 'RNA-seq',
                                                'award': encode2_award['@id']})
    res = testapp.get(base_experiment['@id'] + '@@index-data')
    assert all(error['category'] !=
               'insufficient read depth' for error in collect_audit_errors(res))


def test_audit_experiment_chip_seq_standards_depth(testapp,
                                                   base_experiment,
                                                   replicate_1_1,
                                                   replicate_2_1,
                                                   library_1,
                                                   library_2,
                                                   biosample_1,
                                                   biosample_2,
                                                   mouse_donor_1,
                                                   file_fastq_3,
                                                   file_fastq_4,
                                                   file_bam_1_1,
                                                   file_bam_2_1,
                                                   file_tsv_1_2,
                                                   mad_quality_metric_1_2,
                                                   chip_seq_quality_metric,
                                                   analysis_step_run_bam,
                                                   analysis_step_version_bam,
                                                   analysis_step_bam,
                                                   pipeline_bam,
                                                   target_H3K27ac):

    testapp.patch_json(chip_seq_quality_metric['@id'], {'quality_metric_of': [file_bam_1_1['@id'],
                                                                              file_bam_2_1['@id']],
                                                        'processing_stage': 'filtered',
                                                        'total': 30000000,
                                                        'mapped': 30000000,
                                                        'read1': 100, 'read2': 100})
    testapp.patch_json(file_fastq_3['@id'], {'read_length': 20})
    testapp.patch_json(file_fastq_4['@id'], {'read_length': 100})

    testapp.patch_json(file_bam_1_1['@id'], {'step_run': analysis_step_run_bam['@id'],
                                             'assembly': 'mm10',
                                             'derived_from': [file_fastq_3['@id']]})
    testapp.patch_json(file_bam_2_1['@id'], {'step_run': analysis_step_run_bam['@id'],
                                             'assembly': 'mm10',
                                             'derived_from': [file_fastq_4['@id']]})
    testapp.patch_json(pipeline_bam['@id'], {'title':
                                             'ChIP-seq read mapping'})
    testapp.patch_json(biosample_1['@id'], {'donor': mouse_donor_1['@id']})
    testapp.patch_json(biosample_2['@id'], {'donor': mouse_donor_1['@id']})
    testapp.patch_json(biosample_1['@id'], {'organism': '/organisms/mouse/'})
    testapp.patch_json(biosample_2['@id'], {'organism': '/organisms/mouse/'})
    testapp.patch_json(biosample_1['@id'], {'model_organism_sex': 'mixed'})
    testapp.patch_json(biosample_2['@id'], {'model_organism_sex': 'mixed'})
    testapp.patch_json(library_1['@id'], {'biosample': biosample_1['@id']})
    testapp.patch_json(library_2['@id'], {'biosample': biosample_2['@id']})
    testapp.patch_json(replicate_1_1['@id'], {'library': library_1['@id']})
    testapp.patch_json(replicate_2_1['@id'], {'library': library_2['@id']})
    testapp.patch_json(base_experiment['@id'], {'target': target_H3K27ac['@id'],
                                                'status': 'released',
                                                'date_released': '2016-01-01',
                                                'assay_term_name': 'ChIP-seq'})
    res = testapp.get(base_experiment['@id'] + '@@index-data')
    assert any(error['category'] ==
               'low read depth' for error in collect_audit_errors(res))


def test_audit_experiment_chip_seq_standards(testapp,
                                             base_experiment,
                                             replicate_1_1,
                                             replicate_2_1,
                                             library_1,
                                             library_2,
                                             biosample_1,
                                             biosample_2,
                                             mouse_donor_1,
                                             file_fastq_3,
                                             file_fastq_4,
                                             file_bam_1_1,
                                             file_bam_2_1,
                                             file_tsv_1_2,
                                             mad_quality_metric_1_2,
                                             chip_seq_quality_metric,
                                             analysis_step_run_bam,
                                             analysis_step_version_bam,
                                             analysis_step_bam,
                                             pipeline_bam,
                                             target_H3K9me3):

    testapp.patch_json(chip_seq_quality_metric['@id'], {'quality_metric_of': [file_bam_1_1['@id']],
                                                        'processing_stage': 'unfiltered',
                                                        'total': 10000000,
                                                        'mapped': 10000000,
                                                        'read1': 100, 'read2': 100})
    testapp.patch_json(file_fastq_3['@id'], {'read_length': 20})
    testapp.patch_json(file_fastq_4['@id'], {'read_length': 100})

    testapp.patch_json(file_bam_1_1['@id'], {'step_run': analysis_step_run_bam['@id'],
                                             'assembly': 'mm10',
                                             'derived_from': [file_fastq_3['@id']]})
    testapp.patch_json(file_bam_2_1['@id'], {'step_run': analysis_step_run_bam['@id'],
                                             'assembly': 'mm10',
                                             'derived_from': [file_fastq_4['@id']]})
    testapp.patch_json(pipeline_bam['@id'], {'title':
                                             'ChIP-seq read mapping'})
    testapp.patch_json(biosample_1['@id'], {'donor': mouse_donor_1['@id']})
    testapp.patch_json(biosample_2['@id'], {'donor': mouse_donor_1['@id']})
    testapp.patch_json(biosample_1['@id'], {'organism': '/organisms/mouse/'})
    testapp.patch_json(biosample_2['@id'], {'organism': '/organisms/mouse/'})
    testapp.patch_json(biosample_1['@id'], {'model_organism_sex': 'mixed'})
    testapp.patch_json(biosample_2['@id'], {'model_organism_sex': 'mixed'})
    testapp.patch_json(library_1['@id'], {'biosample': biosample_1['@id']})
    testapp.patch_json(library_2['@id'], {'biosample': biosample_2['@id']})
    testapp.patch_json(replicate_1_1['@id'], {'library': library_1['@id']})
    testapp.patch_json(replicate_2_1['@id'], {'library': library_2['@id']})
    testapp.patch_json(base_experiment['@id'], {'target': target_H3K9me3['@id'],
                                                'status': 'released',
                                                'date_released': '2016-01-01',
                                                'assay_term_name': 'ChIP-seq'})
    res = testapp.get(base_experiment['@id'] + '@@index-data')
    assert any(error['category'] ==
               'insufficient read depth' for error in collect_audit_errors(res))


def test_audit_experiment_chip_seq_standards_encode2(testapp,
                                                     base_experiment,
                                                     replicate_1_1,
                                                     replicate_2_1,
                                                     library_1,
                                                     library_2,
                                                     biosample_1,
                                                     biosample_2,
                                                     mouse_donor_1,
                                                     file_fastq_3,
                                                     file_fastq_4,
                                                     file_bam_1_1,
                                                     file_bam_2_1,
                                                     file_tsv_1_2,
                                                     mad_quality_metric_1_2,
                                                     chip_seq_quality_metric,
                                                     analysis_step_run_bam,
                                                     analysis_step_version_bam,
                                                     analysis_step_bam,
                                                     pipeline_bam,
                                                     target_H3K9me3,
                                                     encode2_award):

    testapp.patch_json(chip_seq_quality_metric['@id'], {'quality_metric_of': [file_bam_1_1['@id']],
                                                        'processing_stage': 'unfiltered',
                                                        'total': 146000000,
                                                        'mapped': 146000000,
                                                        'read1': 100, 'read2': 100})
    testapp.patch_json(file_fastq_3['@id'], {'read_length': 20})
    testapp.patch_json(file_fastq_4['@id'], {'read_length': 100})

    testapp.patch_json(file_bam_1_1['@id'], {'step_run': analysis_step_run_bam['@id'],
                                             'assembly': 'mm10',
                                             'derived_from': [file_fastq_3['@id']]})
    testapp.patch_json(file_bam_2_1['@id'], {'step_run': analysis_step_run_bam['@id'],
                                             'assembly': 'mm10',
                                             'derived_from': [file_fastq_4['@id']]})
    testapp.patch_json(pipeline_bam['@id'], {'title':
                                             'ChIP-seq read mapping'})
    testapp.patch_json(biosample_1['@id'], {'donor': mouse_donor_1['@id']})
    testapp.patch_json(biosample_2['@id'], {'donor': mouse_donor_1['@id']})
    testapp.patch_json(biosample_1['@id'], {'organism': '/organisms/mouse/'})
    testapp.patch_json(biosample_2['@id'], {'organism': '/organisms/mouse/'})
    testapp.patch_json(biosample_1['@id'], {'model_organism_sex': 'mixed'})
    testapp.patch_json(biosample_2['@id'], {'model_organism_sex': 'mixed'})
    testapp.patch_json(library_1['@id'], {'biosample': biosample_1['@id']})
    testapp.patch_json(library_2['@id'], {'biosample': biosample_2['@id']})
    testapp.patch_json(replicate_1_1['@id'], {'library': library_1['@id']})
    testapp.patch_json(replicate_2_1['@id'], {'library': library_2['@id']})
    testapp.patch_json(base_experiment['@id'], {'target': target_H3K9me3['@id'],
                                                'status': 'released',
                                                'date_released': '2016-01-01',
                                                'assay_term_name': 'ChIP-seq',
                                                'award': encode2_award['@id']})
    res = testapp.get(base_experiment['@id'] + '@@index-data')
    assert all(error['category'] !=
               'insufficient read depth' for error in collect_audit_errors(res))


def test_audit_experiment_chip_seq_no_target_standards(testapp,
                                                       base_experiment,
                                                       replicate_1_1,
                                                       replicate_2_1,
                                                       library_1,
                                                       library_2,
                                                       biosample_1,
                                                       biosample_2,
                                                       mouse_donor_1,
                                                       file_fastq_3,
                                                       file_fastq_4,
                                                       file_bam_1_1,
                                                       file_bam_2_1,
                                                       file_tsv_1_2,
                                                       mad_quality_metric_1_2,
                                                       chip_seq_quality_metric,
                                                       chipseq_filter_quality_metric,
                                                       analysis_step_run_bam,
                                                       analysis_step_version_bam,
                                                       analysis_step_bam,
                                                       pipeline_bam):

    testapp.patch_json(chip_seq_quality_metric['@id'], {'quality_metric_of': [file_bam_1_1['@id']],
                                                        'processing_stage': 'unfiltered',
                                                        'total': 10000000,
                                                        'mapped': 10000000,
                                                        'read1': 100, 'read2': 100})
    testapp.patch_json(file_fastq_3['@id'], {'read_length': 20})
    testapp.patch_json(file_fastq_4['@id'], {'read_length': 100})

    testapp.patch_json(file_bam_1_1['@id'], {'step_run': analysis_step_run_bam['@id'],
                                             'assembly': 'mm10',
                                             'derived_from': [file_fastq_3['@id']]})
    testapp.patch_json(file_bam_2_1['@id'], {'step_run': analysis_step_run_bam['@id'],
                                             'assembly': 'mm10',
                                             'derived_from': [file_fastq_4['@id']]})

    testapp.patch_json(pipeline_bam['@id'], {'title':
                                             'ChIP-seq read mapping'})

    testapp.patch_json(biosample_1['@id'], {'donor': mouse_donor_1['@id']})
    testapp.patch_json(biosample_2['@id'], {'donor': mouse_donor_1['@id']})
    testapp.patch_json(biosample_1['@id'], {'organism': '/organisms/mouse/'})
    testapp.patch_json(biosample_2['@id'], {'organism': '/organisms/mouse/'})
    testapp.patch_json(biosample_1['@id'], {'model_organism_sex': 'mixed'})
    testapp.patch_json(biosample_2['@id'], {'model_organism_sex': 'mixed'})
    testapp.patch_json(library_1['@id'], {'biosample': biosample_1['@id']})
    testapp.patch_json(library_2['@id'], {'biosample': biosample_2['@id']})
    testapp.patch_json(replicate_1_1['@id'], {'library': library_1['@id']})
    testapp.patch_json(replicate_2_1['@id'], {'library': library_2['@id']})
    testapp.patch_json(base_experiment['@id'], {'status': 'released',
                                                'date_released': '2016-01-01',
                                                'assay_term_name': 'ChIP-seq'})
    res = testapp.get(base_experiment['@id'] + '@@index-data')
    assert any(error['category'] ==
               'missing target' for error in collect_audit_errors(res))


def test_audit_experiment_chip_seq_library_complexity_standards(testapp,
                                                                base_experiment,
                                                                replicate_1_1,
                                                                replicate_2_1,
                                                                library_1,
                                                                library_2,
                                                                biosample_1,
                                                                biosample_2,
                                                                mouse_donor_1,
                                                                file_fastq_3,
                                                                file_fastq_4,
                                                                file_bam_1_1,
                                                                file_bam_2_1,
                                                                file_tsv_1_2,
                                                                mad_quality_metric_1_2,
                                                                chip_seq_quality_metric,
                                                                chipseq_filter_quality_metric,
                                                                analysis_step_run_bam,
                                                                analysis_step_version_bam,
                                                                analysis_step_bam,
                                                                pipeline_bam,
                                                                target_H3K9me3):
    testapp.patch_json(chip_seq_quality_metric['@id'], {'quality_metric_of': [file_bam_1_1['@id']],
                                                        'processing_stage': 'unfiltered',
                                                        'total': 10000000,
                                                        'mapped': 10000000,
                                                        'read1': 100, 'read2': 100})
    testapp.patch_json(file_fastq_3['@id'], {'read_length': 20})
    testapp.patch_json(file_fastq_4['@id'], {'read_length': 100})

    testapp.patch_json(file_bam_1_1['@id'], {'step_run': analysis_step_run_bam['@id'],
                                             'assembly': 'mm10',
                                             'derived_from': [file_fastq_3['@id']]})
    testapp.patch_json(file_bam_2_1['@id'], {'step_run': analysis_step_run_bam['@id'],
                                             'assembly': 'mm10',
                                             'derived_from': [file_fastq_4['@id']]})

    testapp.patch_json(pipeline_bam['@id'], {'title':
                                             'ChIP-seq read mapping'})

    testapp.patch_json(biosample_1['@id'], {'donor': mouse_donor_1['@id']})
    testapp.patch_json(biosample_2['@id'], {'donor': mouse_donor_1['@id']})
    testapp.patch_json(biosample_1['@id'], {'organism': '/organisms/mouse/'})
    testapp.patch_json(biosample_2['@id'], {'organism': '/organisms/mouse/'})
    testapp.patch_json(biosample_1['@id'], {'model_organism_sex': 'mixed'})
    testapp.patch_json(biosample_2['@id'], {'model_organism_sex': 'mixed'})
    testapp.patch_json(library_1['@id'], {'biosample': biosample_1['@id']})
    testapp.patch_json(library_2['@id'], {'biosample': biosample_2['@id']})
    testapp.patch_json(replicate_1_1['@id'], {'library': library_1['@id']})
    testapp.patch_json(replicate_2_1['@id'], {'library': library_2['@id']})
    testapp.patch_json(base_experiment['@id'], {'target': target_H3K9me3['@id'],
                                                'status': 'released',
                                                'date_released': '2016-01-01',
                                                'assay_term_name': 'ChIP-seq'})
    res = testapp.get(base_experiment['@id'] + '@@index-data')
    assert any(error['category'] ==
               'severe bottlenecking' for error in collect_audit_errors(res))


def test_audit_experiment_dnase_low_spot_score(testapp,
                                               base_experiment,
                                               replicate_1_1,
                                               library_1,
                                               biosample_1,
                                               mouse_donor_1,
                                               file_fastq_3,
                                               file_bam_1_1,
                                               mad_quality_metric_1_2,
                                               hotspot_quality_metric,
                                               analysis_step_run_bam,
                                               analysis_step_version_bam,
                                               analysis_step_bam,
                                               file_tsv_1_1,
                                               pipeline_bam):
    testapp.patch_json(file_tsv_1_1['@id'], {'output_type': 'hotspots'})
    testapp.patch_json(file_fastq_3['@id'], {'read_length': 20})
    testapp.patch_json(file_bam_1_1['@id'], {'step_run': analysis_step_run_bam['@id'],
                                             'assembly': 'mm10',
                                             'output_type': 'alignments',
                                             'derived_from': [file_fastq_3['@id']]})
    testapp.patch_json(pipeline_bam['@id'], {'title':
                                             'DNase-HS pipeline (single-end)'})
    testapp.patch_json(biosample_1['@id'], {'donor': mouse_donor_1['@id']})
    testapp.patch_json(biosample_1['@id'], {'organism': '/organisms/mouse/'})
    testapp.patch_json(biosample_1['@id'], {'model_organism_sex': 'mixed'})
    testapp.patch_json(library_1['@id'], {'biosample': biosample_1['@id']})
    testapp.patch_json(replicate_1_1['@id'], {'library': library_1['@id']})
    testapp.patch_json(base_experiment['@id'], {'status': 'released',
                                                'date_released': '2016-01-01',
                                                'assay_term_name': 'DNase-seq'})
    res = testapp.get(base_experiment['@id'] + '@@index-data')
    assert any(error['category'] ==
               'low spot score' for error in collect_audit_errors(res))


def test_audit_experiment_dnase_seq_low_read_depth(testapp,
                                                   base_experiment,
                                                   replicate_1_1,
                                                   library_1,
                                                   biosample_1,
                                                   mouse_donor_1,
                                                   file_fastq_3,
                                                   file_bam_1_1,
                                                   mad_quality_metric_1_2,
                                                   chip_seq_quality_metric,
                                                   analysis_step_run_bam,
                                                   analysis_step_version_bam,
                                                   analysis_step_bam,
                                                   pipeline_bam):
    testapp.patch_json(file_fastq_3['@id'], {'read_length': 20})
    testapp.patch_json(file_bam_1_1['@id'], {'step_run': analysis_step_run_bam['@id'],
                                             'assembly': 'mm10',
                                             'output_type': 'alignments',
                                             'derived_from': [file_fastq_3['@id']]})
    testapp.patch_json(pipeline_bam['@id'], {'title':
                                             'DNase-HS pipeline (single-end)'})
    testapp.patch_json(chip_seq_quality_metric['@id'], {'mapped': 23})
    testapp.patch_json(biosample_1['@id'], {'donor': mouse_donor_1['@id']})
    testapp.patch_json(biosample_1['@id'], {'organism': '/organisms/mouse/'})
    testapp.patch_json(biosample_1['@id'], {'model_organism_sex': 'mixed'})
    testapp.patch_json(library_1['@id'], {'biosample': biosample_1['@id']})
    testapp.patch_json(replicate_1_1['@id'], {'library': library_1['@id']})
    testapp.patch_json(base_experiment['@id'], {'status': 'released',
                                                'date_released': '2016-01-01',
                                                'assay_term_name': 'DNase-seq'})
    res = testapp.get(base_experiment['@id'] + '@@index-data')
    assert any(error['category'] ==
               'extremely low read depth' for error in collect_audit_errors(res))


def test_audit_experiment_dnase_low_read_length(testapp,
                                                base_experiment,
                                                replicate_1_1,
                                                library_1,
                                                biosample_1,
                                                mouse_donor_1,
                                                file_fastq_3,
                                                file_bam_1_1,
                                                mad_quality_metric_1_2,
                                                chip_seq_quality_metric,
                                                analysis_step_run_bam,
                                                analysis_step_version_bam,
                                                analysis_step_bam,
                                                pipeline_bam):
    testapp.patch_json(file_fastq_3['@id'], {'read_length': 20})
    testapp.patch_json(file_bam_1_1['@id'], {'step_run': analysis_step_run_bam['@id'],
                                             'assembly': 'mm10',
                                             'output_type': 'alignments',
                                             'derived_from': [file_fastq_3['@id']]})
    testapp.patch_json(pipeline_bam['@id'], {'title':
                                             'DNase-HS pipeline (single-end)'})
    testapp.patch_json(chip_seq_quality_metric['@id'], {'mapped': 23})
    testapp.patch_json(biosample_1['@id'], {'donor': mouse_donor_1['@id']})
    testapp.patch_json(biosample_1['@id'], {'organism': '/organisms/mouse/'})
    testapp.patch_json(biosample_1['@id'], {'model_organism_sex': 'mixed'})
    testapp.patch_json(library_1['@id'], {'biosample': biosample_1['@id']})
    testapp.patch_json(replicate_1_1['@id'], {'library': library_1['@id']})
    testapp.patch_json(base_experiment['@id'], {'status': 'released',
                                                'date_released': '2016-01-01',
                                                'assay_term_name': 'DNase-seq'})
    res = testapp.get(base_experiment['@id'] + '@@index-data')
    assert any(error['category'] ==
               'insufficient read length' for error in collect_audit_errors(res))


def test_audit_experiment_dnase_low_correlation(testapp,
                                                base_experiment,
                                                replicate_1_1,
                                                replicate_2_1,
                                                library_1,
                                                library_2,
                                                biosample_1,
                                                mouse_donor_1,
                                                file_fastq_3,
                                                bigWig_file,
                                                file_bam_1_1,
                                                correlation_quality_metric,
                                                chip_seq_quality_metric,
                                                analysis_step_run_bam,
                                                analysis_step_version_bam,
                                                analysis_step_bam,
                                                pipeline_bam):
    testapp.patch_json(bigWig_file['@id'], {'dataset': base_experiment['@id']})
    testapp.patch_json(
        correlation_quality_metric['@id'], {'quality_metric_of': [bigWig_file['@id']],
                                            'Pearson correlation': 0.15})
    testapp.patch_json(file_bam_1_1['@id'], {'step_run': analysis_step_run_bam['@id'],
                                             'assembly': 'mm10',
                                             'output_type': 'alignments',
                                             'derived_from': [file_fastq_3['@id']]})
    testapp.patch_json(pipeline_bam['@id'], {'title':
                                             'DNase-HS pipeline (single-end)'})
    testapp.patch_json(chip_seq_quality_metric['@id'], {'mapped': 23})
    testapp.patch_json(biosample_1['@id'], {'donor': mouse_donor_1['@id']})
    testapp.patch_json(biosample_1['@id'], {'organism': '/organisms/mouse/'})
    testapp.patch_json(biosample_1['@id'], {'model_organism_sex': 'mixed'})
    testapp.patch_json(library_1['@id'], {'biosample': biosample_1['@id']})
    testapp.patch_json(library_2['@id'], {'biosample': biosample_1['@id']})
    testapp.patch_json(replicate_1_1['@id'], {'library': library_1['@id']})
    testapp.patch_json(replicate_2_1['@id'], {'library': library_2['@id']})
    testapp.patch_json(base_experiment['@id'], {'status': 'released',
                                                'date_released': '2016-01-01',
                                                'assay_term_name': 'DNase-seq'})
    res = testapp.get(base_experiment['@id'] + '@@index-data')
    assert any(error['category'] ==
               'insufficient replicate concordance' for error in collect_audit_errors(res))

# duplication rate audit was removed from v54


def test_audit_experiment_dnase_seq_missing_read_depth(testapp,
                                                       base_experiment,
                                                       replicate_1_1,
                                                       library_1,
                                                       biosample_1,
                                                       mouse_donor_1,
                                                       file_fastq_3,
                                                       file_bam_1_1,
                                                       mad_quality_metric_1_2,
                                                       analysis_step_run_bam,
                                                       analysis_step_version_bam,
                                                       analysis_step_bam,
                                                       pipeline_bam):
    testapp.patch_json(file_fastq_3['@id'], {'read_length': 20})
    testapp.patch_json(file_bam_1_1['@id'], {'step_run': analysis_step_run_bam['@id'],
                                             'assembly': 'mm10',
                                             'output_type': 'alignments',
                                             'derived_from': [file_fastq_3['@id']]})
    testapp.patch_json(pipeline_bam['@id'], {'title':
                                             'DNase-HS pipeline (single-end)'})
    testapp.patch_json(biosample_1['@id'], {'donor': mouse_donor_1['@id']})
    testapp.patch_json(biosample_1['@id'], {'organism': '/organisms/mouse/'})
    testapp.patch_json(biosample_1['@id'], {'model_organism_sex': 'mixed'})
    testapp.patch_json(library_1['@id'], {'biosample': biosample_1['@id']})
    testapp.patch_json(replicate_1_1['@id'], {'library': library_1['@id']})
    testapp.patch_json(base_experiment['@id'], {'status': 'released',
                                                'date_released': '2016-01-01',
                                                'assay_term_name': 'DNase-seq'})
    res = testapp.get(base_experiment['@id'] + '@@index-data')
    assert any(error['category'] ==
               'missing read depth' for error in collect_audit_errors(res))


def test_audit_experiment_chip_seq_unfiltered_missing_read_depth(testapp,
                                                                 base_experiment,
                                                                 replicate_1_1,
                                                                 replicate_2_1,
                                                                 library_1,
                                                                 library_2,
                                                                 biosample_1,
                                                                 biosample_2,
                                                                 mouse_donor_1,
                                                                 file_fastq_3,
                                                                 file_fastq_4,
                                                                 file_bam_1_1,
                                                                 file_bam_2_1,
                                                                 file_tsv_1_2,
                                                                 mad_quality_metric_1_2,
                                                                 chip_seq_quality_metric,
                                                                 chipseq_filter_quality_metric,
                                                                 analysis_step_run_bam,
                                                                 analysis_step_version_bam,
                                                                 analysis_step_bam,
                                                                 pipeline_bam,
                                                                 target_H3K9me3):
    testapp.patch_json(file_fastq_3['@id'], {'read_length': 20})
    testapp.patch_json(file_fastq_4['@id'], {'read_length': 100})

    testapp.patch_json(file_bam_1_1['@id'], {'step_run': analysis_step_run_bam['@id'],
                                             'assembly': 'mm10',
                                             'output_type': 'unfiltered alignments',
                                             'derived_from': [file_fastq_3['@id']]})
    testapp.patch_json(file_bam_2_1['@id'], {'step_run': analysis_step_run_bam['@id'],
                                             'assembly': 'mm10',
                                             'output_type': 'unfiltered alignments',
                                             'derived_from': [file_fastq_4['@id']]})
    testapp.patch_json(pipeline_bam['@id'], {'title':
                                             'ChIP-seq read mapping'})
    testapp.patch_json(biosample_1['@id'], {'donor': mouse_donor_1['@id']})
    testapp.patch_json(biosample_2['@id'], {'donor': mouse_donor_1['@id']})
    testapp.patch_json(biosample_1['@id'], {'organism': '/organisms/mouse/'})
    testapp.patch_json(biosample_2['@id'], {'organism': '/organisms/mouse/'})
    testapp.patch_json(biosample_1['@id'], {'model_organism_sex': 'mixed'})
    testapp.patch_json(biosample_2['@id'], {'model_organism_sex': 'mixed'})
    testapp.patch_json(library_1['@id'], {'biosample': biosample_1['@id']})
    testapp.patch_json(library_2['@id'], {'biosample': biosample_2['@id']})
    testapp.patch_json(replicate_1_1['@id'], {'library': library_1['@id']})
    testapp.patch_json(replicate_2_1['@id'], {'library': library_2['@id']})
    testapp.patch_json(base_experiment['@id'], {'target': target_H3K9me3['@id'],
                                                'status': 'released',
                                                'date_released': '2016-01-01',
                                                'assay_term_name': 'ChIP-seq'})
    res = testapp.get(base_experiment['@id'] + '@@index-data')
    assert all(error['category'] !=
               'missing read depth' for error in collect_audit_errors(res))


def test_audit_experiment_out_of_date_analysis_added_fastq(testapp,
                                                           base_experiment,
                                                           replicate_1_1,
                                                           replicate_2_1,
                                                           file_fastq_3,
                                                           file_fastq_4,
                                                           file_bam_1_1,
                                                           file_bam_2_1):
    testapp.patch_json(base_experiment['@id'], {'assay_term_name': 'ChIP-seq'})
    testapp.patch_json(file_fastq_4['@id'], {'replicate': replicate_1_1['@id']})
    testapp.patch_json(file_bam_1_1['@id'], {'derived_from': [file_fastq_3['@id']]})
    testapp.patch_json(file_bam_2_1['@id'], {'derived_from': [file_fastq_3['@id']]})
    res = testapp.get(base_experiment['@id'] + '@@index-data')
    assert any(error['category'] ==
               'out of date analysis' for error in collect_audit_errors(res))


def test_audit_experiment_out_of_date_analysis_removed_fastq(testapp,
                                                             base_experiment,
                                                             replicate_1_1,
                                                             replicate_2_1,
                                                             file_fastq_3,
                                                             file_fastq_4,
                                                             file_bam_1_1,
                                                             file_bam_2_1):
    testapp.patch_json(base_experiment['@id'], {'assay_term_name': 'ChIP-seq'})
    testapp.patch_json(file_bam_1_1['@id'], {'derived_from': [file_fastq_3['@id']]})
    testapp.patch_json(file_bam_2_1['@id'], {'derived_from': [file_fastq_4['@id']]})
    testapp.patch_json(file_fastq_3['@id'], {'status': 'deleted'})
    res = testapp.get(base_experiment['@id'] + '@@index-data')
    assert any(error['category'] == 'out of date analysis' for error in collect_audit_errors(res))


def test_audit_experiment_no_out_of_date_analysis(testapp,
                                                  base_experiment,
                                                  replicate_1_1,
                                                  replicate_2_1,
                                                  file_fastq_3,
                                                  file_fastq_4,
                                                  file_bam_1_1,
                                                  file_bam_2_1):
    testapp.patch_json(file_bam_1_1['@id'], {'derived_from': [file_fastq_3['@id']]})
    testapp.patch_json(file_bam_2_1['@id'], {'derived_from': [file_fastq_4['@id']]})
    res = testapp.get(base_experiment['@id'] + '@@index-data')
    assert all(error['category'] !=
               'out of date analysis' for error in collect_audit_errors(res))


def test_audit_experiment_control_out_of_date_analysis_paired_fastqs(
    testapp,
    base_experiment,
    replicate_1_1,
    replicate_2_1,
    file_fastq_3,
    file_fastq_4,
    file_bam_1_1,
    file_bam_2_1,
    control_target,
    ctrl_experiment
):

    testapp.patch_json(base_experiment['@id'], {'assay_term_name': 'ChIP-seq'})
    testapp.patch_json(ctrl_experiment['@id'], {'target': control_target['@id']})
    testapp.patch_json(replicate_2_1['@id'], {'experiment': ctrl_experiment['@id']})

    testapp.patch_json(file_bam_1_1['@id'], {'assembly': 'mm10',
                                             'output_type': 'signal of unique reads',
                                             'file_format': 'bigWig',
                                             'output_type': 'signal p-value',
                                             'derived_from': [file_bam_2_1['@id']]})
    testapp.patch_json(file_fastq_3['@id'], {'dataset': ctrl_experiment['@id'],
                                             'replicate': replicate_2_1['@id'],
                                             'paired_end': '1'})
    testapp.patch_json(file_fastq_4['@id'], {'dataset': ctrl_experiment['@id'],
                                             'replicate': replicate_2_1['@id'],
                                             'paired_end': '2',
                                             'paired_with': file_fastq_3['@id']})
    testapp.patch_json(file_bam_2_1['@id'], {'derived_from': [file_fastq_4['@id']],
                                             'dataset': ctrl_experiment['@id']})
    res = testapp.get(base_experiment['@id'] + '@@index-data')
    assert all(error['category'] !=
               'out of date analysis' for error in collect_audit_errors(res))


def test_audit_experiment_control_out_of_date_analysis(testapp,
                                                       base_experiment,
                                                       replicate_1_1,
                                                       replicate_2_1,
                                                       file_fastq_3,
                                                       file_fastq_4,
                                                       file_bam_1_1,
                                                       file_bam_2_1,
                                                       control_target,
                                                       ctrl_experiment
                                                       ):

    testapp.patch_json(base_experiment['@id'], {'assay_term_name': 'ChIP-seq'})
    testapp.patch_json(ctrl_experiment['@id'], {'target': control_target['@id']})
    testapp.patch_json(replicate_2_1['@id'], {'experiment': ctrl_experiment['@id']})

    testapp.patch_json(file_bam_1_1['@id'], {'assembly': 'mm10',
                                             'output_type': 'signal of unique reads',
                                             'file_format': 'bigWig',
                                             'output_type': 'signal p-value',
                                             'derived_from': [file_bam_2_1['@id']]})
    testapp.patch_json(file_fastq_3['@id'], {'dataset': ctrl_experiment['@id'],
                                             'replicate': replicate_2_1['@id']})
    testapp.patch_json(file_fastq_4['@id'], {'dataset': ctrl_experiment['@id'],
                                             'replicate': replicate_2_1['@id']})
    testapp.patch_json(file_bam_2_1['@id'], {'derived_from': [file_fastq_4['@id']],
                                             'dataset': ctrl_experiment['@id']})
    res = testapp.get(base_experiment['@id'] + '@@index-data')
    assert any(error['category'] ==
               'out of date analysis' for error in collect_audit_errors(res))


def test_audit_experiment_control_out_of_date_analysis_no_signal_files(testapp,
                                                                       base_experiment,
                                                                       replicate_1_1,
                                                                       replicate_2_1,
                                                                       file_fastq_3,
                                                                       file_fastq_4,
                                                                       file_bam_2_1,
                                                                       control_target,
                                                                       ctrl_experiment
                                                                       ):
    testapp.patch_json(base_experiment['@id'], {'assay_term_name': 'ChIP-seq'})
    testapp.patch_json(ctrl_experiment['@id'], {'target': control_target['@id']})
    testapp.patch_json(replicate_2_1['@id'], {'experiment': ctrl_experiment['@id']})
    testapp.patch_json(file_fastq_3['@id'], {'dataset': base_experiment['@id'],
                                             'replicate': replicate_1_1['@id']})
    testapp.patch_json(file_fastq_4['@id'], {'dataset': ctrl_experiment['@id'],
                                             'replicate': replicate_2_1['@id']})
    testapp.patch_json(file_bam_2_1['@id'], {'derived_from': [file_fastq_4['@id']],
                                             'dataset': ctrl_experiment['@id']})
    res = testapp.get(base_experiment['@id'] + '@@index-data')
    assert all(error['category'] !=
               'out of date analysis' for error in collect_audit_errors(res))

# def test_audit_experiment_modERN_control_missing_files() removed from v54
# def test_audit_experiment_modERN_experiment_missing_files() removed from v54


def test_audit_experiment_wgbs_standards(testapp,
                                         base_experiment,
                                         replicate_1_1,
                                         replicate_2_1,
                                         library_1,
                                         library_2,
                                         biosample_1,
                                         biosample_2,
                                         mouse_donor_1,
                                         file_fastq_3,
                                         file_fastq_4,
                                         file_bam_1_1,
                                         file_bam_2_1,
                                         file_tsv_1_2,
                                         file_bed_methyl,
                                         wgbs_quality_metric,
                                         analysis_step_run_bam,
                                         analysis_step_version_bam,
                                         analysis_step_bam,
                                         pipeline_bam,
                                         target_H3K9me3):
    testapp.patch_json(file_fastq_3['@id'], {'read_length': 20})
    testapp.patch_json(file_fastq_4['@id'], {'read_length': 100})

    testapp.patch_json(file_bam_1_1['@id'], {'step_run': analysis_step_run_bam['@id'],
                                             'assembly': 'mm10',
                                             'derived_from': [file_fastq_3['@id']]})
    testapp.patch_json(file_bam_2_1['@id'], {'step_run': analysis_step_run_bam['@id'],
                                             'assembly': 'mm10',
                                             'derived_from': [file_fastq_4['@id']]})
    testapp.patch_json(pipeline_bam['@id'], {'title':
                                             'WGBS paired-end pipeline'})

    testapp.patch_json(biosample_1['@id'], {'donor': mouse_donor_1['@id']})
    testapp.patch_json(biosample_2['@id'], {'donor': mouse_donor_1['@id']})
    testapp.patch_json(biosample_1['@id'], {'organism': '/organisms/mouse/'})
    testapp.patch_json(biosample_2['@id'], {'organism': '/organisms/mouse/'})
    testapp.patch_json(biosample_1['@id'], {'model_organism_sex': 'mixed'})
    testapp.patch_json(biosample_2['@id'], {'model_organism_sex': 'mixed'})
    testapp.patch_json(library_1['@id'], {'biosample': biosample_1['@id']})
    testapp.patch_json(library_2['@id'], {'biosample': biosample_2['@id']})
    testapp.patch_json(replicate_1_1['@id'], {'library': library_1['@id']})
    testapp.patch_json(replicate_2_1['@id'], {'library': library_2['@id']})
    testapp.patch_json(base_experiment['@id'], {'status': 'released',
                                                'date_released': '2016-01-01',
                                                'assay_term_name': 'whole-genome shotgun bisulfite sequencing'})
    res = testapp.get(base_experiment['@id'] + '@@index-data')
    assert any(error['category'] ==
               'high lambda C methylation ratio' for error in collect_audit_errors(res))


def test_audit_experiment_modern_chip_seq_standards(testapp,
                                                    base_experiment,
                                                    replicate_1_1,
                                                    replicate_2_1,
                                                    library_1,
                                                    library_2,
                                                    biosample_1,
                                                    biosample_2,
                                                    mouse_donor_1,
                                                    file_fastq_3,
                                                    file_fastq_4,
                                                    file_bam_1_1,
                                                    file_bam_2_1,
                                                    file_tsv_1_2,
                                                    mad_quality_metric_1_2,
                                                    chip_seq_quality_metric,
                                                    analysis_step_run_bam,
                                                    analysis_step_version_bam,
                                                    analysis_step_bam,
                                                    pipeline_bam,
                                                    target,
                                                    award_modERN):

    testapp.patch_json(chip_seq_quality_metric['@id'], {'quality_metric_of': [file_bam_1_1['@id']],
                                                        'processing_stage': 'filtered',
                                                        'total': 100000,
                                                        'mapped': 100000,
                                                        'read1': 100, 'read2': 100})
    testapp.patch_json(file_fastq_3['@id'], {'read_length': 100})
    testapp.patch_json(file_fastq_4['@id'], {'read_length': 100})

    testapp.patch_json(file_bam_1_1['@id'], {'step_run': analysis_step_run_bam['@id'],
                                             'assembly': 'mm10',
                                             'derived_from': [file_fastq_3['@id']]})
    testapp.patch_json(file_bam_2_1['@id'], {'step_run': analysis_step_run_bam['@id'],
                                             'assembly': 'mm10',
                                             'derived_from': [file_fastq_4['@id']]})
    testapp.patch_json(pipeline_bam['@id'], {'title':
                                             'Transcription factor ChIP-seq pipeline (modERN)'})
    testapp.patch_json(biosample_1['@id'], {'donor': mouse_donor_1['@id']})
    testapp.patch_json(biosample_2['@id'], {'donor': mouse_donor_1['@id']})
    testapp.patch_json(biosample_1['@id'], {'organism': '/organisms/mouse/'})
    testapp.patch_json(biosample_2['@id'], {'organism': '/organisms/mouse/'})
    testapp.patch_json(biosample_1['@id'], {'model_organism_sex': 'mixed'})
    testapp.patch_json(biosample_2['@id'], {'model_organism_sex': 'mixed'})
    testapp.patch_json(library_1['@id'], {'biosample': biosample_1['@id']})
    testapp.patch_json(library_2['@id'], {'biosample': biosample_2['@id']})
    testapp.patch_json(replicate_1_1['@id'], {'library': library_1['@id']})
    testapp.patch_json(replicate_2_1['@id'], {'library': library_2['@id']})
    testapp.patch_json(base_experiment['@id'], {'target': target['@id'],
                                                'status': 'released',
                                                'date_released': '2016-01-01',
                                                'assay_term_name': 'ChIP-seq',
                                                'award': award_modERN['@id']})
    res = testapp.get(base_experiment['@id'] + '@@index-data')
    assert any(error['category'] ==
               'insufficient read depth' for error in collect_audit_errors(res))


def test_audit_experiment_missing_construct(testapp,
                                            base_experiment,
                                            recombinant_target,
                                            replicate_1_1,
                                            replicate_2_1,
                                            library_1,
                                            library_2,
                                            biosample_1,
                                            biosample_2,
                                            donor_1,
                                            donor_2):

    testapp.patch_json(biosample_1['@id'], {'biosample_term_name': 'K562',
                                            'biosample_term_id': 'EFO:0002067',
                                            'biosample_type': 'immortalized cell line',
                                            'donor': donor_1['@id']})
    testapp.patch_json(biosample_2['@id'], {'biosample_term_name': 'K562',
                                            'biosample_term_id': 'EFO:0002067',
                                            'biosample_type': 'immortalized cell line',
                                            'donor': donor_2['@id']})
    testapp.patch_json(library_1['@id'], {'biosample': biosample_1['@id']})
    testapp.patch_json(library_2['@id'], {'biosample': biosample_2['@id']})
    testapp.patch_json(replicate_1_1['@id'], {'library': library_1['@id']})
    testapp.patch_json(replicate_2_1['@id'], {'library': library_2['@id']})
    testapp.patch_json(base_experiment['@id'], {'assay_term_name': 'ChIP-seq',
                                                'target': recombinant_target['@id']})
    res = testapp.get(base_experiment['@id'] + '@@index-data')
    assert any(error['category'] ==
               'missing tag construct' for error in collect_audit_errors(res))


def test_audit_experiment_missing_unfiltered_bams(testapp,
                                                  base_experiment,
                                                  replicate_1_1,
                                                  replicate_2_1,
                                                  file_fastq_3,
                                                  file_bam_1_1,
                                                  file_bam_2_1,
                                                  analysis_step_run_bam,
                                                  analysis_step_version_bam,
                                                  analysis_step_bam,
                                                  pipeline_bam):

    testapp.patch_json(base_experiment['@id'], {'assay_term_name': 'ChIP-seq'})
    testapp.patch_json(file_bam_2_1['@id'], {'derived_from': [file_fastq_3['@id']],
                                             'assembly': 'hg19',
                                             'output_type': 'unfiltered alignments'})
    testapp.patch_json(file_bam_1_1['@id'], {'step_run': analysis_step_run_bam['@id']})
    res = testapp.get(base_experiment['@id'] + '@@index-data')
    assert any(error['category'] ==
               'missing unfiltered alignments' for error in collect_audit_errors(res))


def test_audit_experiment_wrong_construct(testapp,
                                          base_experiment,
                                          base_target,
                                          recombinant_target,
                                          replicate_1_1,
                                          replicate_2_1,
                                          library_1,
                                          library_2,
                                          biosample_1,
                                          biosample_2,
                                          donor_1,
                                          donor_2,
                                          construct):

    testapp.patch_json(construct['@id'], {'target': base_target['@id'],
                                          'tags': [{'name': 'FLAG', 'location': 'internal'}]})
    testapp.patch_json(biosample_1['@id'], {'biosample_term_name': 'K562',
                                            'biosample_term_id': 'EFO:0002067',
                                            'biosample_type': 'immortalized cell line',
                                            'donor': donor_1['@id']})
    testapp.patch_json(biosample_2['@id'], {'biosample_term_name': 'K562',
                                            'biosample_term_id': 'EFO:0002067',
                                            'biosample_type': 'immortalized cell line',
                                            'donor': donor_2['@id']})
    testapp.patch_json(library_1['@id'], {'biosample': biosample_1['@id']})
    testapp.patch_json(library_2['@id'], {'biosample': biosample_2['@id']})
    testapp.patch_json(replicate_1_1['@id'], {'library': library_1['@id']})
    testapp.patch_json(replicate_2_1['@id'], {'library': library_2['@id']})
    testapp.patch_json(biosample_1['@id'], {'constructs': [construct['@id']],
                                            'transfection_method': 'chemical',
                                            'transfection_type': 'stable'})
    testapp.patch_json(biosample_2['@id'], {'constructs': [construct['@id']],
                                            'transfection_method': 'chemical',
                                            'transfection_type': 'stable'})
    testapp.patch_json(base_experiment['@id'], {'assay_term_name': 'ChIP-seq',
                                                'target': recombinant_target['@id']})
    res = testapp.get(base_experiment['@id'] + '@@index-data')
    assert any(error['category'] ==
               'mismatched construct target' for error in collect_audit_errors(res))


def test_audit_experiment_chip_seq_mapped_read_length(testapp,
                                                      base_experiment,
                                                      file_fastq_3,
                                                      file_fastq_4,
                                                      file_bam_1_1,
                                                      file_bam_2_1,
                                                      file_tsv_1_2):
    testapp.patch_json(file_fastq_3['@id'], {'read_length': 100})
    testapp.patch_json(file_fastq_4['@id'], {'read_length': 130})
    testapp.patch_json(file_bam_1_1['@id'], {'derived_from': [file_fastq_3['@id']]})
    testapp.patch_json(file_bam_2_1['@id'], {'derived_from': [file_fastq_4['@id']]})
    testapp.patch_json(file_tsv_1_2['@id'], {'derived_from': [file_bam_2_1['@id'],
                                                              file_bam_1_1['@id']],
                                             'file_format_type': 'narrowPeak',
                                             'file_format': 'bed',
                                             'output_type': 'peaks'})

    testapp.patch_json(base_experiment['@id'], {'assay_term_name': 'ChIP-seq'})
    res = testapp.get(base_experiment['@id'] + '@@index-data')
    assert any(error['category'] ==
               'inconsistent mapped reads lengths' for error in collect_audit_errors(res))


def test_audit_experiment_chip_seq_consistent_mapped_read_length(
        testapp,
        base_experiment,
        file_fastq_3,
        file_fastq_4,
        file_bam_1_1,
        file_bam_2_1,
        file_tsv_1_2):
    testapp.patch_json(file_fastq_3['@id'], {'read_length': 124})
    testapp.patch_json(file_fastq_4['@id'], {'read_length': 130})
    testapp.patch_json(file_bam_1_1['@id'], {'derived_from': [file_fastq_3['@id']]})
    testapp.patch_json(file_bam_2_1['@id'], {'derived_from': [file_fastq_4['@id']]})
    testapp.patch_json(file_tsv_1_2['@id'], {'derived_from': [file_bam_2_1['@id'],
                                                              file_bam_1_1['@id']],
                                             'file_format_type': 'narrowPeak',
                                             'file_format': 'bed',
                                             'output_type': 'peaks'})

    testapp.patch_json(base_experiment['@id'], {'assay_term_name': 'ChIP-seq'})
    res = testapp.get(base_experiment['@id'] + '@@index-data')
    assert all(error['category'] !=
               'inconsistent mapped reads lengths' for error in collect_audit_errors(res))<|MERGE_RESOLUTION|>--- conflicted
+++ resolved
@@ -964,16 +964,6 @@
                for error in collect_audit_errors(res))
 
 
-<<<<<<< HEAD
-=======
-def test_audit_experiment_biosample_type_missing(testapp, base_experiment):
-    testapp.patch_json(base_experiment['@id'], {'biosample_term_name': 'K562'})
-    res = testapp.get(base_experiment['@id'] + '@@index-data')
-    assert any(error['category'] == 'missing biosample_type'
-               for error in collect_audit_errors(res))
-
-
->>>>>>> dde93198
 def test_audit_experiment_biosample_match(testapp, base_experiment,
                                           base_biosample, base_replicate,
                                           base_library):
