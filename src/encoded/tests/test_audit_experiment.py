import pytest

RED_DOT = """data:image/png;base64,iVBORw0KGgoAAAANSUhEUgAAAAUA
AAAFCAYAAACNbyblAAAAHElEQVQI12P4//8/w38GIAXDIBKE0DHxgljNBAAO
9TXL0Y4OHwAAAABJRU5ErkJggg=="""

@pytest.fixture
def library_no_biosample(testapp, lab, award):
    item = {
        'nucleic_acid_term_id': 'SO:0000352',
        'nucleic_acid_term_name': 'DNA',
        'lab': lab['@id'],
        'award': award['@id']
    }
    return testapp.post_json('/library', item).json['@graph'][0]


@pytest.fixture
def base_library(testapp, lab, award, base_biosample):
    item = {
        'award': award['uuid'],
        'lab': lab['uuid'],
        'nucleic_acid_term_id': 'SO:0000352',
        'nucleic_acid_term_name': 'DNA',
        'biosample': base_biosample['uuid']
    }
    return testapp.post_json('/library', item, status=201).json['@graph'][0]

@pytest.fixture
def base_replicate(testapp, base_experiment):
    item = {
        'biological_replicate_number': 1,
        'technical_replicate_number': 1,
        'experiment': base_experiment['@id'],
    }
    return testapp.post_json('/replicate', item, status=201).json['@graph'][0]

@pytest.fixture
def base_replicate_two(testapp, base_experiment):
    item = {
        'biological_replicate_number': 1,
        'technical_replicate_number': 2,
        'experiment': base_experiment['@id'],
    }
    return testapp.post_json('/replicate', item, status=201).json['@graph'][0]

@pytest.fixture
def base_target(testapp, organism):
    item = {
        'organism': organism['uuid'],
        'gene_name': 'XYZ',
        'label': 'XYZ',
        'investigated_as': ['transcription factor']
    }
    return testapp.post_json('/target', item, status=201).json['@graph'][0]


@pytest.fixture
def tag_target(testapp, organism):
    item = {
        'organism': organism['uuid'],
        'label': 'eGFP',
        'investigated_as': ['tag']
    }
    return testapp.post_json('/target', item, status=201).json['@graph'][0]


@pytest.fixture
def fly_organism(testapp):
    item = {
        'taxon_id': "7227",
        'name': "dmelanogaster",
        'scientific_name': "Drosophila melanogaster"
    }
    return testapp.post_json('/organism', item, status=201).json['@graph'][0]


@pytest.fixture
def histone_target(testapp, fly_organism):
    item = {
        'organism': fly_organism['uuid'],
        'label': 'Histone',
        'investigated_as': ['histone modification', 'histone']
    }
    return testapp.post_json('/target', item, status=201).json['@graph'][0]


@pytest.fixture
def control_target(testapp, organism):
    item = {
        'organism': organism['uuid'],
        'label': 'Control',
        'investigated_as': ['control']
    }
    return testapp.post_json('/target', item, status=201).json['@graph'][0]


@pytest.fixture
def base_antibody(testapp, award, lab, source, organism, target):
    return {
        'award': award['uuid'],
        'lab': lab['uuid'],
        'source': source['uuid'],
        'host_organism': organism['uuid'],
        'targets': [target['uuid']],
        'product_id': 'KDKF123',
        'lot_id': '123'
    }


@pytest.fixture
def IgG_antibody(testapp, award, lab, source, organism, control_target):
    item = {
        'award': award['uuid'],
        'lab': lab['uuid'],
        'source': source['uuid'],
        'host_organism': organism['uuid'],
        'targets': [control_target['uuid']],
        'product_id': 'ABCDEF',
        'lot_id': '321'
    }
    return testapp.post_json('/antibodies', item, status=201).json['@graph'][0]


@pytest.fixture
def base_antibody_characterization1(testapp, lab, award, target, antibody_lot, organism):
    item = {
        'award': award['uuid'],
        'target': target['uuid'],
        'lab': lab['uuid'],
        'characterizes': antibody_lot['uuid'],
        'primary_characterization_method': 'immunoblot',
        'attachment': {'download': 'red-dot.png', 'href': RED_DOT},
        'characterization_reviews': [
            {
                'lane': 2,
                'organism': organism['uuid'],
                'biosample_term_name': 'K562',
                'biosample_term_id': 'EFO:0002067',
                'biosample_type': 'immortalized cell line',
                'lane_status': 'compliant'
            }
        ]
    }
    return testapp.post_json('/antibody-characterizations', item, status=201).json['@graph'][0]


@pytest.fixture
def base_antibody_characterization2(testapp, lab, award, target, antibody_lot, organism):
    item = {
        'award': award['uuid'],
        'target': target['uuid'],
        'lab': lab['uuid'],
        'characterizes': antibody_lot['uuid'],
        'secondary_characterization_method': 'dot blot assay',
        'attachment': {'download': 'red-dot.png', 'href': RED_DOT}
    }
    return testapp.post_json('/antibody-characterizations', item, status=201).json['@graph'][0]


@pytest.fixture
def ctrl_experiment(testapp, lab, award, control_target):
    item = {
        'award': award['uuid'],
        'lab': lab['uuid'],
        'status': 'started',
        'assay_term_name': 'ChIP-seq',
        'assay_term_id': 'OBI:0000716'
    }
    return testapp.post_json('/experiment', item, status=201).json['@graph'][0]


@pytest.fixture
def IgG_ctrl_rep(testapp, ctrl_experiment, IgG_antibody):
    item = {
        'experiment': ctrl_experiment['@id'],
        'biological_replicate_number': 1,
        'technical_replicate_number': 1,
        'antibody': IgG_antibody['@id'],
        'status': 'released'
    }
    return testapp.post_json('/replicate', item, status=201).json['@graph'][0]

@pytest.fixture
def library_1(testapp, lab, award, base_biosample):
    item = {
        'award': award['uuid'],
        'lab': lab['uuid'],
        'nucleic_acid_term_id': 'SO:0000352',
        'nucleic_acid_term_name': 'DNA',
        'biosample': base_biosample['uuid']
    }
    return testapp.post_json('/library', item, status=201).json['@graph'][0]
@pytest.fixture
def library_2(testapp, lab, award, base_biosample):
    item = {
        'award': award['uuid'],
        'lab': lab['uuid'],
        'nucleic_acid_term_id': 'SO:0000352',
        'nucleic_acid_term_name': 'DNA',
        'biosample': base_biosample['uuid']
    }
    return testapp.post_json('/library', item, status=201).json['@graph'][0]

@pytest.fixture
def replicate_1_1(testapp, base_experiment):
    item = {
        'biological_replicate_number': 1,
        'technical_replicate_number': 1,
        'experiment': base_experiment['@id'],
    }
    return testapp.post_json('/replicate', item, status=201).json['@graph'][0]


@pytest.fixture
def replicate_2_1(testapp, base_experiment):
    item = {
        'biological_replicate_number': 2,
        'technical_replicate_number': 1,
        'experiment': base_experiment['@id'],
    }
    return testapp.post_json('/replicate', item, status=201).json['@graph'][0]

@pytest.fixture
def replicate_1_2(testapp, base_experiment):
    item = {
        'biological_replicate_number': 1,
        'technical_replicate_number': 2,
        'experiment': base_experiment['@id'],
    }
    return testapp.post_json('/replicate', item, status=201).json['@graph'][0]


@pytest.fixture
def biosample_1(testapp, lab, award, source, organism):
    item = {
        'award': award['uuid'],
        'biosample_term_id': 'UBERON:349829',
        'biosample_type': 'tissue',
        'lab': lab['uuid'],
        'organism': organism['uuid'],
        'source': source['uuid']
    }
    return testapp.post_json('/biosample', item, status=201).json['@graph'][0]


@pytest.fixture
def biosample_2(testapp, lab, award, source, organism):
    item = {        
        'award': award['uuid'],
        'biosample_term_id': 'UBERON:349829',
        'biosample_type': 'tissue',
        'lab': lab['uuid'],
        'organism': organism['uuid'],
        'source': source['uuid']
    }
    return testapp.post_json('/biosample', item, status=201).json['@graph'][0]


@pytest.fixture
def file_fastq(testapp, lab, award, base_experiment, base_replicate):
    item = {
        'dataset': base_experiment['@id'],
        'replicate': base_replicate['@id'],
        'file_format': 'fastq',
        'md5sum': 'd41d8cd98f00b2042e9800998ecf8427e',
        'output_type': 'reads',
        'run_type': "single-ended",
        'lab': lab['@id'],
        'award': award['@id'],
        'status': 'in progress',  # avoid s3 upload codepath
    }
    return testapp.post_json('/file', item).json['@graph'][0]


@pytest.fixture
def file_fastq_2(testapp, lab, award, base_experiment, base_replicate):
    item = {
        'dataset': base_experiment['@id'],
        'replicate': base_replicate['@id'],
        'file_format': 'fastq',
        'md5sum': 'd41d8cd98f00b204e9800998ecf8427123e',
        'run_type': "paired-ended",
        'output_type': 'reads',
        'lab': lab['@id'],
        'award': award['@id'],
        'status': 'in progress',  # avoid s3 upload codepath
    }
    return testapp.post_json('/file', item).json['@graph'][0]

@pytest.fixture
def file_fastq_3(testapp, lab, award, base_experiment, replicate_1_1):
    item = {
        'dataset': base_experiment['@id'],
        'replicate': replicate_1_1['@id'],
        'file_format': 'fastq',
        'output_type': 'reads',
        'md5sum': 'd41d8cd98f00b204e9dh5800998ecf8427123e',
        'run_type': "paired-ended",
        'lab': lab['@id'],
        'award': award['@id'],
        'status': 'in progress',  # avoid s3 upload codepath
    }
    return testapp.post_json('/file', item).json['@graph'][0]


@pytest.fixture
def file_fastq_4(testapp, lab, award, base_experiment, replicate_2_1):
    item = {
        'dataset': base_experiment['@id'],
        'replicate': replicate_2_1['@id'],
        'file_format': 'fastq',
        'md5sum': 'd41d8cd98f00b204e9800998ecww3f8427123e',
        'run_type': "paired-ended",
        'output_type': 'reads',
        'lab': lab['@id'],
        'award': award['@id'],
        'status': 'in progress',  # avoid s3 upload codepath
    }
    return testapp.post_json('/file', item).json['@graph'][0]


@pytest.fixture
def file_fastq_5(testapp, lab, award, base_experiment, replicate_2_1):
    item = {
        'dataset': base_experiment['@id'],
        'replicate': replicate_2_1['@id'],
        'file_format': 'fastq',
        'md5sum': 'd41d8cdq427123e',
        'run_type': "paired-ended",
        'output_type': 'reads',
        'lab': lab['@id'],
        'award': award['@id'],
        'status': 'in progress',  # avoid s3 upload codepath
    }
    return testapp.post_json('/file', item).json['@graph'][0]


@pytest.fixture
def file_bam(testapp, lab, award, base_experiment, base_replicate):
    item = {
        'dataset': base_experiment['@id'],
        'replicate': base_replicate['@id'],
        'file_format': 'bam',
        'md5sum': 'd41d8cd98f00b204e9800998ecf8427e',
        'output_type': 'alignments',
        'lab': lab['@id'],
        'award': award['@id'],
        'status': 'in progress',  # avoid s3 upload codepath
    }
    return testapp.post_json('/file', item).json['@graph'][0]


@pytest.fixture
def file_bam_1_1(testapp, encode_lab, award, base_experiment, file_fastq_3):
    item = {
        'dataset': base_experiment['@id'],
        'derived_from': [file_fastq_3['@id']],
        'file_format': 'bam',
        'assembly': 'mm10',
        'md5sum': 'd41d8cd98f03wsqa50b204et3f8427123e',
        'output_type': 'alignments',
        'lab': encode_lab['@id'],
        'award': award['@id'],
        'status': 'in progress',  # avoid s3 upload codepath
    }
    return testapp.post_json('/file', item).json['@graph'][0]


@pytest.fixture
def file_bam_2_1(testapp, encode_lab, award, base_experiment, file_fastq_4):
    item = {
        'dataset': base_experiment['@id'],
        'derived_from': [file_fastq_4['@id']],
        'file_format': 'bam',
        'assembly': 'mm10',
        'md5sum': 'd41d8cd98f00b204et300gtf8427123e',
        'output_type': 'alignments',
        'lab': encode_lab['@id'],
        'award': award['@id'],
        'status': 'in progress',  # avoid s3 upload codepath
    }
    return testapp.post_json('/file', item).json['@graph'][0]


@pytest.fixture
def bam_quality_metric_1_1(testapp, analysis_step_run_bam, file_bam_1_1, award, lab):
    item = {
        'step_run': analysis_step_run_bam['@id'],
        'quality_metric_of': [file_bam_1_1['@id']],
        'Uniquely mapped reads number': 1000,
        'award': award['@id'],
        'lab': lab['@id']
    }

    return testapp.post_json('/star_quality_metric', item).json['@graph'][0]


@pytest.fixture
def bam_quality_metric_2_1(testapp, analysis_step_run_bam, file_bam_2_1, award, lab):
    item = {
        'step_run': analysis_step_run_bam['@id'],
        'quality_metric_of': [file_bam_2_1['@id']],
        'Uniquely mapped reads number': 1000,
        'award': award['@id'],
        'lab': lab['@id']
    }

    return testapp.post_json('/star_quality_metric', item).json['@graph'][0]


@pytest.fixture
def chip_seq_quality_metric(testapp, analysis_step_run_bam, file_bam_1_1, award, lab):
    item = {
        'step_run': analysis_step_run_bam['@id'],
        'quality_metric_of': [file_bam_1_1['@id']],
        'award': award['@id'],
        'lab': lab['@id']
    }
    return testapp.post_json('/samtools_flagstats_quality_metric', item).json['@graph'][0]


@pytest.fixture
def chipseq_filter_quality_metric(testapp, analysis_step_run_bam, file_bam_1_1, lab, award):
    item = {
        'step_run': analysis_step_run_bam['@id'],
        'award': award['@id'],
        'lab': lab['@id'],
        'quality_metric_of': [file_bam_1_1['@id']],
        'NRF': 0.1,
        'PBC1': 0.3,
        'PBC2': 11
    }

    return testapp.post_json('/chipseq-filter-quality-metrics', item).json['@graph'][0]


@pytest.fixture
def mad_quality_metric_1_2(testapp, analysis_step_run_bam, file_tsv_1_2, award, lab):
    item = {
        'step_run': analysis_step_run_bam['@id'],
        'quality_metric_of': [file_tsv_1_2['@id']],
        'Spearman correlation': 0.1,
        'MAD of log ratios': 3.1,
        'award': award['@id'],
        'lab': lab['@id']
    }

    return testapp.post_json('/mad_quality_metric', item).json['@graph'][0]


@pytest.fixture
def wgbs_quality_metric(testapp, analysis_step_run_bam, file_bed_methyl, award, lab):
    item = {
        'step_run': analysis_step_run_bam['@id'],
        'award': award['@id'],
        'lab': lab['@id'],
        'quality_metric_of': [file_bed_methyl['@id']],
        'lambda C methylated in CHG context': '13.1%',
        'lambda C methylated in CHH context': '12.5%',
        'lambda C methylated in CpG context': '0.9%'}
    return testapp.post_json('/bismark_quality_metric', item).json['@graph'][0]


@pytest.fixture
def file_bed_methyl(base_experiment, award, encode_lab, testapp, analysis_step_run_bam):
    item = {
        'dataset': base_experiment['uuid'],
        "file_format": "bed",
        "file_format_type": "bedMethyl",
        "file_size": 66569,
        "assembly": "mm10",
        "md5sum": "100d8c998f00bfdf2204e9800998ecf8428b",
        "output_type": "methylation state at CpG",
        "award": award["uuid"],
        "lab": encode_lab["uuid"],
        "status": "released",
        "step_run": analysis_step_run_bam['uuid']
    }
    return testapp.post_json('/file', item, status=201).json['@graph'][0]


@pytest.fixture
def file_tsv_1_2(base_experiment, award, encode_lab, testapp, analysis_step_run_bam):
    item = {
        'dataset': base_experiment['uuid'],
        'file_format': 'tsv',
        'file_size': 3654,
        'assembly': 'mm10',
        'genome_annotation': 'M4',
        'md5sum': '100d8c998f00b2204e9800998ecf8428b',
        'output_type': 'gene quantifications',
        'award': award['uuid'],
        'lab': encode_lab['uuid'],
        'status': 'released',
        'step_run': analysis_step_run_bam['uuid']
    }
    return testapp.post_json('/file', item, status=201).json['@graph'][0]


@pytest.fixture
def file_tsv_1_1(base_experiment, award, encode_lab, testapp, analysis_step_run_bam):
    item = {
        'dataset': base_experiment['uuid'],
        'file_format': 'tsv',
        'file_size': 36524,
        'assembly': 'mm10',
        'genome_annotation': 'M4',
        'md5sum': '100d8c998f040b2204e9800998ecf8428b',
        'output_type': 'gene quantifications',
        'award': award['uuid'],
        'lab': encode_lab['uuid'],
        'status': 'released',
        'step_run': analysis_step_run_bam['uuid']
    }
    return testapp.post_json('/file', item, status=201).json['@graph'][0]


def test_audit_experiment_mixed_libraries(testapp,
                                          base_experiment,
                                          replicate_1_1,
                                          replicate_2_1,
                                          library_1,
                                          library_2):
    testapp.patch_json(library_1['@id'], {'nucleic_acid_term_name': 'DNA'})
    testapp.patch_json(library_2['@id'], {'nucleic_acid_term_name': 'RNA'})
    testapp.patch_json(replicate_1_1['@id'], {'library': library_1['@id']})
    testapp.patch_json(replicate_2_1['@id'], {'library': library_2['@id']})
    res = testapp.get(base_experiment['@id'] + '@@index-data')
    errors = res.json['audit']
    errors_list = []
    for error_type in errors:
        errors_list.extend(errors[error_type])
    assert any(error['category'] == 'mixed libraries' for error in errors_list)


def test_audit_experiment_released_with_unreleased_files(testapp, base_experiment, file_fastq):
    testapp.patch_json(base_experiment['@id'], {'status': 'released',
                                                'date_released': '2016-01-01'})
    testapp.patch_json(file_fastq['@id'], {'status': 'in progress'})
    res = testapp.get(base_experiment['@id'] + '@@index-data')
    errors = res.json['audit']
    errors_list = []
    for error_type in errors:
        errors_list.extend(errors[error_type])
    assert any(error['category'] == 'mismatched file status' for error in errors_list)


def test_ChIP_possible_control(testapp, base_experiment, ctrl_experiment, IgG_ctrl_rep):
    testapp.patch_json(base_experiment['@id'], {'possible_controls': [ctrl_experiment['@id']],
                                                'assay_term_name': 'ChIP-seq',
                                                'assay_term_id': 'OBI:0000716'})
    res = testapp.get(base_experiment['@id'] + '@@index-data')
    errors = res.json['audit']
    errors_list = []
    for error_type in errors:
        errors_list.extend(errors[error_type])
    assert any(error['category'] == 'invalid possible_control' for error in errors_list)


def test_ChIP_possible_control_roadmap(testapp, base_experiment, ctrl_experiment, IgG_ctrl_rep,
                                       award):
    testapp.patch_json(award['@id'], {'rfa': 'Roadmap'})
    testapp.patch_json(base_experiment['@id'], {'possible_controls': [ctrl_experiment['@id']],
                                                'assay_term_name': 'ChIP-seq',
                                                'assay_term_id': 'OBI:0000716'})
    res = testapp.get(base_experiment['@id'] + '@@index-data')
    errors = res.json['audit']
    errors_list = []
    for error_type in errors:
        errors_list.extend(errors[error_type])
    assert any(error['category'] == 'invalid possible_control' for error in errors_list)


def test_audit_input_control(testapp, base_experiment,
                             ctrl_experiment, IgG_ctrl_rep,
                             control_target):
    testapp.patch_json(ctrl_experiment['@id'], {'target': control_target['@id']})
    testapp.patch_json(base_experiment['@id'], {'possible_controls': [ctrl_experiment['@id']],
                                                'assay_term_name': 'ChIP-seq',
                                                'assay_term_id': 'OBI:0000716'})
    res = testapp.get(base_experiment['@id'] + '@@index-data')
    errors = res.json['audit']
    errors_list = []
    for error_type in errors:
        errors_list.extend(errors[error_type])
    assert any(error['category'] == 'missing input control' for error in errors_list)


def test_audit_experiment_target(testapp, base_experiment):
    testapp.patch_json(base_experiment['@id'], {'assay_term_id': 'OBI:0000716',
                                                'assay_term_name': 'ChIP-seq'})
    res = testapp.get(base_experiment['@id'] + '@@index-data')
    errors = res.json['audit']
    errors_list = []
    for error_type in errors:
        errors_list.extend(errors[error_type])
    assert any(error['category'] == 'missing target' for error in errors_list)


def test_audit_experiment_replicated(testapp, base_experiment, base_replicate, base_library):
    testapp.patch_json(base_experiment['@id'], {'status': 'ready for review'})
    res = testapp.get(base_experiment['@id'] + '@@index-data')
    errors = res.json['audit']
    errors_list = []
    for error_type in errors:
        errors_list.extend(errors[error_type])
    assert any(error['category'] == 'unreplicated experiment' for error in errors_list)


def test_audit_experiment_technical_replicates_same_library(testapp, base_experiment,
                                                            base_replicate, base_replicate_two,
                                                            base_library):
    testapp.patch_json(base_replicate['@id'], {'library': base_library['@id']})
    testapp.patch_json(base_replicate_two['@id'], {'library': base_library['@id']})
    testapp.patch_json(base_experiment['@id'], {'replicates': [base_replicate['@id'],base_replicate_two['@id']]})
    res = testapp.get(base_experiment['@id'] + '@@index-data')    

    errors = res.json['audit']
    errors_list = []
    for error_type in errors:
        errors_list.extend(errors[error_type])

    assert any(error['category'] == 'sequencing runs labeled as technical replicates' for error in errors_list)


def test_audit_experiment_biological_replicates_biosample(testapp, base_experiment,base_biosample, library_1, library_2, replicate_1_1, replicate_2_1):
    testapp.patch_json(library_1['@id'], {'biosample': base_biosample['@id']})
    testapp.patch_json(library_2['@id'], {'biosample': base_biosample['@id']})
    testapp.patch_json(replicate_1_1['@id'], {'library': library_1['@id']})
    testapp.patch_json(replicate_2_1['@id'], {'library': library_2['@id']})
    res = testapp.get(base_experiment['@id'] + '@@index-data')
    errors = res.json['audit']
    errors_list = []
    for error_type in errors:
        errors_list.extend(errors[error_type])        
    assert any(error['category'] == 'biological replicates with identical biosample' for error in errors_list)


def test_audit_experiment_technical_replicates_biosample(testapp, base_experiment, biosample_1, biosample_2, library_1, library_2, replicate_1_1, replicate_1_2):
    testapp.patch_json(library_1['@id'], {'biosample': biosample_1['@id']})
    testapp.patch_json(library_2['@id'], {'biosample': biosample_2['@id']})
    testapp.patch_json(replicate_1_1['@id'], {'library': library_1['@id']})
    testapp.patch_json(replicate_1_2['@id'], {'library': library_2['@id']})

    res = testapp.get(base_experiment['@id'] + '@@index-data')
    errors = res.json['audit']
    errors_list = []
    for error_type in errors:
        errors_list.extend(errors[error_type])        
    assert any(error['category'] == 'technical replicates with not identical biosample' for error in errors_list)


def test_audit_experiment_with_libraryless_replicated(testapp, base_experiment, base_replicate, base_library):
    testapp.patch_json(base_experiment['@id'], {'status': 'ready for review'})
    testapp.patch_json(base_experiment['@id'], {'replicates': [base_replicate['@id']]})
    res = testapp.get(base_experiment['@id'] + '@@index-data')
    errors = res.json['audit']
    errors_list = []
    for error_type in errors:
        errors_list.extend(errors[error_type])
    assert any(error['category'] == 'replicate with no library' for error in errors_list)


def test_audit_experiment_single_cell_replicated(testapp, base_experiment, base_replicate,
                                                 base_library):
    testapp.patch_json(base_experiment['@id'], {'status': 'ready for review'})
    testapp.patch_json(base_experiment['@id'], {'assay_term_name':
                                                'single cell isolation followed by RNA-seq'})
    res = testapp.get(base_experiment['@id'] + '@@index-data')
    errors = res.json['audit']
    errors_list = []
    for error_type in errors:
        errors_list.extend(errors[error_type])
    assert all(error['category'] != 'unreplicated experiment' for error in errors_list)


def test_audit_experiment_RNA_bind_n_seq_replicated(testapp, base_experiment, base_replicate,
                                                    base_library):
    testapp.patch_json(base_experiment['@id'], {'status': 'ready for review'})
    testapp.patch_json(base_experiment['@id'], {'assay_term_name':
                                                'RNA Bind-n-Seq'})
    res = testapp.get(base_experiment['@id'] + '@@index-data')
    errors = res.json['audit']
    errors_list = []
    for error_type in errors:
        errors_list.extend(errors[error_type])
    assert all(error['category'] != 'unreplicated experiment' for error in errors_list)


def test_audit_experiment_roadmap_replicated(testapp, base_experiment, base_replicate, base_library, award):
    testapp.patch_json(award['@id'], {'rfa': 'Roadmap'})
    testapp.patch_json(base_experiment['@id'], {'award': award['@id']})
    testapp.patch_json(base_experiment['@id'], {'status': 'released', 'date_released': '2016-01-01'})
    res = testapp.get(base_experiment['@id'] + '@@index-data')
    errors = res.json['audit']
    errors_list = []
    for error_type in errors:
        errors_list.extend(errors[error_type])
    assert all(error['category'] != 'unreplicated experiment' for error in errors_list)


def test_audit_experiment_spikeins(testapp, base_experiment, base_replicate, base_library):
    testapp.patch_json(base_experiment['@id'], {'assay_term_id': 'OBI:0001271', 'assay_term_name': 'RNA-seq'})
    testapp.patch_json(base_library['@id'], {'size_range': '>200'})
    testapp.patch_json(base_replicate['@id'], {'library': base_library['@id']})
    res = testapp.get(base_experiment['@id'] + '@@index-data')
    errors = res.json['audit']
    errors_list = []
    for error_type in errors:
        errors_list.extend(errors[error_type])
    assert any(error['category'] == 'missing spikeins' for error in errors_list)


def test_audit_experiment_not_tag_antibody(testapp, base_experiment, base_replicate, organism, antibody_lot):
    other_target = testapp.post_json('/target', {'organism': organism['uuid'], 'label': 'eGFP-AVCD', 'investigated_as': ['recombinant protein']}).json['@graph'][0]
    testapp.patch_json(base_replicate['@id'], {'antibody': antibody_lot['uuid']})
    testapp.patch_json(base_experiment['@id'], {'assay_term_id': 'OBI:0000716', 'assay_term_name': 'ChIP-seq', 'target': other_target['@id']})
    res = testapp.get(base_experiment['@id'] + '@@index-data')
    errors = res.json['audit']
    errors_list = []
    for error_type in errors:
        errors_list.extend(errors[error_type])
    assert any(error['category'] == 'not tagged antibody' for error in errors_list)


def test_audit_experiment_target_tag_antibody(testapp, base_experiment, base_replicate, organism, base_antibody, tag_target):
    ha_target = testapp.post_json('/target', {'organism': organism['uuid'], 'label': 'HA-ABCD', 'investigated_as': ['recombinant protein']}).json['@graph'][0]
    base_antibody['targets'] = [tag_target['@id']]
    tag_antibody = testapp.post_json('/antibody_lot', base_antibody).json['@graph'][0]
    testapp.patch_json(base_replicate['@id'], {'antibody': tag_antibody['@id']})
    testapp.patch_json(base_experiment['@id'], {'assay_term_id': 'OBI:0000716', 'assay_term_name': 'ChIP-seq', 'target': ha_target['@id']})
    res = testapp.get(base_experiment['@id'] + '@@index-data')
    errors = res.json['audit']
    errors_list = []
    for error_type in errors:
        errors_list.extend(errors[error_type])
    assert any(error['category'] == 'mismatched tag target' for error in errors_list)


def test_audit_experiment_target_mismatch(testapp, base_experiment, base_replicate, base_target, antibody_lot):
    testapp.patch_json(base_replicate['@id'], {'antibody': antibody_lot['uuid']})
    testapp.patch_json(base_experiment['@id'], {'assay_term_id': 'OBI:0000716', 'assay_term_name': 'ChIP-seq', 'target': base_target['@id']})
    res = testapp.get(base_experiment['@id'] + '@@index-data')
    errors = res.json['audit']
    errors_list = []
    for error_type in errors:
        errors_list.extend(errors[error_type])
    assert any(error['category'] == 'inconsistent target' for error in errors_list)


def test_audit_experiment_eligible_antibody(testapp, base_experiment, base_replicate, base_library, base_biosample, antibody_lot, target, base_antibody_characterization1, base_antibody_characterization2):
    testapp.patch_json(base_replicate['@id'], {'antibody': antibody_lot['@id'], 'library': base_library['@id']})
    testapp.patch_json(base_experiment['@id'], {'assay_term_id': 'OBI:0000716', 'assay_term_name': 'ChIP-seq', 'biosample_term_id': 'EFO:0002067', 'biosample_term_name': 'K562',  'biosample_type': 'immortalized cell line', 
                                                'target': target['@id']})
    res = testapp.get(base_experiment['@id'] + '@@index-data')
    errors = res.json['audit']
    errors_list = []
    for error_type in errors:
        errors_list.extend(errors[error_type])
    assert any(error['category'] == 'not eligible antibody' for error in errors_list)


def test_audit_experiment_eligible_histone_antibody(testapp, base_experiment, base_replicate, base_library, base_biosample, base_antibody, histone_target, base_antibody_characterization1, base_antibody_characterization2, fly_organism):
    base_antibody['targets'] = [histone_target['@id']]
    histone_antibody = testapp.post_json('/antibody_lot', base_antibody).json['@graph'][0]
    testapp.patch_json(base_biosample['@id'], {'organism': fly_organism['uuid']})
    testapp.patch_json(base_antibody_characterization1['@id'], {'target': histone_target['@id'], 'characterizes': histone_antibody['@id']})
    testapp.patch_json(base_antibody_characterization2['@id'], {'target': histone_target['@id'], 'characterizes': histone_antibody['@id']})
    testapp.patch_json(base_replicate['@id'], {'antibody': histone_antibody['@id'], 'library': base_library['@id']})
    testapp.patch_json(base_experiment['@id'], {'assay_term_id': 'OBI:0000716', 'assay_term_name': 'ChIP-seq', 'biosample_term_id': 'EFO:0002067', 'biosample_term_name': 'K562',  'biosample_type': 'immortalized cell line', 'target': 
                                                histone_target['@id']})
    res = testapp.get(base_experiment['@id'] + '@@index-data')
    errors = res.json['audit']
    errors_list = []
    for error_type in errors:
        errors_list.extend(errors[error_type])
    assert any(error['category'] == 'not eligible antibody' for error in errors_list)


def test_audit_experiment_biosample_type_missing(testapp, base_experiment):
    testapp.patch_json(base_experiment['@id'], {'biosample_term_id': "EFO:0002067",
                                                'biosample_term_name': 'K562'})
    res = testapp.get(base_experiment['@id'] + '@@index-data')
    errors = res.json['audit']
    errors_list = []
    for error_type in errors:
        errors_list.extend(errors[error_type])
    assert any(error['category'] == 'missing biosample_type' for error in errors_list)


def test_audit_experiment_biosample_match(testapp, base_experiment,
                                          base_biosample, base_replicate,
                                          base_library):
    testapp.patch_json(base_biosample['@id'], {'biosample_term_id': "EFO:0003042",
                                               'biosample_term_name': 'H1-hESC',
                                               'biosample_type': 'stem cell'})
    testapp.patch_json(base_replicate['@id'], {'library': base_library['@id']})
    testapp.patch_json(base_experiment['@id'], {'biosample_term_id': "UBERON:0002116",
                                                'biosample_term_name': 'ileum',
                                                'biosample_type': 'tissue'})
    res = testapp.get(base_experiment['@id'] + '@@index-data')
    errors = res.json['audit']
    errors_list = []
    for error_type in errors:
        errors_list.extend(errors[error_type])
    assert any(error['category'] == 'inconsistent library biosample' for error in errors_list)


def test_audit_experiment_documents(testapp, base_experiment, base_library, base_replicate):
    testapp.patch_json(base_replicate['@id'], {'library': base_library['@id']})
    res = testapp.get(base_experiment['@id'] + '@@index-data')
    errors = res.json['audit']
    errors_list = []
    for error_type in errors:
        errors_list.extend(errors[error_type])
    assert any(error['category'] == 'missing documents' for error in errors_list)


def test_audit_experiment_documents_excluded(testapp, base_experiment,
                                             base_library, award, base_replicate):
    testapp.patch_json(base_replicate['@id'], {'library': base_library['@id']})
    testapp.patch_json(award['@id'], {'rfa': 'modENCODE'})
    res = testapp.get(base_experiment['@id'] + '@@index-data')
    errors = res.json['audit']
    errors_list = []
    for error_type in errors:
        errors_list.extend(errors[error_type])
    assert any(error['category'] != 'missing documents' for error in errors_list)


def test_audit_experiment_model_organism_mismatched_sex(testapp,
                                                        base_experiment,
                                                        replicate_1_1,
                                                        replicate_2_1,
                                                        library_1,
                                                        library_2,
                                                        biosample_1,
                                                        biosample_2,
                                                        mouse_donor_1):
    testapp.patch_json(biosample_1['@id'], {'donor': mouse_donor_1['@id']})
    testapp.patch_json(biosample_2['@id'], {'donor': mouse_donor_1['@id']})
    testapp.patch_json(biosample_1['@id'], {'model_organism_sex': 'male'})
    testapp.patch_json(biosample_2['@id'], {'model_organism_sex': 'female'})
    testapp.patch_json(biosample_1['@id'], {'model_organism_age_units': 'day',
                                            'model_organism_age': '54'})
    testapp.patch_json(biosample_2['@id'], {'model_organism_age_units': 'day',
                                            'model_organism_age': '54'})
    testapp.patch_json(biosample_1['@id'], {'organism': '/organisms/mouse/'})
    testapp.patch_json(biosample_2['@id'], {'organism': '/organisms/mouse/'})
    testapp.patch_json(library_1['@id'], {'biosample': biosample_1['@id']})
    testapp.patch_json(library_2['@id'], {'biosample': biosample_2['@id']})
    testapp.patch_json(replicate_1_1['@id'], {'library': library_1['@id']})
    testapp.patch_json(replicate_2_1['@id'], {'library': library_2['@id']})
    res = testapp.get(base_experiment['@id'] + '@@index-data')
    errors = res.json['audit']
    errors_list = []
    for error_type in errors:
        errors_list.extend(errors[error_type])
    assert any(error['category'] == 'inconsistent sex' for error in errors_list)


def test_audit_experiment_model_organism_mismatched_age(testapp,
                                                        base_experiment,
                                                        replicate_1_1,
                                                        replicate_2_1,
                                                        library_1,
                                                        library_2,
                                                        biosample_1,
                                                        biosample_2,
                                                        mouse_donor_1,
                                                        mouse_donor_2):
    testapp.patch_json(biosample_1['@id'], {'donor': mouse_donor_1['@id']})
    testapp.patch_json(biosample_2['@id'], {'donor': mouse_donor_1['@id']})
    testapp.patch_json(biosample_1['@id'], {'organism': '/organisms/mouse/'})
    testapp.patch_json(biosample_2['@id'], {'organism': '/organisms/mouse/'})
    testapp.patch_json(biosample_1['@id'], {'model_organism_age_units': 'day',
                                            'model_organism_age': '51'})
    testapp.patch_json(biosample_2['@id'], {'model_organism_age_units': 'day',
                                            'model_organism_age': '54'})
    testapp.patch_json(library_1['@id'], {'biosample': biosample_1['@id']})
    testapp.patch_json(library_2['@id'], {'biosample': biosample_2['@id']})
    testapp.patch_json(replicate_1_1['@id'], {'library': library_1['@id']})
    testapp.patch_json(replicate_2_1['@id'], {'library': library_2['@id']})

    res = testapp.get(base_experiment['@id'] + '@@index-data')
    errors = res.json['audit']
    errors_list = []
    for error_type in errors:
        errors_list.extend(errors[error_type])
    assert any(error['category'] == 'inconsistent age' for error in errors_list)


def test_audit_experiment_model_organism_mismatched_donor(testapp,
                                                          base_experiment,
                                                          replicate_1_1,
                                                          replicate_2_1,
                                                          library_1,
                                                          library_2,
                                                          biosample_1,
                                                          biosample_2,
                                                          mouse_donor_1,
                                                          mouse_donor_2):
    testapp.patch_json(biosample_1['@id'], {'donor': mouse_donor_1['@id']})
    testapp.patch_json(biosample_2['@id'], {'donor': mouse_donor_2['@id']})
    testapp.patch_json(biosample_1['@id'], {'organism': '/organisms/mouse/'})
    testapp.patch_json(biosample_2['@id'], {'organism': '/organisms/mouse/'})
    testapp.patch_json(biosample_1['@id'], {'model_organism_sex': 'mixed'})
    testapp.patch_json(biosample_2['@id'], {'model_organism_sex': 'mixed'})
    testapp.patch_json(library_1['@id'], {'biosample': biosample_1['@id']})
    testapp.patch_json(library_2['@id'], {'biosample': biosample_2['@id']})
    testapp.patch_json(replicate_1_1['@id'], {'library': library_1['@id']})
    testapp.patch_json(replicate_2_1['@id'], {'library': library_2['@id']})
    res = testapp.get(base_experiment['@id'] + '@@index-data')
    errors = res.json['audit']
    errors_list = []
    for error_type in errors:
        errors_list.extend(errors[error_type])
    assert any(error['category'] == 'inconsistent donor' for error in errors_list)


def test_audit_experiment_with_library_without_biosample(testapp, base_experiment, base_replicate,
                                                         library_no_biosample):
    testapp.patch_json(base_replicate['@id'], {'library': library_no_biosample['@id']})
    res = testapp.get(base_experiment['@id'] + '@@index-data')
    errors = res.json['audit']
    errors_list = []
    for error_type in errors:
        errors_list.extend(errors[error_type])
    assert any(error['category'] == 'missing biosample' for error in errors_list)


def test_audit_experiment_with_RNA_library_no_size_range(testapp, base_experiment, base_replicate,
                                                         base_library):
    testapp.patch_json(base_library['@id'], {'nucleic_acid_term_id':
                                             'SO:0000356', 'nucleic_acid_term_name': 'RNA'})
    testapp.patch_json(base_replicate['@id'], {'library': base_library['@id']})
    res = testapp.get(base_experiment['@id'] + '@@index-data')
    errors = res.json['audit']
    errors_list = []
    for error_type in errors:
        errors_list.extend(errors[error_type])
    assert any(error['category'] == 'missing RNA fragment size' for error in errors_list)


def test_audit_experiment_with_RNA_library_with_size_range(testapp, base_experiment, base_replicate,
                                                           base_library):
    testapp.patch_json(base_library['@id'], {'nucleic_acid_term_id': 'SO:0000356',
                                             'nucleic_acid_term_name': 'RNA', 'size_range': '>200'})
    testapp.patch_json(base_replicate['@id'], {'library': base_library['@id']})
    res = testapp.get(base_experiment['@id'] + '@@index-data')
    errors = res.json['audit']
    errors_list = []
    for error_type in errors:
        errors_list.extend(errors[error_type])
    assert all(error['category'] != 'missing RNA fragment size' for error in errors_list)


def test_audit_experiment_with_RNA_library_array_size_range(testapp, base_experiment,
                                                            base_replicate,
                                                            base_library):
    testapp.patch_json(base_library['@id'], {'nucleic_acid_term_id': 'SO:0000356',
                                             'nucleic_acid_term_name': 'RNA'})
    testapp.patch_json(base_replicate['@id'], {'library': base_library['@id']})
    testapp.patch_json(base_experiment['@id'], {'assay_term_name':
                                                'transcription profiling by array assay'})
    res = testapp.get(base_experiment['@id'] + '@@index-data')
    errors = res.json['audit']
    errors_list = []
    for error_type in errors:
        errors_list.extend(errors[error_type])
    assert all(error['category'] != 'missing RNA fragment size' for error in errors_list)


def test_audit_experiment_needs_pipeline(testapp,  replicate, library, experiment, fastq_file):
    testapp.patch_json(experiment['@id'], {'status': 'released', 'date_released': '2016-01-01'})
    testapp.patch_json(library['@id'], {'size_range': '>200'})
    testapp.patch_json(replicate['@id'], {'library': library['@id']})
    testapp.patch_json(fastq_file['@id'], {'run_type': 'single-ended'})
    testapp.patch_json(experiment['@id'], {'assay_term_name': 'RNA-seq'})
    res = testapp.get(experiment['@id'] + '@@index-data')
    errors = res.json['audit']
    errors_list = []
    for error_type in errors:
        errors_list.extend(errors[error_type])
    assert any(error['category'] == 'needs pipeline run' for error in errors_list)


def test_audit_experiment_biosample_term_id(testapp, base_experiment):
    testapp.patch_json(base_experiment['@id'], {'biosample_term_id': 'CL:349829',
                                                'biosample_type': 'tissue',
                                                'status': 'released',
                                                'date_released': '2016-01-01'})
    res = testapp.get(base_experiment['@id'] + '@@index-data')
    errors = res.json['audit']
    errors_list = []
    for error_type in errors:
        errors_list.extend(errors[error_type])
    assert any(error['category'] ==
               'experiment with biosample term-type mismatch' for error in errors_list)


def test_audit_experiment_biosample_ntr_term_id(testapp, base_experiment):
    testapp.patch_json(base_experiment['@id'], {'biosample_term_id': 'NTR:349829',
                                                'biosample_type': 'tissue',
                                                'status': 'released',
                                                'date_released': '2016-01-01'})
    res = testapp.get(base_experiment['@id'] + '@@index-data')
    errors = res.json['audit']
    errors_list = []
    for error_type in errors:
        errors_list.extend(errors[error_type])
    assert all(error['category'] !=
               'experiment with biosample term-type mismatch' for error in errors_list)


def test_audit_experiment_replicate_with_file(testapp, file_fastq,
                                              base_experiment,
                                              base_replicate,
                                              base_library):
    testapp.patch_json(file_fastq['@id'],{'replicate': base_replicate['@id']})
    testapp.patch_json(base_experiment['@id'], {'assay_term_name': 'RNA-seq'})
    testapp.patch_json(base_experiment['@id'], {'status': 'released', 'date_released': '2016-01-01'})
    res = testapp.get(base_experiment['@id'] + '@@index-data')
    errors = res.json['audit']
    errors_list = []
    for error_type in errors:
        errors_list.extend(errors[error_type])
    assert all((error['category'] != 'missing raw data in replicate') for error in errors_list)


def test_audit_experiment_needs_pipeline_and_has_one(testapp,  replicate, library,
                                                     experiment, fastq_file, bam_file,
                                                     analysis_step_run_bam,
                                                     analysis_step_version_bam, analysis_step_bam,
                                                     pipeline_bam):
    testapp.patch_json(experiment['@id'], {'status': 'released', 'date_released': '2016-01-01'})
    testapp.patch_json(library['@id'], {'size_range': '>200'})
    testapp.patch_json(replicate['@id'], {'library': library['@id']})
    testapp.patch_json(fastq_file['@id'], {'run_type': 'single-ended'})
    testapp.patch_json(bam_file['@id'], {'step_run': analysis_step_run_bam['@id']})
    testapp.patch_json(pipeline_bam['@id'], {'title':
                                             'RNA-seq of long RNAs (single-end, unstranded)'})
    testapp.patch_json(experiment['@id'], {'assay_term_name': 'RNA-seq'})
    res = testapp.get(experiment['@id'] + '@@index-data')
    errors = res.json['audit']
    errors_list = []
    for error_type in errors:
        errors_list.extend(errors[error_type])
    assert all(error['category'] != 'needs pipeline run' for error in errors_list)


def test_audit_experiment_needs_pipeline_chip_seq(testapp, replicate, library,
                                                  experiment, fastq_file,
                                                  target_H3K27ac):
    testapp.patch_json(experiment['@id'], {'status': 'released',
                                           'target': target_H3K27ac['@id'],
                                           'date_released': '2016-01-01'})
    testapp.patch_json(library['@id'], {'size_range': '200-600'})
    testapp.patch_json(replicate['@id'], {'library': library['@id']})
    testapp.patch_json(fastq_file['@id'], {'run_type': 'single-ended'})
    testapp.patch_json(experiment['@id'], {'assay_term_name': 'ChIP-seq'})
    res = testapp.get(experiment['@id'] + '@@index-data')
    errors = res.json['audit']
    errors_list = []
    for error_type in errors:
        errors_list.extend(errors[error_type])
    assert any(error['category'] == 'needs pipeline run' for error in errors_list)


def test_audit_experiment_needs_pipeline_chip_seq_and_has_one(testapp, replicate, library,
                                                              experiment, fastq_file,
                                                              target_H3K27ac,  bam_file,
                                                              analysis_step_run_bam,
                                                              analysis_step_version_bam,
                                                              analysis_step_bam,
                                                              pipeline_bam):
    testapp.patch_json(experiment['@id'], {'status': 'released',
                                           'target': target_H3K27ac['@id'],
                                           'date_released': '2016-01-01'})
    testapp.patch_json(library['@id'], {'size_range': '200-600'})
    testapp.patch_json(replicate['@id'], {'library': library['@id']})
    testapp.patch_json(fastq_file['@id'], {'run_type': 'single-ended'})
    testapp.patch_json(bam_file['@id'], {'step_run': analysis_step_run_bam['@id']})
    testapp.patch_json(pipeline_bam['@id'], {'title':
                                             'Histone ChIP-seq'})
    testapp.patch_json(experiment['@id'], {'assay_term_name': 'ChIP-seq'})
    res = testapp.get(experiment['@id'] + '@@index-data')
    errors = res.json['audit']
    errors_list = []
    for error_type in errors:
        errors_list.extend(errors[error_type])
    assert all(error['category'] != 'needs pipeline run' for error in errors_list)


def test_audit_experiment_replicate_with_no_files(testapp,
                                                  base_experiment,
                                                  base_replicate,
                                                  base_library):
    testapp.patch_json(base_experiment['@id'], {'assay_term_name': 'RNA-seq'})
    testapp.patch_json(base_experiment['@id'], {'status': 'released',
                                                'date_released': '2016-01-01'})
    res = testapp.get(base_experiment['@id'] + '@@index-data')
    errors = res.json['audit']
    errors_list = []
    for error_type in errors:
        errors_list.extend(errors[error_type])
    assert any(error['category'] == 'missing raw data in replicate' for error in errors_list)


def test_audit_experiment_replicate_with_no_files_dream(testapp,
                                                        base_experiment,
                                                        base_replicate,
                                                        base_library):
    testapp.patch_json(base_experiment['@id'], {'assay_term_name': 'RNA-seq',
                                                'internal_tags': ['DREAM'],
                                                'status': 'released',
                                                'date_released': '2016-01-01'})
    res = testapp.get(base_experiment['@id'] + '@@index-data')
    errors = res.json['audit']
    errors_list = []
    for error_type in errors:
        errors_list.extend(errors[error_type])
    assert all(error['category'] != 'missing raw data in replicate' for error in errors_list)


def test_audit_experiment_replicate_with_no_files_warning(testapp, file_bed_methyl,
                                                          base_experiment,
                                                          base_replicate,
                                                          base_library):
    testapp.patch_json(file_bed_methyl['@id'], {'replicate': base_replicate['@id']})
    testapp.patch_json(base_experiment['@id'], {'assay_term_name': 'RNA-seq'})
    testapp.patch_json(base_experiment['@id'], {'status': 'started'})
    res = testapp.get(base_experiment['@id'] + '@@index-data')
    errors = res.json['audit']
    errors_list = []
    for error_type in errors:
        if error_type == 'ERROR':
            errors_list.extend(errors[error_type])
    assert any(error['category'] == 'missing raw data in replicate' for error in errors_list)


def test_audit_experiment_missing_biosample_term_id(testapp, base_experiment):
    res = testapp.get(base_experiment['@id'] + '@@index-data')
    errors = res.json['audit']
    errors_list = []
    for error_type in errors:
        errors_list.extend(errors[error_type])
    assert any(error['category'] ==
               'experiment missing biosample_term_id' for error in errors_list)


def test_audit_experiment_bind_n_seq_missing_biosample_term_id(testapp, base_experiment):
    testapp.patch_json(base_experiment['@id'], {'assay_term_name': 'RNA Bind-n-Seq'})
    res = testapp.get(base_experiment['@id'] + '@@index-data')
    errors = res.json['audit']
    errors_list = []
    for error_type in errors:
        errors_list.extend(errors[error_type])
    assert all(error['category'] !=
               'experiment missing biosample_term_id' for error in errors_list)


def test_audit_experiment_missing_biosample_type(testapp, base_experiment):
    res = testapp.get(base_experiment['@id'] + '@@index-data')
    errors = res.json['audit']
    errors_list = []
    for error_type in errors:
        errors_list.extend(errors[error_type])
    assert any(error['category'] ==
               'experiment missing biosample_type' for error in errors_list)


def test_audit_experiment_with_biosample_type(testapp, base_experiment):
    testapp.patch_json(base_experiment['@id'], {'biosample_type': 'immortalized cell line'})
    res = testapp.get(base_experiment['@id'] + '@@index-data')
    errors = res.json['audit']
    errors_list = []
    for error_type in errors:
        errors_list.extend(errors[error_type])
    assert all(error['category'] !=
               'experiment missing biosample_type' for error in errors_list)


def test_audit_experiment_replicate_with_no_fastq_files(testapp, file_bam,
                                                        base_experiment,
                                                        base_replicate,
                                                        base_library):
    testapp.patch_json(base_experiment['@id'], {'assay_term_name': 'RNA-seq'})
    testapp.patch_json(base_experiment['@id'], {'status': 'released',
                                                'date_released': '2016-01-01'})
    res = testapp.get(base_experiment['@id'] + '@@index-data')
    errors = res.json['audit']
    errors_list = []
    for error_type in errors:
        errors_list.extend(errors[error_type])
    assert any(error['category'] == 'missing raw data in replicate' for error in errors_list)


def test_audit_experiment_mismatched_length_sequencing_files(testapp, file_bam, file_fastq,
                                                             base_experiment, file_fastq_2,
                                                             base_replicate,
                                                             base_library):
    testapp.patch_json(base_experiment['@id'], {'assay_term_name': 'ChIP-seq'})
    res = testapp.get(base_experiment['@id'] + '@@index-data')
    errors = res.json['audit']
    errors_list = []
    for error_type in errors:
        errors_list.extend(errors[error_type])
    assert any(error['category'] == 'mixed run types'
               for error in errors_list)


<<<<<<< HEAD
def test_audit_experiment_mismatched_platforms(testapp, file_fastq,
                                               base_experiment, file_fastq_2,
                                               base_replicate, platform1,
                                               base_library, platform2):
    testapp.patch_json(file_fastq['@id'], {'platform': platform1['@id']})
    testapp.patch_json(file_fastq_2['@id'], {'platform': platform2['@id']})
    res = testapp.get(base_experiment['@id'] + '@@index-data')
    errors = res.json['audit']
    errors_list = []
    for error_type in errors:
        errors_list.extend(errors[error_type])
    assert any(error['category'] == 'inconsistent platforms'
               for error in errors_list)


=======
>>>>>>> 91174147
def test_audit_experiment_internal_tag(testapp, base_experiment,
                                       base_biosample,
                                       library_1,
                                       replicate_1_1):
    testapp.patch_json(base_biosample['@id'], {'internal_tags': ['ENTEx']})
    testapp.patch_json(library_1['@id'], {'biosample': base_biosample['@id']})
    testapp.patch_json(replicate_1_1['@id'], {'library': library_1['@id']})
    res = testapp.get(base_experiment['@id'] + '@@index-data')
    errors = res.json['audit']
    errors_list = []
    for error_type in errors:
        errors_list.extend(errors[error_type])
    assert any(error['category'] == 'missing internal tag' for error in errors_list)


def test_audit_experiment_internal_tags(testapp, base_experiment,
                                        biosample_1,
                                        biosample_2,
                                        library_1,
                                        library_2,
                                        replicate_1_1,
                                        replicate_1_2):
    testapp.patch_json(biosample_1['@id'], {'internal_tags': ['ENTEx']})
    testapp.patch_json(library_1['@id'], {'biosample': biosample_1['@id']})
    testapp.patch_json(replicate_1_1['@id'], {'library': library_1['@id']})
    testapp.patch_json(biosample_2['@id'], {'internal_tags': ['ENTEx', 'SESCC']})
    testapp.patch_json(library_2['@id'], {'biosample': biosample_2['@id']})
    testapp.patch_json(replicate_1_2['@id'], {'library': library_2['@id']})
<<<<<<< HEAD

=======
>>>>>>> 91174147
    res = testapp.get(base_experiment['@id'] + '@@index-data')
    errors = res.json['audit']
    errors_list = []
    for error_type in errors:
        errors_list.extend(errors[error_type])
    assert any(error['category'] == 'inconsistent internal tags' for error in errors_list)


def test_audit_experiment_mismatched_inter_paired_sequencing_files(testapp,
                                                                   base_experiment,
                                                                   replicate_1_1,
                                                                   replicate_2_1,
                                                                   library_1,
                                                                   library_2,
                                                                   biosample_1,
                                                                   biosample_2,
                                                                   mouse_donor_1,
                                                                   mouse_donor_2,
                                                                   file_fastq_3,
                                                                   file_fastq_4):
    testapp.patch_json(base_experiment['@id'], {'assay_term_name': 'ChIP-seq'})
    testapp.patch_json(file_fastq_3['@id'], {'run_type': "single-ended"})
    res = testapp.get(base_experiment['@id'] + '@@index-data')
    errors = res.json['audit']
    errors_list = []
    for error_type in errors:
        errors_list.extend(errors[error_type])
    assert any(error['category'] == 'mixed run types'
               for error in errors_list)


def test_audit_experiment_mismatched_inter_length_sequencing_files(testapp,
                                                                   base_experiment,
                                                                   replicate_1_1,
                                                                   replicate_2_1,
                                                                   library_1,
                                                                   library_2,
                                                                   biosample_1,
                                                                   biosample_2,
                                                                   mouse_donor_1,
                                                                   mouse_donor_2,
                                                                   file_fastq_3,
                                                                   file_fastq_4,
                                                                   file_fastq_5):
    testapp.patch_json(base_experiment['@id'], {'assay_term_name': 'ChIP-seq'})
    testapp.patch_json(file_fastq_3['@id'], {'read_length': 50})
    testapp.patch_json(file_fastq_5['@id'], {'read_length': 150})
    res = testapp.get(base_experiment['@id'] + '@@index-data')
    errors = res.json['audit']
    errors_list = []
    for error_type in errors:
        errors_list.extend(errors[error_type])
    assert any(error['category'] == 'mixed read lengths'
               for error in errors_list)


def test_audit_experiment_mismatched_valid_inter_length_sequencing_files(testapp,
                                                                         base_experiment,
                                                                         replicate_1_1,
                                                                         replicate_2_1,
                                                                         library_1,
                                                                         library_2,
                                                                         biosample_1,
                                                                         biosample_2,
                                                                         mouse_donor_1,
                                                                         mouse_donor_2,
                                                                         file_fastq_3,
                                                                         file_fastq_4,
                                                                         file_fastq_5):
    testapp.patch_json(base_experiment['@id'], {'assay_term_name': 'ChIP-seq'})
    testapp.patch_json(file_fastq_3['@id'], {'read_length': 50})
    testapp.patch_json(file_fastq_5['@id'], {'read_length': 52})
    res = testapp.get(base_experiment['@id'] + '@@index-data')
    errors = res.json['audit']
    errors_list = []
    for error_type in errors:
        errors_list.extend(errors[error_type])
    assert all(error['category'] != 'mixed read lengths'
               for error in errors_list)


def test_audit_experiment_rampage_standards(testapp,
                                            base_experiment,
                                            replicate_1_1,
                                            replicate_2_1,
                                            library_1,
                                            library_2,
                                            biosample_1,
                                            biosample_2,
                                            mouse_donor_1,
                                            file_fastq_3,
                                            file_fastq_4,
                                            file_bam_1_1,
                                            file_bam_2_1,
                                            file_tsv_1_2,
                                            mad_quality_metric_1_2,
                                            bam_quality_metric_1_1,
                                            bam_quality_metric_2_1,
                                            analysis_step_run_bam,
                                            analysis_step_version_bam,
                                            analysis_step_bam,
                                            pipeline_bam):
    testapp.patch_json(file_fastq_3['@id'], {'read_length': 100})
    testapp.patch_json(file_fastq_4['@id'], {'read_length': 100})

    testapp.patch_json(file_bam_1_1['@id'], {'step_run': analysis_step_run_bam['@id'],
                                             'assembly': 'mm10'})
    testapp.patch_json(file_bam_2_1['@id'], {'step_run': analysis_step_run_bam['@id'],
                                             'assembly': 'mm10'})
    testapp.patch_json(bam_quality_metric_1_1['@id'],
                       {'Number of reads mapped to multiple loci': 100})
    testapp.patch_json(bam_quality_metric_2_1['@id'],
                       {'Number of reads mapped to multiple loci': 100})
    testapp.patch_json(pipeline_bam['@id'], {'title':
                                             'RAMPAGE (paired-end, stranded)'})

    testapp.patch_json(biosample_1['@id'], {'donor': mouse_donor_1['@id']})
    testapp.patch_json(biosample_2['@id'], {'donor': mouse_donor_1['@id']})
    testapp.patch_json(biosample_1['@id'], {'organism': '/organisms/mouse/'})
    testapp.patch_json(biosample_2['@id'], {'organism': '/organisms/mouse/'})
    testapp.patch_json(biosample_1['@id'], {'model_organism_sex': 'mixed'})
    testapp.patch_json(biosample_2['@id'], {'model_organism_sex': 'mixed'})
    testapp.patch_json(library_1['@id'], {'biosample': biosample_1['@id']})
    testapp.patch_json(library_2['@id'], {'biosample': biosample_2['@id']})
    testapp.patch_json(replicate_1_1['@id'], {'library': library_1['@id']})
    testapp.patch_json(replicate_2_1['@id'], {'library': library_2['@id']})
    testapp.patch_json(base_experiment['@id'], {'status': 'released',
                                                'date_released': '2016-01-01',
                                                'assay_term_id': 'OBI:0001864',
                                                'assay_term_name': 'RAMPAGE'})
    res = testapp.get(base_experiment['@id'] + '@@index-data')
    errors = res.json['audit']
    errors_list = []
    for error_type in errors:
        errors_list.extend(errors[error_type])
        '''print (error_type)
        for e in errors[error_type]:
            print (e['category'])
            if (e['category'].startswith('RAMPAGE')):
                print (e)
        '''

    assert any(error['category'] == 'insufficient read depth' for error in errors_list)


def test_audit_experiment_small_rna_standards(testapp,
                                              base_experiment,
                                              replicate_1_1,
                                              replicate_2_1,
                                              library_1,
                                              library_2,
                                              biosample_1,
                                              biosample_2,
                                              mouse_donor_1,
                                              file_fastq_3,
                                              file_fastq_4,
                                              file_bam_1_1,
                                              file_bam_2_1,
                                              file_tsv_1_2,
                                              mad_quality_metric_1_2,
                                              bam_quality_metric_1_1,
                                              bam_quality_metric_2_1,
                                              analysis_step_run_bam,
                                              analysis_step_version_bam,
                                              analysis_step_bam,
                                              pipeline_bam):
    testapp.patch_json(file_fastq_3['@id'], {'read_length': 20})
    testapp.patch_json(file_fastq_4['@id'], {'read_length': 100})

    testapp.patch_json(file_bam_1_1['@id'], {'step_run': analysis_step_run_bam['@id'],
                                             'assembly': 'mm10'})
    testapp.patch_json(file_bam_2_1['@id'], {'step_run': analysis_step_run_bam['@id'],
                                             'assembly': 'mm10'})

    testapp.patch_json(pipeline_bam['@id'], {'title':
                                             'Small RNA-seq single-end pipeline'})

    testapp.patch_json(bam_quality_metric_1_1['@id'], {'Uniquely mapped reads number': 26000000})
    testapp.patch_json(bam_quality_metric_2_1['@id'], {'Uniquely mapped reads number': 26000000})
    testapp.patch_json(bam_quality_metric_1_1['@id'],
                       {'Number of reads mapped to multiple loci': 1000000})
    testapp.patch_json(bam_quality_metric_2_1['@id'],
                       {'Number of reads mapped to multiple loci': 1000000})
    testapp.patch_json(biosample_1['@id'], {'donor': mouse_donor_1['@id']})
    testapp.patch_json(biosample_2['@id'], {'donor': mouse_donor_1['@id']})
    testapp.patch_json(biosample_1['@id'], {'organism': '/organisms/mouse/'})
    testapp.patch_json(biosample_2['@id'], {'organism': '/organisms/mouse/'})
    testapp.patch_json(biosample_1['@id'], {'model_organism_sex': 'mixed'})
    testapp.patch_json(biosample_2['@id'], {'model_organism_sex': 'mixed'})
    testapp.patch_json(library_1['@id'], {'biosample': biosample_1['@id']})
    testapp.patch_json(library_2['@id'], {'biosample': biosample_2['@id']})
    testapp.patch_json(replicate_1_1['@id'], {'library': library_1['@id']})
    testapp.patch_json(replicate_2_1['@id'], {'library': library_2['@id']})
    testapp.patch_json(base_experiment['@id'], {'status': 'released',
                                                'date_released': '2016-01-01',
                                                'assay_term_id': 'OBI:0001864',
                                                'assay_term_name': 'RNA-seq'})
    res = testapp.get(base_experiment['@id'] + '@@index-data')
    errors = res.json['audit']
    errors_list = []
    for error_type in errors:
        errors_list.extend(errors[error_type])
    assert any(error['category'] == 'low read depth' for error in errors_list)


def test_audit_experiment_MAD_long_rna_standards(testapp,
                                                 base_experiment,
                                                 replicate_1_1,
                                                 replicate_2_1,
                                                 library_1,
                                                 library_2,
                                                 biosample_1,
                                                 biosample_2,
                                                 mouse_donor_1,
                                                 file_fastq_3,
                                                 file_fastq_4,
                                                 file_bam_1_1,
                                                 file_bam_2_1,
                                                 file_tsv_1_2,
                                                 mad_quality_metric_1_2,
                                                 bam_quality_metric_1_1,
                                                 bam_quality_metric_2_1,
                                                 analysis_step_run_bam,
                                                 analysis_step_version_bam,
                                                 analysis_step_bam,
                                                 pipeline_bam):
    testapp.patch_json(file_fastq_3['@id'], {'read_length': 20})
    testapp.patch_json(file_fastq_4['@id'], {'read_length': 100})

    testapp.patch_json(file_bam_1_1['@id'], {'step_run': analysis_step_run_bam['@id'],
                                             'assembly': 'mm10'})
    testapp.patch_json(file_bam_2_1['@id'], {'step_run': analysis_step_run_bam['@id'],
                                             'assembly': 'mm10'})

    testapp.patch_json(pipeline_bam['@id'], {'title':
                                             'RNA-seq of long RNAs (paired-end, stranded)'})

    testapp.patch_json(bam_quality_metric_1_1['@id'], {'Uniquely mapped reads number': 29000000})
    testapp.patch_json(bam_quality_metric_2_1['@id'], {'Uniquely mapped reads number': 38000000})
    testapp.patch_json(bam_quality_metric_1_1['@id'],
                       {'Number of reads mapped to multiple loci': 1})
    testapp.patch_json(bam_quality_metric_2_1['@id'],
                       {'Number of reads mapped to multiple loci': 1})
    testapp.patch_json(biosample_1['@id'], {'donor': mouse_donor_1['@id']})
    testapp.patch_json(biosample_2['@id'], {'donor': mouse_donor_1['@id']})
    testapp.patch_json(biosample_1['@id'], {'organism': '/organisms/mouse/'})
    testapp.patch_json(biosample_2['@id'], {'organism': '/organisms/mouse/'})
    testapp.patch_json(biosample_1['@id'], {'model_organism_sex': 'mixed'})
    testapp.patch_json(biosample_2['@id'], {'model_organism_sex': 'mixed'})
    testapp.patch_json(library_1['@id'], {'biosample': biosample_1['@id']})
    testapp.patch_json(library_2['@id'], {'biosample': biosample_2['@id']})
    testapp.patch_json(replicate_1_1['@id'], {'library': library_1['@id']})
    testapp.patch_json(replicate_2_1['@id'], {'library': library_2['@id']})
    testapp.patch_json(base_experiment['@id'], {'status': 'released',
                                                'date_released': '2016-01-01',
                                                'assay_term_id': 'OBI:0001864',
                                                'assay_term_name': 'RNA-seq'})
    res = testapp.get(base_experiment['@id'] + '@@index-data')
    errors = res.json['audit']
    errors_list = []
    for error_type in errors:
        errors_list.extend(errors[error_type])
    assert any(error['category'] == 'low replicate concordance' for error in errors_list)


def test_audit_experiment_long_rna_standards_crispr(testapp,
                                                    base_experiment,
                                                    replicate_1_1,
                                                    replicate_2_1,
                                                    library_1,
                                                    library_2,
                                                    biosample_1,
                                                    biosample_2,
                                                    mouse_donor_1,
                                                    file_fastq_3,
                                                    file_fastq_4,
                                                    file_bam_1_1,
                                                    file_bam_2_1,
                                                    file_tsv_1_2,
                                                    mad_quality_metric_1_2,
                                                    bam_quality_metric_1_1,
                                                    bam_quality_metric_2_1,
                                                    analysis_step_run_bam,
                                                    analysis_step_version_bam,
                                                    analysis_step_bam,
                                                    pipeline_bam):
    testapp.patch_json(file_fastq_3['@id'], {'read_length': 20})
    testapp.patch_json(file_fastq_4['@id'], {'read_length': 100})

    testapp.patch_json(file_bam_1_1['@id'], {'step_run': analysis_step_run_bam['@id'],
                                             'assembly': 'mm10'})
    testapp.patch_json(file_bam_2_1['@id'], {'step_run': analysis_step_run_bam['@id'],
                                             'assembly': 'mm10'})

    testapp.patch_json(pipeline_bam['@id'], {'title':
                                             'RNA-seq of long RNAs (paired-end, stranded)'})

    testapp.patch_json(bam_quality_metric_1_1['@id'], {'Uniquely mapped reads number': 5000000})
    testapp.patch_json(bam_quality_metric_2_1['@id'], {'Uniquely mapped reads number': 10000000})
    testapp.patch_json(bam_quality_metric_1_1['@id'],
                       {'Number of reads mapped to multiple loci': 10})
    testapp.patch_json(bam_quality_metric_2_1['@id'],
                       {'Number of reads mapped to multiple loci': 100})
    testapp.patch_json(biosample_1['@id'], {'donor': mouse_donor_1['@id']})
    testapp.patch_json(biosample_2['@id'], {'donor': mouse_donor_1['@id']})
    testapp.patch_json(biosample_1['@id'], {'organism': '/organisms/mouse/'})
    testapp.patch_json(biosample_2['@id'], {'organism': '/organisms/mouse/'})
    testapp.patch_json(biosample_1['@id'], {'model_organism_sex': 'mixed'})
    testapp.patch_json(biosample_2['@id'], {'model_organism_sex': 'mixed'})
    testapp.patch_json(library_1['@id'], {'biosample': biosample_1['@id'],
                                          'size_range': '>200'})
    testapp.patch_json(library_2['@id'], {'biosample': biosample_2['@id'],
                                          'size_range': '>200'})
    testapp.patch_json(replicate_1_1['@id'], {'library': library_1['@id']})
    testapp.patch_json(replicate_2_1['@id'], {'library': library_2['@id']})
    testapp.patch_json(base_experiment['@id'], {'status': 'released',
                                                'date_released': '2016-01-01',
                                                'assay_term_id': 'OBI:0001864',
                                                'assay_term_name': 'CRISPR genome editing followed by RNA-seq'})
    res = testapp.get(base_experiment['@id'] + '@@index-data')
    errors = res.json['audit']
    errors_list = []
    for error_type in errors:
        errors_list.extend(errors[error_type])
    assert any(error['category'] == 'insufficient read depth' for error in errors_list) and \
        any(error['category'] == 'missing spikeins' for error in errors_list)


def test_audit_experiment_long_rna_standards(testapp,
                                             base_experiment,
                                             replicate_1_1,
                                             replicate_2_1,
                                             library_1,
                                             library_2,
                                             biosample_1,
                                             biosample_2,
                                             mouse_donor_1,
                                             file_fastq_3,
                                             file_fastq_4,
                                             file_bam_1_1,
                                             file_bam_2_1,
                                             file_tsv_1_1,
                                             file_tsv_1_2,
                                             mad_quality_metric_1_2,
                                             bam_quality_metric_1_1,
                                             bam_quality_metric_2_1,
                                             analysis_step_run_bam,
                                             analysis_step_version_bam,
                                             analysis_step_bam,
                                             pipeline_bam):
    testapp.patch_json(file_fastq_3['@id'], {'read_length': 20})
    testapp.patch_json(file_fastq_4['@id'], {'read_length': 100})

    testapp.patch_json(file_bam_1_1['@id'], {'step_run': analysis_step_run_bam['@id'],
                                             'assembly': 'mm10'})
    testapp.patch_json(file_bam_2_1['@id'], {'step_run': analysis_step_run_bam['@id'],
                                             'assembly': 'mm10'})

    testapp.patch_json(pipeline_bam['@id'], {'title':
                                             'RNA-seq of long RNAs (paired-end, stranded)'})

    testapp.patch_json(bam_quality_metric_1_1['@id'], {'Uniquely mapped reads number': 1000000})
    testapp.patch_json(bam_quality_metric_2_1['@id'], {'Uniquely mapped reads number': 38000000})
    testapp.patch_json(bam_quality_metric_1_1['@id'],
                       {'Number of reads mapped to multiple loci': 10})
    testapp.patch_json(bam_quality_metric_2_1['@id'],
                       {'Number of reads mapped to multiple loci': 30})
    testapp.patch_json(mad_quality_metric_1_2['@id'], {'quality_metric_of': [
                                                       file_tsv_1_1['@id'],
                                                       file_tsv_1_2['@id']]})
    testapp.patch_json(biosample_1['@id'], {'donor': mouse_donor_1['@id']})
    testapp.patch_json(biosample_2['@id'], {'donor': mouse_donor_1['@id']})
    testapp.patch_json(biosample_1['@id'], {'organism': '/organisms/mouse/'})
    testapp.patch_json(biosample_2['@id'], {'organism': '/organisms/mouse/'})
    testapp.patch_json(biosample_1['@id'], {'model_organism_sex': 'mixed'})
    testapp.patch_json(biosample_2['@id'], {'model_organism_sex': 'mixed'})
    testapp.patch_json(library_1['@id'], {'biosample': biosample_1['@id']})
    testapp.patch_json(library_2['@id'], {'biosample': biosample_2['@id']})
    testapp.patch_json(replicate_1_1['@id'], {'library': library_1['@id']})
    testapp.patch_json(replicate_2_1['@id'], {'library': library_2['@id']})
    testapp.patch_json(base_experiment['@id'], {'status': 'released',
                                                'date_released': '2016-01-01',
                                                'assay_term_id': 'OBI:0001864',
                                                'assay_term_name': 'RNA-seq'})
    res = testapp.get(base_experiment['@id'] + '@@index-data')
    errors = res.json['audit']
    errors_list = []
    for error_type in errors:
        errors_list.extend(errors[error_type])
    assert any(error['category'] == 'insufficient read depth' for error in errors_list)


def test_audit_experiment_chip_seq_standards_depth(testapp,
                                                   base_experiment,
                                                   replicate_1_1,
                                                   replicate_2_1,
                                                   library_1,
                                                   library_2,
                                                   biosample_1,
                                                   biosample_2,
                                                   mouse_donor_1,
                                                   file_fastq_3,
                                                   file_fastq_4,
                                                   file_bam_1_1,
                                                   file_bam_2_1,
                                                   file_tsv_1_2,
                                                   mad_quality_metric_1_2,
                                                   chip_seq_quality_metric,
                                                   analysis_step_run_bam,
                                                   analysis_step_version_bam,
                                                   analysis_step_bam,
                                                   pipeline_bam,
                                                   target_H3K27ac):

    testapp.patch_json(chip_seq_quality_metric['@id'], {'quality_metric_of': [file_bam_1_1['@id'],
                                                                              file_bam_2_1['@id']],
                                                        'processing_stage': 'filtered',
                                                        'total': 30000000,
                                                        'mapped': 30000000,
                                                        'read1': 100, 'read2': 100})
    testapp.patch_json(file_fastq_3['@id'], {'read_length': 20})
    testapp.patch_json(file_fastq_4['@id'], {'read_length': 100})

    testapp.patch_json(file_bam_1_1['@id'], {'step_run': analysis_step_run_bam['@id'],
                                             'assembly': 'mm10',
                                             'derived_from': [file_fastq_3['@id']]})
    testapp.patch_json(file_bam_2_1['@id'], {'step_run': analysis_step_run_bam['@id'],
                                             'assembly': 'mm10',
                                             'derived_from': [file_fastq_4['@id']]})
    testapp.patch_json(pipeline_bam['@id'], {'title':
                                             'Histone ChIP-seq'})
    testapp.patch_json(biosample_1['@id'], {'donor': mouse_donor_1['@id']})
    testapp.patch_json(biosample_2['@id'], {'donor': mouse_donor_1['@id']})
    testapp.patch_json(biosample_1['@id'], {'organism': '/organisms/mouse/'})
    testapp.patch_json(biosample_2['@id'], {'organism': '/organisms/mouse/'})
    testapp.patch_json(biosample_1['@id'], {'model_organism_sex': 'mixed'})
    testapp.patch_json(biosample_2['@id'], {'model_organism_sex': 'mixed'})
    testapp.patch_json(library_1['@id'], {'biosample': biosample_1['@id']})
    testapp.patch_json(library_2['@id'], {'biosample': biosample_2['@id']})
    testapp.patch_json(replicate_1_1['@id'], {'library': library_1['@id']})
    testapp.patch_json(replicate_2_1['@id'], {'library': library_2['@id']})
    testapp.patch_json(base_experiment['@id'], {'target': target_H3K27ac['@id'],
                                                'status': 'released',
                                                'date_released': '2016-01-01',
                                                'assay_term_id': 'OBI:0001864',
                                                'assay_term_name': 'ChIP-seq'})
    res = testapp.get(base_experiment['@id'] + '@@index-data')
    errors = res.json['audit']
    errors_list = []
    for error_type in errors:
        errors_list.extend(errors[error_type])
    assert any(error['category'] == 'low read depth' for error in errors_list)


def test_audit_experiment_chip_seq_standards(testapp,
                                             base_experiment,
                                             replicate_1_1,
                                             replicate_2_1,
                                             library_1,
                                             library_2,
                                             biosample_1,
                                             biosample_2,
                                             mouse_donor_1,
                                             file_fastq_3,
                                             file_fastq_4,
                                             file_bam_1_1,
                                             file_bam_2_1,
                                             file_tsv_1_2,
                                             mad_quality_metric_1_2,
                                             chip_seq_quality_metric,
                                             analysis_step_run_bam,
                                             analysis_step_version_bam,
                                             analysis_step_bam,
                                             pipeline_bam,
                                             target_H3K9me3):

    testapp.patch_json(chip_seq_quality_metric['@id'], {'quality_metric_of': [file_bam_1_1['@id']],
                                                        'processing_stage': 'unfiltered',
                                                        'total': 10000000,
                                                        'mapped': 10000000,
                                                        'read1': 100, 'read2': 100})
    testapp.patch_json(file_fastq_3['@id'], {'read_length': 20})
    testapp.patch_json(file_fastq_4['@id'], {'read_length': 100})

    testapp.patch_json(file_bam_1_1['@id'], {'step_run': analysis_step_run_bam['@id'],
                                             'assembly': 'mm10',
                                             'derived_from': [file_fastq_3['@id']]})
    testapp.patch_json(file_bam_2_1['@id'], {'step_run': analysis_step_run_bam['@id'],
                                             'assembly': 'mm10',
                                             'derived_from': [file_fastq_4['@id']]})
    testapp.patch_json(pipeline_bam['@id'], {'title':
                                             'Histone ChIP-seq'})
    testapp.patch_json(biosample_1['@id'], {'donor': mouse_donor_1['@id']})
    testapp.patch_json(biosample_2['@id'], {'donor': mouse_donor_1['@id']})
    testapp.patch_json(biosample_1['@id'], {'organism': '/organisms/mouse/'})
    testapp.patch_json(biosample_2['@id'], {'organism': '/organisms/mouse/'})
    testapp.patch_json(biosample_1['@id'], {'model_organism_sex': 'mixed'})
    testapp.patch_json(biosample_2['@id'], {'model_organism_sex': 'mixed'})
    testapp.patch_json(library_1['@id'], {'biosample': biosample_1['@id']})
    testapp.patch_json(library_2['@id'], {'biosample': biosample_2['@id']})
    testapp.patch_json(replicate_1_1['@id'], {'library': library_1['@id']})
    testapp.patch_json(replicate_2_1['@id'], {'library': library_2['@id']})
    testapp.patch_json(base_experiment['@id'], {'target': target_H3K9me3['@id'],
                                                'status': 'released',
                                                'date_released': '2016-01-01',
                                                'assay_term_id': 'OBI:0001864',
                                                'assay_term_name': 'ChIP-seq'})
    res = testapp.get(base_experiment['@id'] + '@@index-data')
    errors = res.json['audit']
    errors_list = []
    for error_type in errors:
        errors_list.extend(errors[error_type])
        '''print (error_type)
        for e in errors[error_type]:
            print (e['category'])
            if (e['category'].startswith('ChIP-seq')):
                print (e)
        '''
    assert any(error['category'] == 'insufficient read depth' for error in errors_list)


def test_audit_experiment_chip_seq_no_target_standards(testapp,
                                                       base_experiment,
                                                       replicate_1_1,
                                                       replicate_2_1,
                                                       library_1,
                                                       library_2,
                                                       biosample_1,
                                                       biosample_2,
                                                       mouse_donor_1,
                                                       file_fastq_3,
                                                       file_fastq_4,
                                                       file_bam_1_1,
                                                       file_bam_2_1,
                                                       file_tsv_1_2,
                                                       mad_quality_metric_1_2,
                                                       chip_seq_quality_metric,
                                                       chipseq_filter_quality_metric,
                                                       analysis_step_run_bam,
                                                       analysis_step_version_bam,
                                                       analysis_step_bam,
                                                       pipeline_bam):

    testapp.patch_json(chip_seq_quality_metric['@id'], {'quality_metric_of': [file_bam_1_1['@id']],
                                                        'processing_stage': 'unfiltered',
                                                        'total': 10000000,
                                                        'mapped': 10000000,
                                                        'read1': 100, 'read2': 100})
    testapp.patch_json(file_fastq_3['@id'], {'read_length': 20})
    testapp.patch_json(file_fastq_4['@id'], {'read_length': 100})

    testapp.patch_json(file_bam_1_1['@id'], {'step_run': analysis_step_run_bam['@id'],
                                             'assembly': 'mm10',
                                             'derived_from': [file_fastq_3['@id']]})
    testapp.patch_json(file_bam_2_1['@id'], {'step_run': analysis_step_run_bam['@id'],
                                             'assembly': 'mm10',
                                             'derived_from': [file_fastq_4['@id']]})

    testapp.patch_json(pipeline_bam['@id'], {'title':
                                             'Histone ChIP-seq'})

    testapp.patch_json(biosample_1['@id'], {'donor': mouse_donor_1['@id']})
    testapp.patch_json(biosample_2['@id'], {'donor': mouse_donor_1['@id']})
    testapp.patch_json(biosample_1['@id'], {'organism': '/organisms/mouse/'})
    testapp.patch_json(biosample_2['@id'], {'organism': '/organisms/mouse/'})
    testapp.patch_json(biosample_1['@id'], {'model_organism_sex': 'mixed'})
    testapp.patch_json(biosample_2['@id'], {'model_organism_sex': 'mixed'})
    testapp.patch_json(library_1['@id'], {'biosample': biosample_1['@id']})
    testapp.patch_json(library_2['@id'], {'biosample': biosample_2['@id']})
    testapp.patch_json(replicate_1_1['@id'], {'library': library_1['@id']})
    testapp.patch_json(replicate_2_1['@id'], {'library': library_2['@id']})
    testapp.patch_json(base_experiment['@id'], {'status': 'released',
                                                'date_released': '2016-01-01',
                                                'assay_term_id': 'OBI:0001864',
                                                'assay_term_name': 'ChIP-seq'})
    res = testapp.get(base_experiment['@id'] + '@@index-data')
    errors = res.json['audit']
    errors_list = []
    for error_type in errors:
        errors_list.extend(errors[error_type])
    assert any(error['category'] == 'missing target' for error in errors_list)


def test_audit_experiment_chip_seq_library_complexity_standards(testapp,
                                                                base_experiment,
                                                                replicate_1_1,
                                                                replicate_2_1,
                                                                library_1,
                                                                library_2,
                                                                biosample_1,
                                                                biosample_2,
                                                                mouse_donor_1,
                                                                file_fastq_3,
                                                                file_fastq_4,
                                                                file_bam_1_1,
                                                                file_bam_2_1,
                                                                file_tsv_1_2,
                                                                mad_quality_metric_1_2,
                                                                chip_seq_quality_metric,
                                                                chipseq_filter_quality_metric,
                                                                analysis_step_run_bam,
                                                                analysis_step_version_bam,
                                                                analysis_step_bam,
                                                                pipeline_bam,
                                                                target_H3K9me3):
    testapp.patch_json(chip_seq_quality_metric['@id'], {'quality_metric_of': [file_bam_1_1['@id']],
                                                        'processing_stage': 'unfiltered',
                                                        'total': 10000000,
                                                        'mapped': 10000000,
                                                        'read1': 100, 'read2': 100})
    testapp.patch_json(file_fastq_3['@id'], {'read_length': 20})
    testapp.patch_json(file_fastq_4['@id'], {'read_length': 100})

    testapp.patch_json(file_bam_1_1['@id'], {'step_run': analysis_step_run_bam['@id'],
                                             'assembly': 'mm10',
                                             'derived_from': [file_fastq_3['@id']]})
    testapp.patch_json(file_bam_2_1['@id'], {'step_run': analysis_step_run_bam['@id'],
                                             'assembly': 'mm10',
                                             'derived_from': [file_fastq_4['@id']]})

    testapp.patch_json(pipeline_bam['@id'], {'title':
                                             'Histone ChIP-seq'})

    testapp.patch_json(biosample_1['@id'], {'donor': mouse_donor_1['@id']})
    testapp.patch_json(biosample_2['@id'], {'donor': mouse_donor_1['@id']})
    testapp.patch_json(biosample_1['@id'], {'organism': '/organisms/mouse/'})
    testapp.patch_json(biosample_2['@id'], {'organism': '/organisms/mouse/'})
    testapp.patch_json(biosample_1['@id'], {'model_organism_sex': 'mixed'})
    testapp.patch_json(biosample_2['@id'], {'model_organism_sex': 'mixed'})
    testapp.patch_json(library_1['@id'], {'biosample': biosample_1['@id']})
    testapp.patch_json(library_2['@id'], {'biosample': biosample_2['@id']})
    testapp.patch_json(replicate_1_1['@id'], {'library': library_1['@id']})
    testapp.patch_json(replicate_2_1['@id'], {'library': library_2['@id']})
    testapp.patch_json(base_experiment['@id'], {'target': target_H3K9me3['@id'],
                                                'status': 'released',
                                                'date_released': '2016-01-01',
                                                'assay_term_id': 'OBI:0001864',
                                                'assay_term_name': 'ChIP-seq'})
    res = testapp.get(base_experiment['@id'] + '@@index-data')
    errors = res.json['audit']
    errors_list = []
    for error_type in errors:
        errors_list.extend(errors[error_type])
    assert any(error['category'] == 'severe bottlenecking' for error in errors_list)


def test_audit_experiment_chip_seq_unfiltered_missing_read_depth(testapp,
                                                                 base_experiment,
                                                                 replicate_1_1,
                                                                 replicate_2_1,
                                                                 library_1,
                                                                 library_2,
                                                                 biosample_1,
                                                                 biosample_2,
                                                                 mouse_donor_1,
                                                                 file_fastq_3,
                                                                 file_fastq_4,
                                                                 file_bam_1_1,
                                                                 file_bam_2_1,
                                                                 file_tsv_1_2,
                                                                 mad_quality_metric_1_2,
                                                                 chip_seq_quality_metric,
                                                                 chipseq_filter_quality_metric,
                                                                 analysis_step_run_bam,
                                                                 analysis_step_version_bam,
                                                                 analysis_step_bam,
                                                                 pipeline_bam,
                                                                 target_H3K9me3):
    testapp.patch_json(file_fastq_3['@id'], {'read_length': 20})
    testapp.patch_json(file_fastq_4['@id'], {'read_length': 100})

    testapp.patch_json(file_bam_1_1['@id'], {'step_run': analysis_step_run_bam['@id'],
                                             'assembly': 'mm10',
                                             'output_type': 'unfiltered alignments',
                                             'derived_from': [file_fastq_3['@id']]})
    testapp.patch_json(file_bam_2_1['@id'], {'step_run': analysis_step_run_bam['@id'],
                                             'assembly': 'mm10',
                                             'output_type': 'unfiltered alignments',
                                             'derived_from': [file_fastq_4['@id']]})
    testapp.patch_json(pipeline_bam['@id'], {'title':
                                             'Histone ChIP-seq'})
    testapp.patch_json(biosample_1['@id'], {'donor': mouse_donor_1['@id']})
    testapp.patch_json(biosample_2['@id'], {'donor': mouse_donor_1['@id']})
    testapp.patch_json(biosample_1['@id'], {'organism': '/organisms/mouse/'})
    testapp.patch_json(biosample_2['@id'], {'organism': '/organisms/mouse/'})
    testapp.patch_json(biosample_1['@id'], {'model_organism_sex': 'mixed'})
    testapp.patch_json(biosample_2['@id'], {'model_organism_sex': 'mixed'})
    testapp.patch_json(library_1['@id'], {'biosample': biosample_1['@id']})
    testapp.patch_json(library_2['@id'], {'biosample': biosample_2['@id']})
    testapp.patch_json(replicate_1_1['@id'], {'library': library_1['@id']})
    testapp.patch_json(replicate_2_1['@id'], {'library': library_2['@id']})
    testapp.patch_json(base_experiment['@id'], {'target': target_H3K9me3['@id'],
                                                'status': 'released',
                                                'date_released': '2016-01-01',
                                                'assay_term_id': 'OBI:0001864',
                                                'assay_term_name': 'ChIP-seq'})
    res = testapp.get(base_experiment['@id'] + '@@index-data')
    errors = res.json['audit']
    errors_list = []
    for error_type in errors:
        errors_list.extend(errors[error_type])
    assert all(error['category'] != 'missing read depth' for error in errors_list)


def test_audit_experiment_out_of_date_analysis_added_fastq(testapp,
                                                           base_experiment,
                                                           replicate_1_1,
                                                           replicate_2_1,
                                                           file_fastq_3,
                                                           file_fastq_4,
                                                           file_bam_1_1,
                                                           file_bam_2_1):
    testapp.patch_json(file_bam_1_1['@id'], {'derived_from': [file_fastq_3['@id']]})
    testapp.patch_json(file_bam_2_1['@id'], {'derived_from': [file_fastq_3['@id']]})
    res = testapp.get(base_experiment['@id'] + '@@index-data')
    errors = res.json['audit']
    errors_list = []
    for error_type in errors:
        errors_list.extend(errors[error_type])
    assert any(error['category'] == 'out of date analysis' for error in errors_list)


def test_audit_experiment_out_of_date_analysis_removed_fastq(testapp,
                                                             base_experiment,
                                                             replicate_1_1,
                                                             replicate_2_1,
                                                             file_fastq_3,
                                                             file_fastq_4,
                                                             file_bam_1_1,
                                                             file_bam_2_1):
    testapp.patch_json(file_bam_1_1['@id'], {'derived_from': [file_fastq_3['@id']]})
    testapp.patch_json(file_bam_2_1['@id'], {'derived_from': [file_fastq_4['@id']]})
    testapp.patch_json(file_fastq_3['@id'], {'status': 'deleted'})
    res = testapp.get(base_experiment['@id'] + '@@index-data')
    errors = res.json['audit']
    errors_list = []
    for error_type in errors:
        errors_list.extend(errors[error_type])
    assert any(error['category'] == 'out of date analysis' for error in errors_list)


def test_audit_experiment_no_out_of_date_analysis(testapp,
                                                  base_experiment,
                                                  replicate_1_1,
                                                  replicate_2_1,
                                                  file_fastq_3,
                                                  file_fastq_4,
                                                  file_bam_1_1,
                                                  file_bam_2_1):
    testapp.patch_json(file_bam_1_1['@id'], {'derived_from': [file_fastq_3['@id']]})
    testapp.patch_json(file_bam_2_1['@id'], {'derived_from': [file_fastq_4['@id']]})
    res = testapp.get(base_experiment['@id'] + '@@index-data')
    errors = res.json['audit']
    errors_list = []
    for error_type in errors:
        errors_list.extend(errors[error_type])
    assert all(error['category'] != 'out of date analysis' for error in errors_list)


def test_audit_experiment_wgbs_standards(testapp,
                                         base_experiment,
                                         replicate_1_1,
                                         replicate_2_1,
                                         library_1,
                                         library_2,
                                         biosample_1,
                                         biosample_2,
                                         mouse_donor_1,
                                         file_fastq_3,
                                         file_fastq_4,
                                         file_bam_1_1,
                                         file_bam_2_1,
                                         file_tsv_1_2,
                                         file_bed_methyl,
                                         wgbs_quality_metric,
                                         analysis_step_run_bam,
                                         analysis_step_version_bam,
                                         analysis_step_bam,
                                         pipeline_bam,
                                         target_H3K9me3):
    testapp.patch_json(file_fastq_3['@id'], {'read_length': 20})
    testapp.patch_json(file_fastq_4['@id'], {'read_length': 100})

    testapp.patch_json(file_bam_1_1['@id'], {'step_run': analysis_step_run_bam['@id'],
                                             'assembly': 'mm10',
                                             'derived_from': [file_fastq_3['@id']]})
    testapp.patch_json(file_bam_2_1['@id'], {'step_run': analysis_step_run_bam['@id'],
                                             'assembly': 'mm10',
                                             'derived_from': [file_fastq_4['@id']]})
    testapp.patch_json(pipeline_bam['@id'], {'title':
                                             'WGBS paired-end pipeline'})

    testapp.patch_json(biosample_1['@id'], {'donor': mouse_donor_1['@id']})
    testapp.patch_json(biosample_2['@id'], {'donor': mouse_donor_1['@id']})
    testapp.patch_json(biosample_1['@id'], {'organism': '/organisms/mouse/'})
    testapp.patch_json(biosample_2['@id'], {'organism': '/organisms/mouse/'})
    testapp.patch_json(biosample_1['@id'], {'model_organism_sex': 'mixed'})
    testapp.patch_json(biosample_2['@id'], {'model_organism_sex': 'mixed'})
    testapp.patch_json(library_1['@id'], {'biosample': biosample_1['@id']})
    testapp.patch_json(library_2['@id'], {'biosample': biosample_2['@id']})
    testapp.patch_json(replicate_1_1['@id'], {'library': library_1['@id']})
    testapp.patch_json(replicate_2_1['@id'], {'library': library_2['@id']})
    testapp.patch_json(base_experiment['@id'], {'status': 'released',
                                                'date_released': '2016-01-01',
                                                'assay_term_id': 'OBI:0001863',
                                                'assay_term_name': 'whole-genome shotgun bisulfite sequencing'})
    res = testapp.get(base_experiment['@id'] + '@@index-data')
    errors = res.json['audit']
    errors_list = []
    for error_type in errors:
        errors_list.extend(errors[error_type])
    assert any(error['category'] == 'high lambda C methylation ratio' for error in errors_list)<|MERGE_RESOLUTION|>--- conflicted
+++ resolved
@@ -1211,7 +1211,6 @@
                for error in errors_list)
 
 
-<<<<<<< HEAD
 def test_audit_experiment_mismatched_platforms(testapp, file_fastq,
                                                base_experiment, file_fastq_2,
                                                base_replicate, platform1,
@@ -1227,8 +1226,6 @@
                for error in errors_list)
 
 
-=======
->>>>>>> 91174147
 def test_audit_experiment_internal_tag(testapp, base_experiment,
                                        base_biosample,
                                        library_1,
@@ -1257,10 +1254,6 @@
     testapp.patch_json(biosample_2['@id'], {'internal_tags': ['ENTEx', 'SESCC']})
     testapp.patch_json(library_2['@id'], {'biosample': biosample_2['@id']})
     testapp.patch_json(replicate_1_2['@id'], {'library': library_2['@id']})
-<<<<<<< HEAD
-
-=======
->>>>>>> 91174147
     res = testapp.get(base_experiment['@id'] + '@@index-data')
     errors = res.json['audit']
     errors_list = []
