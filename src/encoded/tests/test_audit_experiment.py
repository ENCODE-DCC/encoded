import pytest

RED_DOT = """data:image/png;base64,iVBORw0KGgoAAAANSUhEUgAAAAUA
AAAFCAYAAACNbyblAAAAHElEQVQI12P4//8/w38GIAXDIBKE0DHxgljNBAAO
9TXL0Y4OHwAAAABJRU5ErkJggg=="""


@pytest.fixture
def library_no_biosample(testapp, lab, award):
    item = {
        'nucleic_acid_term_name': 'DNA',
        'lab': lab['@id'],
        'award': award['@id']
    }
    return testapp.post_json('/library', item).json['@graph'][0]


@pytest.fixture
def base_library(testapp, lab, award, base_biosample):
    item = {
        'award': award['uuid'],
        'lab': lab['uuid'],
        'nucleic_acid_term_name': 'DNA',
        'biosample': base_biosample['uuid']
    }
    return testapp.post_json('/library', item, status=201).json['@graph'][0]


@pytest.fixture
def base_replicate(testapp, base_experiment):
    item = {
        'biological_replicate_number': 1,
        'technical_replicate_number': 1,
        'experiment': base_experiment['@id'],
    }
    return testapp.post_json('/replicate', item, status=201).json['@graph'][0]


@pytest.fixture
def base_replicate_two(testapp, base_experiment):
    item = {
        'biological_replicate_number': 1,
        'technical_replicate_number': 2,
        'experiment': base_experiment['@id'],
    }
    return testapp.post_json('/replicate', item, status=201).json['@graph'][0]


@pytest.fixture
def base_target(testapp, organism):
    item = {
        'organism': organism['uuid'],
        'gene_name': 'XYZ',
        'label': 'XYZ',
        'investigated_as': ['transcription factor']
    }
    return testapp.post_json('/target', item, status=201).json['@graph'][0]


@pytest.fixture
def tag_target(testapp, organism):
    item = {
        'organism': organism['uuid'],
        'label': 'eGFP',
        'investigated_as': ['tag']
    }
    return testapp.post_json('/target', item, status=201).json['@graph'][0]


@pytest.fixture
def recombinant_target(testapp, organism):
    item = {
        'organism': organism['uuid'],
        'gene_name': 'CTCF',
        'label': 'eGFP-CTCF',
        'investigated_as': ['recombinant protein', 'transcription factor']
    }
    return testapp.post_json('/target', item, status=201).json['@graph'][0]


@pytest.fixture
def fly_organism(testapp):
    item = {
        'taxon_id': "7227",
        'name': "dmelanogaster",
        'scientific_name': "Drosophila melanogaster"
    }
    return testapp.post_json('/organism', item, status=201).json['@graph'][0]


@pytest.fixture
def mouse_H3K9me3(testapp, mouse):
    item = {
        'organism': mouse['@id'],
        'label': 'H3K9me3',
        'investigated_as': ['histone modification', 'histone', 'broad histone mark']
    }
    return testapp.post_json('/target', item, status=201).json['@graph'][0]


@pytest.fixture
def control_target(testapp, organism):
    item = {
        'organism': organism['uuid'],
        'label': 'Control',
        'investigated_as': ['control']
    }
    return testapp.post_json('/target', item, status=201).json['@graph'][0]


@pytest.fixture
def base_antibody(testapp, award, lab, source, organism, target):
    return {
        'award': award['uuid'],
        'lab': lab['uuid'],
        'source': source['uuid'],
        'host_organism': organism['uuid'],
        'targets': [target['uuid']],
        'product_id': 'KDKF123',
        'lot_id': '123'
    }


@pytest.fixture
def IgG_antibody(testapp, award, lab, source, organism, control_target):
    item = {
        'award': award['uuid'],
        'lab': lab['uuid'],
        'source': source['uuid'],
        'host_organism': organism['uuid'],
        'targets': [control_target['uuid']],
        'product_id': 'ABCDEF',
        'lot_id': '321'
    }
    return testapp.post_json('/antibodies', item, status=201).json['@graph'][0]


@pytest.fixture
def base_antibody_characterization1(testapp, lab, award, target, antibody_lot, organism):
    item = {
        'award': award['uuid'],
        'target': target['uuid'],
        'lab': lab['uuid'],
        'characterizes': antibody_lot['uuid'],
        'primary_characterization_method': 'immunoblot',
        'attachment': {'download': 'red-dot.png', 'href': RED_DOT},
        'characterization_reviews': [
            {
                'lane': 2,
                'organism': organism['uuid'],
                'biosample_term_name': 'K562',
                'biosample_term_id': 'EFO:0002067',
                'biosample_type': 'immortalized cell line',
                'lane_status': 'compliant'
            }
        ]
    }
    return testapp.post_json('/antibody-characterizations', item, status=201).json['@graph'][0]


@pytest.fixture
def base_antibody_characterization2(testapp, lab, award, target, antibody_lot, organism):
    item = {
        'award': award['uuid'],
        'target': target['uuid'],
        'lab': lab['uuid'],
        'characterizes': antibody_lot['uuid'],
        'secondary_characterization_method': 'dot blot assay',
        'attachment': {'download': 'red-dot.png', 'href': RED_DOT}
    }
    return testapp.post_json('/antibody-characterizations', item, status=201).json['@graph'][0]


@pytest.fixture
def ctrl_experiment(testapp, lab, award, control_target):
    item = {
        'award': award['uuid'],
        'lab': lab['uuid'],
        'status': 'started',
        'assay_term_name': 'ChIP-seq'
    }
    return testapp.post_json('/experiment', item, status=201).json['@graph'][0]


@pytest.fixture
def IgG_ctrl_rep(testapp, ctrl_experiment, IgG_antibody):
    item = {
        'experiment': ctrl_experiment['@id'],
        'biological_replicate_number': 1,
        'technical_replicate_number': 1,
        'antibody': IgG_antibody['@id'],
        'status': 'released'
    }
    return testapp.post_json('/replicate', item, status=201).json['@graph'][0]


@pytest.fixture
def library_1(testapp, lab, award, base_biosample):
    item = {
        'award': award['uuid'],
        'lab': lab['uuid'],
        'nucleic_acid_term_name': 'DNA',
        'biosample': base_biosample['uuid']
    }
    return testapp.post_json('/library', item, status=201).json['@graph'][0]


@pytest.fixture
def library_2(testapp, lab, award, base_biosample):
    item = {
        'award': award['uuid'],
        'lab': lab['uuid'],
        'nucleic_acid_term_name': 'DNA',
        'biosample': base_biosample['uuid']
    }
    return testapp.post_json('/library', item, status=201).json['@graph'][0]


@pytest.fixture
def replicate_1_1(testapp, base_experiment):
    item = {
        'biological_replicate_number': 1,
        'technical_replicate_number': 1,
        'experiment': base_experiment['@id'],
    }
    return testapp.post_json('/replicate', item, status=201).json['@graph'][0]


@pytest.fixture
def replicate_2_1(testapp, base_experiment):
    item = {
        'biological_replicate_number': 2,
        'technical_replicate_number': 1,
        'experiment': base_experiment['@id'],
    }
    return testapp.post_json('/replicate', item, status=201).json['@graph'][0]


@pytest.fixture
def replicate_1_2(testapp, base_experiment):
    item = {
        'biological_replicate_number': 1,
        'technical_replicate_number': 2,
        'experiment': base_experiment['@id'],
    }
    return testapp.post_json('/replicate', item, status=201).json['@graph'][0]


@pytest.fixture
def biosample_1(testapp, lab, award, source, organism):
    item = {
        'award': award['uuid'],
        'biosample_term_id': 'UBERON:349829',
        'biosample_type': 'tissue',
        'lab': lab['uuid'],
        'organism': organism['uuid'],
        'source': source['uuid']
    }
    return testapp.post_json('/biosample', item, status=201).json['@graph'][0]


@pytest.fixture
def biosample_2(testapp, lab, award, source, organism):
    item = {
        'award': award['uuid'],
        'biosample_term_id': 'UBERON:349829',
        'biosample_type': 'tissue',
        'lab': lab['uuid'],
        'organism': organism['uuid'],
        'source': source['uuid']
    }
    return testapp.post_json('/biosample', item, status=201).json['@graph'][0]


@pytest.fixture
def file_fastq(testapp, lab, award, base_experiment, base_replicate, platform1):
    item = {
        'dataset': base_experiment['@id'],
        'replicate': base_replicate['@id'],
        'file_format': 'fastq',
        'md5sum': '91b474b6411514393507f4ebfa66d47a',
        'output_type': 'reads',
        'platform': platform1['@id'],
        "read_length": 50,
        'run_type': "single-ended",
        'file_size': 34,
        'lab': lab['@id'],
        'award': award['@id'],
        'status': 'in progress',  # avoid s3 upload codepath
    }
    return testapp.post_json('/file', item).json['@graph'][0]


@pytest.fixture
def file_fastq_2(testapp, lab, award, base_experiment, base_replicate, platform1):
    item = {
        'dataset': base_experiment['@id'],
        'replicate': base_replicate['@id'],
        'file_format': 'fastq',
        'md5sum': '94be74b6e14515393547f4ebfa66d77a',
        'run_type': "paired-ended",
<<<<<<< HEAD
        'platform': platform1['@id'],
=======
        'paired_end': '1',
>>>>>>> bd2e1c69
        'output_type': 'reads',
        "read_length": 50,
        'file_size': 34,
        'lab': lab['@id'],
        'award': award['@id'],
        'status': 'in progress',  # avoid s3 upload codepath
    }
    return testapp.post_json('/file', item).json['@graph'][0]


@pytest.fixture
def file_fastq_3(testapp, lab, award, base_experiment, replicate_1_1, platform1):
    item = {
        'dataset': base_experiment['@id'],
        'replicate': replicate_1_1['@id'],
        'file_format': 'fastq',
        'file_size': 34,
        'platform': platform1['@id'],
        'output_type': 'reads',
        "read_length": 50,
        'md5sum': '21be74b6e11515393507f4ebfa66d77a',
        'run_type': "paired-ended",
        'paired_end': '1',
        'lab': lab['@id'],
        'award': award['@id'],
        'status': 'in progress',  # avoid s3 upload codepath
    }
    return testapp.post_json('/file', item).json['@graph'][0]


@pytest.fixture
def file_fastq_4(testapp, lab, award, base_experiment, replicate_2_1, platform1):
    item = {
        'dataset': base_experiment['@id'],
        'replicate': replicate_2_1['@id'],
        'platform': platform1['@id'],
        'file_format': 'fastq',
        'file_size': 34,
        'md5sum': '11be74b6e11515393507f4ebfa66d77a',
        'run_type': "paired-ended",
        'paired_end': '1',
        'output_type': 'reads',
        "read_length": 50,
        'lab': lab['@id'],
        'award': award['@id'],
        'status': 'in progress',  # avoid s3 upload codepath
    }
    return testapp.post_json('/file', item).json['@graph'][0]


@pytest.fixture
def file_fastq_5(testapp, lab, award, base_experiment, replicate_2_1, platform1):
    item = {
        'dataset': base_experiment['@id'],
        'platform': platform1['@id'],
        'replicate': replicate_2_1['@id'],
        'file_format': 'fastq',
        'md5sum': '91be79b6e11515993509f4ebfa66d77a',
        'run_type': "paired-ended",
        'paired_end': '1',
        "read_length": 50,
        'output_type': 'reads',
        'file_size': 34,
        'lab': lab['@id'],
        'award': award['@id'],
        'status': 'in progress',  # avoid s3 upload codepath
    }
    return testapp.post_json('/file', item).json['@graph'][0]


@pytest.fixture
def file_bam(testapp, lab, award, base_experiment, base_replicate):
    item = {
        'dataset': base_experiment['@id'],
        'replicate': base_replicate['@id'],
        'file_format': 'bam',
        'md5sum': 'd41d8cd98f00b204e9800998ecf8427e',
        'output_type': 'alignments',
        'assembly': 'mm10',
        'lab': lab['@id'],
        'file_size': 34,
        'award': award['@id'],
        'status': 'in progress',  # avoid s3 upload codepath
    }
    return testapp.post_json('/file', item).json['@graph'][0]


@pytest.fixture
def file_bam_1_1(testapp, encode_lab, award, base_experiment, file_fastq_3):
    item = {
        'dataset': base_experiment['@id'],
        'derived_from': [file_fastq_3['@id']],
        'file_format': 'bam',
        'assembly': 'mm10',
        'file_size': 34,
        'md5sum': '91be44b6e11515394407f4ebfa66d77a',
        'output_type': 'alignments',
        'lab': encode_lab['@id'],
        'award': award['@id'],
        'status': 'in progress',  # avoid s3 upload codepath
    }
    return testapp.post_json('/file', item).json['@graph'][0]


@pytest.fixture
def file_bam_2_1(testapp, encode_lab, award, base_experiment, file_fastq_4):
    item = {
        'dataset': base_experiment['@id'],
        'derived_from': [file_fastq_4['@id']],
        'file_format': 'bam',
        'assembly': 'mm10',
        'file_size': 34,
        'md5sum': '91be71b6e11515377807f4ebfa66d77a',
        'output_type': 'alignments',
        'lab': encode_lab['@id'],
        'award': award['@id'],
        'status': 'in progress',  # avoid s3 upload codepath
    }
    return testapp.post_json('/file', item).json['@graph'][0]


@pytest.fixture
def bam_quality_metric_1_1(testapp, analysis_step_run_bam, file_bam_1_1, award, lab):
    item = {
        'step_run': analysis_step_run_bam['@id'],
        'quality_metric_of': [file_bam_1_1['@id']],
        'Uniquely mapped reads number': 1000,
        'award': award['@id'],
        'lab': lab['@id']
    }

    return testapp.post_json('/star_quality_metric', item).json['@graph'][0]


@pytest.fixture
def bam_quality_metric_2_1(testapp, analysis_step_run_bam, file_bam_2_1, award, lab):
    item = {
        'step_run': analysis_step_run_bam['@id'],
        'quality_metric_of': [file_bam_2_1['@id']],
        'Uniquely mapped reads number': 1000,
        'award': award['@id'],
        'lab': lab['@id']
    }

    return testapp.post_json('/star_quality_metric', item).json['@graph'][0]


@pytest.fixture
def chip_seq_quality_metric(testapp, analysis_step_run_bam, file_bam_1_1, award, lab):
    item = {
        'step_run': analysis_step_run_bam['@id'],
        'quality_metric_of': [file_bam_1_1['@id']],
        'award': award['@id'],
        'lab': lab['@id']
    }
    return testapp.post_json('/samtools_flagstats_quality_metric', item).json['@graph'][0]


@pytest.fixture
def hotspot_quality_metric(testapp, analysis_step_run_bam, file_tsv_1_1, award, encode_lab):
    item = {
        'SPOT score': 0.3345,
        'step_run': analysis_step_run_bam['@id'],
        'quality_metric_of': [file_tsv_1_1['@id']],
        'award': award['@id'],
        'lab': encode_lab['@id']
    }
    return testapp.post_json('/hotspot-quality-metrics', item).json['@graph'][0]


@pytest.fixture
def chipseq_filter_quality_metric(testapp, analysis_step_run_bam, file_bam_1_1, lab, award):
    item = {
        'step_run': analysis_step_run_bam['@id'],
        'award': award['@id'],
        'lab': lab['@id'],
        'quality_metric_of': [file_bam_1_1['@id']],
        'NRF': 0.1,
        'PBC1': 0.3,
        'PBC2': 11
    }

    return testapp.post_json('/chipseq-filter-quality-metrics', item).json['@graph'][0]


@pytest.fixture
def mad_quality_metric_1_2(testapp, analysis_step_run_bam, file_tsv_1_2, award, lab):
    item = {
        'step_run': analysis_step_run_bam['@id'],
        'quality_metric_of': [file_tsv_1_2['@id']],
        'Spearman correlation': 0.1,
        'MAD of log ratios': 3.1,
        'award': award['@id'],
        'lab': lab['@id']
    }

    return testapp.post_json('/mad_quality_metric', item).json['@graph'][0]


@pytest.fixture
def correlation_quality_metric(testapp, analysis_step_run_bam, file_tsv_1_2, award, lab):
    item = {
        'step_run': analysis_step_run_bam['@id'],
        'quality_metric_of': [file_tsv_1_2['@id']],
        'Pearson correlation': 0.1,
        'award': award['@id'],
        'lab': lab['@id']
    }

    return testapp.post_json('/correlation_quality_metric', item).json['@graph'][0]


@pytest.fixture
def duplicates_quality_metric(testapp, analysis_step_run_bam, file_bam_1_1, lab, award):
    item = {
        'step_run': analysis_step_run_bam['@id'],
        'quality_metric_of': [file_bam_1_1['@id']],
        'Percent Duplication': 0.23,
        'award': award['@id'],
        'lab': lab['@id']
    }

    return testapp.post_json('/duplicates_quality_metric', item).json['@graph'][0]


@pytest.fixture
def wgbs_quality_metric(testapp, analysis_step_run_bam, file_bed_methyl, award, lab):
    item = {
        'step_run': analysis_step_run_bam['@id'],
        'award': award['@id'],
        'lab': lab['@id'],
        'quality_metric_of': [file_bed_methyl['@id']],
        'lambda C methylated in CHG context': '13.1%',
        'lambda C methylated in CHH context': '12.5%',
        'lambda C methylated in CpG context': '0.9%'}
    return testapp.post_json('/bismark_quality_metric', item).json['@graph'][0]


@pytest.fixture
def file_bed_methyl(base_experiment, award, encode_lab, testapp, analysis_step_run_bam):
    item = {
        'dataset': base_experiment['uuid'],
        "file_format": "bed",
        "file_format_type": "bedMethyl",
        "file_size": 66569,
        "assembly": "mm10",
        "md5sum": "91be74b6e11515223507f4ebf266d77a",
        "output_type": "methylation state at CpG",
        "award": award["uuid"],
        "lab": encode_lab["uuid"],
        "status": "released",
        "step_run": analysis_step_run_bam['uuid']
    }
    return testapp.post_json('/file', item, status=201).json['@graph'][0]


@pytest.fixture
def file_tsv_1_2(base_experiment, award, encode_lab, testapp, analysis_step_run_bam):
    item = {
        'dataset': base_experiment['uuid'],
        'file_format': 'tsv',
        'file_size': 3654,
        'assembly': 'mm10',
        'genome_annotation': 'M4',
        'md5sum': '912e7ab6e11515393507f42bfa66d77a',
        'output_type': 'gene quantifications',
        'award': award['uuid'],
        'lab': encode_lab['uuid'],
        'status': 'released',
        'step_run': analysis_step_run_bam['uuid']
    }
    return testapp.post_json('/file', item, status=201).json['@graph'][0]


@pytest.fixture
def file_tsv_1_1(base_experiment, award, encode_lab, testapp, analysis_step_run_bam):
    item = {
        'dataset': base_experiment['uuid'],
        'file_format': 'tsv',
        'file_size': 36524,
        'assembly': 'mm10',
        'genome_annotation': 'M4',
        'md5sum': '91be74b6e315153935a7f4ecfa66d77a',
        'output_type': 'gene quantifications',
        'award': award['uuid'],
        'lab': encode_lab['uuid'],
        'status': 'released',
        'step_run': analysis_step_run_bam['uuid']
    }
    return testapp.post_json('/file', item, status=201).json['@graph'][0]


def test_audit_experiment_mixed_libraries(testapp,
                                          base_experiment,
                                          replicate_1_1,
                                          replicate_2_1,
                                          library_1,
                                          library_2):
    testapp.patch_json(library_1['@id'], {'nucleic_acid_term_name': 'DNA'})
    testapp.patch_json(library_2['@id'], {'nucleic_acid_term_name': 'RNA'})
    testapp.patch_json(replicate_1_1['@id'], {'library': library_1['@id']})
    testapp.patch_json(replicate_2_1['@id'], {'library': library_2['@id']})
    res = testapp.get(base_experiment['@id'] + '@@index-data')
    errors = res.json['audit']
    errors_list = []
    for error_type in errors:
        errors_list.extend(errors[error_type])
    assert any(error['category'] == 'mixed libraries' for error in errors_list)


def test_audit_experiment_released_with_unreleased_files(testapp, base_experiment, file_fastq):
    testapp.patch_json(base_experiment['@id'], {'status': 'released',
                                                'date_released': '2016-01-01'})
    testapp.patch_json(file_fastq['@id'], {'status': 'in progress'})
    res = testapp.get(base_experiment['@id'] + '@@index-data')
    errors = res.json['audit']
    errors_list = []
    for error_type in errors:
        errors_list.extend(errors[error_type])
    assert any(error['category'] == 'mismatched file status' for error in errors_list)


def test_ChIP_possible_control(testapp, base_experiment, ctrl_experiment, IgG_ctrl_rep):
    testapp.patch_json(base_experiment['@id'], {'possible_controls': [ctrl_experiment['@id']],
                                                'assay_term_name': 'ChIP-seq'})
    res = testapp.get(base_experiment['@id'] + '@@index-data')
    errors = res.json['audit']
    errors_list = []
    for error_type in errors:
        errors_list.extend(errors[error_type])
    assert any(error['category'] == 'invalid possible_control' for error in errors_list)


def test_ChIP_possible_control_roadmap(testapp, base_experiment, ctrl_experiment, IgG_ctrl_rep,
                                       award):
    testapp.patch_json(award['@id'], {'rfa': 'Roadmap'})
    testapp.patch_json(base_experiment['@id'], {'possible_controls': [ctrl_experiment['@id']],
                                                'assay_term_name': 'ChIP-seq'})
    res = testapp.get(base_experiment['@id'] + '@@index-data')
    errors = res.json['audit']
    errors_list = []
    for error_type in errors:
        errors_list.extend(errors[error_type])
    assert any(error['category'] == 'invalid possible_control' for error in errors_list)


def test_audit_input_control(testapp, base_experiment,
                             ctrl_experiment, IgG_ctrl_rep,
                             control_target):
    testapp.patch_json(ctrl_experiment['@id'], {'target': control_target['@id']})
    testapp.patch_json(base_experiment['@id'], {'possible_controls': [ctrl_experiment['@id']],
                                                'assay_term_name': 'ChIP-seq'})
    res = testapp.get(base_experiment['@id'] + '@@index-data')
    errors = res.json['audit']
    errors_list = []
    for error_type in errors:
        errors_list.extend(errors[error_type])
    assert any(error['category'] == 'missing input control' for error in errors_list)


def test_audit_experiment_target(testapp, base_experiment):
    testapp.patch_json(base_experiment['@id'], {'assay_term_name': 'ChIP-seq'})
    res = testapp.get(base_experiment['@id'] + '@@index-data')
    errors = res.json['audit']
    errors_list = []
    for error_type in errors:
        errors_list.extend(errors[error_type])
    assert any(error['category'] == 'missing target' for error in errors_list)


def test_audit_experiment_replicated(testapp, base_experiment, base_replicate, base_library):
    testapp.patch_json(base_experiment['@id'], {'status': 'ready for review'})
    res = testapp.get(base_experiment['@id'] + '@@index-data')
    errors = res.json['audit']
    errors_list = []
    for error_type in errors:
        errors_list.extend(errors[error_type])
    assert any(error['category'] == 'unreplicated experiment' for error in errors_list)


def test_audit_experiment_technical_replicates_same_library(testapp, base_experiment,
                                                            base_replicate, base_replicate_two,
                                                            base_library):
    testapp.patch_json(base_replicate['@id'], {'library': base_library['@id']})
    testapp.patch_json(base_replicate_two['@id'], {'library': base_library['@id']})
    testapp.patch_json(base_experiment['@id'], {'replicates': [base_replicate['@id'],base_replicate_two['@id']]})
    res = testapp.get(base_experiment['@id'] + '@@index-data')    

    errors = res.json['audit']
    errors_list = []
    for error_type in errors:
        errors_list.extend(errors[error_type])

    assert any(error['category'] == 'sequencing runs labeled as technical replicates' for error in errors_list)


def test_audit_experiment_biological_replicates_biosample(testapp, base_experiment,base_biosample, library_1, library_2, replicate_1_1, replicate_2_1):
    testapp.patch_json(library_1['@id'], {'biosample': base_biosample['@id']})
    testapp.patch_json(library_2['@id'], {'biosample': base_biosample['@id']})
    testapp.patch_json(replicate_1_1['@id'], {'library': library_1['@id']})
    testapp.patch_json(replicate_2_1['@id'], {'library': library_2['@id']})
    res = testapp.get(base_experiment['@id'] + '@@index-data')
    errors = res.json['audit']
    errors_list = []
    for error_type in errors:
        errors_list.extend(errors[error_type])
    assert any(error['category'] == 'biological replicates with identical biosample' for error in errors_list)


def test_audit_experiment_technical_replicates_biosample(testapp, base_experiment, biosample_1, biosample_2, library_1, library_2, replicate_1_1, replicate_1_2):
    testapp.patch_json(library_1['@id'], {'biosample': biosample_1['@id']})
    testapp.patch_json(library_2['@id'], {'biosample': biosample_2['@id']})
    testapp.patch_json(replicate_1_1['@id'], {'library': library_1['@id']})
    testapp.patch_json(replicate_1_2['@id'], {'library': library_2['@id']})

    res = testapp.get(base_experiment['@id'] + '@@index-data')
    errors = res.json['audit']
    errors_list = []
    for error_type in errors:
        errors_list.extend(errors[error_type])
    assert any(error['category'] == 'technical replicates with not identical biosample' for error in errors_list)


def test_audit_experiment_with_libraryless_replicated(testapp, base_experiment, base_replicate, base_library):
    testapp.patch_json(base_experiment['@id'], {'status': 'ready for review'})
    testapp.patch_json(base_experiment['@id'], {'replicates': [base_replicate['@id']]})
    res = testapp.get(base_experiment['@id'] + '@@index-data')
    errors = res.json['audit']
    errors_list = []
    for error_type in errors:
        errors_list.extend(errors[error_type])
    assert any(error['category'] == 'replicate with no library' for error in errors_list)


def test_audit_experiment_single_cell_replicated(testapp, base_experiment, base_replicate,
                                                 base_library):
    testapp.patch_json(base_experiment['@id'], {'status': 'ready for review'})
    testapp.patch_json(base_experiment['@id'], {'assay_term_name':
                                                'single cell isolation followed by RNA-seq'})
    res = testapp.get(base_experiment['@id'] + '@@index-data')
    errors = res.json['audit']
    errors_list = []
    for error_type in errors:
        errors_list.extend(errors[error_type])
    assert all(error['category'] != 'unreplicated experiment' for error in errors_list)


def test_audit_experiment_RNA_bind_n_seq_replicated(testapp, base_experiment, base_replicate,
                                                    base_library):
    testapp.patch_json(base_experiment['@id'], {'status': 'ready for review'})
    testapp.patch_json(base_experiment['@id'], {'assay_term_name':
                                                'RNA Bind-n-Seq'})
    res = testapp.get(base_experiment['@id'] + '@@index-data')
    errors = res.json['audit']
    errors_list = []
    for error_type in errors:
        errors_list.extend(errors[error_type])
    assert all(error['category'] != 'unreplicated experiment' for error in errors_list)


def test_audit_experiment_roadmap_replicated(testapp, base_experiment, base_replicate, base_library, award):
    testapp.patch_json(award['@id'], {'rfa': 'Roadmap'})
    testapp.patch_json(base_experiment['@id'], {'award': award['@id']})
    testapp.patch_json(base_experiment['@id'], {'status': 'released', 'date_released': '2016-01-01'})
    res = testapp.get(base_experiment['@id'] + '@@index-data')
    errors = res.json['audit']
    errors_list = []
    for error_type in errors:
        errors_list.extend(errors[error_type])
    assert all(error['category'] != 'unreplicated experiment' for error in errors_list)


def test_audit_experiment_spikeins(testapp, base_experiment, base_replicate, base_library):
    testapp.patch_json(base_experiment['@id'], {'assay_term_name': 'RNA-seq'})
    testapp.patch_json(base_library['@id'], {'size_range': '>200'})
    testapp.patch_json(base_replicate['@id'], {'library': base_library['@id']})
    res = testapp.get(base_experiment['@id'] + '@@index-data')
    errors = res.json['audit']
    errors_list = []
    for error_type in errors:
        errors_list.extend(errors[error_type])
    assert any(error['category'] == 'missing spikeins' for error in errors_list)


def test_audit_experiment_not_tag_antibody(testapp, base_experiment, base_replicate, organism, antibody_lot):
    other_target = testapp.post_json('/target', {'organism': organism['uuid'], 'label': 'eGFP-AVCD', 'investigated_as': ['recombinant protein']}).json['@graph'][0]
    testapp.patch_json(base_replicate['@id'], {'antibody': antibody_lot['uuid']})
    testapp.patch_json(base_experiment['@id'], {'assay_term_name': 'ChIP-seq', 'target': other_target['@id']})
    res = testapp.get(base_experiment['@id'] + '@@index-data')
    errors = res.json['audit']
    errors_list = []
    for error_type in errors:
        errors_list.extend(errors[error_type])
    assert any(error['category'] == 'not tagged antibody' for error in errors_list)


def test_audit_experiment_target_tag_antibody(testapp, base_experiment, base_replicate, organism, base_antibody, tag_target):
    ha_target = testapp.post_json('/target', {'organism': organism['uuid'], 'label': 'HA-ABCD', 'investigated_as': ['recombinant protein']}).json['@graph'][0]
    base_antibody['targets'] = [tag_target['@id']]
    tag_antibody = testapp.post_json('/antibody_lot', base_antibody).json['@graph'][0]
    testapp.patch_json(base_replicate['@id'], {'antibody': tag_antibody['@id']})
    testapp.patch_json(base_experiment['@id'], {'assay_term_name': 'ChIP-seq', 'target': ha_target['@id']})
    res = testapp.get(base_experiment['@id'] + '@@index-data')
    errors = res.json['audit']
    errors_list = []
    for error_type in errors:
        errors_list.extend(errors[error_type])
    assert any(error['category'] == 'mismatched tag target' for error in errors_list)


def test_audit_experiment_target_mismatch(testapp, base_experiment, base_replicate, base_target, antibody_lot):
    testapp.patch_json(base_replicate['@id'], {'antibody': antibody_lot['uuid']})
    testapp.patch_json(base_experiment['@id'], {'assay_term_name': 'ChIP-seq', 'target': base_target['@id']})
    res = testapp.get(base_experiment['@id'] + '@@index-data')
    errors = res.json['audit']
    errors_list = []
    for error_type in errors:
        errors_list.extend(errors[error_type])
    assert any(error['category'] == 'inconsistent target' for error in errors_list)


def test_audit_experiment_no_characterizations_antibody(testapp,
                                                        base_experiment,
                                                        base_replicate,
                                                        base_library,
                                                        base_biosample,
                                                        antibody_lot,
                                                        target):
    testapp.patch_json(base_replicate['@id'], {'antibody': antibody_lot['@id'],
                                               'library': base_library['@id']})
    testapp.patch_json(base_experiment['@id'], {'assay_term_name': 'ChIP-seq',
                                                'biosample_term_id': 'EFO:0002067',
                                                'biosample_term_name': 'K562',
                                                'biosample_type': 'immortalized cell line',
                                                'target': target['@id']})
    res = testapp.get(base_experiment['@id'] + '@@index-data')
    errors = res.json['audit']
    errors_list = []
    for error_type in errors:
        errors_list.extend(errors[error_type])
    assert any(error['category'] == 'uncharacterized antibody' for error in errors_list)


def test_audit_experiment_wrong_organism_histone_antibody(testapp,
                                                          base_experiment,
                                                          wrangler,
                                                          base_antibody,
                                                          base_replicate,
                                                          base_library,
                                                          base_biosample,
                                                          mouse_H3K9me3,
                                                          target_H3K9me3,
                                                          base_antibody_characterization1,
                                                          base_antibody_characterization2,
                                                          mouse,
                                                          human):
    # Mouse biosample in mouse ChIP-seq experiment but supporting antibody characterizations
    # are compliant in human but not mouse.
    base_antibody['targets'] = [mouse_H3K9me3['@id'], target_H3K9me3['@id']]
    histone_antibody = testapp.post_json('/antibody_lot', base_antibody).json['@graph'][0]
    testapp.patch_json(base_biosample['@id'], {'organism': mouse['@id']})
    characterization_reviews = [
        {
            'biosample_term_name': 'MEL cell line',
            'biosample_term_id': 'EFO:0003971',
            'biosample_type': 'immortalized cell line',
            'organism': mouse['@id'],
            'lane_status': 'not compliant',
            'lane': 1
        },
        {
            'biosample_term_name': 'K562',
            'biosample_term_id': 'EFO:0002067',
            'biosample_type': 'immortalized cell line',
            'organism': human['@id'],
            'lane_status': 'compliant',
            'lane': 2
        }
    ]
    testapp.patch_json(base_antibody_characterization1['@id'], {'target': target_H3K9me3['@id'],
                                                                'characterizes': histone_antibody['@id'],
                                                                'status': 'compliant',
                                                                'reviewed_by': wrangler['@id'],
                                                                'characterization_reviews': characterization_reviews})
    testapp.patch_json(base_antibody_characterization2['@id'], {'target': target_H3K9me3['@id'],
                                                                'characterizes': histone_antibody['@id'],
                                                                'status': 'compliant',
                                                                'reviewed_by': wrangler['@id']})
    testapp.patch_json(base_replicate['@id'], {'antibody': histone_antibody['@id'],
                                               'library': base_library['@id'],
                                               'experiment': base_experiment['@id']})
    testapp.patch_json(base_experiment['@id'], {'assay_term_name': 'ChIP-seq',
                                                'biosample_term_id': 'EFO:0003971',
                                                'biosample_term_name': 'MEL cell line',
                                                'biosample_type': 'immortalized cell line',
                                                'target': mouse_H3K9me3['@id']})
    res = testapp.get(base_experiment['@id'] + '@@index-data')
    errors = res.json['audit']
    errors_list = []
    for error_type in errors:
        errors_list.extend(errors[error_type])
    assert any(error['category'] == 'antibody not characterized to standard' for error in errors_list)


def test_audit_experiment_partially_characterized_antibody(testapp,
                                                           base_experiment,
                                                           wrangler,
                                                           base_target,
                                                           base_antibody,
                                                           base_replicate,
                                                           base_library,
                                                           base_biosample,
                                                           base_antibody_characterization1,
                                                           base_antibody_characterization2,
                                                           human):
    # K562 biosample in ChIP-seq experiment with exempt primary in K562 and in progress
    # secondary - leading to partial characterization.
    base_antibody['targets'] = [base_target['@id']]
    TF_antibody = testapp.post_json('/antibody_lot', base_antibody).json['@graph'][0]
    characterization_reviews = [
        {
            'biosample_term_name': 'HepG2',
            'biosample_term_id': 'EFO:0001187',
            'biosample_type': 'immortalized cell line',
            'organism': human['@id'],
            'lane_status': 'not compliant',
            'lane': 1
        },
        {
            'biosample_term_name': 'K562',
            'biosample_term_id': 'EFO:0002067',
            'biosample_type': 'immortalized cell line',
            'organism': human['@id'],
            'lane_status': 'exempt from standards',
            'lane': 2
        }
    ]
    testapp.patch_json(base_antibody_characterization1['@id'], {'target': base_target['@id'],
                                                                'characterizes': TF_antibody['@id'],
                                                                'status': 'compliant',
                                                                'reviewed_by': wrangler['@id'],
                                                                'characterization_reviews': characterization_reviews})

    testapp.patch_json(base_replicate['@id'], {'antibody': TF_antibody['@id'],
                                               'library': base_library['@id'],
                                               'experiment': base_experiment['@id']})
    testapp.patch_json(base_experiment['@id'], {'assay_term_name': 'ChIP-seq',
                                                'biosample_term_id': 'EFO:0002067',
                                                'biosample_term_name': 'K562',
                                                'biosample_type': 'immortalized cell line',
                                                'target': base_target['@id']})

    res = testapp.get(base_experiment['@id'] + '@@index-data')
    errors = res.json['audit']
    errors_list = []
    for error_type in errors:
        errors_list.extend(errors[error_type])
    assert any(error['category'] == 'partially characterized antibody' for error in errors_list)


def test_audit_experiment_geo_submission(testapp, base_experiment):
    testapp.patch_json(base_experiment['@id'], {'status': 'released', 'date_released': '2016-01-01'})
    res = testapp.get(base_experiment['@id'] + '@@index-data')
    errors = res.json['audit']
    errors_list = []
    for error_type in errors:
        errors_list.extend(errors[error_type])
    assert any(error['category'] == 'experiment not submitted to GEO' for error in errors_list)


def test_audit_experiment_biosample_type_missing(testapp, base_experiment):
    testapp.patch_json(base_experiment['@id'], {'biosample_term_id': "EFO:0002067",
                                                'biosample_term_name': 'K562'})
    res = testapp.get(base_experiment['@id'] + '@@index-data')
    errors = res.json['audit']
    errors_list = []
    for error_type in errors:
        errors_list.extend(errors[error_type])
    assert any(error['category'] == 'missing biosample_type' for error in errors_list)


def test_audit_experiment_biosample_match(testapp, base_experiment,
                                          base_biosample, base_replicate,
                                          base_library):
    testapp.patch_json(base_biosample['@id'], {'biosample_term_id': "EFO:0003042",
                                               'biosample_term_name': 'H1-hESC',
                                               'biosample_type': 'stem cell'})
    testapp.patch_json(base_replicate['@id'], {'library': base_library['@id']})
    testapp.patch_json(base_experiment['@id'], {'biosample_term_id': "UBERON:0002116",
                                                'biosample_term_name': 'ileum',
                                                'biosample_type': 'tissue'})
    res = testapp.get(base_experiment['@id'] + '@@index-data')
    errors = res.json['audit']
    errors_list = []
    for error_type in errors:
        errors_list.extend(errors[error_type])
    assert any(error['category'] == 'inconsistent library biosample' for error in errors_list)


def test_audit_experiment_documents(testapp, base_experiment, base_library, base_replicate):
    testapp.patch_json(base_replicate['@id'], {'library': base_library['@id']})
    res = testapp.get(base_experiment['@id'] + '@@index-data')
    errors = res.json['audit']
    errors_list = []
    for error_type in errors:
        errors_list.extend(errors[error_type])
    assert any(error['category'] == 'missing documents' for error in errors_list)


def test_audit_experiment_documents_excluded(testapp, base_experiment,
                                             base_library, award, base_replicate):
    testapp.patch_json(base_replicate['@id'], {'library': base_library['@id']})
    testapp.patch_json(award['@id'], {'rfa': 'modENCODE'})
    res = testapp.get(base_experiment['@id'] + '@@index-data')
    errors = res.json['audit']
    errors_list = []
    for error_type in errors:
        errors_list.extend(errors[error_type])
    assert any(error['category'] != 'missing documents' for error in errors_list)


def test_audit_experiment_model_organism_mismatched_sex(testapp,
                                                        base_experiment,
                                                        replicate_1_1,
                                                        replicate_2_1,
                                                        library_1,
                                                        library_2,
                                                        biosample_1,
                                                        biosample_2,
                                                        mouse_donor_1):
    testapp.patch_json(biosample_1['@id'], {'donor': mouse_donor_1['@id']})
    testapp.patch_json(biosample_2['@id'], {'donor': mouse_donor_1['@id']})
    testapp.patch_json(biosample_1['@id'], {'organism': '/organisms/mouse/'})
    testapp.patch_json(biosample_2['@id'], {'organism': '/organisms/mouse/'})
    testapp.patch_json(biosample_1['@id'], {'model_organism_sex': 'male'})
    testapp.patch_json(biosample_2['@id'], {'model_organism_sex': 'female'})
    testapp.patch_json(biosample_1['@id'], {'model_organism_age_units': 'day',
                                            'model_organism_age': '54'})
    testapp.patch_json(biosample_2['@id'], {'model_organism_age_units': 'day',
                                            'model_organism_age': '54'})
    testapp.patch_json(library_1['@id'], {'biosample': biosample_1['@id']})
    testapp.patch_json(library_2['@id'], {'biosample': biosample_2['@id']})
    testapp.patch_json(replicate_1_1['@id'], {'library': library_1['@id']})
    testapp.patch_json(replicate_2_1['@id'], {'library': library_2['@id']})
    res = testapp.get(base_experiment['@id'] + '@@index-data')
    errors = res.json['audit']
    errors_list = []
    for error_type in errors:
        errors_list.extend(errors[error_type])
    assert any(error['category'] == 'inconsistent sex' for error in errors_list)


def test_audit_experiment_model_organism_mismatched_age(testapp,
                                                        base_experiment,
                                                        replicate_1_1,
                                                        replicate_2_1,
                                                        library_1,
                                                        library_2,
                                                        biosample_1,
                                                        biosample_2,
                                                        mouse_donor_1,
                                                        mouse_donor_2):
    testapp.patch_json(biosample_1['@id'], {'donor': mouse_donor_1['@id']})
    testapp.patch_json(biosample_2['@id'], {'donor': mouse_donor_1['@id']})
    testapp.patch_json(biosample_1['@id'], {'organism': '/organisms/mouse/'})
    testapp.patch_json(biosample_2['@id'], {'organism': '/organisms/mouse/'})
    testapp.patch_json(biosample_1['@id'], {'model_organism_age_units': 'day',
                                            'model_organism_age': '51'})
    testapp.patch_json(biosample_2['@id'], {'model_organism_age_units': 'day',
                                            'model_organism_age': '54'})
    testapp.patch_json(library_1['@id'], {'biosample': biosample_1['@id']})
    testapp.patch_json(library_2['@id'], {'biosample': biosample_2['@id']})
    testapp.patch_json(replicate_1_1['@id'], {'library': library_1['@id']})
    testapp.patch_json(replicate_2_1['@id'], {'library': library_2['@id']})

    res = testapp.get(base_experiment['@id'] + '@@index-data')
    errors = res.json['audit']
    errors_list = []
    for error_type in errors:
        errors_list.extend(errors[error_type])
    assert any(error['category'] == 'inconsistent age' for error in errors_list)


def test_audit_experiment_model_organism_mismatched_donor(testapp,
                                                          base_experiment,
                                                          replicate_1_1,
                                                          replicate_2_1,
                                                          library_1,
                                                          library_2,
                                                          biosample_1,
                                                          biosample_2,
                                                          mouse_donor_1,
                                                          mouse_donor_2):
    testapp.patch_json(biosample_1['@id'], {'donor': mouse_donor_1['@id']})
    testapp.patch_json(biosample_2['@id'], {'donor': mouse_donor_2['@id']})
    testapp.patch_json(biosample_1['@id'], {'organism': '/organisms/mouse/'})
    testapp.patch_json(biosample_2['@id'], {'organism': '/organisms/mouse/'})
    testapp.patch_json(biosample_1['@id'], {'model_organism_sex': 'mixed'})
    testapp.patch_json(biosample_2['@id'], {'model_organism_sex': 'mixed'})
    testapp.patch_json(library_1['@id'], {'biosample': biosample_1['@id']})
    testapp.patch_json(library_2['@id'], {'biosample': biosample_2['@id']})
    testapp.patch_json(replicate_1_1['@id'], {'library': library_1['@id']})
    testapp.patch_json(replicate_2_1['@id'], {'library': library_2['@id']})
    res = testapp.get(base_experiment['@id'] + '@@index-data')
    errors = res.json['audit']
    errors_list = []
    for error_type in errors:
        errors_list.extend(errors[error_type])
    assert any(error['category'] == 'inconsistent donor' for error in errors_list)


def test_audit_experiment_with_library_without_biosample(testapp, base_experiment, base_replicate,
                                                         library_no_biosample):
    testapp.patch_json(base_replicate['@id'], {'library': library_no_biosample['@id']})
    res = testapp.get(base_experiment['@id'] + '@@index-data')
    errors = res.json['audit']
    errors_list = []
    for error_type in errors:
        errors_list.extend(errors[error_type])
    assert any(error['category'] == 'missing biosample' for error in errors_list)


def test_audit_experiment_with_RNA_library_no_size_range(testapp, base_experiment, base_replicate,
                                                         base_library):
    testapp.patch_json(base_library['@id'], {'nucleic_acid_term_name': 'RNA'})
    testapp.patch_json(base_replicate['@id'], {'library': base_library['@id']})
    res = testapp.get(base_experiment['@id'] + '@@index-data')
    errors = res.json['audit']
    errors_list = []
    for error_type in errors:
        errors_list.extend(errors[error_type])
    assert any(error['category'] == 'missing RNA fragment size' for error in errors_list)


def test_audit_experiment_with_RNA_library_with_size_range(testapp, base_experiment, base_replicate,
                                                           base_library):
    testapp.patch_json(base_library['@id'], {'nucleic_acid_term_name': 'RNA', 'size_range': '>200'})
    testapp.patch_json(base_replicate['@id'], {'library': base_library['@id']})
    res = testapp.get(base_experiment['@id'] + '@@index-data')
    errors = res.json['audit']
    errors_list = []
    for error_type in errors:
        errors_list.extend(errors[error_type])
    assert all(error['category'] != 'missing RNA fragment size' for error in errors_list)


def test_audit_experiment_with_RNA_library_array_size_range(testapp, base_experiment,
                                                            base_replicate,
                                                            base_library):
    testapp.patch_json(base_library['@id'], {'nucleic_acid_term_name': 'RNA'})
    testapp.patch_json(base_replicate['@id'], {'library': base_library['@id']})
    testapp.patch_json(base_experiment['@id'], {'assay_term_name':
                                                'transcription profiling by array assay'})
    res = testapp.get(base_experiment['@id'] + '@@index-data')
    errors = res.json['audit']
    errors_list = []
    for error_type in errors:
        errors_list.extend(errors[error_type])
    assert all(error['category'] != 'missing RNA fragment size' for error in errors_list)


def test_audit_experiment_needs_pipeline(testapp,  replicate, library, experiment, fastq_file):
    testapp.patch_json(experiment['@id'], {'status': 'released', 'date_released': '2016-01-01'})
    testapp.patch_json(library['@id'], {'size_range': '>200'})
    testapp.patch_json(replicate['@id'], {'library': library['@id']})
    testapp.patch_json(fastq_file['@id'], {'run_type': 'single-ended'})
    testapp.patch_json(experiment['@id'], {'assay_term_name': 'RNA-seq'})
    res = testapp.get(experiment['@id'] + '@@index-data')
    errors = res.json['audit']
    errors_list = []
    for error_type in errors:
        errors_list.extend(errors[error_type])
    assert any(error['category'] == 'needs pipeline run' for error in errors_list)


def test_audit_experiment_biosample_term_id(testapp, base_experiment):
    testapp.patch_json(base_experiment['@id'], {'biosample_term_id': 'CL:349829',
                                                'biosample_type': 'tissue',
                                                'status': 'released',
                                                'date_released': '2016-01-01'})
    res = testapp.get(base_experiment['@id'] + '@@index-data')
    errors = res.json['audit']
    errors_list = []
    for error_type in errors:
        errors_list.extend(errors[error_type])
    assert any(error['category'] ==
               'experiment with biosample term-type mismatch' for error in errors_list)


def test_audit_experiment_biosample_ntr_term_id(testapp, base_experiment):
    testapp.patch_json(base_experiment['@id'], {'biosample_term_id': 'NTR:349829',
                                                'biosample_type': 'tissue',
                                                'status': 'released',
                                                'date_released': '2016-01-01'})
    res = testapp.get(base_experiment['@id'] + '@@index-data')
    errors = res.json['audit']
    errors_list = []
    for error_type in errors:
        errors_list.extend(errors[error_type])
    assert all(error['category'] !=
               'experiment with biosample term-type mismatch' for error in errors_list)


def test_audit_experiment_replicate_with_file(testapp, file_fastq,
                                              base_experiment,
                                              base_replicate,
                                              base_library):
    testapp.patch_json(file_fastq['@id'], {'replicate': base_replicate['@id']})
    testapp.patch_json(base_experiment['@id'], {'assay_term_name': 'RNA-seq'})
    testapp.patch_json(base_experiment['@id'], {'status': 'released',
                                                'date_released': '2016-01-01'})
    res = testapp.get(base_experiment['@id'] + '@@index-data')
    errors = res.json['audit']
    errors_list = []
    for error_type in errors:
        errors_list.extend(errors[error_type])
    assert all((error['category'] != 'missing raw data in replicate') for error in errors_list)


def test_audit_experiment_pipeline_assay_term_name_consistency(
        testapp,
        experiment, bam_file,
        analysis_step_run_bam,
        analysis_step_version_bam,
        analysis_step_bam,
        pipeline_bam):
    testapp.patch_json(experiment['@id'], {'status': 'released', 'date_released': '2016-01-01'})
    testapp.patch_json(bam_file['@id'], {'step_run': analysis_step_run_bam['@id']})
    testapp.patch_json(pipeline_bam['@id'], {'title':
                                             'RNA-seq of long RNAs (single-end, unstranded)',
                                             'assay_term_name': 'RNA-seq'})
    testapp.patch_json(experiment['@id'], {'assay_term_name': 'ChIP-seq'})
    res = testapp.get(experiment['@id'] + '@@index-data')
    errors = res.json['audit']
    errors_list = []
    for error_type in errors:
        errors_list.extend(errors[error_type])
    assert any(error['category'] == 'inconsistent assay_term_name' for error in errors_list)


def test_audit_experiment_needs_pipeline_and_has_one(testapp,  replicate, library,
                                                     experiment, fastq_file, bam_file,
                                                     analysis_step_run_bam,
                                                     analysis_step_version_bam, analysis_step_bam,
                                                     pipeline_bam):
    testapp.patch_json(experiment['@id'], {'status': 'released', 'date_released': '2016-01-01'})
    testapp.patch_json(library['@id'], {'size_range': '>200'})
    testapp.patch_json(replicate['@id'], {'library': library['@id']})
    testapp.patch_json(fastq_file['@id'], {'run_type': 'single-ended'})
    testapp.patch_json(bam_file['@id'], {'step_run': analysis_step_run_bam['@id']})
    testapp.patch_json(pipeline_bam['@id'], {'title':
                                             'RNA-seq of long RNAs (single-end, unstranded)'})
    testapp.patch_json(experiment['@id'], {'assay_term_name': 'RNA-seq'})
    res = testapp.get(experiment['@id'] + '@@index-data')
    errors = res.json['audit']
    errors_list = []
    for error_type in errors:
        errors_list.extend(errors[error_type])
    assert all(error['category'] != 'needs pipeline run' for error in errors_list)


def test_audit_experiment_needs_pipeline_chip_seq(testapp, replicate, library,
                                                  experiment, fastq_file,
                                                  target_H3K27ac):
    testapp.patch_json(experiment['@id'], {'status': 'released',
                                           'target': target_H3K27ac['@id'],
                                           'date_released': '2016-01-01'})
    testapp.patch_json(library['@id'], {'size_range': '200-600'})
    testapp.patch_json(replicate['@id'], {'library': library['@id']})
    testapp.patch_json(fastq_file['@id'], {'run_type': 'single-ended'})
    testapp.patch_json(experiment['@id'], {'assay_term_name': 'ChIP-seq'})
    res = testapp.get(experiment['@id'] + '@@index-data')
    errors = res.json['audit']
    errors_list = []
    for error_type in errors:
        errors_list.extend(errors[error_type])
    assert any(error['category'] == 'needs pipeline run' for error in errors_list)


def test_audit_experiment_needs_pipeline_chip_seq_and_has_one(testapp, replicate, library,
                                                              experiment, fastq_file,
                                                              target_H3K27ac,  bam_file,
                                                              analysis_step_run_bam,
                                                              analysis_step_version_bam,
                                                              analysis_step_bam,
                                                              pipeline_bam):
    testapp.patch_json(experiment['@id'], {'status': 'released',
                                           'target': target_H3K27ac['@id'],
                                           'date_released': '2016-01-01'})
    testapp.patch_json(library['@id'], {'size_range': '200-600'})
    testapp.patch_json(replicate['@id'], {'library': library['@id']})
    testapp.patch_json(fastq_file['@id'], {'run_type': 'single-ended'})
    testapp.patch_json(bam_file['@id'], {'step_run': analysis_step_run_bam['@id']})
    testapp.patch_json(pipeline_bam['@id'], {'title':
                                             'ChIP-seq read mapping'})
    testapp.patch_json(experiment['@id'], {'assay_term_name': 'ChIP-seq'})
    res = testapp.get(experiment['@id'] + '@@index-data')
    errors = res.json['audit']
    errors_list = []
    for error_type in errors:
        errors_list.extend(errors[error_type])
    assert all(error['category'] != 'needs pipeline run' for error in errors_list)


def test_audit_experiment_replicate_with_no_files(testapp,
                                                  base_experiment,
                                                  base_replicate,
                                                  base_library):
    testapp.patch_json(base_experiment['@id'], {'assay_term_name': 'RNA-seq'})
    testapp.patch_json(base_experiment['@id'], {'status': 'released',
                                                'date_released': '2016-01-01'})
    res = testapp.get(base_experiment['@id'] + '@@index-data')
    errors = res.json['audit']
    errors_list = []
    for error_type in errors:
        errors_list.extend(errors[error_type])
    assert any(error['category'] == 'missing raw data in replicate' for error in errors_list)


def test_audit_experiment_replicate_with_no_files_dream(testapp,
                                                        base_experiment,
                                                        base_replicate,
                                                        base_library):
    testapp.patch_json(base_experiment['@id'], {'assay_term_name': 'RNA-seq',
                                                'internal_tags': ['DREAM'],
                                                'status': 'released',
                                                'date_released': '2016-01-01'})
    res = testapp.get(base_experiment['@id'] + '@@index-data')
    errors = res.json['audit']
    errors_list = []
    for error_type in errors:
        errors_list.extend(errors[error_type])
    assert all(error['category'] != 'missing raw data in replicate' for error in errors_list)


def test_audit_experiment_replicate_with_no_files_warning(testapp, file_bed_methyl,
                                                          base_experiment,
                                                          base_replicate,
                                                          base_library):
    testapp.patch_json(file_bed_methyl['@id'], {'replicate': base_replicate['@id']})
    testapp.patch_json(base_experiment['@id'], {'assay_term_name': 'RNA-seq'})
    testapp.patch_json(base_experiment['@id'], {'status': 'started'})
    res = testapp.get(base_experiment['@id'] + '@@index-data')
    errors = res.json['audit']
    errors_list = []
    for error_type in errors:
        if error_type == 'ERROR':
            errors_list.extend(errors[error_type])
    assert any(error['category'] == 'missing raw data in replicate' for error in errors_list)


def test_audit_experiment_missing_biosample_term_id(testapp, base_experiment):
    res = testapp.get(base_experiment['@id'] + '@@index-data')
    errors = res.json['audit']
    errors_list = []
    for error_type in errors:
        errors_list.extend(errors[error_type])
    assert any(error['category'] ==
               'experiment missing biosample_term_id' for error in errors_list)


def test_audit_experiment_bind_n_seq_missing_biosample_term_id(testapp, base_experiment):
    testapp.patch_json(base_experiment['@id'], {'assay_term_name': 'RNA Bind-n-Seq'})
    res = testapp.get(base_experiment['@id'] + '@@index-data')
    errors = res.json['audit']
    errors_list = []
    for error_type in errors:
        errors_list.extend(errors[error_type])
    assert all(error['category'] !=
               'experiment missing biosample_term_id' for error in errors_list)


def test_audit_experiment_missing_biosample_type(testapp, base_experiment):
    res = testapp.get(base_experiment['@id'] + '@@index-data')
    errors = res.json['audit']
    errors_list = []
    for error_type in errors:
        errors_list.extend(errors[error_type])
    assert any(error['category'] ==
               'experiment missing biosample_type' for error in errors_list)


def test_audit_experiment_with_biosample_type(testapp, base_experiment):
    testapp.patch_json(base_experiment['@id'], {'biosample_type': 'immortalized cell line'})
    res = testapp.get(base_experiment['@id'] + '@@index-data')
    errors = res.json['audit']
    errors_list = []
    for error_type in errors:
        errors_list.extend(errors[error_type])
    assert all(error['category'] !=
               'experiment missing biosample_type' for error in errors_list)


def test_audit_experiment_not_uploaded_files(testapp, file_bam,
                                             base_experiment,
                                             base_replicate,
                                             base_library):
    testapp.patch_json(file_bam['@id'], {'status': 'upload failed'})
    res = testapp.get(base_experiment['@id'] + '@@index-data')
    errors = res.json['audit']
    errors_list = []
    for error_type in errors:
        errors_list.extend(errors[error_type])
    assert any(error['category'] == 'file validation error' for error in errors_list)


def test_audit_experiment_replicate_with_no_fastq_files(testapp, file_bam,
                                                        base_experiment,
                                                        base_replicate,
                                                        base_library):
    testapp.patch_json(base_experiment['@id'], {'assay_term_name': 'RNA-seq'})
    testapp.patch_json(base_experiment['@id'], {'status': 'released',
                                                'date_released': '2016-01-01'})
    res = testapp.get(base_experiment['@id'] + '@@index-data')
    errors = res.json['audit']
    errors_list = []
    for error_type in errors:
        errors_list.extend(errors[error_type])
    assert any(error['category'] == 'missing raw data in replicate' for error in errors_list)


def test_audit_experiment_mismatched_length_sequencing_files(testapp, file_bam, file_fastq,
                                                             base_experiment, file_fastq_2,
                                                             base_replicate,
                                                             base_library):
    testapp.patch_json(base_experiment['@id'], {'assay_term_name': 'ChIP-seq'})
    res = testapp.get(base_experiment['@id'] + '@@index-data')
    errors = res.json['audit']
    errors_list = []
    for error_type in errors:
        errors_list.extend(errors[error_type])
    assert any(error['category'] == 'mixed run types'
               for error in errors_list)


def test_audit_experiment_mismatched_platforms(testapp, file_fastq,
                                               base_experiment, file_fastq_2,
                                               base_replicate, platform1,
                                               base_library, platform2):
    testapp.patch_json(file_fastq['@id'], {'platform': platform1['@id']})
    testapp.patch_json(file_fastq_2['@id'], {'platform': platform2['@id']})
    res = testapp.get(base_experiment['@id'] + '@@index-data')
    errors = res.json['audit']
    errors_list = []
    for error_type in errors:
        errors_list.extend(errors[error_type])
    assert any(error['category'] == 'inconsistent platforms'
               for error in errors_list)


def test_audit_experiment_archived_files_mismatched_platforms(
        testapp, file_fastq, base_experiment, file_fastq_2, base_replicate,
        platform1, base_library, platform2):
    testapp.patch_json(file_fastq['@id'], {'platform': platform1['@id'],
                                           'status': 'archived'})
    testapp.patch_json(file_fastq_2['@id'], {'platform': platform2['@id']})
    res = testapp.get(base_experiment['@id'] + '@@index-data')
    errors = res.json['audit']
    errors_list = []
    for error_type in errors:
        errors_list.extend(errors[error_type])
    assert all(error['category'] != 'inconsistent platforms'
               for error in errors_list)


def test_audit_experiment_internal_tag(testapp, base_experiment,
                                       base_biosample,
                                       library_1,
                                       replicate_1_1):
    testapp.patch_json(base_biosample['@id'], {'internal_tags': ['ENTEx']})
    testapp.patch_json(library_1['@id'], {'biosample': base_biosample['@id']})
    testapp.patch_json(replicate_1_1['@id'], {'library': library_1['@id']})
    res = testapp.get(base_experiment['@id'] + '@@index-data')
    errors = res.json['audit']
    errors_list = []
    for error_type in errors:
        errors_list.extend(errors[error_type])
    assert any(error['category'] == 'inconsistent internal tags' for error in errors_list)


def test_audit_experiment_internal_tags(testapp, base_experiment,
                                        biosample_1,
                                        biosample_2,
                                        library_1,
                                        library_2,
                                        replicate_1_1,
                                        replicate_1_2):
    testapp.patch_json(biosample_1['@id'], {'internal_tags': ['ENTEx']})
    testapp.patch_json(library_1['@id'], {'biosample': biosample_1['@id']})
    testapp.patch_json(replicate_1_1['@id'], {'library': library_1['@id']})
    testapp.patch_json(biosample_2['@id'], {'internal_tags': ['ENTEx', 'SESCC']})
    testapp.patch_json(library_2['@id'], {'biosample': biosample_2['@id']})
    testapp.patch_json(replicate_1_2['@id'], {'library': library_2['@id']})
    res = testapp.get(base_experiment['@id'] + '@@index-data')
    errors = res.json['audit']
    errors_list = []
    for error_type in errors:
        errors_list.extend(errors[error_type])
    assert any(error['category'] == 'inconsistent internal tags' for error in errors_list)


def test_audit_experiment_internal_tags2(testapp, base_experiment,
                                         biosample_1,
                                         biosample_2,
                                         library_1,
                                         library_2,
                                         replicate_1_1,
                                         replicate_1_2):
    testapp.patch_json(biosample_1['@id'], {'internal_tags': ['ENTEx']})
    testapp.patch_json(library_1['@id'], {'biosample': biosample_1['@id']})
    testapp.patch_json(replicate_1_1['@id'], {'library': library_1['@id']})
    #testapp.patch_json(biosample_2['@id'], {'internal_tags': ['ENTEx', 'SESCC']})
    testapp.patch_json(library_2['@id'], {'biosample': biosample_2['@id']})
    testapp.patch_json(replicate_1_2['@id'], {'library': library_2['@id']})
    res = testapp.get(base_experiment['@id'] + '@@index-data')
    errors = res.json['audit']
    errors_list = []
    for error_type in errors:
        errors_list.extend(errors[error_type])
    assert any(error['category'] == 'inconsistent internal tags' for error in errors_list)

def test_audit_experiment_mismatched_inter_paired_sequencing_files(testapp,
                                                                   base_experiment,
                                                                   replicate_1_1,
                                                                   replicate_2_1,
                                                                   library_1,
                                                                   library_2,
                                                                   biosample_1,
                                                                   biosample_2,
                                                                   mouse_donor_1,
                                                                   mouse_donor_2,
                                                                   file_fastq_3,
                                                                   file_fastq_4):
    testapp.patch_json(base_experiment['@id'], {'assay_term_name': 'ChIP-seq'})
    testapp.patch_json(file_fastq_3['@id'], {'run_type': "single-ended"})
    res = testapp.get(base_experiment['@id'] + '@@index-data')
    errors = res.json['audit']
    errors_list = []
    for error_type in errors:
        errors_list.extend(errors[error_type])
    assert any(error['category'] == 'mixed run types'
               for error in errors_list)


def test_audit_experiment_mismatched_inter_length_sequencing_files(testapp,
                                                                   base_experiment,
                                                                   replicate_1_1,
                                                                   replicate_2_1,
                                                                   library_1,
                                                                   library_2,
                                                                   biosample_1,
                                                                   biosample_2,
                                                                   mouse_donor_1,
                                                                   mouse_donor_2,
                                                                   file_fastq_3,
                                                                   file_fastq_4,
                                                                   file_fastq_5):
    testapp.patch_json(base_experiment['@id'], {'assay_term_name': 'ChIP-seq'})
    testapp.patch_json(file_fastq_3['@id'], {'read_length': 50})
    testapp.patch_json(file_fastq_5['@id'], {'read_length': 150})
    res = testapp.get(base_experiment['@id'] + '@@index-data')
    errors = res.json['audit']
    errors_list = []
    for error_type in errors:
        errors_list.extend(errors[error_type])
    assert any(error['category'] == 'mixed read lengths'
               for error in errors_list)


def test_audit_experiment_mismatched_valid_inter_length_sequencing_files(testapp,
                                                                         base_experiment,
                                                                         replicate_1_1,
                                                                         replicate_2_1,
                                                                         library_1,
                                                                         library_2,
                                                                         biosample_1,
                                                                         biosample_2,
                                                                         mouse_donor_1,
                                                                         mouse_donor_2,
                                                                         file_fastq_3,
                                                                         file_fastq_4,
                                                                         file_fastq_5):
    testapp.patch_json(base_experiment['@id'], {'assay_term_name': 'ChIP-seq'})
    testapp.patch_json(file_fastq_3['@id'], {'read_length': 50})
    testapp.patch_json(file_fastq_5['@id'], {'read_length': 52})
    res = testapp.get(base_experiment['@id'] + '@@index-data')
    errors = res.json['audit']
    errors_list = []
    for error_type in errors:
        errors_list.extend(errors[error_type])
    assert all(error['category'] != 'mixed read lengths'
               for error in errors_list)


def test_audit_experiment_rampage_standards(testapp,
                                            base_experiment,
                                            replicate_1_1,
                                            replicate_2_1,
                                            library_1,
                                            library_2,
                                            biosample_1,
                                            biosample_2,
                                            mouse_donor_1,
                                            file_fastq_3,
                                            file_fastq_4,
                                            file_bam_1_1,
                                            file_bam_2_1,
                                            file_tsv_1_2,
                                            mad_quality_metric_1_2,
                                            bam_quality_metric_1_1,
                                            bam_quality_metric_2_1,
                                            analysis_step_run_bam,
                                            analysis_step_version_bam,
                                            analysis_step_bam,
                                            pipeline_bam):
    testapp.patch_json(file_fastq_3['@id'], {'read_length': 100})
    testapp.patch_json(file_fastq_4['@id'], {'read_length': 100})

    testapp.patch_json(file_bam_1_1['@id'], {'step_run': analysis_step_run_bam['@id'],
                                             'assembly': 'mm10'})
    testapp.patch_json(file_bam_2_1['@id'], {'step_run': analysis_step_run_bam['@id'],
                                             'assembly': 'mm10'})
    testapp.patch_json(bam_quality_metric_1_1['@id'],
                       {'Number of reads mapped to multiple loci': 100})
    testapp.patch_json(bam_quality_metric_2_1['@id'],
                       {'Number of reads mapped to multiple loci': 100})
    testapp.patch_json(pipeline_bam['@id'], {'title':
                                             'RAMPAGE (paired-end, stranded)'})

    testapp.patch_json(biosample_1['@id'], {'donor': mouse_donor_1['@id']})
    testapp.patch_json(biosample_2['@id'], {'donor': mouse_donor_1['@id']})
    testapp.patch_json(biosample_1['@id'], {'organism': '/organisms/mouse/'})
    testapp.patch_json(biosample_2['@id'], {'organism': '/organisms/mouse/'})
    testapp.patch_json(biosample_1['@id'], {'model_organism_sex': 'mixed'})
    testapp.patch_json(biosample_2['@id'], {'model_organism_sex': 'mixed'})
    testapp.patch_json(library_1['@id'], {'biosample': biosample_1['@id']})
    testapp.patch_json(library_2['@id'], {'biosample': biosample_2['@id']})
    testapp.patch_json(replicate_1_1['@id'], {'library': library_1['@id']})
    testapp.patch_json(replicate_2_1['@id'], {'library': library_2['@id']})
    testapp.patch_json(base_experiment['@id'], {'status': 'released',
                                                'date_released': '2016-01-01',
                                                'assay_term_name': 'RAMPAGE'})
    res = testapp.get(base_experiment['@id'] + '@@index-data')
    errors = res.json['audit']
    errors_list = []
    for error_type in errors:
        errors_list.extend(errors[error_type])

    assert any(error['category'] == 'extremely low read depth' for error in errors_list)


def test_audit_experiment_small_rna_standards(testapp,
                                              base_experiment,
                                              replicate_1_1,
                                              replicate_2_1,
                                              library_1,
                                              library_2,
                                              biosample_1,
                                              biosample_2,
                                              mouse_donor_1,
                                              file_fastq_3,
                                              file_fastq_4,
                                              file_bam_1_1,
                                              file_bam_2_1,
                                              file_tsv_1_2,
                                              mad_quality_metric_1_2,
                                              bam_quality_metric_1_1,
                                              bam_quality_metric_2_1,
                                              analysis_step_run_bam,
                                              analysis_step_version_bam,
                                              analysis_step_bam,
                                              pipeline_bam):
    testapp.patch_json(file_fastq_3['@id'], {'read_length': 20})
    testapp.patch_json(file_fastq_4['@id'], {'read_length': 100})

    testapp.patch_json(file_bam_1_1['@id'], {'step_run': analysis_step_run_bam['@id'],
                                             'assembly': 'mm10'})
    testapp.patch_json(file_bam_2_1['@id'], {'step_run': analysis_step_run_bam['@id'],
                                             'assembly': 'mm10'})

    testapp.patch_json(pipeline_bam['@id'], {'title':
                                             'Small RNA-seq single-end pipeline'})

    testapp.patch_json(bam_quality_metric_1_1['@id'], {'Uniquely mapped reads number': 26000000})
    testapp.patch_json(bam_quality_metric_2_1['@id'], {'Uniquely mapped reads number': 26000000})
    testapp.patch_json(bam_quality_metric_1_1['@id'],
                       {'Number of reads mapped to multiple loci': 1000000})
    testapp.patch_json(bam_quality_metric_2_1['@id'],
                       {'Number of reads mapped to multiple loci': 1000000})
    testapp.patch_json(biosample_1['@id'], {'donor': mouse_donor_1['@id']})
    testapp.patch_json(biosample_2['@id'], {'donor': mouse_donor_1['@id']})
    testapp.patch_json(biosample_1['@id'], {'organism': '/organisms/mouse/'})
    testapp.patch_json(biosample_2['@id'], {'organism': '/organisms/mouse/'})
    testapp.patch_json(biosample_1['@id'], {'model_organism_sex': 'mixed'})
    testapp.patch_json(biosample_2['@id'], {'model_organism_sex': 'mixed'})
    testapp.patch_json(library_1['@id'], {'biosample': biosample_1['@id']})
    testapp.patch_json(library_2['@id'], {'biosample': biosample_2['@id']})
    testapp.patch_json(replicate_1_1['@id'], {'library': library_1['@id']})
    testapp.patch_json(replicate_2_1['@id'], {'library': library_2['@id']})
    testapp.patch_json(base_experiment['@id'], {'status': 'released',
                                                'date_released': '2016-01-01',
                                                'assay_term_name': 'RNA-seq'})
    res = testapp.get(base_experiment['@id'] + '@@index-data')
    errors = res.json['audit']
    errors_list = []
    for error_type in errors:
        errors_list.extend(errors[error_type])
    assert any(error['category'] == 'low read depth' for error in errors_list)


def test_audit_experiment_MAD_long_rna_standards(testapp,
                                                 base_experiment,
                                                 replicate_1_1,
                                                 replicate_2_1,
                                                 library_1,
                                                 library_2,
                                                 biosample_1,
                                                 biosample_2,
                                                 mouse_donor_1,
                                                 file_fastq_3,
                                                 file_fastq_4,
                                                 file_bam_1_1,
                                                 file_bam_2_1,
                                                 file_tsv_1_2,
                                                 mad_quality_metric_1_2,
                                                 bam_quality_metric_1_1,
                                                 bam_quality_metric_2_1,
                                                 analysis_step_run_bam,
                                                 analysis_step_version_bam,
                                                 analysis_step_bam,
                                                 pipeline_bam):
    testapp.patch_json(file_fastq_3['@id'], {'read_length': 20})
    testapp.patch_json(file_fastq_4['@id'], {'read_length': 100})

    testapp.patch_json(file_bam_1_1['@id'], {'step_run': analysis_step_run_bam['@id'],
                                             'assembly': 'mm10'})
    testapp.patch_json(file_bam_2_1['@id'], {'step_run': analysis_step_run_bam['@id'],
                                             'assembly': 'mm10'})

    testapp.patch_json(pipeline_bam['@id'], {'title':
                                             'RNA-seq of long RNAs (paired-end, stranded)'})

    testapp.patch_json(bam_quality_metric_1_1['@id'], {'Uniquely mapped reads number': 29000000})
    testapp.patch_json(bam_quality_metric_2_1['@id'], {'Uniquely mapped reads number': 38000000})
    testapp.patch_json(bam_quality_metric_1_1['@id'],
                       {'Number of reads mapped to multiple loci': 1})
    testapp.patch_json(bam_quality_metric_2_1['@id'],
                       {'Number of reads mapped to multiple loci': 1})
    testapp.patch_json(biosample_1['@id'], {'donor': mouse_donor_1['@id']})
    testapp.patch_json(biosample_2['@id'], {'donor': mouse_donor_1['@id']})
    testapp.patch_json(biosample_1['@id'], {'organism': '/organisms/mouse/'})
    testapp.patch_json(biosample_2['@id'], {'organism': '/organisms/mouse/'})
    testapp.patch_json(biosample_1['@id'], {'model_organism_sex': 'mixed'})
    testapp.patch_json(biosample_2['@id'], {'model_organism_sex': 'mixed'})
    testapp.patch_json(library_1['@id'], {'biosample': biosample_1['@id']})
    testapp.patch_json(library_2['@id'], {'biosample': biosample_2['@id']})
    testapp.patch_json(replicate_1_1['@id'], {'library': library_1['@id']})
    testapp.patch_json(replicate_2_1['@id'], {'library': library_2['@id']})
    testapp.patch_json(base_experiment['@id'], {'status': 'released',
                                                'date_released': '2016-01-01',
                                                'assay_term_name': 'RNA-seq'})
    res = testapp.get(base_experiment['@id'] + '@@index-data')
    errors = res.json['audit']
    errors_list = []
    for error_type in errors:
        errors_list.extend(errors[error_type])
    assert any(error['category'] == 'low replicate concordance' for error in errors_list)


def test_audit_experiment_long_rna_standards_crispr(testapp,
                                                    base_experiment,
                                                    replicate_1_1,
                                                    replicate_2_1,
                                                    library_1,
                                                    library_2,
                                                    biosample_1,
                                                    biosample_2,
                                                    mouse_donor_1,
                                                    file_fastq_3,
                                                    file_fastq_4,
                                                    file_bam_1_1,
                                                    file_bam_2_1,
                                                    file_tsv_1_2,
                                                    mad_quality_metric_1_2,
                                                    bam_quality_metric_1_1,
                                                    bam_quality_metric_2_1,
                                                    analysis_step_run_bam,
                                                    analysis_step_version_bam,
                                                    analysis_step_bam,
                                                    pipeline_bam):
    testapp.patch_json(file_fastq_3['@id'], {'read_length': 20})
    testapp.patch_json(file_fastq_4['@id'], {'read_length': 100})

    testapp.patch_json(file_bam_1_1['@id'], {'step_run': analysis_step_run_bam['@id'],
                                             'assembly': 'mm10'})
    testapp.patch_json(file_bam_2_1['@id'], {'step_run': analysis_step_run_bam['@id'],
                                             'assembly': 'mm10'})

    testapp.patch_json(pipeline_bam['@id'], {'title':
                                             'RNA-seq of long RNAs (paired-end, stranded)'})

    testapp.patch_json(bam_quality_metric_1_1['@id'], {'Uniquely mapped reads number': 5000000})
    testapp.patch_json(bam_quality_metric_2_1['@id'], {'Uniquely mapped reads number': 10000000})
    testapp.patch_json(bam_quality_metric_1_1['@id'],
                       {'Number of reads mapped to multiple loci': 10})
    testapp.patch_json(bam_quality_metric_2_1['@id'],
                       {'Number of reads mapped to multiple loci': 100})
    testapp.patch_json(biosample_1['@id'], {'donor': mouse_donor_1['@id']})
    testapp.patch_json(biosample_2['@id'], {'donor': mouse_donor_1['@id']})
    testapp.patch_json(biosample_1['@id'], {'organism': '/organisms/mouse/'})
    testapp.patch_json(biosample_2['@id'], {'organism': '/organisms/mouse/'})
    testapp.patch_json(biosample_1['@id'], {'model_organism_sex': 'mixed'})
    testapp.patch_json(biosample_2['@id'], {'model_organism_sex': 'mixed'})
    testapp.patch_json(library_1['@id'], {'biosample': biosample_1['@id'],
                                          'size_range': '>200'})
    testapp.patch_json(library_2['@id'], {'biosample': biosample_2['@id'],
                                          'size_range': '>200'})
    testapp.patch_json(replicate_1_1['@id'], {'library': library_1['@id']})
    testapp.patch_json(replicate_2_1['@id'], {'library': library_2['@id']})
    testapp.patch_json(base_experiment['@id'], {'status': 'released',
                                                'date_released': '2016-01-01',
                                                'assay_term_name': 'CRISPR genome editing followed by RNA-seq'})
    res = testapp.get(base_experiment['@id'] + '@@index-data')
    errors = res.json['audit']
    errors_list = []
    for error_type in errors:
        errors_list.extend(errors[error_type])
    assert any(error['category'] == 'insufficient read depth' for error in errors_list) and \
        any(error['category'] == 'missing spikeins' for error in errors_list)


def test_audit_experiment_long_rna_standards(testapp,
                                             base_experiment,
                                             replicate_1_1,
                                             replicate_2_1,
                                             library_1,
                                             library_2,
                                             biosample_1,
                                             biosample_2,
                                             mouse_donor_1,
                                             file_fastq_3,
                                             file_fastq_4,
                                             file_bam_1_1,
                                             file_bam_2_1,
                                             file_tsv_1_1,
                                             file_tsv_1_2,
                                             mad_quality_metric_1_2,
                                             bam_quality_metric_1_1,
                                             bam_quality_metric_2_1,
                                             analysis_step_run_bam,
                                             analysis_step_version_bam,
                                             analysis_step_bam,
                                             pipeline_bam):
    testapp.patch_json(file_fastq_3['@id'], {'read_length': 20})
    testapp.patch_json(file_fastq_4['@id'], {'read_length': 100})

    testapp.patch_json(file_bam_1_1['@id'], {'step_run': analysis_step_run_bam['@id'],
                                             'assembly': 'mm10'})
    testapp.patch_json(file_bam_2_1['@id'], {'step_run': analysis_step_run_bam['@id'],
                                             'assembly': 'mm10'})

    testapp.patch_json(pipeline_bam['@id'], {'title':
                                             'RNA-seq of long RNAs (paired-end, stranded)'})

    testapp.patch_json(bam_quality_metric_1_1['@id'], {'Uniquely mapped reads number': 1000000})
    testapp.patch_json(bam_quality_metric_2_1['@id'], {'Uniquely mapped reads number': 38000000})
    testapp.patch_json(bam_quality_metric_1_1['@id'],
                       {'Number of reads mapped to multiple loci': 10})
    testapp.patch_json(bam_quality_metric_2_1['@id'],
                       {'Number of reads mapped to multiple loci': 30})
    testapp.patch_json(mad_quality_metric_1_2['@id'], {'quality_metric_of': [
                                                       file_tsv_1_1['@id'],
                                                       file_tsv_1_2['@id']]})
    testapp.patch_json(biosample_1['@id'], {'donor': mouse_donor_1['@id']})
    testapp.patch_json(biosample_2['@id'], {'donor': mouse_donor_1['@id']})
    testapp.patch_json(biosample_1['@id'], {'organism': '/organisms/mouse/'})
    testapp.patch_json(biosample_2['@id'], {'organism': '/organisms/mouse/'})
    testapp.patch_json(biosample_1['@id'], {'model_organism_sex': 'mixed'})
    testapp.patch_json(biosample_2['@id'], {'model_organism_sex': 'mixed'})
    testapp.patch_json(library_1['@id'], {'biosample': biosample_1['@id']})
    testapp.patch_json(library_2['@id'], {'biosample': biosample_2['@id']})
    testapp.patch_json(replicate_1_1['@id'], {'library': library_1['@id']})
    testapp.patch_json(replicate_2_1['@id'], {'library': library_2['@id']})
    testapp.patch_json(base_experiment['@id'], {'status': 'released',
                                                'date_released': '2016-01-01',
                                                'assay_term_name': 'RNA-seq'})
    res = testapp.get(base_experiment['@id'] + '@@index-data')
    errors = res.json['audit']
    errors_list = []
    for error_type in errors:
        errors_list.extend(errors[error_type])
    assert any(error['category'] == 'insufficient read depth' for error in errors_list)


def test_audit_experiment_long_rna_standards_encode2(testapp,
                                                     base_experiment,
                                                     replicate_1_1,
                                                     replicate_2_1,
                                                     library_1,
                                                     library_2,
                                                     biosample_1,
                                                     biosample_2,
                                                     mouse_donor_1,
                                                     file_fastq_3,
                                                     file_fastq_4,
                                                     file_bam_1_1,
                                                     file_bam_2_1,
                                                     file_tsv_1_1,
                                                     file_tsv_1_2,
                                                     mad_quality_metric_1_2,
                                                     bam_quality_metric_1_1,
                                                     bam_quality_metric_2_1,
                                                     analysis_step_run_bam,
                                                     analysis_step_version_bam,
                                                     analysis_step_bam,
                                                     pipeline_bam,
                                                     encode2_award):
    testapp.patch_json(file_fastq_3['@id'], {'read_length': 20})
    testapp.patch_json(file_fastq_4['@id'], {'read_length': 100})

    testapp.patch_json(file_bam_1_1['@id'], {'step_run': analysis_step_run_bam['@id'],
                                             'assembly': 'mm10'})
    testapp.patch_json(file_bam_2_1['@id'], {'step_run': analysis_step_run_bam['@id'],
                                             'assembly': 'mm10'})

    testapp.patch_json(pipeline_bam['@id'], {'title':
                                             'RNA-seq of long RNAs (paired-end, stranded)'})

    testapp.patch_json(bam_quality_metric_1_1['@id'], {'Uniquely mapped reads number': 21000000})
    testapp.patch_json(bam_quality_metric_2_1['@id'], {'Uniquely mapped reads number': 38000000})
    testapp.patch_json(bam_quality_metric_1_1['@id'],
                       {'Number of reads mapped to multiple loci': 10})
    testapp.patch_json(bam_quality_metric_2_1['@id'],
                       {'Number of reads mapped to multiple loci': 30})
    testapp.patch_json(mad_quality_metric_1_2['@id'], {'quality_metric_of': [
                                                       file_tsv_1_1['@id'],
                                                       file_tsv_1_2['@id']]})
    testapp.patch_json(biosample_1['@id'], {'donor': mouse_donor_1['@id']})
    testapp.patch_json(biosample_2['@id'], {'donor': mouse_donor_1['@id']})
    testapp.patch_json(biosample_1['@id'], {'organism': '/organisms/mouse/'})
    testapp.patch_json(biosample_2['@id'], {'organism': '/organisms/mouse/'})
    testapp.patch_json(biosample_1['@id'], {'model_organism_sex': 'mixed'})
    testapp.patch_json(biosample_2['@id'], {'model_organism_sex': 'mixed'})
    testapp.patch_json(library_1['@id'], {'biosample': biosample_1['@id']})
    testapp.patch_json(library_2['@id'], {'biosample': biosample_2['@id']})
    testapp.patch_json(replicate_1_1['@id'], {'library': library_1['@id']})
    testapp.patch_json(replicate_2_1['@id'], {'library': library_2['@id']})
    testapp.patch_json(base_experiment['@id'], {'status': 'released',
                                                'date_released': '2016-01-01',
                                                'assay_term_name': 'RNA-seq',
                                                'award': encode2_award['@id']})
    res = testapp.get(base_experiment['@id'] + '@@index-data')
    errors = res.json['audit']
    errors_list = []
    for error_type in errors:
        errors_list.extend(errors[error_type])
    assert all(error['category'] != 'insufficient read depth' for error in errors_list)


def test_audit_experiment_chip_seq_standards_depth(testapp,
                                                   base_experiment,
                                                   replicate_1_1,
                                                   replicate_2_1,
                                                   library_1,
                                                   library_2,
                                                   biosample_1,
                                                   biosample_2,
                                                   mouse_donor_1,
                                                   file_fastq_3,
                                                   file_fastq_4,
                                                   file_bam_1_1,
                                                   file_bam_2_1,
                                                   file_tsv_1_2,
                                                   mad_quality_metric_1_2,
                                                   chip_seq_quality_metric,
                                                   analysis_step_run_bam,
                                                   analysis_step_version_bam,
                                                   analysis_step_bam,
                                                   pipeline_bam,
                                                   target_H3K27ac):

    testapp.patch_json(chip_seq_quality_metric['@id'], {'quality_metric_of': [file_bam_1_1['@id'],
                                                                              file_bam_2_1['@id']],
                                                        'processing_stage': 'filtered',
                                                        'total': 30000000,
                                                        'mapped': 30000000,
                                                        'read1': 100, 'read2': 100})
    testapp.patch_json(file_fastq_3['@id'], {'read_length': 20})
    testapp.patch_json(file_fastq_4['@id'], {'read_length': 100})

    testapp.patch_json(file_bam_1_1['@id'], {'step_run': analysis_step_run_bam['@id'],
                                             'assembly': 'mm10',
                                             'derived_from': [file_fastq_3['@id']]})
    testapp.patch_json(file_bam_2_1['@id'], {'step_run': analysis_step_run_bam['@id'],
                                             'assembly': 'mm10',
                                             'derived_from': [file_fastq_4['@id']]})
    testapp.patch_json(pipeline_bam['@id'], {'title':
                                             'ChIP-seq read mapping'})
    testapp.patch_json(biosample_1['@id'], {'donor': mouse_donor_1['@id']})
    testapp.patch_json(biosample_2['@id'], {'donor': mouse_donor_1['@id']})
    testapp.patch_json(biosample_1['@id'], {'organism': '/organisms/mouse/'})
    testapp.patch_json(biosample_2['@id'], {'organism': '/organisms/mouse/'})
    testapp.patch_json(biosample_1['@id'], {'model_organism_sex': 'mixed'})
    testapp.patch_json(biosample_2['@id'], {'model_organism_sex': 'mixed'})
    testapp.patch_json(library_1['@id'], {'biosample': biosample_1['@id']})
    testapp.patch_json(library_2['@id'], {'biosample': biosample_2['@id']})
    testapp.patch_json(replicate_1_1['@id'], {'library': library_1['@id']})
    testapp.patch_json(replicate_2_1['@id'], {'library': library_2['@id']})
    testapp.patch_json(base_experiment['@id'], {'target': target_H3K27ac['@id'],
                                                'status': 'released',
                                                'date_released': '2016-01-01',
                                                'assay_term_name': 'ChIP-seq'})
    res = testapp.get(base_experiment['@id'] + '@@index-data')
    errors = res.json['audit']
    errors_list = []
    for error_type in errors:
        errors_list.extend(errors[error_type])
    assert any(error['category'] == 'low read depth' for error in errors_list)


def test_audit_experiment_chip_seq_standards(testapp,
                                             base_experiment,
                                             replicate_1_1,
                                             replicate_2_1,
                                             library_1,
                                             library_2,
                                             biosample_1,
                                             biosample_2,
                                             mouse_donor_1,
                                             file_fastq_3,
                                             file_fastq_4,
                                             file_bam_1_1,
                                             file_bam_2_1,
                                             file_tsv_1_2,
                                             mad_quality_metric_1_2,
                                             chip_seq_quality_metric,
                                             analysis_step_run_bam,
                                             analysis_step_version_bam,
                                             analysis_step_bam,
                                             pipeline_bam,
                                             target_H3K9me3):

    testapp.patch_json(chip_seq_quality_metric['@id'], {'quality_metric_of': [file_bam_1_1['@id']],
                                                        'processing_stage': 'unfiltered',
                                                        'total': 10000000,
                                                        'mapped': 10000000,
                                                        'read1': 100, 'read2': 100})
    testapp.patch_json(file_fastq_3['@id'], {'read_length': 20})
    testapp.patch_json(file_fastq_4['@id'], {'read_length': 100})

    testapp.patch_json(file_bam_1_1['@id'], {'step_run': analysis_step_run_bam['@id'],
                                             'assembly': 'mm10',
                                             'derived_from': [file_fastq_3['@id']]})
    testapp.patch_json(file_bam_2_1['@id'], {'step_run': analysis_step_run_bam['@id'],
                                             'assembly': 'mm10',
                                             'derived_from': [file_fastq_4['@id']]})
    testapp.patch_json(pipeline_bam['@id'], {'title':
                                             'ChIP-seq read mapping'})
    testapp.patch_json(biosample_1['@id'], {'donor': mouse_donor_1['@id']})
    testapp.patch_json(biosample_2['@id'], {'donor': mouse_donor_1['@id']})
    testapp.patch_json(biosample_1['@id'], {'organism': '/organisms/mouse/'})
    testapp.patch_json(biosample_2['@id'], {'organism': '/organisms/mouse/'})
    testapp.patch_json(biosample_1['@id'], {'model_organism_sex': 'mixed'})
    testapp.patch_json(biosample_2['@id'], {'model_organism_sex': 'mixed'})
    testapp.patch_json(library_1['@id'], {'biosample': biosample_1['@id']})
    testapp.patch_json(library_2['@id'], {'biosample': biosample_2['@id']})
    testapp.patch_json(replicate_1_1['@id'], {'library': library_1['@id']})
    testapp.patch_json(replicate_2_1['@id'], {'library': library_2['@id']})
    testapp.patch_json(base_experiment['@id'], {'target': target_H3K9me3['@id'],
                                                'status': 'released',
                                                'date_released': '2016-01-01',
                                                'assay_term_name': 'ChIP-seq'})
    res = testapp.get(base_experiment['@id'] + '@@index-data')
    errors = res.json['audit']
    errors_list = []
    for error_type in errors:
        errors_list.extend(errors[error_type])
    assert any(error['category'] == 'insufficient read depth' for error in errors_list)


def test_audit_experiment_chip_seq_standards_encode2(testapp,
                                                     base_experiment,
                                                     replicate_1_1,
                                                     replicate_2_1,
                                                     library_1,
                                                     library_2,
                                                     biosample_1,
                                                     biosample_2,
                                                     mouse_donor_1,
                                                     file_fastq_3,
                                                     file_fastq_4,
                                                     file_bam_1_1,
                                                     file_bam_2_1,
                                                     file_tsv_1_2,
                                                     mad_quality_metric_1_2,
                                                     chip_seq_quality_metric,
                                                     analysis_step_run_bam,
                                                     analysis_step_version_bam,
                                                     analysis_step_bam,
                                                     pipeline_bam,
                                                     target_H3K9me3,
                                                     encode2_award):

    testapp.patch_json(chip_seq_quality_metric['@id'], {'quality_metric_of': [file_bam_1_1['@id']],
                                                        'processing_stage': 'unfiltered',
                                                        'total': 146000000,
                                                        'mapped': 146000000,
                                                        'read1': 100, 'read2': 100})
    testapp.patch_json(file_fastq_3['@id'], {'read_length': 20})
    testapp.patch_json(file_fastq_4['@id'], {'read_length': 100})

    testapp.patch_json(file_bam_1_1['@id'], {'step_run': analysis_step_run_bam['@id'],
                                             'assembly': 'mm10',
                                             'derived_from': [file_fastq_3['@id']]})
    testapp.patch_json(file_bam_2_1['@id'], {'step_run': analysis_step_run_bam['@id'],
                                             'assembly': 'mm10',
                                             'derived_from': [file_fastq_4['@id']]})
    testapp.patch_json(pipeline_bam['@id'], {'title':
                                             'ChIP-seq read mapping'})
    testapp.patch_json(biosample_1['@id'], {'donor': mouse_donor_1['@id']})
    testapp.patch_json(biosample_2['@id'], {'donor': mouse_donor_1['@id']})
    testapp.patch_json(biosample_1['@id'], {'organism': '/organisms/mouse/'})
    testapp.patch_json(biosample_2['@id'], {'organism': '/organisms/mouse/'})
    testapp.patch_json(biosample_1['@id'], {'model_organism_sex': 'mixed'})
    testapp.patch_json(biosample_2['@id'], {'model_organism_sex': 'mixed'})
    testapp.patch_json(library_1['@id'], {'biosample': biosample_1['@id']})
    testapp.patch_json(library_2['@id'], {'biosample': biosample_2['@id']})
    testapp.patch_json(replicate_1_1['@id'], {'library': library_1['@id']})
    testapp.patch_json(replicate_2_1['@id'], {'library': library_2['@id']})
    testapp.patch_json(base_experiment['@id'], {'target': target_H3K9me3['@id'],
                                                'status': 'released',
                                                'date_released': '2016-01-01',
                                                'assay_term_name': 'ChIP-seq',
                                                'award': encode2_award['@id']})
    res = testapp.get(base_experiment['@id'] + '@@index-data')
    errors = res.json['audit']
    errors_list = []
    for error_type in errors:
        errors_list.extend(errors[error_type])
        for e in errors[error_type]:
            print (e)
    assert all(error['category'] != 'insufficient read depth' for error in errors_list)


def test_audit_experiment_chip_seq_no_target_standards(testapp,
                                                       base_experiment,
                                                       replicate_1_1,
                                                       replicate_2_1,
                                                       library_1,
                                                       library_2,
                                                       biosample_1,
                                                       biosample_2,
                                                       mouse_donor_1,
                                                       file_fastq_3,
                                                       file_fastq_4,
                                                       file_bam_1_1,
                                                       file_bam_2_1,
                                                       file_tsv_1_2,
                                                       mad_quality_metric_1_2,
                                                       chip_seq_quality_metric,
                                                       chipseq_filter_quality_metric,
                                                       analysis_step_run_bam,
                                                       analysis_step_version_bam,
                                                       analysis_step_bam,
                                                       pipeline_bam):

    testapp.patch_json(chip_seq_quality_metric['@id'], {'quality_metric_of': [file_bam_1_1['@id']],
                                                        'processing_stage': 'unfiltered',
                                                        'total': 10000000,
                                                        'mapped': 10000000,
                                                        'read1': 100, 'read2': 100})
    testapp.patch_json(file_fastq_3['@id'], {'read_length': 20})
    testapp.patch_json(file_fastq_4['@id'], {'read_length': 100})

    testapp.patch_json(file_bam_1_1['@id'], {'step_run': analysis_step_run_bam['@id'],
                                             'assembly': 'mm10',
                                             'derived_from': [file_fastq_3['@id']]})
    testapp.patch_json(file_bam_2_1['@id'], {'step_run': analysis_step_run_bam['@id'],
                                             'assembly': 'mm10',
                                             'derived_from': [file_fastq_4['@id']]})

    testapp.patch_json(pipeline_bam['@id'], {'title':
                                             'ChIP-seq read mapping'})

    testapp.patch_json(biosample_1['@id'], {'donor': mouse_donor_1['@id']})
    testapp.patch_json(biosample_2['@id'], {'donor': mouse_donor_1['@id']})
    testapp.patch_json(biosample_1['@id'], {'organism': '/organisms/mouse/'})
    testapp.patch_json(biosample_2['@id'], {'organism': '/organisms/mouse/'})
    testapp.patch_json(biosample_1['@id'], {'model_organism_sex': 'mixed'})
    testapp.patch_json(biosample_2['@id'], {'model_organism_sex': 'mixed'})
    testapp.patch_json(library_1['@id'], {'biosample': biosample_1['@id']})
    testapp.patch_json(library_2['@id'], {'biosample': biosample_2['@id']})
    testapp.patch_json(replicate_1_1['@id'], {'library': library_1['@id']})
    testapp.patch_json(replicate_2_1['@id'], {'library': library_2['@id']})
    testapp.patch_json(base_experiment['@id'], {'status': 'released',
                                                'date_released': '2016-01-01',
                                                'assay_term_name': 'ChIP-seq'})
    res = testapp.get(base_experiment['@id'] + '@@index-data')
    errors = res.json['audit']
    errors_list = []
    for error_type in errors:
        errors_list.extend(errors[error_type])
    assert any(error['category'] == 'missing target' for error in errors_list)


def test_audit_experiment_chip_seq_library_complexity_standards(testapp,
                                                                base_experiment,
                                                                replicate_1_1,
                                                                replicate_2_1,
                                                                library_1,
                                                                library_2,
                                                                biosample_1,
                                                                biosample_2,
                                                                mouse_donor_1,
                                                                file_fastq_3,
                                                                file_fastq_4,
                                                                file_bam_1_1,
                                                                file_bam_2_1,
                                                                file_tsv_1_2,
                                                                mad_quality_metric_1_2,
                                                                chip_seq_quality_metric,
                                                                chipseq_filter_quality_metric,
                                                                analysis_step_run_bam,
                                                                analysis_step_version_bam,
                                                                analysis_step_bam,
                                                                pipeline_bam,
                                                                target_H3K9me3):
    testapp.patch_json(chip_seq_quality_metric['@id'], {'quality_metric_of': [file_bam_1_1['@id']],
                                                        'processing_stage': 'unfiltered',
                                                        'total': 10000000,
                                                        'mapped': 10000000,
                                                        'read1': 100, 'read2': 100})
    testapp.patch_json(file_fastq_3['@id'], {'read_length': 20})
    testapp.patch_json(file_fastq_4['@id'], {'read_length': 100})

    testapp.patch_json(file_bam_1_1['@id'], {'step_run': analysis_step_run_bam['@id'],
                                             'assembly': 'mm10',
                                             'derived_from': [file_fastq_3['@id']]})
    testapp.patch_json(file_bam_2_1['@id'], {'step_run': analysis_step_run_bam['@id'],
                                             'assembly': 'mm10',
                                             'derived_from': [file_fastq_4['@id']]})

    testapp.patch_json(pipeline_bam['@id'], {'title':
                                             'ChIP-seq read mapping'})

    testapp.patch_json(biosample_1['@id'], {'donor': mouse_donor_1['@id']})
    testapp.patch_json(biosample_2['@id'], {'donor': mouse_donor_1['@id']})
    testapp.patch_json(biosample_1['@id'], {'organism': '/organisms/mouse/'})
    testapp.patch_json(biosample_2['@id'], {'organism': '/organisms/mouse/'})
    testapp.patch_json(biosample_1['@id'], {'model_organism_sex': 'mixed'})
    testapp.patch_json(biosample_2['@id'], {'model_organism_sex': 'mixed'})
    testapp.patch_json(library_1['@id'], {'biosample': biosample_1['@id']})
    testapp.patch_json(library_2['@id'], {'biosample': biosample_2['@id']})
    testapp.patch_json(replicate_1_1['@id'], {'library': library_1['@id']})
    testapp.patch_json(replicate_2_1['@id'], {'library': library_2['@id']})
    testapp.patch_json(base_experiment['@id'], {'target': target_H3K9me3['@id'],
                                                'status': 'released',
                                                'date_released': '2016-01-01',
                                                'assay_term_name': 'ChIP-seq'})
    res = testapp.get(base_experiment['@id'] + '@@index-data')
    errors = res.json['audit']
    errors_list = []
    for error_type in errors:
        errors_list.extend(errors[error_type])
    assert any(error['category'] == 'severe bottlenecking' for error in errors_list)


def test_audit_experiment_dnase_low_spot_score(testapp,
                                               base_experiment,
                                               replicate_1_1,
                                               library_1,
                                               biosample_1,
                                               mouse_donor_1,
                                               file_fastq_3,
                                               file_bam_1_1,
                                               mad_quality_metric_1_2,
                                               hotspot_quality_metric,
                                               analysis_step_run_bam,
                                               analysis_step_version_bam,
                                               analysis_step_bam,
                                               file_tsv_1_1,
                                               pipeline_bam):
    testapp.patch_json(file_tsv_1_1['@id'], {'output_type': 'hotspots'})
    testapp.patch_json(file_fastq_3['@id'], {'read_length': 20})
    testapp.patch_json(file_bam_1_1['@id'], {'step_run': analysis_step_run_bam['@id'],
                                             'assembly': 'mm10',
                                             'output_type': 'alignments',
                                             'derived_from': [file_fastq_3['@id']]})
    testapp.patch_json(pipeline_bam['@id'], {'title':
                                             'DNase-HS pipeline (single-end)'})
    testapp.patch_json(biosample_1['@id'], {'donor': mouse_donor_1['@id']})
    testapp.patch_json(biosample_1['@id'], {'organism': '/organisms/mouse/'})
    testapp.patch_json(biosample_1['@id'], {'model_organism_sex': 'mixed'})
    testapp.patch_json(library_1['@id'], {'biosample': biosample_1['@id']})
    testapp.patch_json(replicate_1_1['@id'], {'library': library_1['@id']})
    testapp.patch_json(base_experiment['@id'], {'status': 'released',
                                                'date_released': '2016-01-01',
                                                'assay_term_name': 'DNase-seq'})
    res = testapp.get(base_experiment['@id'] + '@@index-data')
    errors = res.json['audit']
    errors_list = []
    for error_type in errors:
        errors_list.extend(errors[error_type])
    assert any(error['category'] == 'low spot score' for error in errors_list)


def test_audit_experiment_dnase_seq_low_read_depth(testapp,
                                                   base_experiment,
                                                   replicate_1_1,
                                                   library_1,
                                                   biosample_1,
                                                   mouse_donor_1,
                                                   file_fastq_3,
                                                   file_bam_1_1,
                                                   mad_quality_metric_1_2,
                                                   chip_seq_quality_metric,
                                                   analysis_step_run_bam,
                                                   analysis_step_version_bam,
                                                   analysis_step_bam,
                                                   pipeline_bam):
    testapp.patch_json(file_fastq_3['@id'], {'read_length': 20})
    testapp.patch_json(file_bam_1_1['@id'], {'step_run': analysis_step_run_bam['@id'],
                                             'assembly': 'mm10',
                                             'output_type': 'alignments',
                                             'derived_from': [file_fastq_3['@id']]})
    testapp.patch_json(pipeline_bam['@id'], {'title':
                                             'DNase-HS pipeline (single-end)'})
    testapp.patch_json(chip_seq_quality_metric['@id'], {'mapped': 23})
    testapp.patch_json(biosample_1['@id'], {'donor': mouse_donor_1['@id']})
    testapp.patch_json(biosample_1['@id'], {'organism': '/organisms/mouse/'})
    testapp.patch_json(biosample_1['@id'], {'model_organism_sex': 'mixed'})
    testapp.patch_json(library_1['@id'], {'biosample': biosample_1['@id']})
    testapp.patch_json(replicate_1_1['@id'], {'library': library_1['@id']})
    testapp.patch_json(base_experiment['@id'], {'status': 'released',
                                                'date_released': '2016-01-01',
                                                'assay_term_name': 'DNase-seq'})
    res = testapp.get(base_experiment['@id'] + '@@index-data')
    errors = res.json['audit']
    errors_list = []
    for error_type in errors:
        errors_list.extend(errors[error_type])
    assert any(error['category'] == 'extremely low read depth' for error in errors_list)


def test_audit_experiment_dnase_low_read_length(testapp,
                                                base_experiment,
                                                replicate_1_1,
                                                library_1,
                                                biosample_1,
                                                mouse_donor_1,
                                                file_fastq_3,
                                                file_bam_1_1,
                                                mad_quality_metric_1_2,
                                                chip_seq_quality_metric,
                                                analysis_step_run_bam,
                                                analysis_step_version_bam,
                                                analysis_step_bam,
                                                pipeline_bam):
    testapp.patch_json(file_fastq_3['@id'], {'read_length': 20})
    testapp.patch_json(file_bam_1_1['@id'], {'step_run': analysis_step_run_bam['@id'],
                                             'assembly': 'mm10',
                                             'output_type': 'alignments',
                                             'derived_from': [file_fastq_3['@id']]})
    testapp.patch_json(pipeline_bam['@id'], {'title':
                                             'DNase-HS pipeline (single-end)'})
    testapp.patch_json(chip_seq_quality_metric['@id'], {'mapped': 23})
    testapp.patch_json(biosample_1['@id'], {'donor': mouse_donor_1['@id']})
    testapp.patch_json(biosample_1['@id'], {'organism': '/organisms/mouse/'})
    testapp.patch_json(biosample_1['@id'], {'model_organism_sex': 'mixed'})
    testapp.patch_json(library_1['@id'], {'biosample': biosample_1['@id']})
    testapp.patch_json(replicate_1_1['@id'], {'library': library_1['@id']})
    testapp.patch_json(base_experiment['@id'], {'status': 'released',
                                                'date_released': '2016-01-01',
                                                'assay_term_name': 'DNase-seq'})
    res = testapp.get(base_experiment['@id'] + '@@index-data')
    errors = res.json['audit']
    errors_list = []
    for error_type in errors:
        errors_list.extend(errors[error_type])
    assert any(error['category'] == 'insufficient read length' for error in errors_list)


def test_audit_experiment_dnase_low_correlation(testapp,
                                                base_experiment,
                                                replicate_1_1,
                                                replicate_2_1,
                                                library_1,
                                                library_2,
                                                biosample_1,
                                                mouse_donor_1,
                                                file_fastq_3,
                                                bigWig_file,
                                                file_bam_1_1,
                                                correlation_quality_metric,
                                                chip_seq_quality_metric,
                                                analysis_step_run_bam,
                                                analysis_step_version_bam,
                                                analysis_step_bam,
                                                pipeline_bam):
    testapp.patch_json(bigWig_file['@id'], {'dataset': base_experiment['@id']})
    testapp.patch_json(
        correlation_quality_metric['@id'], {'quality_metric_of': [bigWig_file['@id']],
                                            'Pearson correlation': 0.15})
    testapp.patch_json(file_bam_1_1['@id'], {'step_run': analysis_step_run_bam['@id'],
                                             'assembly': 'mm10',
                                             'output_type': 'alignments',
                                             'derived_from': [file_fastq_3['@id']]})
    testapp.patch_json(pipeline_bam['@id'], {'title':
                                             'DNase-HS pipeline (single-end)'})
    testapp.patch_json(chip_seq_quality_metric['@id'], {'mapped': 23})
    testapp.patch_json(biosample_1['@id'], {'donor': mouse_donor_1['@id']})
    testapp.patch_json(biosample_1['@id'], {'organism': '/organisms/mouse/'})
    testapp.patch_json(biosample_1['@id'], {'model_organism_sex': 'mixed'})
    testapp.patch_json(library_1['@id'], {'biosample': biosample_1['@id']})
    testapp.patch_json(library_2['@id'], {'biosample': biosample_1['@id']})
    testapp.patch_json(replicate_1_1['@id'], {'library': library_1['@id']})
    testapp.patch_json(replicate_2_1['@id'], {'library': library_2['@id']})
    testapp.patch_json(base_experiment['@id'], {'status': 'released',
                                                'date_released': '2016-01-01',
                                                'assay_term_name': 'DNase-seq'})
    res = testapp.get(base_experiment['@id'] + '@@index-data')
    errors = res.json['audit']
    errors_list = []
    for error_type in errors:
        errors_list.extend(errors[error_type])
    assert any(error['category'] == 'insufficient replicate concordance' for error in errors_list)

# duplication rate audit was removed from v54


def test_audit_experiment_dnase_seq_missing_read_depth(testapp,
                                                       base_experiment,
                                                       replicate_1_1,
                                                       library_1,
                                                       biosample_1,
                                                       mouse_donor_1,
                                                       file_fastq_3,
                                                       file_bam_1_1,
                                                       mad_quality_metric_1_2,
                                                       analysis_step_run_bam,
                                                       analysis_step_version_bam,
                                                       analysis_step_bam,
                                                       pipeline_bam):
    testapp.patch_json(file_fastq_3['@id'], {'read_length': 20})
    testapp.patch_json(file_bam_1_1['@id'], {'step_run': analysis_step_run_bam['@id'],
                                             'assembly': 'mm10',
                                             'output_type': 'alignments',
                                             'derived_from': [file_fastq_3['@id']]})
    testapp.patch_json(pipeline_bam['@id'], {'title':
                                             'DNase-HS pipeline (single-end)'})
    testapp.patch_json(biosample_1['@id'], {'donor': mouse_donor_1['@id']})
    testapp.patch_json(biosample_1['@id'], {'organism': '/organisms/mouse/'})
    testapp.patch_json(biosample_1['@id'], {'model_organism_sex': 'mixed'})
    testapp.patch_json(library_1['@id'], {'biosample': biosample_1['@id']})
    testapp.patch_json(replicate_1_1['@id'], {'library': library_1['@id']})
    testapp.patch_json(base_experiment['@id'], {'status': 'released',
                                                'date_released': '2016-01-01',
                                                'assay_term_name': 'DNase-seq'})
    res = testapp.get(base_experiment['@id'] + '@@index-data')
    errors = res.json['audit']
    errors_list = []
    for error_type in errors:
        errors_list.extend(errors[error_type])
    assert any(error['category'] == 'missing read depth' for error in errors_list)


def test_audit_experiment_chip_seq_unfiltered_missing_read_depth(testapp,
                                                                 base_experiment,
                                                                 replicate_1_1,
                                                                 replicate_2_1,
                                                                 library_1,
                                                                 library_2,
                                                                 biosample_1,
                                                                 biosample_2,
                                                                 mouse_donor_1,
                                                                 file_fastq_3,
                                                                 file_fastq_4,
                                                                 file_bam_1_1,
                                                                 file_bam_2_1,
                                                                 file_tsv_1_2,
                                                                 mad_quality_metric_1_2,
                                                                 chip_seq_quality_metric,
                                                                 chipseq_filter_quality_metric,
                                                                 analysis_step_run_bam,
                                                                 analysis_step_version_bam,
                                                                 analysis_step_bam,
                                                                 pipeline_bam,
                                                                 target_H3K9me3):
    testapp.patch_json(file_fastq_3['@id'], {'read_length': 20})
    testapp.patch_json(file_fastq_4['@id'], {'read_length': 100})

    testapp.patch_json(file_bam_1_1['@id'], {'step_run': analysis_step_run_bam['@id'],
                                             'assembly': 'mm10',
                                             'output_type': 'unfiltered alignments',
                                             'derived_from': [file_fastq_3['@id']]})
    testapp.patch_json(file_bam_2_1['@id'], {'step_run': analysis_step_run_bam['@id'],
                                             'assembly': 'mm10',
                                             'output_type': 'unfiltered alignments',
                                             'derived_from': [file_fastq_4['@id']]})
    testapp.patch_json(pipeline_bam['@id'], {'title':
                                             'ChIP-seq read mapping'})
    testapp.patch_json(biosample_1['@id'], {'donor': mouse_donor_1['@id']})
    testapp.patch_json(biosample_2['@id'], {'donor': mouse_donor_1['@id']})
    testapp.patch_json(biosample_1['@id'], {'organism': '/organisms/mouse/'})
    testapp.patch_json(biosample_2['@id'], {'organism': '/organisms/mouse/'})
    testapp.patch_json(biosample_1['@id'], {'model_organism_sex': 'mixed'})
    testapp.patch_json(biosample_2['@id'], {'model_organism_sex': 'mixed'})
    testapp.patch_json(library_1['@id'], {'biosample': biosample_1['@id']})
    testapp.patch_json(library_2['@id'], {'biosample': biosample_2['@id']})
    testapp.patch_json(replicate_1_1['@id'], {'library': library_1['@id']})
    testapp.patch_json(replicate_2_1['@id'], {'library': library_2['@id']})
    testapp.patch_json(base_experiment['@id'], {'target': target_H3K9me3['@id'],
                                                'status': 'released',
                                                'date_released': '2016-01-01',
                                                'assay_term_name': 'ChIP-seq'})
    res = testapp.get(base_experiment['@id'] + '@@index-data')
    errors = res.json['audit']
    errors_list = []
    for error_type in errors:
        errors_list.extend(errors[error_type])
    assert all(error['category'] != 'missing read depth' for error in errors_list)


def test_audit_experiment_out_of_date_analysis_added_fastq(testapp,
                                                           base_experiment,
                                                           replicate_1_1,
                                                           replicate_2_1,
                                                           file_fastq_3,
                                                           file_fastq_4,
                                                           file_bam_1_1,
                                                           file_bam_2_1):
    testapp.patch_json(base_experiment['@id'], {'assay_term_name': 'ChIP-seq'})
    testapp.patch_json(file_fastq_4['@id'], {'replicate': replicate_1_1['@id']})
    testapp.patch_json(file_bam_1_1['@id'], {'derived_from': [file_fastq_3['@id']]})
    testapp.patch_json(file_bam_2_1['@id'], {'derived_from': [file_fastq_3['@id']]})
    res = testapp.get(base_experiment['@id'] + '@@index-data')
    errors = res.json['audit']
    errors_list = []
    for error_type in errors:
        errors_list.extend(errors[error_type])
    assert any(error['category'] == 'out of date analysis' for error in errors_list)


def test_audit_experiment_out_of_date_analysis_removed_fastq(testapp,
                                                             base_experiment,
                                                             replicate_1_1,
                                                             replicate_2_1,
                                                             file_fastq_3,
                                                             file_fastq_4,
                                                             file_bam_1_1,
                                                             file_bam_2_1):
    testapp.patch_json(base_experiment['@id'], {'assay_term_name': 'ChIP-seq'})
    testapp.patch_json(file_bam_1_1['@id'], {'derived_from': [file_fastq_3['@id']]})
    testapp.patch_json(file_bam_2_1['@id'], {'derived_from': [file_fastq_4['@id']]})
    testapp.patch_json(file_fastq_3['@id'], {'status': 'deleted'})
    res = testapp.get(base_experiment['@id'] + '@@index-data')
    errors = res.json['audit']
    errors_list = []
    for error_type in errors:
        errors_list.extend(errors[error_type])
    assert any(error['category'] == 'out of date analysis' for error in errors_list)


def test_audit_experiment_no_out_of_date_analysis(testapp,
                                                  base_experiment,
                                                  replicate_1_1,
                                                  replicate_2_1,
                                                  file_fastq_3,
                                                  file_fastq_4,
                                                  file_bam_1_1,
                                                  file_bam_2_1):
    testapp.patch_json(file_bam_1_1['@id'], {'derived_from': [file_fastq_3['@id']]})
    testapp.patch_json(file_bam_2_1['@id'], {'derived_from': [file_fastq_4['@id']]})
    res = testapp.get(base_experiment['@id'] + '@@index-data')
    errors = res.json['audit']
    errors_list = []
    for error_type in errors:
        errors_list.extend(errors[error_type])
    assert all(error['category'] != 'out of date analysis' for error in errors_list)


def test_audit_experiment_control_out_of_date_analysis_paired_fastqs(
    testapp,
    base_experiment,
    replicate_1_1,
    replicate_2_1,
    file_fastq_3,
    file_fastq_4,
    file_bam_1_1,
    file_bam_2_1,
    control_target,
    ctrl_experiment
):

    testapp.patch_json(base_experiment['@id'], {'assay_term_name': 'ChIP-seq'})
    testapp.patch_json(ctrl_experiment['@id'], {'target': control_target['@id']})
    testapp.patch_json(replicate_2_1['@id'], {'experiment': ctrl_experiment['@id']})

    testapp.patch_json(file_bam_1_1['@id'], {'assembly': 'mm10',
                                             'output_type': 'signal of unique reads',
                                             'file_format': 'bigWig',
                                             'output_type': 'signal p-value',
                                             'derived_from': [file_bam_2_1['@id']]})
    testapp.patch_json(file_fastq_3['@id'], {'dataset': ctrl_experiment['@id'],
                                             'replicate': replicate_2_1['@id'],
                                             'paired_end': '1'})
    testapp.patch_json(file_fastq_4['@id'], {'dataset': ctrl_experiment['@id'],
                                             'replicate': replicate_2_1['@id'],
                                             'paired_end': '2',
                                             'paired_with': file_fastq_3['@id']})
    testapp.patch_json(file_bam_2_1['@id'], {'derived_from': [file_fastq_4['@id']],
                                             'dataset': ctrl_experiment['@id']})
    res = testapp.get(base_experiment['@id'] + '@@index-data')
    errors = res.json['audit']
    errors_list = []
    for error_type in errors:
        errors_list.extend(errors[error_type])
    assert all(error['category'] != 'out of date analysis' for error in errors_list)


def test_audit_experiment_control_out_of_date_analysis(testapp,
                                                       base_experiment,
                                                       replicate_1_1,
                                                       replicate_2_1,
                                                       file_fastq_3,
                                                       file_fastq_4,
                                                       file_bam_1_1,
                                                       file_bam_2_1,
                                                       control_target,
                                                       ctrl_experiment
                                                       ):

    testapp.patch_json(base_experiment['@id'], {'assay_term_name': 'ChIP-seq'})
    testapp.patch_json(ctrl_experiment['@id'], {'target': control_target['@id']})
    testapp.patch_json(replicate_2_1['@id'], {'experiment': ctrl_experiment['@id']})

    testapp.patch_json(file_bam_1_1['@id'], {'assembly': 'mm10',
                                             'output_type': 'signal of unique reads',
                                             'file_format': 'bigWig',
                                             'output_type': 'signal p-value',
                                             'derived_from': [file_bam_2_1['@id']]})
    testapp.patch_json(file_fastq_3['@id'], {'dataset': ctrl_experiment['@id'],
                                             'replicate': replicate_2_1['@id']})
    testapp.patch_json(file_fastq_4['@id'], {'dataset': ctrl_experiment['@id'],
                                             'replicate': replicate_2_1['@id']})
    testapp.patch_json(file_bam_2_1['@id'], {'derived_from': [file_fastq_4['@id']],
                                             'dataset': ctrl_experiment['@id']})
    res = testapp.get(base_experiment['@id'] + '@@index-data')
    errors = res.json['audit']
    errors_list = []
    for error_type in errors:
        errors_list.extend(errors[error_type])
    assert any(error['category'] == 'out of date analysis' for error in errors_list)


def test_audit_experiment_control_out_of_date_analysis_no_signal_files(testapp,
                                                                       base_experiment,
                                                                       replicate_1_1,
                                                                       replicate_2_1,
                                                                       file_fastq_3,
                                                                       file_fastq_4,
                                                                       file_bam_2_1,
                                                                       control_target,
                                                                       ctrl_experiment
                                                                       ):
    testapp.patch_json(base_experiment['@id'], {'assay_term_name': 'ChIP-seq'})
    testapp.patch_json(ctrl_experiment['@id'], {'target': control_target['@id']})
    testapp.patch_json(replicate_2_1['@id'], {'experiment': ctrl_experiment['@id']})
    testapp.patch_json(file_fastq_3['@id'], {'dataset': base_experiment['@id'],
                                             'replicate': replicate_1_1['@id']})
    testapp.patch_json(file_fastq_4['@id'], {'dataset': ctrl_experiment['@id'],
                                             'replicate': replicate_2_1['@id']})
    testapp.patch_json(file_bam_2_1['@id'], {'derived_from': [file_fastq_4['@id']],
                                             'dataset': ctrl_experiment['@id']})
    res = testapp.get(base_experiment['@id'] + '@@index-data')
    errors = res.json['audit']
    errors_list = []
    for error_type in errors:
        errors_list.extend(errors[error_type])
    assert all(error['category'] != 'out of date analysis' for error in errors_list)

# def test_audit_experiment_modERN_control_missing_files() removed from v54
# def test_audit_experiment_modERN_experiment_missing_files() removed from v54


def test_audit_experiment_wgbs_standards(testapp,
                                         base_experiment,
                                         replicate_1_1,
                                         replicate_2_1,
                                         library_1,
                                         library_2,
                                         biosample_1,
                                         biosample_2,
                                         mouse_donor_1,
                                         file_fastq_3,
                                         file_fastq_4,
                                         file_bam_1_1,
                                         file_bam_2_1,
                                         file_tsv_1_2,
                                         file_bed_methyl,
                                         wgbs_quality_metric,
                                         analysis_step_run_bam,
                                         analysis_step_version_bam,
                                         analysis_step_bam,
                                         pipeline_bam,
                                         target_H3K9me3):
    testapp.patch_json(file_fastq_3['@id'], {'read_length': 20})
    testapp.patch_json(file_fastq_4['@id'], {'read_length': 100})

    testapp.patch_json(file_bam_1_1['@id'], {'step_run': analysis_step_run_bam['@id'],
                                             'assembly': 'mm10',
                                             'derived_from': [file_fastq_3['@id']]})
    testapp.patch_json(file_bam_2_1['@id'], {'step_run': analysis_step_run_bam['@id'],
                                             'assembly': 'mm10',
                                             'derived_from': [file_fastq_4['@id']]})
    testapp.patch_json(pipeline_bam['@id'], {'title':
                                             'WGBS paired-end pipeline'})

    testapp.patch_json(biosample_1['@id'], {'donor': mouse_donor_1['@id']})
    testapp.patch_json(biosample_2['@id'], {'donor': mouse_donor_1['@id']})
    testapp.patch_json(biosample_1['@id'], {'organism': '/organisms/mouse/'})
    testapp.patch_json(biosample_2['@id'], {'organism': '/organisms/mouse/'})
    testapp.patch_json(biosample_1['@id'], {'model_organism_sex': 'mixed'})
    testapp.patch_json(biosample_2['@id'], {'model_organism_sex': 'mixed'})
    testapp.patch_json(library_1['@id'], {'biosample': biosample_1['@id']})
    testapp.patch_json(library_2['@id'], {'biosample': biosample_2['@id']})
    testapp.patch_json(replicate_1_1['@id'], {'library': library_1['@id']})
    testapp.patch_json(replicate_2_1['@id'], {'library': library_2['@id']})
    testapp.patch_json(base_experiment['@id'], {'status': 'released',
                                                'date_released': '2016-01-01',
                                                'assay_term_name': 'whole-genome shotgun bisulfite sequencing'})
    res = testapp.get(base_experiment['@id'] + '@@index-data')
    errors = res.json['audit']
    errors_list = []
    for error_type in errors:
        errors_list.extend(errors[error_type])
    assert any(error['category'] == 'high lambda C methylation ratio' for error in errors_list)


def test_audit_experiment_modern_chip_seq_standards(testapp,
                                                    base_experiment,
                                                    replicate_1_1,
                                                    replicate_2_1,
                                                    library_1,
                                                    library_2,
                                                    biosample_1,
                                                    biosample_2,
                                                    mouse_donor_1,
                                                    file_fastq_3,
                                                    file_fastq_4,
                                                    file_bam_1_1,
                                                    file_bam_2_1,
                                                    file_tsv_1_2,
                                                    mad_quality_metric_1_2,
                                                    chip_seq_quality_metric,
                                                    analysis_step_run_bam,
                                                    analysis_step_version_bam,
                                                    analysis_step_bam,
                                                    pipeline_bam,
                                                    target,
                                                    award_modERN):

    testapp.patch_json(chip_seq_quality_metric['@id'], {'quality_metric_of': [file_bam_1_1['@id']],
                                                        'processing_stage': 'filtered',
                                                        'total': 100000,
                                                        'mapped': 100000,
                                                        'read1': 100, 'read2': 100})
    testapp.patch_json(file_fastq_3['@id'], {'read_length': 100})
    testapp.patch_json(file_fastq_4['@id'], {'read_length': 100})

    testapp.patch_json(file_bam_1_1['@id'], {'step_run': analysis_step_run_bam['@id'],
                                             'assembly': 'mm10',
                                             'derived_from': [file_fastq_3['@id']]})
    testapp.patch_json(file_bam_2_1['@id'], {'step_run': analysis_step_run_bam['@id'],
                                             'assembly': 'mm10',
                                             'derived_from': [file_fastq_4['@id']]})
    testapp.patch_json(pipeline_bam['@id'], {'title':
                                             'Transcription factor ChIP-seq pipeline (modERN)'})
    testapp.patch_json(biosample_1['@id'], {'donor': mouse_donor_1['@id']})
    testapp.patch_json(biosample_2['@id'], {'donor': mouse_donor_1['@id']})
    testapp.patch_json(biosample_1['@id'], {'organism': '/organisms/mouse/'})
    testapp.patch_json(biosample_2['@id'], {'organism': '/organisms/mouse/'})
    testapp.patch_json(biosample_1['@id'], {'model_organism_sex': 'mixed'})
    testapp.patch_json(biosample_2['@id'], {'model_organism_sex': 'mixed'})
    testapp.patch_json(library_1['@id'], {'biosample': biosample_1['@id']})
    testapp.patch_json(library_2['@id'], {'biosample': biosample_2['@id']})
    testapp.patch_json(replicate_1_1['@id'], {'library': library_1['@id']})
    testapp.patch_json(replicate_2_1['@id'], {'library': library_2['@id']})
    testapp.patch_json(base_experiment['@id'], {'target': target['@id'],
                                                'status': 'released',
                                                'date_released': '2016-01-01',
                                                'assay_term_name': 'ChIP-seq',
                                                'award': award_modERN['@id']})
    res = testapp.get(base_experiment['@id'] + '@@index-data')
    errors = res.json['audit']
    errors_list = []

    for error_type in errors:
        errors_list.extend(errors[error_type])
    assert any(error['category'] == 'insufficient read depth' for error in errors_list)


def test_audit_experiment_missing_construct(testapp,
                                            base_experiment,
                                            recombinant_target,
                                            replicate_1_1,
                                            replicate_2_1,
                                            library_1,
                                            library_2,
                                            biosample_1,
                                            biosample_2,
                                            donor_1,
                                            donor_2):

    testapp.patch_json(biosample_1['@id'], {'biosample_term_name': 'K562',
                                            'biosample_term_id': 'EFO:0002067',
                                            'biosample_type': 'immortalized cell line',
                                            'donor': donor_1['@id']})
    testapp.patch_json(biosample_2['@id'], {'biosample_term_name': 'K562',
                                            'biosample_term_id': 'EFO:0002067',
                                            'biosample_type': 'immortalized cell line',
                                            'donor': donor_2['@id']})
    testapp.patch_json(library_1['@id'], {'biosample': biosample_1['@id']})
    testapp.patch_json(library_2['@id'], {'biosample': biosample_2['@id']})
    testapp.patch_json(replicate_1_1['@id'], {'library': library_1['@id']})
    testapp.patch_json(replicate_2_1['@id'], {'library': library_2['@id']})
    testapp.patch_json(base_experiment['@id'], {'assay_term_name': 'ChIP-seq',
                                                'target': recombinant_target['@id']})
    res = testapp.get(base_experiment['@id'] + '@@index-data')
    errors = res.json['audit']
    errors_list = []
    for error_type in errors:
        errors_list.extend(errors[error_type])
    assert any(error['category'] == 'missing tag construct' for error in errors_list)


def test_audit_experiment_missing_unfiltered_bams(testapp,
                                                  base_experiment,
                                                  replicate_1_1,
                                                  replicate_2_1,
                                                  file_fastq_3,
                                                  file_bam_1_1,
                                                  file_bam_2_1,
                                                  analysis_step_run_bam,
                                                  analysis_step_version_bam,
                                                  analysis_step_bam,
                                                  pipeline_bam):

    testapp.patch_json(base_experiment['@id'], {'assay_term_name': 'ChIP-seq'})
    testapp.patch_json(file_bam_2_1['@id'], {'derived_from': [file_fastq_3['@id']],
                                             'assembly': 'hg19',
                                             'output_type': 'unfiltered alignments'})
    testapp.patch_json(file_bam_1_1['@id'], {'step_run': analysis_step_run_bam['@id']})
    res = testapp.get(base_experiment['@id'] + '@@index-data')
    errors = res.json['audit']
    errors_list = []
    for error_type in errors:
        errors_list.extend(errors[error_type])
    assert any(error['category'] == 'missing unfiltered alignments' for error in errors_list)


def test_audit_experiment_wrong_construct(testapp,
                                          base_experiment,
                                          base_target,
                                          recombinant_target,
                                          replicate_1_1,
                                          replicate_2_1,
                                          library_1,
                                          library_2,
                                          biosample_1,
                                          biosample_2,
                                          donor_1,
                                          donor_2,
                                          construct):

    testapp.patch_json(construct['@id'], {'target': base_target['@id'],
                                          'tags': [{'name': 'FLAG', 'location': 'internal'}]})
    testapp.patch_json(biosample_1['@id'], {'biosample_term_name': 'K562',
                                            'biosample_term_id': 'EFO:0002067',
                                            'biosample_type': 'immortalized cell line',
                                            'donor': donor_1['@id']})
    testapp.patch_json(biosample_2['@id'], {'biosample_term_name': 'K562',
                                            'biosample_term_id': 'EFO:0002067',
                                            'biosample_type': 'immortalized cell line',
                                            'donor': donor_2['@id']})
    testapp.patch_json(library_1['@id'], {'biosample': biosample_1['@id']})
    testapp.patch_json(library_2['@id'], {'biosample': biosample_2['@id']})
    testapp.patch_json(replicate_1_1['@id'], {'library': library_1['@id']})
    testapp.patch_json(replicate_2_1['@id'], {'library': library_2['@id']})
    testapp.patch_json(biosample_1['@id'], {'constructs': [construct['@id']],
                                            'transfection_type': 'stable'})
    testapp.patch_json(biosample_2['@id'], {'constructs': [construct['@id']],
                                            'transfection_type': 'stable'})
    testapp.patch_json(base_experiment['@id'], {'assay_term_name': 'ChIP-seq',
                                                'target': recombinant_target['@id']})
    res = testapp.get(base_experiment['@id'] + '@@index-data')
    errors = res.json['audit']
    errors_list = []
    for error_type in errors:
        errors_list.extend(errors[error_type])
    assert any(error['category'] == 'mismatched construct target' for error in errors_list)


def test_audit_experiment_chip_seq_mapped_read_length(testapp,
                                                      base_experiment,
                                                      file_fastq_3,
                                                      file_fastq_4,
                                                      file_bam_1_1,
                                                      file_bam_2_1,
                                                      file_tsv_1_2):
    testapp.patch_json(file_fastq_3['@id'], {'read_length': 100})
    testapp.patch_json(file_fastq_4['@id'], {'read_length': 130})
    testapp.patch_json(file_bam_1_1['@id'], {'derived_from': [file_fastq_3['@id']]})
    testapp.patch_json(file_bam_2_1['@id'], {'derived_from': [file_fastq_4['@id']]})
    testapp.patch_json(file_tsv_1_2['@id'], {'derived_from': [file_bam_2_1['@id'],
                                                              file_bam_1_1['@id']],
                                             'file_format_type': 'narrowPeak',
                                             'file_format': 'bed',
                                             'output_type': 'peaks'})

    testapp.patch_json(base_experiment['@id'], {'assay_term_name': 'ChIP-seq'})
    res = testapp.get(base_experiment['@id'] + '@@index-data')
    errors = res.json['audit']
    errors_list = []
    for error_type in errors:
        errors_list.extend(errors[error_type])
    assert any(error['category'] == 'inconsistent mapped reads lengths' for error in errors_list)<|MERGE_RESOLUTION|>--- conflicted
+++ resolved
@@ -299,11 +299,8 @@
         'file_format': 'fastq',
         'md5sum': '94be74b6e14515393547f4ebfa66d77a',
         'run_type': "paired-ended",
-<<<<<<< HEAD
         'platform': platform1['@id'],
-=======
         'paired_end': '1',
->>>>>>> bd2e1c69
         'output_type': 'reads',
         "read_length": 50,
         'file_size': 34,
