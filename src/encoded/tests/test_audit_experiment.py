import pytest

RED_DOT = """data:image/png;base64,iVBORw0KGgoAAAANSUhEUgAAAAUA
AAAFCAYAAACNbyblAAAAHElEQVQI12P4//8/w38GIAXDIBKE0DHxgljNBAAO
9TXL0Y4OHwAAAABJRU5ErkJggg=="""


def collect_audit_errors(result, error_types=None):
    errors = result.json['audit']
    errors_list = []
    if error_types:
        for error_type in error_types:
            errors_list.extend(errors[error_type])
    else:
        for error_type in errors:
            errors_list.extend(errors[error_type])
    return errors_list


@pytest.fixture
def library_no_biosample(testapp, lab, award):
    item = {
        'nucleic_acid_term_name': 'DNA',
        'lab': lab['@id'],
        'award': award['@id']
    }
    return testapp.post_json('/library', item).json['@graph'][0]


@pytest.fixture
def base_library(testapp, lab, award, base_biosample):
    item = {
        'award': award['uuid'],
        'lab': lab['uuid'],
        'nucleic_acid_term_name': 'DNA',
        'biosample': base_biosample['uuid']
    }
    return testapp.post_json('/library', item, status=201).json['@graph'][0]


@pytest.fixture
def base_replicate(testapp, base_experiment):
    item = {
        'biological_replicate_number': 1,
        'technical_replicate_number': 1,
        'experiment': base_experiment['@id'],
    }
    return testapp.post_json('/replicate', item, status=201).json['@graph'][0]


@pytest.fixture
def base_replicate_two(testapp, base_experiment):
    item = {
        'biological_replicate_number': 1,
        'technical_replicate_number': 2,
        'experiment': base_experiment['@id'],
    }
    return testapp.post_json('/replicate', item, status=201).json['@graph'][0]


@pytest.fixture
def base_target(testapp, organism):
    item = {
        'organism': organism['uuid'],
        'gene_name': 'XYZ',
        'label': 'XYZ',
        'investigated_as': ['transcription factor']
    }
    return testapp.post_json('/target', item, status=201).json['@graph'][0]


@pytest.fixture
def tag_target(testapp, organism):
    item = {
        'organism': organism['uuid'],
        'label': 'eGFP',
        'investigated_as': ['tag']
    }
    return testapp.post_json('/target', item, status=201).json['@graph'][0]


@pytest.fixture
def recombinant_target(testapp, organism):
    item = {
        'organism': organism['uuid'],
        'gene_name': 'CTCF',
        'label': 'eGFP-CTCF',
        'investigated_as': ['recombinant protein', 'transcription factor']
    }
    return testapp.post_json('/target', item, status=201).json['@graph'][0]


@pytest.fixture
def fly_organism(testapp):
    item = {
        'taxon_id': "7227",
        'name': "dmelanogaster",
        'scientific_name': "Drosophila melanogaster"
    }
    return testapp.post_json('/organism', item, status=201).json['@graph'][0]


@pytest.fixture
def mouse_H3K9me3(testapp, mouse):
    item = {
        'organism': mouse['@id'],
        'label': 'H3K9me3',
        'investigated_as': ['histone modification', 'histone', 'broad histone mark']
    }
    return testapp.post_json('/target', item, status=201).json['@graph'][0]


@pytest.fixture
def control_target(testapp, organism):
    item = {
        'organism': organism['uuid'],
        'label': 'Control',
        'investigated_as': ['control']
    }
    return testapp.post_json('/target', item, status=201).json['@graph'][0]


@pytest.fixture
def base_antibody(testapp, award, lab, source, organism, target):
    return {
        'award': award['uuid'],
        'lab': lab['uuid'],
        'source': source['uuid'],
        'host_organism': organism['uuid'],
        'targets': [target['uuid']],
        'product_id': 'KDKF123',
        'lot_id': '123'
    }


@pytest.fixture
def IgG_antibody(testapp, award, lab, source, organism, control_target):
    item = {
        'award': award['uuid'],
        'lab': lab['uuid'],
        'source': source['uuid'],
        'host_organism': organism['uuid'],
        'targets': [control_target['uuid']],
        'product_id': 'ABCDEF',
        'lot_id': '321'
    }
    return testapp.post_json('/antibodies', item, status=201).json['@graph'][0]


@pytest.fixture
def base_antibody_characterization1(testapp, lab, award, target, antibody_lot, organism):
    item = {
        'award': award['uuid'],
        'target': target['uuid'],
        'lab': lab['uuid'],
        'characterizes': antibody_lot['uuid'],
        'primary_characterization_method': 'immunoblot',
        'attachment': {'download': 'red-dot.png', 'href': RED_DOT},
        'characterization_reviews': [
            {
                'lane': 2,
                'organism': organism['uuid'],
                'biosample_term_name': 'K562',
                'biosample_term_id': 'EFO:0002067',
                'biosample_type': 'immortalized cell line',
                'lane_status': 'compliant'
            }
        ]
    }
    return testapp.post_json('/antibody-characterizations', item, status=201).json['@graph'][0]


@pytest.fixture
def base_antibody_characterization2(testapp, lab, award, target, antibody_lot, organism):
    item = {
        'award': award['uuid'],
        'target': target['uuid'],
        'lab': lab['uuid'],
        'characterizes': antibody_lot['uuid'],
        'secondary_characterization_method': 'dot blot assay',
        'attachment': {'download': 'red-dot.png', 'href': RED_DOT}
    }
    return testapp.post_json('/antibody-characterizations', item, status=201).json['@graph'][0]


@pytest.fixture
def ctrl_experiment(testapp, lab, award, control_target):
    item = {
        'award': award['uuid'],
        'lab': lab['uuid'],
        'biosample_type': 'in vitro sample',
        'status': 'started',
        'assay_term_name': 'ChIP-seq'
    }
    return testapp.post_json('/experiment', item, status=201).json['@graph'][0]


@pytest.fixture
def IgG_ctrl_rep(testapp, ctrl_experiment, IgG_antibody):
    item = {
        'experiment': ctrl_experiment['@id'],
        'biological_replicate_number': 1,
        'technical_replicate_number': 1,
        'antibody': IgG_antibody['@id'],
        'status': 'released'
    }
    return testapp.post_json('/replicate', item, status=201).json['@graph'][0]


@pytest.fixture
def library_1(testapp, lab, award, base_biosample):
    item = {
        'award': award['uuid'],
        'lab': lab['uuid'],
        'nucleic_acid_term_name': 'DNA',
        'biosample': base_biosample['uuid']
    }
    return testapp.post_json('/library', item, status=201).json['@graph'][0]


@pytest.fixture
def library_2(testapp, lab, award, base_biosample):
    item = {
        'award': award['uuid'],
        'lab': lab['uuid'],
        'nucleic_acid_term_name': 'DNA',
        'biosample': base_biosample['uuid']
    }
    return testapp.post_json('/library', item, status=201).json['@graph'][0]


@pytest.fixture
def replicate_1_1(testapp, base_experiment):
    item = {
        'biological_replicate_number': 1,
        'technical_replicate_number': 1,
        'experiment': base_experiment['@id'],
    }
    return testapp.post_json('/replicate', item, status=201).json['@graph'][0]


@pytest.fixture
def replicate_2_1(testapp, base_experiment):
    item = {
        'biological_replicate_number': 2,
        'technical_replicate_number': 1,
        'experiment': base_experiment['@id'],
    }
    return testapp.post_json('/replicate', item, status=201).json['@graph'][0]


@pytest.fixture
def replicate_1_2(testapp, base_experiment):
    item = {
        'biological_replicate_number': 1,
        'technical_replicate_number': 2,
        'experiment': base_experiment['@id'],
    }
    return testapp.post_json('/replicate', item, status=201).json['@graph'][0]


@pytest.fixture
def biosample_1(testapp, lab, award, source, organism):
    item = {
        'award': award['uuid'],
        'biosample_term_id': 'UBERON:349829',
        'biosample_type': 'tissue',
        'lab': lab['uuid'],
        'organism': organism['uuid'],
        'source': source['uuid']
    }
    return testapp.post_json('/biosample', item, status=201).json['@graph'][0]


@pytest.fixture
def biosample_2(testapp, lab, award, source, organism):
    item = {
        'award': award['uuid'],
        'biosample_term_id': 'UBERON:349829',
        'biosample_type': 'tissue',
        'lab': lab['uuid'],
        'organism': organism['uuid'],
        'source': source['uuid']
    }
    return testapp.post_json('/biosample', item, status=201).json['@graph'][0]


@pytest.fixture
def file_fastq(testapp, lab, award, base_experiment, base_replicate, platform1):
    item = {
        'dataset': base_experiment['@id'],
        'replicate': base_replicate['@id'],
        'file_format': 'fastq',
        'md5sum': '91b474b6411514393507f4ebfa66d47a',
        'output_type': 'reads',
        'platform': platform1['@id'],
        "read_length": 50,
        'run_type': "single-ended",
        'file_size': 34,
        'lab': lab['@id'],
        'award': award['@id'],
        'status': 'in progress',  # avoid s3 upload codepath
    }
    return testapp.post_json('/file', item).json['@graph'][0]


@pytest.fixture
def file_fastq_2(testapp, lab, award, base_experiment, base_replicate, platform1):
    item = {
        'dataset': base_experiment['@id'],
        'replicate': base_replicate['@id'],
        'file_format': 'fastq',
        'md5sum': '94be74b6e14515393547f4ebfa66d77a',
        'run_type': "paired-ended",
        'platform': platform1['@id'],
        'paired_end': '1',
        'output_type': 'reads',
        "read_length": 50,
        'file_size': 34,
        'lab': lab['@id'],
        'award': award['@id'],
        'status': 'in progress',  # avoid s3 upload codepath
    }
    return testapp.post_json('/file', item).json['@graph'][0]


@pytest.fixture
def file_fastq_3(testapp, lab, award, base_experiment, replicate_1_1, platform1):
    item = {
        'dataset': base_experiment['@id'],
        'replicate': replicate_1_1['@id'],
        'file_format': 'fastq',
        'file_size': 34,
        'platform': platform1['@id'],
        'output_type': 'reads',
        "read_length": 50,
        'md5sum': '21be74b6e11515393507f4ebfa66d77a',
        'run_type': "paired-ended",
        'paired_end': '1',
        'lab': lab['@id'],
        'award': award['@id'],
        'status': 'in progress',  # avoid s3 upload codepath
    }
    return testapp.post_json('/file', item).json['@graph'][0]


@pytest.fixture
def file_fastq_4(testapp, lab, award, base_experiment, replicate_2_1, platform1):
    item = {
        'dataset': base_experiment['@id'],
        'replicate': replicate_2_1['@id'],
        'platform': platform1['@id'],
        'file_format': 'fastq',
        'file_size': 34,
        'md5sum': '11be74b6e11515393507f4ebfa66d77a',
        'run_type': "paired-ended",
        'paired_end': '1',
        'output_type': 'reads',
        "read_length": 50,
        'lab': lab['@id'],
        'award': award['@id'],
        'status': 'in progress',  # avoid s3 upload codepath
    }
    return testapp.post_json('/file', item).json['@graph'][0]


@pytest.fixture
def file_fastq_5(testapp, lab, award, base_experiment, replicate_2_1, platform1):
    item = {
        'dataset': base_experiment['@id'],
        'platform': platform1['@id'],
        'replicate': replicate_2_1['@id'],
        'file_format': 'fastq',
        'md5sum': '91be79b6e11515993509f4ebfa66d77a',
        'run_type': "paired-ended",
        'paired_end': '1',
        "read_length": 50,
        'output_type': 'reads',
        'file_size': 34,
        'lab': lab['@id'],
        'award': award['@id'],
        'status': 'in progress',  # avoid s3 upload codepath
    }
    return testapp.post_json('/file', item).json['@graph'][0]


@pytest.fixture
def file_fastq_6(testapp, lab, award, base_experiment, replicate_1_1, platform1):
    item = {
        'dataset': base_experiment['@id'],
        'replicate': replicate_1_1['@id'],
        'file_format': 'fastq',
        'file_size': 34,
        'platform': platform1['@id'],
        'output_type': 'reads',
        "read_length": 50,
        'md5sum': '21be74b6e11515393507f4ebfa66d77a',
        'run_type': "single-ended",
        'lab': lab['@id'],
        'award': award['@id'],
        'status': 'in progress',  # avoid s3 upload codepath
    }
    return testapp.post_json('/file', item).json['@graph'][0]


@pytest.fixture
def file_bam(testapp, lab, award, base_experiment, base_replicate):
    item = {
        'dataset': base_experiment['@id'],
        'replicate': base_replicate['@id'],
        'file_format': 'bam',
        'md5sum': 'd41d8cd98f00b204e9800998ecf8427e',
        'output_type': 'alignments',
        'assembly': 'mm10',
        'lab': lab['@id'],
        'file_size': 34,
        'award': award['@id'],
        'status': 'in progress',  # avoid s3 upload codepath
    }
    return testapp.post_json('/file', item).json['@graph'][0]


@pytest.fixture
def file_bam_1_1(testapp, encode_lab, award, base_experiment, file_fastq_3):
    item = {
        'dataset': base_experiment['@id'],
        'derived_from': [file_fastq_3['@id']],
        'file_format': 'bam',
        'assembly': 'mm10',
        'file_size': 34,
        'md5sum': '91be44b6e11515394407f4ebfa66d77a',
        'output_type': 'alignments',
        'lab': encode_lab['@id'],
        'award': award['@id'],
        'status': 'in progress',  # avoid s3 upload codepath
    }
    return testapp.post_json('/file', item).json['@graph'][0]


@pytest.fixture
def file_bam_2_1(testapp, encode_lab, award, base_experiment, file_fastq_4):
    item = {
        'dataset': base_experiment['@id'],
        'derived_from': [file_fastq_4['@id']],
        'file_format': 'bam',
        'assembly': 'mm10',
        'file_size': 34,
        'md5sum': '91be71b6e11515377807f4ebfa66d77a',
        'output_type': 'alignments',
        'lab': encode_lab['@id'],
        'award': award['@id'],
        'status': 'in progress',  # avoid s3 upload codepath
    }
    return testapp.post_json('/file', item).json['@graph'][0]


@pytest.fixture
def bam_quality_metric_1_1(testapp, analysis_step_run_bam, file_bam_1_1, award, lab):
    item = {
        'step_run': analysis_step_run_bam['@id'],
        'quality_metric_of': [file_bam_1_1['@id']],
        'Uniquely mapped reads number': 1000,
        'award': award['@id'],
        'lab': lab['@id']
    }

    return testapp.post_json('/star_quality_metric', item).json['@graph'][0]


@pytest.fixture
def bam_quality_metric_2_1(testapp, analysis_step_run_bam, file_bam_2_1, award, lab):
    item = {
        'step_run': analysis_step_run_bam['@id'],
        'quality_metric_of': [file_bam_2_1['@id']],
        'Uniquely mapped reads number': 1000,
        'award': award['@id'],
        'lab': lab['@id']
    }

    return testapp.post_json('/star_quality_metric', item).json['@graph'][0]


@pytest.fixture
def chip_seq_quality_metric(testapp, analysis_step_run_bam, file_bam_1_1, award, lab):
    item = {
        'step_run': analysis_step_run_bam['@id'],
        'quality_metric_of': [file_bam_1_1['@id']],
        'award': award['@id'],
        'lab': lab['@id']
    }
    return testapp.post_json('/samtools_flagstats_quality_metric', item).json['@graph'][0]


@pytest.fixture
def hotspot_quality_metric(testapp, analysis_step_run_bam, file_tsv_1_1, award, encode_lab):
    item = {
        'SPOT2 score': 0.3345,
        'step_run': analysis_step_run_bam['@id'],
        'quality_metric_of': [file_tsv_1_1['@id']],
        'award': award['@id'],
        'lab': encode_lab['@id']
    }
    return testapp.post_json('/hotspot-quality-metrics', item).json['@graph'][0]


@pytest.fixture
def chipseq_filter_quality_metric(testapp, analysis_step_run_bam, file_bam_1_1, lab, award):
    item = {
        'step_run': analysis_step_run_bam['@id'],
        'award': award['@id'],
        'lab': lab['@id'],
        'quality_metric_of': [file_bam_1_1['@id']],
        'NRF': 0.1,
        'PBC1': 0.3,
        'PBC2': 11
    }

    return testapp.post_json('/chipseq-filter-quality-metrics', item).json['@graph'][0]


@pytest.fixture
def mad_quality_metric_1_2(testapp, analysis_step_run_bam, file_tsv_1_2, award, lab):
    item = {
        'step_run': analysis_step_run_bam['@id'],
        'quality_metric_of': [file_tsv_1_2['@id']],
        'Spearman correlation': 0.1,
        'MAD of log ratios': 3.1,
        'award': award['@id'],
        'lab': lab['@id']
    }

    return testapp.post_json('/mad_quality_metric', item).json['@graph'][0]


@pytest.fixture
def correlation_quality_metric(testapp, analysis_step_run_bam, file_tsv_1_2, award, lab):
    item = {
        'step_run': analysis_step_run_bam['@id'],
        'quality_metric_of': [file_tsv_1_2['@id']],
        'Pearson correlation': 0.1,
        'award': award['@id'],
        'lab': lab['@id']
    }

    return testapp.post_json('/correlation_quality_metric', item).json['@graph'][0]


@pytest.fixture
def duplicates_quality_metric(testapp, analysis_step_run_bam, file_bam_1_1, lab, award):
    item = {
        'step_run': analysis_step_run_bam['@id'],
        'quality_metric_of': [file_bam_1_1['@id']],
        'Percent Duplication': 0.23,
        'award': award['@id'],
        'lab': lab['@id']
    }

    return testapp.post_json('/duplicates_quality_metric', item).json['@graph'][0]


@pytest.fixture
def wgbs_quality_metric(testapp, analysis_step_run_bam, file_bed_methyl, award, lab):
    item = {
        'step_run': analysis_step_run_bam['@id'],
        'award': award['@id'],
        'lab': lab['@id'],
        'quality_metric_of': [file_bed_methyl['@id']],
        'lambda C methylated in CHG context': '13.1%',
        'lambda C methylated in CHH context': '12.5%',
        'lambda C methylated in CpG context': '0.9%'}
    return testapp.post_json('/bismark_quality_metric', item).json['@graph'][0]


@pytest.fixture
def file_bed_methyl(base_experiment, award, encode_lab, testapp, analysis_step_run_bam):
    item = {
        'dataset': base_experiment['uuid'],
        "file_format": "bed",
        "file_format_type": "bedMethyl",
        "file_size": 66569,
        "assembly": "mm10",
        "md5sum": "91be74b6e11515223507f4ebf266d77a",
        "output_type": "methylation state at CpG",
        "award": award["uuid"],
        "lab": encode_lab["uuid"],
        "status": "released",
        "step_run": analysis_step_run_bam['uuid']
    }
    return testapp.post_json('/file', item, status=201).json['@graph'][0]


@pytest.fixture
def file_tsv_1_2(base_experiment, award, encode_lab, testapp, analysis_step_run_bam):
    item = {
        'dataset': base_experiment['uuid'],
        'file_format': 'tsv',
        'file_size': 3654,
        'assembly': 'mm10',
        'genome_annotation': 'M4',
        'md5sum': '912e7ab6e11515393507f42bfa66d77a',
        'output_type': 'gene quantifications',
        'award': award['uuid'],
        'lab': encode_lab['uuid'],
        'status': 'released',
        'step_run': analysis_step_run_bam['uuid']
    }
    return testapp.post_json('/file', item, status=201).json['@graph'][0]


@pytest.fixture
def file_tsv_1_1(base_experiment, award, encode_lab, testapp, analysis_step_run_bam):
    item = {
        'dataset': base_experiment['uuid'],
        'file_format': 'tsv',
        'file_size': 36524,
        'assembly': 'mm10',
        'genome_annotation': 'M4',
        'md5sum': '91be74b6e315153935a7f4ecfa66d77a',
        'output_type': 'gene quantifications',
        'award': award['uuid'],
        'lab': encode_lab['uuid'],
        'status': 'released',
        'step_run': analysis_step_run_bam['uuid']
    }
    return testapp.post_json('/file', item, status=201).json['@graph'][0]


def test_audit_experiment_mixed_libraries(testapp,
                                          base_experiment,
                                          replicate_1_1,
                                          replicate_2_1,
                                          library_1,
                                          library_2):
    testapp.patch_json(library_1['@id'], {'nucleic_acid_term_name': 'DNA'})
    testapp.patch_json(library_2['@id'], {'nucleic_acid_term_name': 'RNA'})
    testapp.patch_json(replicate_1_1['@id'], {'library': library_1['@id']})
    testapp.patch_json(replicate_2_1['@id'], {'library': library_2['@id']})
    res = testapp.get(base_experiment['@id'] + '@@index-data')
    assert any(error['category'] == 'mixed libraries'
               for error in collect_audit_errors(res))


def test_audit_experiment_released_with_unreleased_files(testapp, base_experiment, file_fastq):
    testapp.patch_json(base_experiment['@id'], {'status': 'released',
                                                'date_released': '2016-01-01'})
    testapp.patch_json(file_fastq['@id'], {'status': 'in progress'})
    res = testapp.get(base_experiment['@id'] + '@@index-data')
    assert any(error['category'] == 'mismatched file status'
               for error in collect_audit_errors(res))


def test_ChIP_possible_control(testapp, base_experiment, ctrl_experiment, IgG_ctrl_rep):
    testapp.patch_json(base_experiment['@id'], {'possible_controls': [ctrl_experiment['@id']],
                                                'assay_term_name': 'ChIP-seq'})
    res = testapp.get(base_experiment['@id'] + '@@index-data')
    assert any(error['category'] == 'invalid possible_control'
               for error in collect_audit_errors(res))


def test_ChIP_possible_control_roadmap(testapp, base_experiment, ctrl_experiment, IgG_ctrl_rep,
                                       award):
    testapp.patch_json(award['@id'], {'rfa': 'Roadmap'})
    testapp.patch_json(base_experiment['@id'], {'possible_controls': [ctrl_experiment['@id']],
                                                'assay_term_name': 'ChIP-seq'})
    res = testapp.get(base_experiment['@id'] + '@@index-data')
    assert any(error['category'] == 'invalid possible_control'
               for error in collect_audit_errors(res))


def test_audit_input_control(testapp, base_experiment,
                             ctrl_experiment, IgG_ctrl_rep,
                             control_target):
    testapp.patch_json(ctrl_experiment['@id'], {'target': control_target['@id']})
    testapp.patch_json(base_experiment['@id'], {'possible_controls': [ctrl_experiment['@id']],
                                                'assay_term_name': 'ChIP-seq'})
    res = testapp.get(base_experiment['@id'] + '@@index-data')
    assert any(error['category'] == 'missing input control'
               for error in collect_audit_errors(res))


def test_audit_experiment_target(testapp, base_experiment):
    testapp.patch_json(base_experiment['@id'], {'assay_term_name': 'ChIP-seq'})
    res = testapp.get(base_experiment['@id'] + '@@index-data')
    assert any(error['category'] == 'missing target'
               for error in collect_audit_errors(res))


def test_audit_experiment_replicated(testapp, base_experiment, base_replicate, base_library):
    testapp.patch_json(base_experiment['@id'], {'status': 'ready for review'})
    res = testapp.get(base_experiment['@id'] + '@@index-data')
    assert any(error['category'] == 'unreplicated experiment'
               for error in collect_audit_errors(res))


def test_audit_experiment_technical_replicates_same_library(testapp, base_experiment,
                                                            base_replicate, base_replicate_two,
                                                            base_library):
    testapp.patch_json(base_replicate['@id'], {'library': base_library['@id']})
    testapp.patch_json(base_replicate_two['@id'], {'library': base_library['@id']})
    testapp.patch_json(base_experiment['@id'], {
                       'replicates': [base_replicate['@id'], base_replicate_two['@id']]})
    res = testapp.get(base_experiment['@id'] + '@@index-data')
    assert any(error['category'] == 'sequencing runs labeled as technical replicates'
               for error in collect_audit_errors(res))


def test_audit_experiment_biological_replicates_biosample(
        testapp, base_experiment, base_biosample,
        library_1, library_2, replicate_1_1, replicate_2_1):
    testapp.patch_json(library_1['@id'], {'biosample': base_biosample['@id']})
    testapp.patch_json(library_2['@id'], {'biosample': base_biosample['@id']})
    testapp.patch_json(replicate_1_1['@id'], {'library': library_1['@id']})
    testapp.patch_json(replicate_2_1['@id'], {'library': library_2['@id']})
    res = testapp.get(base_experiment['@id'] + '@@index-data')
    assert any(error['category'] == 'biological replicates with identical biosample'
               for error in collect_audit_errors(res))


def test_audit_experiment_technical_replicates_biosample(
        testapp, base_experiment, biosample_1, biosample_2,
        library_1, library_2, replicate_1_1, replicate_1_2):
    testapp.patch_json(library_1['@id'], {'biosample': biosample_1['@id']})
    testapp.patch_json(library_2['@id'], {'biosample': biosample_2['@id']})
    testapp.patch_json(replicate_1_1['@id'], {'library': library_1['@id']})
    testapp.patch_json(replicate_1_2['@id'], {'library': library_2['@id']})

    res = testapp.get(base_experiment['@id'] + '@@index-data')
    assert any(error['category'] == 'technical replicates with not identical biosample'
               for error in collect_audit_errors(res))


def test_audit_experiment_with_libraryless_replicated(
        testapp, base_experiment, base_replicate, base_library):
    testapp.patch_json(base_experiment['@id'], {'status': 'ready for review'})
    testapp.patch_json(base_experiment['@id'], {'replicates': [base_replicate['@id']]})
    res = testapp.get(base_experiment['@id'] + '@@index-data')
    assert any(error['category'] == 'replicate with no library'
               for error in collect_audit_errors(res))


def test_audit_experiment_single_cell_replicated(
        testapp, base_experiment, base_replicate, base_library):
    testapp.patch_json(base_experiment['@id'], {'status': 'ready for review'})
    testapp.patch_json(base_experiment['@id'], {'assay_term_name':
                                                'single cell isolation followed by RNA-seq'})
    res = testapp.get(base_experiment['@id'] + '@@index-data')
    assert all(error['category'] != 'unreplicated experiment'
               for error in collect_audit_errors(res))


def test_audit_experiment_RNA_bind_n_seq_replicated(testapp, base_experiment, base_replicate,
                                                    base_library):
    testapp.patch_json(base_experiment['@id'], {'status': 'ready for review'})
    testapp.patch_json(base_experiment['@id'], {'assay_term_name':
                                                'RNA Bind-n-Seq'})
    res = testapp.get(base_experiment['@id'] + '@@index-data')
    assert all(error['category'] != 'unreplicated experiment'
               for error in collect_audit_errors(res))


def test_audit_experiment_roadmap_replicated(
        testapp, base_experiment, base_replicate, base_library, award):
    testapp.patch_json(award['@id'], {'rfa': 'Roadmap'})
    testapp.patch_json(base_experiment['@id'], {'award': award['@id']})
    testapp.patch_json(base_experiment['@id'],
                       {'status': 'released', 'date_released': '2016-01-01'})
    res = testapp.get(base_experiment['@id'] + '@@index-data')
    assert all(error['category'] != 'unreplicated experiment'
               for error in collect_audit_errors(res))


def test_audit_experiment_spikeins(testapp, base_experiment, base_replicate, base_library):
    testapp.patch_json(base_experiment['@id'], {'assay_term_name': 'RNA-seq'})
    testapp.patch_json(base_library['@id'], {'size_range': '>200'})
    testapp.patch_json(base_replicate['@id'], {'library': base_library['@id']})
    res = testapp.get(base_experiment['@id'] + '@@index-data')
    assert any(error['category'] == 'missing spikeins'
               for error in collect_audit_errors(res))


def test_audit_experiment_not_tag_antibody(
        testapp, base_experiment, base_replicate, organism, antibody_lot):
    other_target = testapp.post_json(
        '/target',
        {'organism': organism['uuid'],
            'label': 'eGFP-AVCD',
            'investigated_as': ['recombinant protein']}).json['@graph'][0]
    testapp.patch_json(base_replicate['@id'], {'antibody': antibody_lot['uuid']})
    testapp.patch_json(base_experiment['@id'],
                       {'assay_term_name': 'ChIP-seq', 'target': other_target['@id']})
    res = testapp.get(base_experiment['@id'] + '@@index-data')
    assert any(error['category'] == 'not tagged antibody'
               for error in collect_audit_errors(res))


def test_audit_experiment_target_tag_antibody(
        testapp, base_experiment, base_replicate, organism, base_antibody, tag_target):
    ha_target = testapp.post_json(
        '/target',
        {'organism': organism['uuid'],
            'label': 'HA-ABCD',
            'investigated_as': ['recombinant protein']}).json['@graph'][0]
    base_antibody['targets'] = [tag_target['@id']]
    tag_antibody = testapp.post_json('/antibody_lot', base_antibody).json['@graph'][0]
    testapp.patch_json(base_replicate['@id'], {'antibody': tag_antibody['@id']})
    testapp.patch_json(
        base_experiment['@id'], {'assay_term_name': 'ChIP-seq', 'target': ha_target['@id']})
    res = testapp.get(base_experiment['@id'] + '@@index-data')
    assert any(error['category'] == 'mismatched tag target'
               for error in collect_audit_errors(res))


def test_audit_experiment_target_mismatch(
        testapp, base_experiment, base_replicate, base_target, antibody_lot):
    testapp.patch_json(base_replicate['@id'], {'antibody': antibody_lot['uuid']})
    testapp.patch_json(
        base_experiment['@id'], {'assay_term_name': 'ChIP-seq', 'target': base_target['@id']})
    res = testapp.get(base_experiment['@id'] + '@@index-data')
    assert any(error['category'] == 'inconsistent target'
               for error in collect_audit_errors(res))


def test_audit_experiment_no_characterizations_antibody(testapp,
                                                        base_experiment,
                                                        base_replicate,
                                                        base_library,
                                                        base_biosample,
                                                        antibody_lot,
                                                        target):
    testapp.patch_json(base_replicate['@id'], {'antibody': antibody_lot['@id'],
                                               'library': base_library['@id']})
    testapp.patch_json(base_experiment['@id'], {'assay_term_name': 'ChIP-seq',
                                                'biosample_term_id': 'EFO:0002067',
                                                'biosample_term_name': 'K562',
                                                'biosample_type': 'immortalized cell line',
                                                'target': target['@id']})
    res = testapp.get(base_experiment['@id'] + '@@index-data')
    assert any(error['category'] == 'uncharacterized antibody'
               for error in collect_audit_errors(res))


def test_audit_experiment_wrong_organism_histone_antibody(testapp,
                                                          base_experiment,
                                                          wrangler,
                                                          base_antibody,
                                                          base_replicate,
                                                          base_library,
                                                          base_biosample,
                                                          mouse_H3K9me3,
                                                          target_H3K9me3,
                                                          base_antibody_characterization1,
                                                          base_antibody_characterization2,
                                                          mouse,
                                                          human):
    # Mouse biosample in mouse ChIP-seq experiment but supporting antibody characterizations
    # are compliant in human but not mouse.
    base_antibody['targets'] = [mouse_H3K9me3['@id'], target_H3K9me3['@id']]
    histone_antibody = testapp.post_json('/antibody_lot', base_antibody).json['@graph'][0]
    testapp.patch_json(base_biosample['@id'], {'organism': mouse['@id']})
    characterization_reviews = [
        {
            'biosample_term_name': 'MEL cell line',
            'biosample_term_id': 'EFO:0003971',
            'biosample_type': 'immortalized cell line',
            'organism': mouse['@id'],
            'lane_status': 'not compliant',
            'lane': 1
        },
        {
            'biosample_term_name': 'K562',
            'biosample_term_id': 'EFO:0002067',
            'biosample_type': 'immortalized cell line',
            'organism': human['@id'],
            'lane_status': 'compliant',
            'lane': 2
        }
    ]
    testapp.patch_json(
        base_antibody_characterization1['@id'],
        {'target': target_H3K9me3['@id'],
            'characterizes': histone_antibody['@id'],
            'status': 'compliant',
            'reviewed_by': wrangler['@id'],
            'characterization_reviews': characterization_reviews})
    testapp.patch_json(
        base_antibody_characterization2['@id'],
        {'target': target_H3K9me3['@id'],
            'characterizes': histone_antibody['@id'],
            'status': 'compliant',
            'reviewed_by': wrangler['@id']})
    testapp.patch_json(base_replicate['@id'], {'antibody': histone_antibody['@id'],
                                               'library': base_library['@id'],
                                               'experiment': base_experiment['@id']})
    testapp.patch_json(base_experiment['@id'], {'assay_term_name': 'ChIP-seq',
                                                'biosample_term_id': 'EFO:0003971',
                                                'biosample_term_name': 'MEL cell line',
                                                'biosample_type': 'immortalized cell line',
                                                'target': mouse_H3K9me3['@id']})
    res = testapp.get(base_experiment['@id'] + '@@index-data')
    assert any(error['category'] == 'antibody not characterized to standard'
               for error in collect_audit_errors(res))


def test_audit_experiment_partially_characterized_antibody(testapp,
                                                           base_experiment,
                                                           wrangler,
                                                           base_target,
                                                           base_antibody,
                                                           base_replicate,
                                                           base_library,
                                                           base_biosample,
                                                           base_antibody_characterization1,
                                                           base_antibody_characterization2,
                                                           human):
    # K562 biosample in ChIP-seq experiment with exempt primary in K562 and in progress
    # secondary - leading to partial characterization.
    base_antibody['targets'] = [base_target['@id']]
    TF_antibody = testapp.post_json('/antibody_lot', base_antibody).json['@graph'][0]
    characterization_reviews = [
        {
            'biosample_term_name': 'HepG2',
            'biosample_term_id': 'EFO:0001187',
            'biosample_type': 'immortalized cell line',
            'organism': human['@id'],
            'lane_status': 'not compliant',
            'lane': 1
        },
        {
            'biosample_term_name': 'K562',
            'biosample_term_id': 'EFO:0002067',
            'biosample_type': 'immortalized cell line',
            'organism': human['@id'],
            'lane_status': 'exempt from standards',
            'lane': 2
        }
    ]
    testapp.patch_json(
        base_antibody_characterization1['@id'],
        {'target': base_target['@id'],
            'characterizes': TF_antibody['@id'],
            'status': 'compliant',
            'reviewed_by': wrangler['@id'],
            'characterization_reviews': characterization_reviews})

    testapp.patch_json(base_replicate['@id'], {'antibody': TF_antibody['@id'],
                                               'library': base_library['@id'],
                                               'experiment': base_experiment['@id']})
    testapp.patch_json(base_experiment['@id'], {'assay_term_name': 'ChIP-seq',
                                                'biosample_term_id': 'EFO:0002067',
                                                'biosample_term_name': 'K562',
                                                'biosample_type': 'immortalized cell line',
                                                'target': base_target['@id']})

    res = testapp.get(base_experiment['@id'] + '@@index-data')
    assert any(error['category'] == 'partially characterized antibody'
               for error in collect_audit_errors(res))


def test_audit_experiment_geo_submission(testapp, base_experiment):
    testapp.patch_json(
        base_experiment['@id'], {'status': 'released', 'date_released': '2016-01-01'})
    res = testapp.get(base_experiment['@id'] + '@@index-data')
    assert any(error['category'] == 'experiment not submitted to GEO'
               for error in collect_audit_errors(res))


<<<<<<< HEAD
=======
def test_audit_experiment_biosample_type_missing(testapp, base_experiment):
    testapp.patch_json(base_experiment['@id'], {'biosample_term_id': "EFO:0002067",
                                                'biosample_term_name': 'K562'})
    res = testapp.get(base_experiment['@id'] + '@@index-data')
    assert any(error['category'] == 'missing biosample_type'
               for error in collect_audit_errors(res))


>>>>>>> ca18c10f
def test_audit_experiment_biosample_match(testapp, base_experiment,
                                          base_biosample, base_replicate,
                                          base_library):
    testapp.patch_json(base_biosample['@id'], {'biosample_term_id': "EFO:0003042",
                                               'biosample_term_name': 'H1-hESC',
                                               'biosample_type': 'stem cell'})
    testapp.patch_json(base_replicate['@id'], {'library': base_library['@id']})
    testapp.patch_json(base_experiment['@id'], {'biosample_term_id': "UBERON:0002116",
                                                'biosample_term_name': 'ileum',
                                                'biosample_type': 'tissue'})
    res = testapp.get(base_experiment['@id'] + '@@index-data')
    assert any(error['category'] == 'inconsistent library biosample'
               for error in collect_audit_errors(res))


def test_audit_experiment_documents(testapp, base_experiment, base_library, base_replicate):
    testapp.patch_json(base_replicate['@id'], {'library': base_library['@id']})
    res = testapp.get(base_experiment['@id'] + '@@index-data')
    assert any(error['category'] == 'missing documents'
               for error in collect_audit_errors(res))


def test_audit_experiment_documents_excluded(testapp, base_experiment,
                                             base_library, award, base_replicate):
    testapp.patch_json(base_replicate['@id'], {'library': base_library['@id']})
    testapp.patch_json(award['@id'], {'rfa': 'modENCODE'})
    res = testapp.get(base_experiment['@id'] + '@@index-data')
    assert any(error['category'] != 'missing documents'
               for error in collect_audit_errors(res))


def test_audit_experiment_model_organism_mismatched_sex(testapp,
                                                        base_experiment,
                                                        replicate_1_1,
                                                        replicate_2_1,
                                                        library_1,
                                                        library_2,
                                                        biosample_1,
                                                        biosample_2,
                                                        mouse_donor_1):
    testapp.patch_json(biosample_1['@id'], {'donor': mouse_donor_1['@id']})
    testapp.patch_json(biosample_2['@id'], {'donor': mouse_donor_1['@id']})
    testapp.patch_json(biosample_1['@id'], {'organism': '/organisms/mouse/'})
    testapp.patch_json(biosample_2['@id'], {'organism': '/organisms/mouse/'})
    testapp.patch_json(biosample_1['@id'], {'model_organism_sex': 'male'})
    testapp.patch_json(biosample_2['@id'], {'model_organism_sex': 'female'})
    testapp.patch_json(biosample_1['@id'], {'model_organism_age_units': 'day',
                                            'model_organism_age': '54'})
    testapp.patch_json(biosample_2['@id'], {'model_organism_age_units': 'day',
                                            'model_organism_age': '54'})
    testapp.patch_json(library_1['@id'], {'biosample': biosample_1['@id']})
    testapp.patch_json(library_2['@id'], {'biosample': biosample_2['@id']})
    testapp.patch_json(replicate_1_1['@id'], {'library': library_1['@id']})
    testapp.patch_json(replicate_2_1['@id'], {'library': library_2['@id']})
    res = testapp.get(base_experiment['@id'] + '@@index-data')
    assert any(error['category'] == 'inconsistent sex'
               for error in collect_audit_errors(res))


def test_audit_experiment_model_organism_mismatched_age(testapp,
                                                        base_experiment,
                                                        replicate_1_1,
                                                        replicate_2_1,
                                                        library_1,
                                                        library_2,
                                                        biosample_1,
                                                        biosample_2,
                                                        mouse_donor_1,
                                                        mouse_donor_2):
    testapp.patch_json(biosample_1['@id'], {'donor': mouse_donor_1['@id']})
    testapp.patch_json(biosample_2['@id'], {'donor': mouse_donor_1['@id']})
    testapp.patch_json(biosample_1['@id'], {'organism': '/organisms/mouse/'})
    testapp.patch_json(biosample_2['@id'], {'organism': '/organisms/mouse/'})
    testapp.patch_json(biosample_1['@id'], {'model_organism_age_units': 'day',
                                            'model_organism_age': '51'})
    testapp.patch_json(biosample_2['@id'], {'model_organism_age_units': 'day',
                                            'model_organism_age': '54'})
    testapp.patch_json(library_1['@id'], {'biosample': biosample_1['@id']})
    testapp.patch_json(library_2['@id'], {'biosample': biosample_2['@id']})
    testapp.patch_json(replicate_1_1['@id'], {'library': library_1['@id']})
    testapp.patch_json(replicate_2_1['@id'], {'library': library_2['@id']})

    res = testapp.get(base_experiment['@id'] + '@@index-data')
    assert any(error['category'] == 'inconsistent age'
               for error in collect_audit_errors(res))


def test_audit_experiment_model_organism_mismatched_donor(testapp,
                                                          base_experiment,
                                                          replicate_1_1,
                                                          replicate_2_1,
                                                          library_1,
                                                          library_2,
                                                          biosample_1,
                                                          biosample_2,
                                                          mouse_donor_1,
                                                          mouse_donor_2):
    testapp.patch_json(biosample_1['@id'], {'donor': mouse_donor_1['@id']})
    testapp.patch_json(biosample_2['@id'], {'donor': mouse_donor_2['@id']})
    testapp.patch_json(biosample_1['@id'], {'organism': '/organisms/mouse/'})
    testapp.patch_json(biosample_2['@id'], {'organism': '/organisms/mouse/'})
    testapp.patch_json(biosample_1['@id'], {'model_organism_sex': 'mixed'})
    testapp.patch_json(biosample_2['@id'], {'model_organism_sex': 'mixed'})
    testapp.patch_json(library_1['@id'], {'biosample': biosample_1['@id']})
    testapp.patch_json(library_2['@id'], {'biosample': biosample_2['@id']})
    testapp.patch_json(replicate_1_1['@id'], {'library': library_1['@id']})
    testapp.patch_json(replicate_2_1['@id'], {'library': library_2['@id']})
    res = testapp.get(base_experiment['@id'] + '@@index-data')
    assert any(error['category'] == 'inconsistent donor'
               for error in collect_audit_errors(res))


def test_audit_experiment_with_library_without_biosample(testapp, base_experiment, base_replicate,
                                                         library_no_biosample):
    testapp.patch_json(base_replicate['@id'], {'library': library_no_biosample['@id']})
    res = testapp.get(base_experiment['@id'] + '@@index-data')
    assert any(error['category'] == 'missing biosample'
               for error in collect_audit_errors(res))


def test_audit_experiment_with_RNA_library_no_size_range(testapp, base_experiment, base_replicate,
                                                         base_library):
    testapp.patch_json(base_library['@id'], {'nucleic_acid_term_name': 'RNA'})
    testapp.patch_json(base_replicate['@id'], {'library': base_library['@id']})
    res = testapp.get(base_experiment['@id'] + '@@index-data')
    assert any(error['category'] == 'missing RNA fragment size'
               for error in collect_audit_errors(res))


def test_audit_experiment_with_RNA_library_with_size_range(testapp, base_experiment, base_replicate,
                                                           base_library):
    testapp.patch_json(base_library['@id'], {'nucleic_acid_term_name': 'RNA', 'size_range': '>200'})
    testapp.patch_json(base_replicate['@id'], {'library': base_library['@id']})
    res = testapp.get(base_experiment['@id'] + '@@index-data')
    assert all(error['category'] != 'missing RNA fragment size'
               for error in collect_audit_errors(res))


def test_audit_experiment_with_RNA_library_array_size_range(testapp, base_experiment,
                                                            base_replicate,
                                                            base_library):
    testapp.patch_json(base_library['@id'], {'nucleic_acid_term_name': 'RNA'})
    testapp.patch_json(base_replicate['@id'], {'library': base_library['@id']})
    testapp.patch_json(base_experiment['@id'], {'assay_term_name':
                                                'transcription profiling by array assay'})
    res = testapp.get(base_experiment['@id'] + '@@index-data')
    assert all(error['category'] != 'missing RNA fragment size'
               for error in collect_audit_errors(res))


<<<<<<< HEAD
=======
def test_audit_experiment_biosample_term_id(testapp, base_experiment):
    testapp.patch_json(base_experiment['@id'], {'biosample_term_id': 'CL:349829',
                                                'biosample_type': 'tissue',
                                                'status': 'released',
                                                'date_released': '2016-01-01'})
    res = testapp.get(base_experiment['@id'] + '@@index-data')
    assert any(error['category'] ==
               'experiment with biosample term-type mismatch'
               for error in collect_audit_errors(res))


def test_audit_experiment_biosample_ntr_term_id(testapp, base_experiment):
    testapp.patch_json(base_experiment['@id'], {'biosample_term_id': 'NTR:349829',
                                                'biosample_type': 'tissue',
                                                'status': 'released',
                                                'date_released': '2016-01-01'})
    res = testapp.get(base_experiment['@id'] + '@@index-data')
    assert all(error['category'] !=
               'experiment with biosample term-type mismatch'
               for error in collect_audit_errors(res))


>>>>>>> ca18c10f
def test_audit_experiment_replicate_with_file(testapp, file_fastq,
                                              base_experiment,
                                              base_replicate,
                                              base_library):
    testapp.patch_json(file_fastq['@id'], {'replicate': base_replicate['@id']})
    testapp.patch_json(base_experiment['@id'], {'assay_term_name': 'RNA-seq'})
    testapp.patch_json(base_experiment['@id'], {'status': 'released',
                                                'date_released': '2016-01-01'})
    res = testapp.get(base_experiment['@id'] + '@@index-data')
    assert all((error['category'] != 'missing raw data in replicate')
               for error in collect_audit_errors(res))


def test_audit_experiment_pipeline_assay_term_name_consistency(
        testapp,
        experiment, bam_file,
        analysis_step_run_bam,
        analysis_step_version_bam,
        analysis_step_bam,
        pipeline_bam):
    testapp.patch_json(experiment['@id'], {'status': 'released', 'date_released': '2016-01-01'})
    testapp.patch_json(bam_file['@id'], {'step_run': analysis_step_run_bam['@id']})
    testapp.patch_json(pipeline_bam['@id'], {'title':
                                             'RNA-seq of long RNAs (single-end, unstranded)',
                                             'assay_term_name': 'RNA-seq'})
    testapp.patch_json(experiment['@id'], {'assay_term_name': 'ChIP-seq'})
    res = testapp.get(experiment['@id'] + '@@index-data')
    assert any(error['category'] == 'inconsistent assay_term_name'
               for error in collect_audit_errors(res))


def test_audit_experiment_replicate_with_no_files(testapp,
                                                  base_experiment,
                                                  base_replicate,
                                                  base_library):
    testapp.patch_json(base_experiment['@id'], {'assay_term_name': 'RNA-seq'})
    testapp.patch_json(base_experiment['@id'], {'status': 'released',
                                                'date_released': '2016-01-01'})
    res = testapp.get(base_experiment['@id'] + '@@index-data')
    assert any(error['category'] == 'missing raw data in replicate'
               for error in collect_audit_errors(res))


def test_audit_experiment_replicate_with_no_files_dream(testapp,
                                                        base_experiment,
                                                        base_replicate,
                                                        base_library):
    testapp.patch_json(base_experiment['@id'], {'assay_term_name': 'RNA-seq',
                                                'internal_tags': ['DREAM'],
                                                'status': 'released',
                                                'date_released': '2016-01-01'})
    res = testapp.get(base_experiment['@id'] + '@@index-data')
    assert all(error['category'] != 'missing raw data in replicate'
               for error in collect_audit_errors(res))


def test_audit_experiment_replicate_with_no_files_warning(testapp, file_bed_methyl,
                                                          base_experiment,
                                                          base_replicate,
                                                          base_library):
    testapp.patch_json(file_bed_methyl['@id'], {'replicate': base_replicate['@id']})
    testapp.patch_json(base_experiment['@id'], {'assay_term_name': 'RNA-seq'})
    testapp.patch_json(base_experiment['@id'], {'status': 'started'})
    res = testapp.get(base_experiment['@id'] + '@@index-data')
    errors = res.json['audit']
    errors_list = []
    assert any(error['category'] ==
               'missing raw data in replicate' for
               error in collect_audit_errors(res, ['ERROR']))


<<<<<<< HEAD
=======
def test_audit_experiment_missing_biosample_term_id(testapp, base_experiment):
    res = testapp.get(base_experiment['@id'] + '@@index-data')
    assert any(error['category'] ==
               'experiment missing biosample_term_id'
               for error in collect_audit_errors(res))


def test_audit_experiment_bind_n_seq_missing_biosample_term_id(testapp, base_experiment):
    testapp.patch_json(base_experiment['@id'], {'assay_term_name': 'RNA Bind-n-Seq'})
    res = testapp.get(base_experiment['@id'] + '@@index-data')
    assert all(error['category'] !=
               'experiment missing biosample_term_id'
               for error in collect_audit_errors(res))


def test_audit_experiment_missing_biosample_type(testapp, base_experiment):
    res = testapp.get(base_experiment['@id'] + '@@index-data')
    assert any(error['category'] ==
               'experiment missing biosample_type'
               for error in collect_audit_errors(res))


def test_audit_experiment_with_biosample_type(testapp, base_experiment):
    testapp.patch_json(base_experiment['@id'], {'biosample_type': 'immortalized cell line'})
    res = testapp.get(base_experiment['@id'] + '@@index-data')
    assert all(error['category'] !=
               'experiment missing biosample_type'
               for error in collect_audit_errors(res))


>>>>>>> ca18c10f
def test_audit_experiment_not_uploaded_files(testapp, file_bam,
                                             base_experiment,
                                             base_replicate,
                                             base_library):
    testapp.patch_json(file_bam['@id'], {'status': 'upload failed'})
    res = testapp.get(base_experiment['@id'] + '@@index-data')
    assert any(error['category'] == 'file validation error'
               for error in collect_audit_errors(res))


def test_audit_experiment_replicate_with_no_fastq_files(testapp, file_bam,
                                                        base_experiment,
                                                        base_replicate,
                                                        base_library):
    testapp.patch_json(base_experiment['@id'], {'assay_term_name': 'RNA-seq'})
    testapp.patch_json(base_experiment['@id'], {'status': 'released',
                                                'date_released': '2016-01-01'})
    res = testapp.get(base_experiment['@id'] + '@@index-data')
    assert any(error['category'] == 'missing raw data in replicate'
               for error in collect_audit_errors(res))


def test_audit_experiment_mismatched_length_sequencing_files(testapp, file_bam, file_fastq,
                                                             base_experiment, file_fastq_2,
                                                             base_replicate,
                                                             base_library):
    testapp.patch_json(base_experiment['@id'], {'assay_term_name': 'ChIP-seq'})
    res = testapp.get(base_experiment['@id'] + '@@index-data')
    assert any(error['category'] == 'mixed run types'
               for error in collect_audit_errors(res))


def test_audit_experiment_mismatched_platforms(testapp, file_fastq,
                                               base_experiment, file_fastq_2,
                                               base_replicate, platform1,
                                               base_library, platform2):
    testapp.patch_json(file_fastq['@id'], {'platform': platform1['@id']})
    testapp.patch_json(file_fastq_2['@id'], {'platform': platform2['@id']})
    res = testapp.get(base_experiment['@id'] + '@@index-data')
    assert any(error['category'] == 'inconsistent platforms'
               for error in collect_audit_errors(res))


def test_audit_experiment_archived_files_mismatched_platforms(
        testapp, file_fastq, base_experiment, file_fastq_2, base_replicate,
        platform1, base_library, platform2):
    testapp.patch_json(file_fastq['@id'], {'platform': platform1['@id'],
                                           'status': 'archived'})
    testapp.patch_json(file_fastq_2['@id'], {'platform': platform2['@id']})
    res = testapp.get(base_experiment['@id'] + '@@index-data')
    assert all(error['category'] != 'inconsistent platforms'
               for error in collect_audit_errors(res))


def test_audit_experiment_internal_tag(testapp, base_experiment,
                                       base_biosample,
                                       library_1,
                                       replicate_1_1):
    testapp.patch_json(base_biosample['@id'], {'internal_tags': ['ENTEx']})
    testapp.patch_json(library_1['@id'], {'biosample': base_biosample['@id']})
    testapp.patch_json(replicate_1_1['@id'], {'library': library_1['@id']})
    res = testapp.get(base_experiment['@id'] + '@@index-data')
    assert any(error['category'] == 'inconsistent internal tags'
               for error in collect_audit_errors(res))


def test_audit_experiment_internal_tags(testapp, base_experiment,
                                        biosample_1,
                                        biosample_2,
                                        library_1,
                                        library_2,
                                        replicate_1_1,
                                        replicate_1_2):
    testapp.patch_json(biosample_1['@id'], {'internal_tags': ['ENTEx']})
    testapp.patch_json(library_1['@id'], {'biosample': biosample_1['@id']})
    testapp.patch_json(replicate_1_1['@id'], {'library': library_1['@id']})
    testapp.patch_json(biosample_2['@id'], {'internal_tags': ['ENTEx', 'SESCC']})
    testapp.patch_json(library_2['@id'], {'biosample': biosample_2['@id']})
    testapp.patch_json(replicate_1_2['@id'], {'library': library_2['@id']})
    res = testapp.get(base_experiment['@id'] + '@@index-data')
    assert any(error['category'] == 'inconsistent internal tags'
               for error in collect_audit_errors(res))


def test_audit_experiment_internal_tags2(testapp, base_experiment,
                                         biosample_1,
                                         biosample_2,
                                         library_1,
                                         library_2,
                                         replicate_1_1,
                                         replicate_1_2):
    testapp.patch_json(biosample_1['@id'], {'internal_tags': ['ENTEx']})
    testapp.patch_json(library_1['@id'], {'biosample': biosample_1['@id']})
    testapp.patch_json(replicate_1_1['@id'], {'library': library_1['@id']})
    testapp.patch_json(library_2['@id'], {'biosample': biosample_2['@id']})
    testapp.patch_json(replicate_1_2['@id'], {'library': library_2['@id']})
    res = testapp.get(base_experiment['@id'] + '@@index-data')
    assert any(error['category'] ==
               'inconsistent internal tags' for error in collect_audit_errors(res))


def test_audit_experiment_mismatched_inter_paired_sequencing_files(testapp,
                                                                   base_experiment,
                                                                   replicate_1_1,
                                                                   replicate_2_1,
                                                                   library_1,
                                                                   library_2,
                                                                   biosample_1,
                                                                   biosample_2,
                                                                   mouse_donor_1,
                                                                   mouse_donor_2,
                                                                   file_fastq_6,
                                                                   file_fastq_4):
    testapp.patch_json(base_experiment['@id'], {'assay_term_name': 'ChIP-seq'})
    res = testapp.get(base_experiment['@id'] + '@@index-data')
    assert any(error['category'] == 'mixed run types'
               for error in collect_audit_errors(res))


def test_audit_experiment_mismatched_inter_length_sequencing_files(testapp,
                                                                   base_experiment,
                                                                   replicate_1_1,
                                                                   replicate_2_1,
                                                                   library_1,
                                                                   library_2,
                                                                   biosample_1,
                                                                   biosample_2,
                                                                   mouse_donor_1,
                                                                   mouse_donor_2,
                                                                   file_fastq_3,
                                                                   file_fastq_4,
                                                                   file_fastq_5):
    testapp.patch_json(base_experiment['@id'], {'assay_term_name': 'ChIP-seq'})
    testapp.patch_json(file_fastq_3['@id'], {'read_length': 50})
    testapp.patch_json(file_fastq_5['@id'], {'read_length': 150})
    res = testapp.get(base_experiment['@id'] + '@@index-data')
    assert any(error['category'] == 'mixed read lengths'
               for error in collect_audit_errors(res))


def test_audit_experiment_mismatched_valid_inter_length_sequencing_files(testapp,
                                                                         base_experiment,
                                                                         replicate_1_1,
                                                                         replicate_2_1,
                                                                         library_1,
                                                                         library_2,
                                                                         biosample_1,
                                                                         biosample_2,
                                                                         mouse_donor_1,
                                                                         mouse_donor_2,
                                                                         file_fastq_3,
                                                                         file_fastq_4,
                                                                         file_fastq_5):
    testapp.patch_json(base_experiment['@id'], {'assay_term_name': 'ChIP-seq'})
    testapp.patch_json(file_fastq_3['@id'], {'read_length': 50})
    testapp.patch_json(file_fastq_5['@id'], {'read_length': 52})
    res = testapp.get(base_experiment['@id'] + '@@index-data')
    assert all(error['category'] != 'mixed read lengths'
               for error in collect_audit_errors(res))


def test_audit_experiment_rampage_standards(testapp,
                                            base_experiment,
                                            replicate_1_1,
                                            replicate_2_1,
                                            library_1,
                                            library_2,
                                            biosample_1,
                                            biosample_2,
                                            mouse_donor_1,
                                            file_fastq_3,
                                            file_fastq_4,
                                            file_bam_1_1,
                                            file_bam_2_1,
                                            file_tsv_1_2,
                                            mad_quality_metric_1_2,
                                            bam_quality_metric_1_1,
                                            bam_quality_metric_2_1,
                                            analysis_step_run_bam,
                                            analysis_step_version_bam,
                                            analysis_step_bam,
                                            pipeline_bam):
    testapp.patch_json(file_fastq_3['@id'], {'read_length': 100})
    testapp.patch_json(file_fastq_4['@id'], {'read_length': 100})

    testapp.patch_json(file_bam_1_1['@id'], {'step_run': analysis_step_run_bam['@id'],
                                             'assembly': 'mm10'})
    testapp.patch_json(file_bam_2_1['@id'], {'step_run': analysis_step_run_bam['@id'],
                                             'assembly': 'mm10'})
    testapp.patch_json(bam_quality_metric_1_1['@id'],
                       {'Number of reads mapped to multiple loci': 100})
    testapp.patch_json(bam_quality_metric_2_1['@id'],
                       {'Number of reads mapped to multiple loci': 100})
    testapp.patch_json(pipeline_bam['@id'], {'title':
                                             'RAMPAGE (paired-end, stranded)'})

    testapp.patch_json(biosample_1['@id'], {'donor': mouse_donor_1['@id']})
    testapp.patch_json(biosample_2['@id'], {'donor': mouse_donor_1['@id']})
    testapp.patch_json(biosample_1['@id'], {'organism': '/organisms/mouse/'})
    testapp.patch_json(biosample_2['@id'], {'organism': '/organisms/mouse/'})
    testapp.patch_json(biosample_1['@id'], {'model_organism_sex': 'mixed'})
    testapp.patch_json(biosample_2['@id'], {'model_organism_sex': 'mixed'})
    testapp.patch_json(library_1['@id'], {'biosample': biosample_1['@id']})
    testapp.patch_json(library_2['@id'], {'biosample': biosample_2['@id']})
    testapp.patch_json(replicate_1_1['@id'], {'library': library_1['@id']})
    testapp.patch_json(replicate_2_1['@id'], {'library': library_2['@id']})
    testapp.patch_json(base_experiment['@id'], {'status': 'released',
                                                'date_released': '2016-01-01',
                                                'assay_term_name': 'RAMPAGE'})
    res = testapp.get(base_experiment['@id'] + '@@index-data')
    assert any(error['category'] ==
               'extremely low read depth' for error in collect_audit_errors(res))


def test_audit_experiment_small_rna_standards(testapp,
                                              base_experiment,
                                              replicate_1_1,
                                              replicate_2_1,
                                              library_1,
                                              library_2,
                                              biosample_1,
                                              biosample_2,
                                              mouse_donor_1,
                                              file_fastq_3,
                                              file_fastq_4,
                                              file_bam_1_1,
                                              file_bam_2_1,
                                              file_tsv_1_2,
                                              mad_quality_metric_1_2,
                                              bam_quality_metric_1_1,
                                              bam_quality_metric_2_1,
                                              analysis_step_run_bam,
                                              analysis_step_version_bam,
                                              analysis_step_bam,
                                              pipeline_bam):
    testapp.patch_json(file_fastq_3['@id'], {'read_length': 20})
    testapp.patch_json(file_fastq_4['@id'], {'read_length': 100})

    testapp.patch_json(file_bam_1_1['@id'], {'step_run': analysis_step_run_bam['@id'],
                                             'assembly': 'mm10'})
    testapp.patch_json(file_bam_2_1['@id'], {'step_run': analysis_step_run_bam['@id'],
                                             'assembly': 'mm10'})

    testapp.patch_json(pipeline_bam['@id'], {'title':
                                             'Small RNA-seq single-end pipeline'})

    testapp.patch_json(bam_quality_metric_1_1['@id'], {'Uniquely mapped reads number': 26000000})
    testapp.patch_json(bam_quality_metric_2_1['@id'], {'Uniquely mapped reads number': 26000000})
    testapp.patch_json(bam_quality_metric_1_1['@id'],
                       {'Number of reads mapped to multiple loci': 1000000})
    testapp.patch_json(bam_quality_metric_2_1['@id'],
                       {'Number of reads mapped to multiple loci': 1000000})
    testapp.patch_json(biosample_1['@id'], {'donor': mouse_donor_1['@id']})
    testapp.patch_json(biosample_2['@id'], {'donor': mouse_donor_1['@id']})
    testapp.patch_json(biosample_1['@id'], {'organism': '/organisms/mouse/'})
    testapp.patch_json(biosample_2['@id'], {'organism': '/organisms/mouse/'})
    testapp.patch_json(biosample_1['@id'], {'model_organism_sex': 'mixed'})
    testapp.patch_json(biosample_2['@id'], {'model_organism_sex': 'mixed'})
    testapp.patch_json(library_1['@id'], {'biosample': biosample_1['@id']})
    testapp.patch_json(library_2['@id'], {'biosample': biosample_2['@id']})
    testapp.patch_json(replicate_1_1['@id'], {'library': library_1['@id']})
    testapp.patch_json(replicate_2_1['@id'], {'library': library_2['@id']})
    testapp.patch_json(base_experiment['@id'], {'status': 'released',
                                                'date_released': '2016-01-01',
                                                'assay_term_name': 'RNA-seq'})
    res = testapp.get(base_experiment['@id'] + '@@index-data')
    assert any(error['category'] ==
               'low read depth' for error in collect_audit_errors(res))


def test_audit_experiment_MAD_long_rna_standards(testapp,
                                                 base_experiment,
                                                 replicate_1_1,
                                                 replicate_2_1,
                                                 library_1,
                                                 library_2,
                                                 biosample_1,
                                                 biosample_2,
                                                 mouse_donor_1,
                                                 file_fastq_3,
                                                 file_fastq_4,
                                                 file_bam_1_1,
                                                 file_bam_2_1,
                                                 file_tsv_1_2,
                                                 mad_quality_metric_1_2,
                                                 bam_quality_metric_1_1,
                                                 bam_quality_metric_2_1,
                                                 analysis_step_run_bam,
                                                 analysis_step_version_bam,
                                                 analysis_step_bam,
                                                 pipeline_bam):
    testapp.patch_json(file_fastq_3['@id'], {'read_length': 20})
    testapp.patch_json(file_fastq_4['@id'], {'read_length': 100})

    testapp.patch_json(file_bam_1_1['@id'], {'step_run': analysis_step_run_bam['@id'],
                                             'assembly': 'mm10'})
    testapp.patch_json(file_bam_2_1['@id'], {'step_run': analysis_step_run_bam['@id'],
                                             'assembly': 'mm10'})

    testapp.patch_json(pipeline_bam['@id'], {'title':
                                             'RNA-seq of long RNAs (paired-end, stranded)'})

    testapp.patch_json(bam_quality_metric_1_1['@id'], {'Uniquely mapped reads number': 29000000})
    testapp.patch_json(bam_quality_metric_2_1['@id'], {'Uniquely mapped reads number': 38000000})
    testapp.patch_json(bam_quality_metric_1_1['@id'],
                       {'Number of reads mapped to multiple loci': 1})
    testapp.patch_json(bam_quality_metric_2_1['@id'],
                       {'Number of reads mapped to multiple loci': 1})
    testapp.patch_json(biosample_1['@id'], {'donor': mouse_donor_1['@id']})
    testapp.patch_json(biosample_2['@id'], {'donor': mouse_donor_1['@id']})
    testapp.patch_json(biosample_1['@id'], {'organism': '/organisms/mouse/'})
    testapp.patch_json(biosample_2['@id'], {'organism': '/organisms/mouse/'})
    testapp.patch_json(biosample_1['@id'], {'model_organism_sex': 'mixed'})
    testapp.patch_json(biosample_2['@id'], {'model_organism_sex': 'mixed'})
    testapp.patch_json(library_1['@id'], {'biosample': biosample_1['@id']})
    testapp.patch_json(library_2['@id'], {'biosample': biosample_2['@id']})
    testapp.patch_json(replicate_1_1['@id'], {'library': library_1['@id']})
    testapp.patch_json(replicate_2_1['@id'], {'library': library_2['@id']})
    testapp.patch_json(base_experiment['@id'], {'status': 'released',
                                                'date_released': '2016-01-01',
                                                'assay_term_name': 'RNA-seq'})
    res = testapp.get(base_experiment['@id'] + '@@index-data')
    assert any(error['category'] ==
               'low replicate concordance' for error in collect_audit_errors(res))


def test_audit_experiment_long_rna_standards_crispr(testapp,
                                                    base_experiment,
                                                    replicate_1_1,
                                                    replicate_2_1,
                                                    library_1,
                                                    library_2,
                                                    biosample_1,
                                                    biosample_2,
                                                    mouse_donor_1,
                                                    file_fastq_3,
                                                    file_fastq_4,
                                                    file_bam_1_1,
                                                    file_bam_2_1,
                                                    file_tsv_1_2,
                                                    mad_quality_metric_1_2,
                                                    bam_quality_metric_1_1,
                                                    bam_quality_metric_2_1,
                                                    analysis_step_run_bam,
                                                    analysis_step_version_bam,
                                                    analysis_step_bam,
                                                    pipeline_bam):
    testapp.patch_json(file_fastq_3['@id'], {'read_length': 20})
    testapp.patch_json(file_fastq_4['@id'], {'read_length': 100})

    testapp.patch_json(file_bam_1_1['@id'], {'step_run': analysis_step_run_bam['@id'],
                                             'assembly': 'mm10'})
    testapp.patch_json(file_bam_2_1['@id'], {'step_run': analysis_step_run_bam['@id'],
                                             'assembly': 'mm10'})

    testapp.patch_json(pipeline_bam['@id'], {'title':
                                             'RNA-seq of long RNAs (paired-end, stranded)'})

    testapp.patch_json(bam_quality_metric_1_1['@id'], {'Uniquely mapped reads number': 5000000})
    testapp.patch_json(bam_quality_metric_2_1['@id'], {'Uniquely mapped reads number': 10000000})
    testapp.patch_json(bam_quality_metric_1_1['@id'],
                       {'Number of reads mapped to multiple loci': 10})
    testapp.patch_json(bam_quality_metric_2_1['@id'],
                       {'Number of reads mapped to multiple loci': 100})
    testapp.patch_json(biosample_1['@id'], {'donor': mouse_donor_1['@id']})
    testapp.patch_json(biosample_2['@id'], {'donor': mouse_donor_1['@id']})
    testapp.patch_json(biosample_1['@id'], {'organism': '/organisms/mouse/'})
    testapp.patch_json(biosample_2['@id'], {'organism': '/organisms/mouse/'})
    testapp.patch_json(biosample_1['@id'], {'model_organism_sex': 'mixed'})
    testapp.patch_json(biosample_2['@id'], {'model_organism_sex': 'mixed'})
    testapp.patch_json(library_1['@id'], {'biosample': biosample_1['@id'],
                                          'size_range': '>200'})
    testapp.patch_json(library_2['@id'], {'biosample': biosample_2['@id'],
                                          'size_range': '>200'})
    testapp.patch_json(replicate_1_1['@id'], {'library': library_1['@id']})
    testapp.patch_json(replicate_2_1['@id'], {'library': library_2['@id']})
    testapp.patch_json(base_experiment['@id'], {'status': 'released',
                                                'date_released': '2016-01-01',
                                                'assay_term_name': 'CRISPR genome editing followed by RNA-seq'})
    res = testapp.get(base_experiment['@id'] + '@@index-data')
    assert any(
        error['category'] ==
        'insufficient read depth' for error in collect_audit_errors(res)) and \
        any(error['category'] ==
            'missing spikeins' for error in collect_audit_errors(res))


def test_audit_experiment_long_rna_standards(testapp,
                                             base_experiment,
                                             replicate_1_1,
                                             replicate_2_1,
                                             library_1,
                                             library_2,
                                             biosample_1,
                                             biosample_2,
                                             mouse_donor_1,
                                             file_fastq_3,
                                             file_fastq_4,
                                             file_bam_1_1,
                                             file_bam_2_1,
                                             file_tsv_1_1,
                                             file_tsv_1_2,
                                             mad_quality_metric_1_2,
                                             bam_quality_metric_1_1,
                                             bam_quality_metric_2_1,
                                             analysis_step_run_bam,
                                             analysis_step_version_bam,
                                             analysis_step_bam,
                                             pipeline_bam):
    testapp.patch_json(file_fastq_3['@id'], {'read_length': 20})
    testapp.patch_json(file_fastq_4['@id'], {'read_length': 100})

    testapp.patch_json(file_bam_1_1['@id'], {'step_run': analysis_step_run_bam['@id'],
                                             'assembly': 'mm10'})
    testapp.patch_json(file_bam_2_1['@id'], {'step_run': analysis_step_run_bam['@id'],
                                             'assembly': 'mm10'})

    testapp.patch_json(pipeline_bam['@id'], {'title':
                                             'RNA-seq of long RNAs (paired-end, stranded)'})

    testapp.patch_json(bam_quality_metric_1_1['@id'], {'Uniquely mapped reads number': 1000000})
    testapp.patch_json(bam_quality_metric_2_1['@id'], {'Uniquely mapped reads number': 38000000})
    testapp.patch_json(bam_quality_metric_1_1['@id'],
                       {'Number of reads mapped to multiple loci': 10})
    testapp.patch_json(bam_quality_metric_2_1['@id'],
                       {'Number of reads mapped to multiple loci': 30})
    testapp.patch_json(mad_quality_metric_1_2['@id'], {'quality_metric_of': [
                                                       file_tsv_1_1['@id'],
                                                       file_tsv_1_2['@id']]})
    testapp.patch_json(biosample_1['@id'], {'donor': mouse_donor_1['@id']})
    testapp.patch_json(biosample_2['@id'], {'donor': mouse_donor_1['@id']})
    testapp.patch_json(biosample_1['@id'], {'organism': '/organisms/mouse/'})
    testapp.patch_json(biosample_2['@id'], {'organism': '/organisms/mouse/'})
    testapp.patch_json(biosample_1['@id'], {'model_organism_sex': 'mixed'})
    testapp.patch_json(biosample_2['@id'], {'model_organism_sex': 'mixed'})
    testapp.patch_json(library_1['@id'], {'biosample': biosample_1['@id']})
    testapp.patch_json(library_2['@id'], {'biosample': biosample_2['@id']})
    testapp.patch_json(replicate_1_1['@id'], {'library': library_1['@id']})
    testapp.patch_json(replicate_2_1['@id'], {'library': library_2['@id']})
    testapp.patch_json(base_experiment['@id'], {'status': 'released',
                                                'date_released': '2016-01-01',
                                                'assay_term_name': 'RNA-seq'})
    res = testapp.get(base_experiment['@id'] + '@@index-data')
    assert any(error['category'] ==
               'insufficient read depth' for error in collect_audit_errors(res))


def test_audit_experiment_long_rna_standards_encode2(testapp,
                                                     base_experiment,
                                                     replicate_1_1,
                                                     replicate_2_1,
                                                     library_1,
                                                     library_2,
                                                     biosample_1,
                                                     biosample_2,
                                                     mouse_donor_1,
                                                     file_fastq_3,
                                                     file_fastq_4,
                                                     file_bam_1_1,
                                                     file_bam_2_1,
                                                     file_tsv_1_1,
                                                     file_tsv_1_2,
                                                     mad_quality_metric_1_2,
                                                     bam_quality_metric_1_1,
                                                     bam_quality_metric_2_1,
                                                     analysis_step_run_bam,
                                                     analysis_step_version_bam,
                                                     analysis_step_bam,
                                                     pipeline_bam,
                                                     encode2_award):
    testapp.patch_json(file_fastq_3['@id'], {'read_length': 20})
    testapp.patch_json(file_fastq_4['@id'], {'read_length': 100})

    testapp.patch_json(file_bam_1_1['@id'], {'step_run': analysis_step_run_bam['@id'],
                                             'assembly': 'mm10'})
    testapp.patch_json(file_bam_2_1['@id'], {'step_run': analysis_step_run_bam['@id'],
                                             'assembly': 'mm10'})

    testapp.patch_json(pipeline_bam['@id'], {'title':
                                             'RNA-seq of long RNAs (paired-end, stranded)'})

    testapp.patch_json(bam_quality_metric_1_1['@id'], {'Uniquely mapped reads number': 21000000})
    testapp.patch_json(bam_quality_metric_2_1['@id'], {'Uniquely mapped reads number': 38000000})
    testapp.patch_json(bam_quality_metric_1_1['@id'],
                       {'Number of reads mapped to multiple loci': 10})
    testapp.patch_json(bam_quality_metric_2_1['@id'],
                       {'Number of reads mapped to multiple loci': 30})
    testapp.patch_json(mad_quality_metric_1_2['@id'], {'quality_metric_of': [
                                                       file_tsv_1_1['@id'],
                                                       file_tsv_1_2['@id']]})
    testapp.patch_json(biosample_1['@id'], {'donor': mouse_donor_1['@id']})
    testapp.patch_json(biosample_2['@id'], {'donor': mouse_donor_1['@id']})
    testapp.patch_json(biosample_1['@id'], {'organism': '/organisms/mouse/'})
    testapp.patch_json(biosample_2['@id'], {'organism': '/organisms/mouse/'})
    testapp.patch_json(biosample_1['@id'], {'model_organism_sex': 'mixed'})
    testapp.patch_json(biosample_2['@id'], {'model_organism_sex': 'mixed'})
    testapp.patch_json(library_1['@id'], {'biosample': biosample_1['@id']})
    testapp.patch_json(library_2['@id'], {'biosample': biosample_2['@id']})
    testapp.patch_json(replicate_1_1['@id'], {'library': library_1['@id']})
    testapp.patch_json(replicate_2_1['@id'], {'library': library_2['@id']})
    testapp.patch_json(base_experiment['@id'], {'status': 'released',
                                                'date_released': '2016-01-01',
                                                'assay_term_name': 'RNA-seq',
                                                'award': encode2_award['@id']})
    res = testapp.get(base_experiment['@id'] + '@@index-data')
    assert all(error['category'] !=
               'insufficient read depth' for error in collect_audit_errors(res))


def test_audit_experiment_chip_seq_standards_depth(testapp,
                                                   base_experiment,
                                                   replicate_1_1,
                                                   replicate_2_1,
                                                   library_1,
                                                   library_2,
                                                   biosample_1,
                                                   biosample_2,
                                                   mouse_donor_1,
                                                   file_fastq_3,
                                                   file_fastq_4,
                                                   file_bam_1_1,
                                                   file_bam_2_1,
                                                   file_tsv_1_2,
                                                   mad_quality_metric_1_2,
                                                   chip_seq_quality_metric,
                                                   analysis_step_run_bam,
                                                   analysis_step_version_bam,
                                                   analysis_step_bam,
                                                   pipeline_bam,
                                                   target_H3K27ac):

    testapp.patch_json(chip_seq_quality_metric['@id'], {'quality_metric_of': [file_bam_1_1['@id'],
                                                                              file_bam_2_1['@id']],
                                                        'processing_stage': 'filtered',
                                                        'total': 30000000,
                                                        'mapped': 30000000,
                                                        'read1': 100, 'read2': 100})
    testapp.patch_json(file_fastq_3['@id'], {'read_length': 20})
    testapp.patch_json(file_fastq_4['@id'], {'read_length': 100})

    testapp.patch_json(file_bam_1_1['@id'], {'step_run': analysis_step_run_bam['@id'],
                                             'assembly': 'mm10',
                                             'derived_from': [file_fastq_3['@id']]})
    testapp.patch_json(file_bam_2_1['@id'], {'step_run': analysis_step_run_bam['@id'],
                                             'assembly': 'mm10',
                                             'derived_from': [file_fastq_4['@id']]})
    testapp.patch_json(pipeline_bam['@id'], {'title':
                                             'ChIP-seq read mapping'})
    testapp.patch_json(biosample_1['@id'], {'donor': mouse_donor_1['@id']})
    testapp.patch_json(biosample_2['@id'], {'donor': mouse_donor_1['@id']})
    testapp.patch_json(biosample_1['@id'], {'organism': '/organisms/mouse/'})
    testapp.patch_json(biosample_2['@id'], {'organism': '/organisms/mouse/'})
    testapp.patch_json(biosample_1['@id'], {'model_organism_sex': 'mixed'})
    testapp.patch_json(biosample_2['@id'], {'model_organism_sex': 'mixed'})
    testapp.patch_json(library_1['@id'], {'biosample': biosample_1['@id']})
    testapp.patch_json(library_2['@id'], {'biosample': biosample_2['@id']})
    testapp.patch_json(replicate_1_1['@id'], {'library': library_1['@id']})
    testapp.patch_json(replicate_2_1['@id'], {'library': library_2['@id']})
    testapp.patch_json(base_experiment['@id'], {'target': target_H3K27ac['@id'],
                                                'status': 'released',
                                                'date_released': '2016-01-01',
                                                'assay_term_name': 'ChIP-seq'})
    res = testapp.get(base_experiment['@id'] + '@@index-data')
    assert any(error['category'] ==
               'low read depth' for error in collect_audit_errors(res))


def test_audit_experiment_chip_seq_standards(testapp,
                                             base_experiment,
                                             replicate_1_1,
                                             replicate_2_1,
                                             library_1,
                                             library_2,
                                             biosample_1,
                                             biosample_2,
                                             mouse_donor_1,
                                             file_fastq_3,
                                             file_fastq_4,
                                             file_bam_1_1,
                                             file_bam_2_1,
                                             file_tsv_1_2,
                                             mad_quality_metric_1_2,
                                             chip_seq_quality_metric,
                                             analysis_step_run_bam,
                                             analysis_step_version_bam,
                                             analysis_step_bam,
                                             pipeline_bam,
                                             target_H3K9me3):

    testapp.patch_json(chip_seq_quality_metric['@id'], {'quality_metric_of': [file_bam_1_1['@id']],
                                                        'processing_stage': 'unfiltered',
                                                        'total': 10000000,
                                                        'mapped': 10000000,
                                                        'read1': 100, 'read2': 100})
    testapp.patch_json(file_fastq_3['@id'], {'read_length': 20})
    testapp.patch_json(file_fastq_4['@id'], {'read_length': 100})

    testapp.patch_json(file_bam_1_1['@id'], {'step_run': analysis_step_run_bam['@id'],
                                             'assembly': 'mm10',
                                             'derived_from': [file_fastq_3['@id']]})
    testapp.patch_json(file_bam_2_1['@id'], {'step_run': analysis_step_run_bam['@id'],
                                             'assembly': 'mm10',
                                             'derived_from': [file_fastq_4['@id']]})
    testapp.patch_json(pipeline_bam['@id'], {'title':
                                             'ChIP-seq read mapping'})
    testapp.patch_json(biosample_1['@id'], {'donor': mouse_donor_1['@id']})
    testapp.patch_json(biosample_2['@id'], {'donor': mouse_donor_1['@id']})
    testapp.patch_json(biosample_1['@id'], {'organism': '/organisms/mouse/'})
    testapp.patch_json(biosample_2['@id'], {'organism': '/organisms/mouse/'})
    testapp.patch_json(biosample_1['@id'], {'model_organism_sex': 'mixed'})
    testapp.patch_json(biosample_2['@id'], {'model_organism_sex': 'mixed'})
    testapp.patch_json(library_1['@id'], {'biosample': biosample_1['@id']})
    testapp.patch_json(library_2['@id'], {'biosample': biosample_2['@id']})
    testapp.patch_json(replicate_1_1['@id'], {'library': library_1['@id']})
    testapp.patch_json(replicate_2_1['@id'], {'library': library_2['@id']})
    testapp.patch_json(base_experiment['@id'], {'target': target_H3K9me3['@id'],
                                                'status': 'released',
                                                'date_released': '2016-01-01',
                                                'assay_term_name': 'ChIP-seq'})
    res = testapp.get(base_experiment['@id'] + '@@index-data')
    assert any(error['category'] ==
               'insufficient read depth' for error in collect_audit_errors(res))


def test_audit_experiment_chip_seq_standards_encode2(testapp,
                                                     base_experiment,
                                                     replicate_1_1,
                                                     replicate_2_1,
                                                     library_1,
                                                     library_2,
                                                     biosample_1,
                                                     biosample_2,
                                                     mouse_donor_1,
                                                     file_fastq_3,
                                                     file_fastq_4,
                                                     file_bam_1_1,
                                                     file_bam_2_1,
                                                     file_tsv_1_2,
                                                     mad_quality_metric_1_2,
                                                     chip_seq_quality_metric,
                                                     analysis_step_run_bam,
                                                     analysis_step_version_bam,
                                                     analysis_step_bam,
                                                     pipeline_bam,
                                                     target_H3K9me3,
                                                     encode2_award):

    testapp.patch_json(chip_seq_quality_metric['@id'], {'quality_metric_of': [file_bam_1_1['@id']],
                                                        'processing_stage': 'unfiltered',
                                                        'total': 146000000,
                                                        'mapped': 146000000,
                                                        'read1': 100, 'read2': 100})
    testapp.patch_json(file_fastq_3['@id'], {'read_length': 20})
    testapp.patch_json(file_fastq_4['@id'], {'read_length': 100})

    testapp.patch_json(file_bam_1_1['@id'], {'step_run': analysis_step_run_bam['@id'],
                                             'assembly': 'mm10',
                                             'derived_from': [file_fastq_3['@id']]})
    testapp.patch_json(file_bam_2_1['@id'], {'step_run': analysis_step_run_bam['@id'],
                                             'assembly': 'mm10',
                                             'derived_from': [file_fastq_4['@id']]})
    testapp.patch_json(pipeline_bam['@id'], {'title':
                                             'ChIP-seq read mapping'})
    testapp.patch_json(biosample_1['@id'], {'donor': mouse_donor_1['@id']})
    testapp.patch_json(biosample_2['@id'], {'donor': mouse_donor_1['@id']})
    testapp.patch_json(biosample_1['@id'], {'organism': '/organisms/mouse/'})
    testapp.patch_json(biosample_2['@id'], {'organism': '/organisms/mouse/'})
    testapp.patch_json(biosample_1['@id'], {'model_organism_sex': 'mixed'})
    testapp.patch_json(biosample_2['@id'], {'model_organism_sex': 'mixed'})
    testapp.patch_json(library_1['@id'], {'biosample': biosample_1['@id']})
    testapp.patch_json(library_2['@id'], {'biosample': biosample_2['@id']})
    testapp.patch_json(replicate_1_1['@id'], {'library': library_1['@id']})
    testapp.patch_json(replicate_2_1['@id'], {'library': library_2['@id']})
    testapp.patch_json(base_experiment['@id'], {'target': target_H3K9me3['@id'],
                                                'status': 'released',
                                                'date_released': '2016-01-01',
                                                'assay_term_name': 'ChIP-seq',
                                                'award': encode2_award['@id']})
    res = testapp.get(base_experiment['@id'] + '@@index-data')
    assert all(error['category'] !=
               'insufficient read depth' for error in collect_audit_errors(res))


def test_audit_experiment_chip_seq_no_target_standards(testapp,
                                                       base_experiment,
                                                       replicate_1_1,
                                                       replicate_2_1,
                                                       library_1,
                                                       library_2,
                                                       biosample_1,
                                                       biosample_2,
                                                       mouse_donor_1,
                                                       file_fastq_3,
                                                       file_fastq_4,
                                                       file_bam_1_1,
                                                       file_bam_2_1,
                                                       file_tsv_1_2,
                                                       mad_quality_metric_1_2,
                                                       chip_seq_quality_metric,
                                                       chipseq_filter_quality_metric,
                                                       analysis_step_run_bam,
                                                       analysis_step_version_bam,
                                                       analysis_step_bam,
                                                       pipeline_bam):

    testapp.patch_json(chip_seq_quality_metric['@id'], {'quality_metric_of': [file_bam_1_1['@id']],
                                                        'processing_stage': 'unfiltered',
                                                        'total': 10000000,
                                                        'mapped': 10000000,
                                                        'read1': 100, 'read2': 100})
    testapp.patch_json(file_fastq_3['@id'], {'read_length': 20})
    testapp.patch_json(file_fastq_4['@id'], {'read_length': 100})

    testapp.patch_json(file_bam_1_1['@id'], {'step_run': analysis_step_run_bam['@id'],
                                             'assembly': 'mm10',
                                             'derived_from': [file_fastq_3['@id']]})
    testapp.patch_json(file_bam_2_1['@id'], {'step_run': analysis_step_run_bam['@id'],
                                             'assembly': 'mm10',
                                             'derived_from': [file_fastq_4['@id']]})

    testapp.patch_json(pipeline_bam['@id'], {'title':
                                             'ChIP-seq read mapping'})

    testapp.patch_json(biosample_1['@id'], {'donor': mouse_donor_1['@id']})
    testapp.patch_json(biosample_2['@id'], {'donor': mouse_donor_1['@id']})
    testapp.patch_json(biosample_1['@id'], {'organism': '/organisms/mouse/'})
    testapp.patch_json(biosample_2['@id'], {'organism': '/organisms/mouse/'})
    testapp.patch_json(biosample_1['@id'], {'model_organism_sex': 'mixed'})
    testapp.patch_json(biosample_2['@id'], {'model_organism_sex': 'mixed'})
    testapp.patch_json(library_1['@id'], {'biosample': biosample_1['@id']})
    testapp.patch_json(library_2['@id'], {'biosample': biosample_2['@id']})
    testapp.patch_json(replicate_1_1['@id'], {'library': library_1['@id']})
    testapp.patch_json(replicate_2_1['@id'], {'library': library_2['@id']})
    testapp.patch_json(base_experiment['@id'], {'status': 'released',
                                                'date_released': '2016-01-01',
                                                'assay_term_name': 'ChIP-seq'})
    res = testapp.get(base_experiment['@id'] + '@@index-data')
    assert any(error['category'] ==
               'missing target' for error in collect_audit_errors(res))


def test_audit_experiment_chip_seq_library_complexity_standards(testapp,
                                                                base_experiment,
                                                                replicate_1_1,
                                                                replicate_2_1,
                                                                library_1,
                                                                library_2,
                                                                biosample_1,
                                                                biosample_2,
                                                                mouse_donor_1,
                                                                file_fastq_3,
                                                                file_fastq_4,
                                                                file_bam_1_1,
                                                                file_bam_2_1,
                                                                file_tsv_1_2,
                                                                mad_quality_metric_1_2,
                                                                chip_seq_quality_metric,
                                                                chipseq_filter_quality_metric,
                                                                analysis_step_run_bam,
                                                                analysis_step_version_bam,
                                                                analysis_step_bam,
                                                                pipeline_bam,
                                                                target_H3K9me3):
    testapp.patch_json(chip_seq_quality_metric['@id'], {'quality_metric_of': [file_bam_1_1['@id']],
                                                        'processing_stage': 'unfiltered',
                                                        'total': 10000000,
                                                        'mapped': 10000000,
                                                        'read1': 100, 'read2': 100})
    testapp.patch_json(file_fastq_3['@id'], {'read_length': 20})
    testapp.patch_json(file_fastq_4['@id'], {'read_length': 100})

    testapp.patch_json(file_bam_1_1['@id'], {'step_run': analysis_step_run_bam['@id'],
                                             'assembly': 'mm10',
                                             'derived_from': [file_fastq_3['@id']]})
    testapp.patch_json(file_bam_2_1['@id'], {'step_run': analysis_step_run_bam['@id'],
                                             'assembly': 'mm10',
                                             'derived_from': [file_fastq_4['@id']]})

    testapp.patch_json(pipeline_bam['@id'], {'title':
                                             'ChIP-seq read mapping'})

    testapp.patch_json(biosample_1['@id'], {'donor': mouse_donor_1['@id']})
    testapp.patch_json(biosample_2['@id'], {'donor': mouse_donor_1['@id']})
    testapp.patch_json(biosample_1['@id'], {'organism': '/organisms/mouse/'})
    testapp.patch_json(biosample_2['@id'], {'organism': '/organisms/mouse/'})
    testapp.patch_json(biosample_1['@id'], {'model_organism_sex': 'mixed'})
    testapp.patch_json(biosample_2['@id'], {'model_organism_sex': 'mixed'})
    testapp.patch_json(library_1['@id'], {'biosample': biosample_1['@id']})
    testapp.patch_json(library_2['@id'], {'biosample': biosample_2['@id']})
    testapp.patch_json(replicate_1_1['@id'], {'library': library_1['@id']})
    testapp.patch_json(replicate_2_1['@id'], {'library': library_2['@id']})
    testapp.patch_json(base_experiment['@id'], {'target': target_H3K9me3['@id'],
                                                'status': 'released',
                                                'date_released': '2016-01-01',
                                                'assay_term_name': 'ChIP-seq'})
    res = testapp.get(base_experiment['@id'] + '@@index-data')
    assert any(error['category'] ==
               'severe bottlenecking' for error in collect_audit_errors(res))


def test_audit_experiment_dnase_low_spot_score(testapp,
                                               base_experiment,
                                               replicate_1_1,
                                               library_1,
                                               biosample_1,
                                               mouse_donor_1,
                                               file_fastq_3,
                                               file_bam_1_1,
                                               mad_quality_metric_1_2,
                                               hotspot_quality_metric,
                                               analysis_step_run_bam,
                                               analysis_step_version_bam,
                                               analysis_step_bam,
                                               file_tsv_1_1,
                                               pipeline_bam):
    testapp.patch_json(file_tsv_1_1['@id'], {'output_type': 'hotspots'})
    testapp.patch_json(file_fastq_3['@id'], {'read_length': 20})
    testapp.patch_json(file_bam_1_1['@id'], {'step_run': analysis_step_run_bam['@id'],
                                             'assembly': 'mm10',
                                             'output_type': 'alignments',
                                             'derived_from': [file_fastq_3['@id']]})
    testapp.patch_json(pipeline_bam['@id'], {'title':
                                             'DNase-HS pipeline (single-end)'})
    testapp.patch_json(biosample_1['@id'], {'donor': mouse_donor_1['@id']})
    testapp.patch_json(biosample_1['@id'], {'organism': '/organisms/mouse/'})
    testapp.patch_json(biosample_1['@id'], {'model_organism_sex': 'mixed'})
    testapp.patch_json(library_1['@id'], {'biosample': biosample_1['@id']})
    testapp.patch_json(replicate_1_1['@id'], {'library': library_1['@id']})
    testapp.patch_json(base_experiment['@id'], {'status': 'released',
                                                'date_released': '2016-01-01',
                                                'assay_term_name': 'DNase-seq'})
    res = testapp.get(base_experiment['@id'] + '@@index-data')
    assert any(error['category'] ==
               'low spot score' for error in collect_audit_errors(res))


def test_audit_experiment_dnase_seq_low_read_depth(testapp,
                                                   base_experiment,
                                                   replicate_1_1,
                                                   library_1,
                                                   biosample_1,
                                                   mouse_donor_1,
                                                   file_fastq_3,
                                                   file_bam_1_1,
                                                   mad_quality_metric_1_2,
                                                   chip_seq_quality_metric,
                                                   analysis_step_run_bam,
                                                   analysis_step_version_bam,
                                                   analysis_step_bam,
                                                   pipeline_bam):
    testapp.patch_json(file_fastq_3['@id'], {'read_length': 20})
    testapp.patch_json(file_bam_1_1['@id'], {'step_run': analysis_step_run_bam['@id'],
                                             'assembly': 'mm10',
                                             'output_type': 'alignments',
                                             'derived_from': [file_fastq_3['@id']]})
    testapp.patch_json(pipeline_bam['@id'], {'title':
                                             'DNase-HS pipeline (single-end)'})
    testapp.patch_json(chip_seq_quality_metric['@id'], {'mapped': 23})
    testapp.patch_json(biosample_1['@id'], {'donor': mouse_donor_1['@id']})
    testapp.patch_json(biosample_1['@id'], {'organism': '/organisms/mouse/'})
    testapp.patch_json(biosample_1['@id'], {'model_organism_sex': 'mixed'})
    testapp.patch_json(library_1['@id'], {'biosample': biosample_1['@id']})
    testapp.patch_json(replicate_1_1['@id'], {'library': library_1['@id']})
    testapp.patch_json(base_experiment['@id'], {'status': 'released',
                                                'date_released': '2016-01-01',
                                                'assay_term_name': 'DNase-seq'})
    res = testapp.get(base_experiment['@id'] + '@@index-data')
    assert any(error['category'] ==
               'extremely low read depth' for error in collect_audit_errors(res))


def test_audit_experiment_dnase_low_read_length(testapp,
                                                base_experiment,
                                                replicate_1_1,
                                                library_1,
                                                biosample_1,
                                                mouse_donor_1,
                                                file_fastq_3,
                                                file_bam_1_1,
                                                mad_quality_metric_1_2,
                                                chip_seq_quality_metric,
                                                analysis_step_run_bam,
                                                analysis_step_version_bam,
                                                analysis_step_bam,
                                                pipeline_bam):
    testapp.patch_json(file_fastq_3['@id'], {'read_length': 20})
    testapp.patch_json(file_bam_1_1['@id'], {'step_run': analysis_step_run_bam['@id'],
                                             'assembly': 'mm10',
                                             'output_type': 'alignments',
                                             'derived_from': [file_fastq_3['@id']]})
    testapp.patch_json(pipeline_bam['@id'], {'title':
                                             'DNase-HS pipeline (single-end)'})
    testapp.patch_json(chip_seq_quality_metric['@id'], {'mapped': 23})
    testapp.patch_json(biosample_1['@id'], {'donor': mouse_donor_1['@id']})
    testapp.patch_json(biosample_1['@id'], {'organism': '/organisms/mouse/'})
    testapp.patch_json(biosample_1['@id'], {'model_organism_sex': 'mixed'})
    testapp.patch_json(library_1['@id'], {'biosample': biosample_1['@id']})
    testapp.patch_json(replicate_1_1['@id'], {'library': library_1['@id']})
    testapp.patch_json(base_experiment['@id'], {'status': 'released',
                                                'date_released': '2016-01-01',
                                                'assay_term_name': 'DNase-seq'})
    res = testapp.get(base_experiment['@id'] + '@@index-data')
    assert any(error['category'] ==
               'insufficient read length' for error in collect_audit_errors(res))


def test_audit_experiment_dnase_low_correlation(testapp,
                                                base_experiment,
                                                replicate_1_1,
                                                replicate_2_1,
                                                library_1,
                                                library_2,
                                                biosample_1,
                                                mouse_donor_1,
                                                file_fastq_3,
                                                bigWig_file,
                                                file_bam_1_1,
                                                correlation_quality_metric,
                                                chip_seq_quality_metric,
                                                analysis_step_run_bam,
                                                analysis_step_version_bam,
                                                analysis_step_bam,
                                                pipeline_bam):
    testapp.patch_json(bigWig_file['@id'], {'dataset': base_experiment['@id']})
    testapp.patch_json(
        correlation_quality_metric['@id'], {'quality_metric_of': [bigWig_file['@id']],
                                            'Pearson correlation': 0.15})
    testapp.patch_json(file_bam_1_1['@id'], {'step_run': analysis_step_run_bam['@id'],
                                             'assembly': 'mm10',
                                             'output_type': 'alignments',
                                             'derived_from': [file_fastq_3['@id']]})
    testapp.patch_json(pipeline_bam['@id'], {'title':
                                             'DNase-HS pipeline (single-end)'})
    testapp.patch_json(chip_seq_quality_metric['@id'], {'mapped': 23})
    testapp.patch_json(biosample_1['@id'], {'donor': mouse_donor_1['@id']})
    testapp.patch_json(biosample_1['@id'], {'organism': '/organisms/mouse/'})
    testapp.patch_json(biosample_1['@id'], {'model_organism_sex': 'mixed'})
    testapp.patch_json(library_1['@id'], {'biosample': biosample_1['@id']})
    testapp.patch_json(library_2['@id'], {'biosample': biosample_1['@id']})
    testapp.patch_json(replicate_1_1['@id'], {'library': library_1['@id']})
    testapp.patch_json(replicate_2_1['@id'], {'library': library_2['@id']})
    testapp.patch_json(base_experiment['@id'], {'status': 'released',
                                                'date_released': '2016-01-01',
                                                'assay_term_name': 'DNase-seq'})
    res = testapp.get(base_experiment['@id'] + '@@index-data')
    assert any(error['category'] ==
               'insufficient replicate concordance' for error in collect_audit_errors(res))

# duplication rate audit was removed from v54


def test_audit_experiment_dnase_seq_missing_read_depth(testapp,
                                                       base_experiment,
                                                       replicate_1_1,
                                                       library_1,
                                                       biosample_1,
                                                       mouse_donor_1,
                                                       file_fastq_3,
                                                       file_bam_1_1,
                                                       mad_quality_metric_1_2,
                                                       analysis_step_run_bam,
                                                       analysis_step_version_bam,
                                                       analysis_step_bam,
                                                       pipeline_bam):
    testapp.patch_json(file_fastq_3['@id'], {'read_length': 20})
    testapp.patch_json(file_bam_1_1['@id'], {'step_run': analysis_step_run_bam['@id'],
                                             'assembly': 'mm10',
                                             'output_type': 'alignments',
                                             'derived_from': [file_fastq_3['@id']]})
    testapp.patch_json(pipeline_bam['@id'], {'title':
                                             'DNase-HS pipeline (single-end)'})
    testapp.patch_json(biosample_1['@id'], {'donor': mouse_donor_1['@id']})
    testapp.patch_json(biosample_1['@id'], {'organism': '/organisms/mouse/'})
    testapp.patch_json(biosample_1['@id'], {'model_organism_sex': 'mixed'})
    testapp.patch_json(library_1['@id'], {'biosample': biosample_1['@id']})
    testapp.patch_json(replicate_1_1['@id'], {'library': library_1['@id']})
    testapp.patch_json(base_experiment['@id'], {'status': 'released',
                                                'date_released': '2016-01-01',
                                                'assay_term_name': 'DNase-seq'})
    res = testapp.get(base_experiment['@id'] + '@@index-data')
    assert any(error['category'] ==
               'missing read depth' for error in collect_audit_errors(res))


def test_audit_experiment_chip_seq_unfiltered_missing_read_depth(testapp,
                                                                 base_experiment,
                                                                 replicate_1_1,
                                                                 replicate_2_1,
                                                                 library_1,
                                                                 library_2,
                                                                 biosample_1,
                                                                 biosample_2,
                                                                 mouse_donor_1,
                                                                 file_fastq_3,
                                                                 file_fastq_4,
                                                                 file_bam_1_1,
                                                                 file_bam_2_1,
                                                                 file_tsv_1_2,
                                                                 mad_quality_metric_1_2,
                                                                 chip_seq_quality_metric,
                                                                 chipseq_filter_quality_metric,
                                                                 analysis_step_run_bam,
                                                                 analysis_step_version_bam,
                                                                 analysis_step_bam,
                                                                 pipeline_bam,
                                                                 target_H3K9me3):
    testapp.patch_json(file_fastq_3['@id'], {'read_length': 20})
    testapp.patch_json(file_fastq_4['@id'], {'read_length': 100})

    testapp.patch_json(file_bam_1_1['@id'], {'step_run': analysis_step_run_bam['@id'],
                                             'assembly': 'mm10',
                                             'output_type': 'unfiltered alignments',
                                             'derived_from': [file_fastq_3['@id']]})
    testapp.patch_json(file_bam_2_1['@id'], {'step_run': analysis_step_run_bam['@id'],
                                             'assembly': 'mm10',
                                             'output_type': 'unfiltered alignments',
                                             'derived_from': [file_fastq_4['@id']]})
    testapp.patch_json(pipeline_bam['@id'], {'title':
                                             'ChIP-seq read mapping'})
    testapp.patch_json(biosample_1['@id'], {'donor': mouse_donor_1['@id']})
    testapp.patch_json(biosample_2['@id'], {'donor': mouse_donor_1['@id']})
    testapp.patch_json(biosample_1['@id'], {'organism': '/organisms/mouse/'})
    testapp.patch_json(biosample_2['@id'], {'organism': '/organisms/mouse/'})
    testapp.patch_json(biosample_1['@id'], {'model_organism_sex': 'mixed'})
    testapp.patch_json(biosample_2['@id'], {'model_organism_sex': 'mixed'})
    testapp.patch_json(library_1['@id'], {'biosample': biosample_1['@id']})
    testapp.patch_json(library_2['@id'], {'biosample': biosample_2['@id']})
    testapp.patch_json(replicate_1_1['@id'], {'library': library_1['@id']})
    testapp.patch_json(replicate_2_1['@id'], {'library': library_2['@id']})
    testapp.patch_json(base_experiment['@id'], {'target': target_H3K9me3['@id'],
                                                'status': 'released',
                                                'date_released': '2016-01-01',
                                                'assay_term_name': 'ChIP-seq'})
    res = testapp.get(base_experiment['@id'] + '@@index-data')
    assert all(error['category'] !=
               'missing read depth' for error in collect_audit_errors(res))


def test_audit_experiment_out_of_date_analysis_added_fastq(testapp,
                                                           base_experiment,
                                                           replicate_1_1,
                                                           replicate_2_1,
                                                           file_fastq_3,
                                                           file_fastq_4,
                                                           file_bam_1_1,
                                                           file_bam_2_1):
    testapp.patch_json(base_experiment['@id'], {'assay_term_name': 'ChIP-seq'})
    testapp.patch_json(file_fastq_4['@id'], {'replicate': replicate_1_1['@id']})
    testapp.patch_json(file_bam_1_1['@id'], {'derived_from': [file_fastq_3['@id']]})
    testapp.patch_json(file_bam_2_1['@id'], {'derived_from': [file_fastq_3['@id']]})
    res = testapp.get(base_experiment['@id'] + '@@index-data')
    assert any(error['category'] ==
               'out of date analysis' for error in collect_audit_errors(res))


def test_audit_experiment_out_of_date_analysis_removed_fastq(testapp,
                                                             base_experiment,
                                                             replicate_1_1,
                                                             replicate_2_1,
                                                             file_fastq_3,
                                                             file_fastq_4,
                                                             file_bam_1_1,
                                                             file_bam_2_1):
    testapp.patch_json(base_experiment['@id'], {'assay_term_name': 'ChIP-seq'})
    testapp.patch_json(file_bam_1_1['@id'], {'derived_from': [file_fastq_3['@id']]})
    testapp.patch_json(file_bam_2_1['@id'], {'derived_from': [file_fastq_4['@id']]})
    testapp.patch_json(file_fastq_3['@id'], {'status': 'deleted'})
    res = testapp.get(base_experiment['@id'] + '@@index-data')
    assert any(error['category'] == 'out of date analysis' for error in collect_audit_errors(res))


def test_audit_experiment_no_out_of_date_analysis(testapp,
                                                  base_experiment,
                                                  replicate_1_1,
                                                  replicate_2_1,
                                                  file_fastq_3,
                                                  file_fastq_4,
                                                  file_bam_1_1,
                                                  file_bam_2_1):
    testapp.patch_json(file_bam_1_1['@id'], {'derived_from': [file_fastq_3['@id']]})
    testapp.patch_json(file_bam_2_1['@id'], {'derived_from': [file_fastq_4['@id']]})
    res = testapp.get(base_experiment['@id'] + '@@index-data')
    assert all(error['category'] !=
               'out of date analysis' for error in collect_audit_errors(res))


def test_audit_experiment_control_out_of_date_analysis_paired_fastqs(
    testapp,
    base_experiment,
    replicate_1_1,
    replicate_2_1,
    file_fastq_3,
    file_fastq_4,
    file_bam_1_1,
    file_bam_2_1,
    control_target,
    ctrl_experiment
):

    testapp.patch_json(base_experiment['@id'], {'assay_term_name': 'ChIP-seq'})
    testapp.patch_json(ctrl_experiment['@id'], {'target': control_target['@id']})
    testapp.patch_json(replicate_2_1['@id'], {'experiment': ctrl_experiment['@id']})

    testapp.patch_json(file_bam_1_1['@id'], {'assembly': 'mm10',
                                             'output_type': 'signal of unique reads',
                                             'file_format': 'bigWig',
                                             'output_type': 'signal p-value',
                                             'derived_from': [file_bam_2_1['@id']]})
    testapp.patch_json(file_fastq_3['@id'], {'dataset': ctrl_experiment['@id'],
                                             'replicate': replicate_2_1['@id'],
                                             'paired_end': '1'})
    testapp.patch_json(file_fastq_4['@id'], {'dataset': ctrl_experiment['@id'],
                                             'replicate': replicate_2_1['@id'],
                                             'paired_end': '2',
                                             'paired_with': file_fastq_3['@id']})
    testapp.patch_json(file_bam_2_1['@id'], {'derived_from': [file_fastq_4['@id']],
                                             'dataset': ctrl_experiment['@id']})
    res = testapp.get(base_experiment['@id'] + '@@index-data')
    assert all(error['category'] !=
               'out of date analysis' for error in collect_audit_errors(res))


def test_audit_experiment_control_out_of_date_analysis(testapp,
                                                       base_experiment,
                                                       replicate_1_1,
                                                       replicate_2_1,
                                                       file_fastq_3,
                                                       file_fastq_4,
                                                       file_bam_1_1,
                                                       file_bam_2_1,
                                                       control_target,
                                                       ctrl_experiment
                                                       ):

    testapp.patch_json(base_experiment['@id'], {'assay_term_name': 'ChIP-seq'})
    testapp.patch_json(ctrl_experiment['@id'], {'target': control_target['@id']})
    testapp.patch_json(replicate_2_1['@id'], {'experiment': ctrl_experiment['@id']})

    testapp.patch_json(file_bam_1_1['@id'], {'assembly': 'mm10',
                                             'output_type': 'signal of unique reads',
                                             'file_format': 'bigWig',
                                             'output_type': 'signal p-value',
                                             'derived_from': [file_bam_2_1['@id']]})
    testapp.patch_json(file_fastq_3['@id'], {'dataset': ctrl_experiment['@id'],
                                             'replicate': replicate_2_1['@id']})
    testapp.patch_json(file_fastq_4['@id'], {'dataset': ctrl_experiment['@id'],
                                             'replicate': replicate_2_1['@id']})
    testapp.patch_json(file_bam_2_1['@id'], {'derived_from': [file_fastq_4['@id']],
                                             'dataset': ctrl_experiment['@id']})
    res = testapp.get(base_experiment['@id'] + '@@index-data')
    assert any(error['category'] ==
               'out of date analysis' for error in collect_audit_errors(res))


def test_audit_experiment_control_out_of_date_analysis_no_signal_files(testapp,
                                                                       base_experiment,
                                                                       replicate_1_1,
                                                                       replicate_2_1,
                                                                       file_fastq_3,
                                                                       file_fastq_4,
                                                                       file_bam_2_1,
                                                                       control_target,
                                                                       ctrl_experiment
                                                                       ):
    testapp.patch_json(base_experiment['@id'], {'assay_term_name': 'ChIP-seq'})
    testapp.patch_json(ctrl_experiment['@id'], {'target': control_target['@id']})
    testapp.patch_json(replicate_2_1['@id'], {'experiment': ctrl_experiment['@id']})
    testapp.patch_json(file_fastq_3['@id'], {'dataset': base_experiment['@id'],
                                             'replicate': replicate_1_1['@id']})
    testapp.patch_json(file_fastq_4['@id'], {'dataset': ctrl_experiment['@id'],
                                             'replicate': replicate_2_1['@id']})
    testapp.patch_json(file_bam_2_1['@id'], {'derived_from': [file_fastq_4['@id']],
                                             'dataset': ctrl_experiment['@id']})
    res = testapp.get(base_experiment['@id'] + '@@index-data')
    assert all(error['category'] !=
               'out of date analysis' for error in collect_audit_errors(res))

# def test_audit_experiment_modERN_control_missing_files() removed from v54
# def test_audit_experiment_modERN_experiment_missing_files() removed from v54


def test_audit_experiment_wgbs_standards(testapp,
                                         base_experiment,
                                         replicate_1_1,
                                         replicate_2_1,
                                         library_1,
                                         library_2,
                                         biosample_1,
                                         biosample_2,
                                         mouse_donor_1,
                                         file_fastq_3,
                                         file_fastq_4,
                                         file_bam_1_1,
                                         file_bam_2_1,
                                         file_tsv_1_2,
                                         file_bed_methyl,
                                         wgbs_quality_metric,
                                         analysis_step_run_bam,
                                         analysis_step_version_bam,
                                         analysis_step_bam,
                                         pipeline_bam,
                                         target_H3K9me3):
    testapp.patch_json(file_fastq_3['@id'], {'read_length': 20})
    testapp.patch_json(file_fastq_4['@id'], {'read_length': 100})

    testapp.patch_json(file_bam_1_1['@id'], {'step_run': analysis_step_run_bam['@id'],
                                             'assembly': 'mm10',
                                             'derived_from': [file_fastq_3['@id']]})
    testapp.patch_json(file_bam_2_1['@id'], {'step_run': analysis_step_run_bam['@id'],
                                             'assembly': 'mm10',
                                             'derived_from': [file_fastq_4['@id']]})
    testapp.patch_json(pipeline_bam['@id'], {'title':
                                             'WGBS paired-end pipeline'})

    testapp.patch_json(biosample_1['@id'], {'donor': mouse_donor_1['@id']})
    testapp.patch_json(biosample_2['@id'], {'donor': mouse_donor_1['@id']})
    testapp.patch_json(biosample_1['@id'], {'organism': '/organisms/mouse/'})
    testapp.patch_json(biosample_2['@id'], {'organism': '/organisms/mouse/'})
    testapp.patch_json(biosample_1['@id'], {'model_organism_sex': 'mixed'})
    testapp.patch_json(biosample_2['@id'], {'model_organism_sex': 'mixed'})
    testapp.patch_json(library_1['@id'], {'biosample': biosample_1['@id']})
    testapp.patch_json(library_2['@id'], {'biosample': biosample_2['@id']})
    testapp.patch_json(replicate_1_1['@id'], {'library': library_1['@id']})
    testapp.patch_json(replicate_2_1['@id'], {'library': library_2['@id']})
    testapp.patch_json(base_experiment['@id'], {'status': 'released',
                                                'date_released': '2016-01-01',
                                                'assay_term_name': 'whole-genome shotgun bisulfite sequencing'})
    res = testapp.get(base_experiment['@id'] + '@@index-data')
    assert any(error['category'] ==
               'high lambda C methylation ratio' for error in collect_audit_errors(res))


def test_audit_experiment_modern_chip_seq_standards(testapp,
                                                    base_experiment,
                                                    replicate_1_1,
                                                    replicate_2_1,
                                                    library_1,
                                                    library_2,
                                                    biosample_1,
                                                    biosample_2,
                                                    mouse_donor_1,
                                                    file_fastq_3,
                                                    file_fastq_4,
                                                    file_bam_1_1,
                                                    file_bam_2_1,
                                                    file_tsv_1_2,
                                                    mad_quality_metric_1_2,
                                                    chip_seq_quality_metric,
                                                    analysis_step_run_bam,
                                                    analysis_step_version_bam,
                                                    analysis_step_bam,
                                                    pipeline_bam,
                                                    target,
                                                    award_modERN):

    testapp.patch_json(chip_seq_quality_metric['@id'], {'quality_metric_of': [file_bam_1_1['@id']],
                                                        'processing_stage': 'filtered',
                                                        'total': 100000,
                                                        'mapped': 100000,
                                                        'read1': 100, 'read2': 100})
    testapp.patch_json(file_fastq_3['@id'], {'read_length': 100})
    testapp.patch_json(file_fastq_4['@id'], {'read_length': 100})

    testapp.patch_json(file_bam_1_1['@id'], {'step_run': analysis_step_run_bam['@id'],
                                             'assembly': 'mm10',
                                             'derived_from': [file_fastq_3['@id']]})
    testapp.patch_json(file_bam_2_1['@id'], {'step_run': analysis_step_run_bam['@id'],
                                             'assembly': 'mm10',
                                             'derived_from': [file_fastq_4['@id']]})
    testapp.patch_json(pipeline_bam['@id'], {'title':
                                             'Transcription factor ChIP-seq pipeline (modERN)'})
    testapp.patch_json(biosample_1['@id'], {'donor': mouse_donor_1['@id']})
    testapp.patch_json(biosample_2['@id'], {'donor': mouse_donor_1['@id']})
    testapp.patch_json(biosample_1['@id'], {'organism': '/organisms/mouse/'})
    testapp.patch_json(biosample_2['@id'], {'organism': '/organisms/mouse/'})
    testapp.patch_json(biosample_1['@id'], {'model_organism_sex': 'mixed'})
    testapp.patch_json(biosample_2['@id'], {'model_organism_sex': 'mixed'})
    testapp.patch_json(library_1['@id'], {'biosample': biosample_1['@id']})
    testapp.patch_json(library_2['@id'], {'biosample': biosample_2['@id']})
    testapp.patch_json(replicate_1_1['@id'], {'library': library_1['@id']})
    testapp.patch_json(replicate_2_1['@id'], {'library': library_2['@id']})
    testapp.patch_json(base_experiment['@id'], {'target': target['@id'],
                                                'status': 'released',
                                                'date_released': '2016-01-01',
                                                'assay_term_name': 'ChIP-seq',
                                                'award': award_modERN['@id']})
    res = testapp.get(base_experiment['@id'] + '@@index-data')
    assert any(error['category'] ==
               'insufficient read depth' for error in collect_audit_errors(res))


def test_audit_experiment_missing_construct(testapp,
                                            base_experiment,
                                            recombinant_target,
                                            replicate_1_1,
                                            replicate_2_1,
                                            library_1,
                                            library_2,
                                            biosample_1,
                                            biosample_2,
                                            donor_1,
                                            donor_2):

    testapp.patch_json(biosample_1['@id'], {'biosample_term_name': 'K562',
                                            'biosample_term_id': 'EFO:0002067',
                                            'biosample_type': 'immortalized cell line',
                                            'donor': donor_1['@id']})
    testapp.patch_json(biosample_2['@id'], {'biosample_term_name': 'K562',
                                            'biosample_term_id': 'EFO:0002067',
                                            'biosample_type': 'immortalized cell line',
                                            'donor': donor_2['@id']})
    testapp.patch_json(library_1['@id'], {'biosample': biosample_1['@id']})
    testapp.patch_json(library_2['@id'], {'biosample': biosample_2['@id']})
    testapp.patch_json(replicate_1_1['@id'], {'library': library_1['@id']})
    testapp.patch_json(replicate_2_1['@id'], {'library': library_2['@id']})
    testapp.patch_json(base_experiment['@id'], {'assay_term_name': 'ChIP-seq',
                                                'target': recombinant_target['@id']})
    res = testapp.get(base_experiment['@id'] + '@@index-data')
    assert any(error['category'] ==
               'missing tag construct' for error in collect_audit_errors(res))


def test_audit_experiment_missing_unfiltered_bams(testapp,
                                                  base_experiment,
                                                  replicate_1_1,
                                                  replicate_2_1,
                                                  file_fastq_3,
                                                  file_bam_1_1,
                                                  file_bam_2_1,
                                                  analysis_step_run_bam,
                                                  analysis_step_version_bam,
                                                  analysis_step_bam,
                                                  pipeline_bam):

    testapp.patch_json(base_experiment['@id'], {'assay_term_name': 'ChIP-seq'})
    testapp.patch_json(file_bam_2_1['@id'], {'derived_from': [file_fastq_3['@id']],
                                             'assembly': 'hg19',
                                             'output_type': 'unfiltered alignments'})
    testapp.patch_json(file_bam_1_1['@id'], {'step_run': analysis_step_run_bam['@id']})
    res = testapp.get(base_experiment['@id'] + '@@index-data')
    assert any(error['category'] ==
               'missing unfiltered alignments' for error in collect_audit_errors(res))


def test_audit_experiment_wrong_construct(testapp,
                                          base_experiment,
                                          base_target,
                                          recombinant_target,
                                          replicate_1_1,
                                          replicate_2_1,
                                          library_1,
                                          library_2,
                                          biosample_1,
                                          biosample_2,
                                          donor_1,
                                          donor_2,
                                          construct):

    testapp.patch_json(construct['@id'], {'target': base_target['@id'],
                                          'tags': [{'name': 'FLAG', 'location': 'internal'}]})
    testapp.patch_json(biosample_1['@id'], {'biosample_term_name': 'K562',
                                            'biosample_term_id': 'EFO:0002067',
                                            'biosample_type': 'immortalized cell line',
                                            'donor': donor_1['@id']})
    testapp.patch_json(biosample_2['@id'], {'biosample_term_name': 'K562',
                                            'biosample_term_id': 'EFO:0002067',
                                            'biosample_type': 'immortalized cell line',
                                            'donor': donor_2['@id']})
    testapp.patch_json(library_1['@id'], {'biosample': biosample_1['@id']})
    testapp.patch_json(library_2['@id'], {'biosample': biosample_2['@id']})
    testapp.patch_json(replicate_1_1['@id'], {'library': library_1['@id']})
    testapp.patch_json(replicate_2_1['@id'], {'library': library_2['@id']})
    testapp.patch_json(biosample_1['@id'], {'constructs': [construct['@id']],
                                            'transfection_type': 'stable'})
    testapp.patch_json(biosample_2['@id'], {'constructs': [construct['@id']],
                                            'transfection_type': 'stable'})
    testapp.patch_json(base_experiment['@id'], {'assay_term_name': 'ChIP-seq',
                                                'target': recombinant_target['@id']})
    res = testapp.get(base_experiment['@id'] + '@@index-data')
    assert any(error['category'] ==
               'mismatched construct target' for error in collect_audit_errors(res))


def test_audit_experiment_chip_seq_mapped_read_length(testapp,
                                                      base_experiment,
                                                      file_fastq_3,
                                                      file_fastq_4,
                                                      file_bam_1_1,
                                                      file_bam_2_1,
                                                      file_tsv_1_2):
    testapp.patch_json(file_fastq_3['@id'], {'read_length': 100})
    testapp.patch_json(file_fastq_4['@id'], {'read_length': 130})
    testapp.patch_json(file_bam_1_1['@id'], {'derived_from': [file_fastq_3['@id']]})
    testapp.patch_json(file_bam_2_1['@id'], {'derived_from': [file_fastq_4['@id']]})
    testapp.patch_json(file_tsv_1_2['@id'], {'derived_from': [file_bam_2_1['@id'],
                                                              file_bam_1_1['@id']],
                                             'file_format_type': 'narrowPeak',
                                             'file_format': 'bed',
                                             'output_type': 'peaks'})

    testapp.patch_json(base_experiment['@id'], {'assay_term_name': 'ChIP-seq'})
    res = testapp.get(base_experiment['@id'] + '@@index-data')
    assert any(error['category'] ==
               'inconsistent mapped reads lengths' for error in collect_audit_errors(res))


def test_audit_experiment_chip_seq_consistent_mapped_read_length(
        testapp,
        base_experiment,
        file_fastq_3,
        file_fastq_4,
        file_bam_1_1,
        file_bam_2_1,
        file_tsv_1_2):
    testapp.patch_json(file_fastq_3['@id'], {'read_length': 124})
    testapp.patch_json(file_fastq_4['@id'], {'read_length': 130})
    testapp.patch_json(file_bam_1_1['@id'], {'derived_from': [file_fastq_3['@id']]})
    testapp.patch_json(file_bam_2_1['@id'], {'derived_from': [file_fastq_4['@id']]})
    testapp.patch_json(file_tsv_1_2['@id'], {'derived_from': [file_bam_2_1['@id'],
                                                              file_bam_1_1['@id']],
                                             'file_format_type': 'narrowPeak',
                                             'file_format': 'bed',
                                             'output_type': 'peaks'})

    testapp.patch_json(base_experiment['@id'], {'assay_term_name': 'ChIP-seq'})
    res = testapp.get(base_experiment['@id'] + '@@index-data')
    assert all(error['category'] !=
               'inconsistent mapped reads lengths' for error in collect_audit_errors(res))<|MERGE_RESOLUTION|>--- conflicted
+++ resolved
@@ -964,17 +964,6 @@
                for error in collect_audit_errors(res))
 
 
-<<<<<<< HEAD
-=======
-def test_audit_experiment_biosample_type_missing(testapp, base_experiment):
-    testapp.patch_json(base_experiment['@id'], {'biosample_term_id': "EFO:0002067",
-                                                'biosample_term_name': 'K562'})
-    res = testapp.get(base_experiment['@id'] + '@@index-data')
-    assert any(error['category'] == 'missing biosample_type'
-               for error in collect_audit_errors(res))
-
-
->>>>>>> ca18c10f
 def test_audit_experiment_biosample_match(testapp, base_experiment,
                                           base_biosample, base_replicate,
                                           base_library):
@@ -1125,31 +1114,6 @@
                for error in collect_audit_errors(res))
 
 
-<<<<<<< HEAD
-=======
-def test_audit_experiment_biosample_term_id(testapp, base_experiment):
-    testapp.patch_json(base_experiment['@id'], {'biosample_term_id': 'CL:349829',
-                                                'biosample_type': 'tissue',
-                                                'status': 'released',
-                                                'date_released': '2016-01-01'})
-    res = testapp.get(base_experiment['@id'] + '@@index-data')
-    assert any(error['category'] ==
-               'experiment with biosample term-type mismatch'
-               for error in collect_audit_errors(res))
-
-
-def test_audit_experiment_biosample_ntr_term_id(testapp, base_experiment):
-    testapp.patch_json(base_experiment['@id'], {'biosample_term_id': 'NTR:349829',
-                                                'biosample_type': 'tissue',
-                                                'status': 'released',
-                                                'date_released': '2016-01-01'})
-    res = testapp.get(base_experiment['@id'] + '@@index-data')
-    assert all(error['category'] !=
-               'experiment with biosample term-type mismatch'
-               for error in collect_audit_errors(res))
-
-
->>>>>>> ca18c10f
 def test_audit_experiment_replicate_with_file(testapp, file_fastq,
                                               base_experiment,
                                               base_replicate,
@@ -1214,46 +1178,11 @@
     testapp.patch_json(base_experiment['@id'], {'assay_term_name': 'RNA-seq'})
     testapp.patch_json(base_experiment['@id'], {'status': 'started'})
     res = testapp.get(base_experiment['@id'] + '@@index-data')
-    errors = res.json['audit']
-    errors_list = []
     assert any(error['category'] ==
                'missing raw data in replicate' for
                error in collect_audit_errors(res, ['ERROR']))
 
 
-<<<<<<< HEAD
-=======
-def test_audit_experiment_missing_biosample_term_id(testapp, base_experiment):
-    res = testapp.get(base_experiment['@id'] + '@@index-data')
-    assert any(error['category'] ==
-               'experiment missing biosample_term_id'
-               for error in collect_audit_errors(res))
-
-
-def test_audit_experiment_bind_n_seq_missing_biosample_term_id(testapp, base_experiment):
-    testapp.patch_json(base_experiment['@id'], {'assay_term_name': 'RNA Bind-n-Seq'})
-    res = testapp.get(base_experiment['@id'] + '@@index-data')
-    assert all(error['category'] !=
-               'experiment missing biosample_term_id'
-               for error in collect_audit_errors(res))
-
-
-def test_audit_experiment_missing_biosample_type(testapp, base_experiment):
-    res = testapp.get(base_experiment['@id'] + '@@index-data')
-    assert any(error['category'] ==
-               'experiment missing biosample_type'
-               for error in collect_audit_errors(res))
-
-
-def test_audit_experiment_with_biosample_type(testapp, base_experiment):
-    testapp.patch_json(base_experiment['@id'], {'biosample_type': 'immortalized cell line'})
-    res = testapp.get(base_experiment['@id'] + '@@index-data')
-    assert all(error['category'] !=
-               'experiment missing biosample_type'
-               for error in collect_audit_errors(res))
-
-
->>>>>>> ca18c10f
 def test_audit_experiment_not_uploaded_files(testapp, file_bam,
                                              base_experiment,
                                              base_replicate,
