import pytest


@pytest.fixture
def file_base(experiment):
    return {
        'accession': 'ENCFF000TST',
        'dataset': experiment['uuid'],
        'file_format': 'fasta',
        'md5sum': 'd41d8cd98f00b204e9800998ecf8427e',
        'output_type': 'raw data',
    }


@pytest.fixture
def file_1(file_base):
    item = file_base.copy()
    item.update({
        'schema_version': '1',
        'status': 'CURRENT',
        'award': '1a4d6443-8e29-4b4a-99dd-f93e72d42418'
    })
    return item


@pytest.fixture
def file_2(file_base):
    item = file_base.copy()
    item.update({
        'schema_version': '2',
        'status': 'current',
        'download_path': 'bob.bigBed'
    })
    return item


@pytest.fixture
def file_3(file_base):
    item = file_base.copy()
    item.update({
        'schema_version': '3',
        'status': 'current',
        'download_path': 'bob.bigBed'
    })
    return item


@pytest.fixture
def file_4(file_base):
    item = file_base.copy()
    item.update({
        'schema_version': '4',
        'file_format': 'bed_bedMethyl',
        'download_path': 'bob.bigBed',
        'output_type': 'Base_Overlap_Signal'
    })
    return item


@pytest.fixture
def file_5(file_base):
    item = file_base.copy()
    item.update({
        'schema_version': '5',
        'file_format': 'bigWig',
        'output_type': 'signal of multi-mapped reads'
    })
    return item


@pytest.fixture
def file_7(file_base):
    item = file_base.copy()
    item.update({
        'schema_version': '7'
    })
    return item


@pytest.fixture
<<<<<<< HEAD
def file_8(file_base):
    item = file_base.copy()
    item.update({
        'file_format': 'fastq',
        'assembly': 'hg19',
        'schema_version': '8'
=======
def old_file(experiment):
    return {
        'accession': 'ENCFF000OLD',
        'dataset': experiment['uuid'],
        'file_format': 'fasta',
        'md5sum': 'e41d9ce97b00b204e9811998ecf8427b',
        'output_type': 'raw data',
        'uuid': '627ef1f4-3426-44f4-afc3-d723eccd20bf'
    }


@pytest.fixture
def file_8(file_base, old_file):
    item = file_base.copy()
    item.update({
        'schema_version': '8',
        'supercedes': list(old_file['uuid'])
>>>>>>> 8b125ad5
    })
    return item


def test_file_upgrade(upgrader, file_1):
    value = upgrader.upgrade('file', file_1, target_version='2')
    assert value['schema_version'] == '2'
    assert value['status'] == 'current'


def test_file_upgrade2(root, upgrader, file_2, file, threadlocals, dummy_request):
    context = root.get_by_uuid(file['uuid'])
    dummy_request.context = context
    value = upgrader.upgrade('file', file_2, target_version='3', context=context)
    assert value['schema_version'] == '3'
    assert value['status'] == 'in progress'


def test_file_upgrade3(root, upgrader, file_3, file, threadlocals, dummy_request):
    context = root.get_by_uuid(file['uuid'])
    dummy_request.context = context
    value = upgrader.upgrade('file', file_3, target_version='4', context=context)
    assert value['schema_version'] == '4'
    assert value['lab'] != ''
    assert value['award'] != ''
    assert 'download_path' not in value


def test_file_upgrade4(root, upgrader, file_4, file, threadlocals, dummy_request):
    context = root.get_by_uuid(file['uuid'])
    dummy_request.context = context
    content_md5sum = '0123456789abcdef0123456789abcdef'
    fake_registry = {
        'backfill_2683': {file['md5sum']: content_md5sum},
    }
    value = upgrader.upgrade(
        'file', file_4, target_version='5', context=context, registry=fake_registry)
    assert value['schema_version'] == '5'
    assert value['file_format'] == 'bed'
    assert value['file_format_type'] == 'bedMethyl'
    assert value['output_type'] == 'base overlap signal'
    assert value['content_md5sum'] == content_md5sum


def test_file_upgrade5(root, upgrader, registry, file_5, file, threadlocals, dummy_request):
    #context = root.get_by_uuid(file['uuid'])
    #dummy_request.context = context
    value = upgrader.upgrade(
        'file', file_5, current_version='5', target_version='6', registry=registry)
    assert value['schema_version'] == '6'
    assert value['output_type'] == 'signal of all reads'


def test_file_upgrade7(upgrader, file_7):
    value = upgrader.upgrade('file', file_7, current_version='7', target_version='8')
    assert value['schema_version'] == '8'


<<<<<<< HEAD
def test_file_upgrade8(upgrader, file_8):
    value = upgrader.upgrade('file', file_8, current_version='8', target_version='9')
    assert value['schema_version'] == '9'
    assert 'assembly' not in value
=======
def test_file_upgrade9(upgrader, file_8):
    value = upgrader.upgrade('file', file_8, current_version='8', target_version='9')
    assert value['schema_version'] == '9'
    assert 'supersedes' in value
    assert 'supercedes' not in value
>>>>>>> 8b125ad5
<|MERGE_RESOLUTION|>--- conflicted
+++ resolved
@@ -78,14 +78,17 @@
 
 
 @pytest.fixture
-<<<<<<< HEAD
-def file_8(file_base):
+def file_8a(file_base):
     item = file_base.copy()
     item.update({
         'file_format': 'fastq',
         'assembly': 'hg19',
         'schema_version': '8'
-=======
+    })
+    return item
+
+
+@pytest.fixture
 def old_file(experiment):
     return {
         'accession': 'ENCFF000OLD',
@@ -98,12 +101,11 @@
 
 
 @pytest.fixture
-def file_8(file_base, old_file):
+def file_8b(file_base, old_file):
     item = file_base.copy()
     item.update({
         'schema_version': '8',
         'supercedes': list(old_file['uuid'])
->>>>>>> 8b125ad5
     })
     return item
 
@@ -162,15 +164,12 @@
     assert value['schema_version'] == '8'
 
 
-<<<<<<< HEAD
-def test_file_upgrade8(upgrader, file_8):
-    value = upgrader.upgrade('file', file_8, current_version='8', target_version='9')
-    assert value['schema_version'] == '9'
-    assert 'assembly' not in value
-=======
-def test_file_upgrade9(upgrader, file_8):
-    value = upgrader.upgrade('file', file_8, current_version='8', target_version='9')
-    assert value['schema_version'] == '9'
-    assert 'supersedes' in value
-    assert 'supercedes' not in value
->>>>>>> 8b125ad5
+def test_file_upgrade8(upgrader, file_8a, file_8b):
+    value_a = upgrader.upgrade('file', file_8a, current_version='8', target_version='9')
+    assert value_a['schema_version'] == '9'
+    assert 'assembly' not in value_a
+
+    value_b = upgrader.upgrade('file', file_8b, current_version='8', target_version='9')
+    assert value_b['schema_version'] == '9'
+    assert 'supersedes' in value_b
+    assert 'supercedes' not in value_b