import pytest

targets = [
    {'name': 'one', 'uuid': '775795d3-4410-4114-836b-8eeecf1d0c2f'},
    {'name': 'two', 'uuid': 'd6784f5e-48a1-4b40-9b11-c8aefb6e1377'},
]

item = {
    'required': 'required value',
}

simple1 = {
    'required': 'required value',
    'simple1': 'supplied simple1',
}

simple2 = {
    'required': 'required value',
    'simple2': 'supplied simple2',
}

item_with_uuid = [
    {
        'uuid': '0f13ff76-c559-4e70-9497-a6130841df9f',
        'required': 'required value 1',
    },
    {
        'uuid': '6c3e444b-f290-43c4-bfb9-d20135377770',
        'required': 'required value 2',
    },
]

item_with_link = [
    {
        'required': 'required value 1',
        'protected_link': '775795d3-4410-4114-836b-8eeecf1d0c2f',
    },
    {
        'required': 'required value 2',
        'protected_link': 'd6784f5e-48a1-4b40-9b11-c8aefb6e1377',
    },
]


COLLECTION_URL = '/testing-post-put-patch/'


@pytest.fixture
def link_targets(testapp):
    url = '/testing-link-targets/'
    for item in targets:
        testapp.post_json(url, item, status=201)


@pytest.fixture
def content(testapp):
    res = testapp.post_json(COLLECTION_URL, item_with_uuid[0], status=201)
    return {'@id': res.location}


@pytest.fixture
def content_with_child(testapp):
    parent_res = testapp.post_json('/testing-link-targets/', {}, status=201)
    parent_id = parent_res.json['@graph'][0]['@id']
    child_res = testapp.post_json('/testing-link-sources/', {'target': parent_id})
    child_id = child_res.json['@graph'][0]['@id']
    return {'@id': parent_id, 'child': child_id}


def test_admin_post(testapp):
    testapp.post_json(COLLECTION_URL, item, status=201)
    testapp.post_json(COLLECTION_URL, item_with_uuid[0], status=201)


def test_submitter_post(submitter_testapp):
    testapp = submitter_testapp
    testapp.post_json(COLLECTION_URL, item, status=201)
    res = testapp.post_json(COLLECTION_URL, item_with_uuid[0], status=422)
    assert any(error.get('name') == ['uuid'] for error in res.json['errors'])


def test_admin_put_uuid(content, testapp):
    url = content['@id']
    # so long as the same uuid is supplied, PUTing the uuid is fine
    testapp.put_json(url, item_with_uuid[0], status=200)
    # but the uuid may not be changed on PUT;
    testapp.put_json(url, item_with_uuid[1], status=422)


def test_submitter_put_uuid(content, submitter_testapp):
    testapp = submitter_testapp
    url = content['@id']
    # so long as the same uuid is supplied, PUTing the uuid is fine
    testapp.put_json(url, item_with_uuid[0], status=200)
    # but the uuid may not be changed on PUT;
    testapp.put_json(url, item_with_uuid[1], status=422)


def test_defaults_on_put(content, testapp):
    url = content['@id']
    res = testapp.get(url)
    assert res.json['simple1'] == 'simple1 default'
    assert res.json['simple2'] == 'simple2 default'

    res = testapp.put_json(url, simple1, status=200)
    assert res.json['@graph'][0]['simple1'] == 'supplied simple1'
    assert res.json['@graph'][0]['simple2'] == 'simple2 default'

    res = testapp.put_json(url, simple2, status=200)
    assert res.json['@graph'][0]['simple1'] == 'simple1 default'
    assert res.json['@graph'][0]['simple2'] == 'supplied simple2'


def test_patch(content, testapp):
    url = content['@id']
    res = testapp.get(url)
    assert res.json['simple1'] == 'simple1 default'
    assert res.json['simple2'] == 'simple2 default'

    res = testapp.patch_json(url, {}, status=200)
    assert res.json['@graph'][0]['simple1'] == 'simple1 default'
    assert res.json['@graph'][0]['simple2'] == 'simple2 default'

    res = testapp.patch_json(url, {'simple1': 'supplied simple1'}, status=200)
    assert res.json['@graph'][0]['simple1'] == 'supplied simple1'
    assert res.json['@graph'][0]['simple2'] == 'simple2 default'

    res = testapp.patch_json(url, {'simple2': 'supplied simple2'}, status=200)
    assert res.json['@graph'][0]['simple1'] == 'supplied simple1'
    assert res.json['@graph'][0]['simple2'] == 'supplied simple2'


<<<<<<< HEAD

=======
>>>>>>> a388a59d
def test_admin_put_protected_link(link_targets, testapp):
    res = testapp.post_json(COLLECTION_URL, item_with_link[0], status=201)
    url = res.location

    testapp.put_json(url, item_with_link[0], status=200)
    testapp.put_json(url, item_with_link[1], status=200)


def test_submitter_put_protected_link(link_targets, testapp, submitter_testapp):
    res = testapp.post_json(COLLECTION_URL, item_with_link[0], status=201)
    url = res.location

    submitter_testapp.put_json(url, item_with_link[0], status=200)
    submitter_testapp.put_json(url, item_with_link[1], status=422)


def test_put_object_not_touching_children(content_with_child, testapp):
    url = content_with_child['@id']
    res = testapp.put_json(url, {}, status=200)
    assert content_with_child['child'] in res.json['@graph'][0]['reverse']


def test_put_object_editing_child(content_with_child, testapp):
    edit = {
        'reverse': [{
            '@id': content_with_child['child'],
            'status': 'released',
        }]
    }
    testapp.put_json(content_with_child['@id'], edit, status=200)
    res = testapp.get(content_with_child['child'] + '?frame=embedded')
    assert res.json['status'] == 'released'


def test_put_object_adding_child(content_with_child, testapp):
    edit = {
        'reverse': [
            content_with_child['child'],
            {
                'status': 'released',
            }
        ]
    }
    testapp.put_json(content_with_child['@id'], edit, status=200)
    res = testapp.get(content_with_child['@id'])
    assert len(res.json['reverse']) == 2


def test_submitter_put_object_adding_disallowed_child(
        root, monkeypatch, content_with_child, submitter_testapp):
    from pyramid.security import Allow
    monkeypatch.setattr(root['testing-link-sources'], '__acl__', (), raising=False)
    monkeypatch.setattr(
        root['testing-link-targets'], '__acl__',
        ((Allow, 'group.submitter', 'edit'),), raising=False)
    edit = {
        'reverse': [
            content_with_child['child'],
            {
                'status': 'released',
            }
        ]
    }
    res = submitter_testapp.put_json(content_with_child['@id'], edit, status=422)
    assert res.json['errors'][0]['description'].startswith(
        'edit forbidden to /testing-link-sources/')


def test_put_object_removing_child(content_with_child, testapp):
    edit = {
        'reverse': [],
    }
    testapp.put_json(content_with_child['@id'], edit, status=200)
    res = testapp.get(content_with_child['@id'] + '?frame=embedded')
    assert len(res.json['reverse']) == 0
    res = testapp.get(content_with_child['child'])
    assert res.json['status'] == 'deleted'


def test_put_object_child_validation(content_with_child, testapp):
    edit = {
        'reverse': [{
            '@id': content_with_child['child'],
            'target': 'BOGUS',
        }]
    }
    res = testapp.put_json(content_with_child['@id'], edit, status=422)
    assert res.json['errors'][0]['name'] == [u'reverse', 0, u'target']


def test_put_object_validates_child_references(content_with_child, testapp):
    # Try a child that doesn't exist
    edit = {
        'reverse': [
            content_with_child['child'],
            '/asdf',
        ]
    }
    testapp.put_json(content_with_child['@id'], edit, status=422)

    # Try a child that exists but is the wrong type
    edit = {
        'reverse': [
            content_with_child['child'],
            content_with_child['@id'],
        ]
    }
    testapp.put_json(content_with_child['@id'], edit, status=422)


def test_post_object_with_child(testapp):
    edit = {
        'reverse': [{
            'status': 'released',
        }]
    }
    res = testapp.post_json('/testing-link-targets', edit, status=201)
    parent_id = res.json['@graph'][0]['@id']
    source = res.json['@graph'][0]['reverse'][0]
    res = testapp.get(source)
    assert res.json['target'] == parent_id


def test_etag_if_match_tid(testapp, organism):
    res = testapp.get(organism['@id'] + '?frame=edit', status=200)
    etag = res.etag
    testapp.patch_json(organism['@id'], {}, headers={'If-Match': etag}, status=200)
    testapp.patch_json(organism['@id'], {}, headers={'If-Match': etag}, status=412)


def test_retry(testapp):
    res = testapp.post_json('/testing-post-put-patch/', {'required': ''})
    url = res.location
    res = testapp.get(url + '/@@testing-retry?datstore=database')
    assert res.json['attempt'] == 2
    assert not res.json['detached']<|MERGE_RESOLUTION|>--- conflicted
+++ resolved
@@ -130,10 +130,6 @@
     assert res.json['@graph'][0]['simple2'] == 'supplied simple2'
 
 
-<<<<<<< HEAD
-
-=======
->>>>>>> a388a59d
 def test_admin_put_protected_link(link_targets, testapp):
     res = testapp.post_json(COLLECTION_URL, item_with_link[0], status=201)
     url = res.location
