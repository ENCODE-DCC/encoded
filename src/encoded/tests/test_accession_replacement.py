--- conflicted
+++ resolved
@@ -1,17 +1,5 @@
 import pytest
 
-<<<<<<< HEAD
-# also tests schema_formats generally
-@pytest.fixture
-def human_donor(lab, award, organism):
-    return {
-        'award': award['uuid'],
-        'lab': lab['uuid'],
-        'organism': organism['uuid']
-    }
-
-=======
->>>>>>> b33b2ef8
 
 def test_replaced_accession_not_in_name(testapp, human_donor):
     donor1 = testapp.post_json('/human_donor', human_donor, status=201).json['@graph'][0]
