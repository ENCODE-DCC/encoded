--- conflicted
+++ resolved
@@ -274,11 +274,8 @@
         'md5sum': '91be74b6e11515393507f4ebfa66d78b',
         'replicate': replicate['@id'],
         'output_type': 'reads',
-<<<<<<< HEAD
         "read_length": 36,
-=======
         'file_size': 34,
->>>>>>> c26cc5a3
         'run_type': 'single-ended',
         'lab': lab['@id'],
         'award': award['@id'],
