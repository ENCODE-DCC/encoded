--- conflicted
+++ resolved
@@ -141,44 +141,41 @@
     'UBERON:0001821': 'sebaceous gland',
     'UBERON:0000998': 'seminal vesicle',
     'UBERON:0001820': 'sweat gland',
-<<<<<<< HEAD
-    'UBERON:0001471': 'skin of prepuce of penis'
-=======
     'UBERON:0001555': 'digestive tract',
     'UBERON:0000043': 'tendon'
->>>>>>> c782cd30
 }
 
 cell_slims = {
     'CL:0000236': 'B cell',
-    'EFO:0001640': 'B cell',# B cell derived cell line
-    'EFO:0001639': 'cancer cell', # cancer cell line
+    'EFO:0001640': 'B cell',  # B cell derived cell line
+    'EFO:0001639': 'cancer cell',  # cancer cell line
     'CL:0002494': 'cardiocyte',
     'CL:0002320': 'connective tissue cell',
     'CL:0002321': 'embryonic cell',
     'CL:0000115': 'endothelial cell',
-    'EFO:0005730': 'endothelial cell', # endothelial cell derived cell line
+    'EFO:0005730': 'endothelial cell',  # endothelial cell derived cell line
     'CL:0000066': 'epithelial cell',
-    'EFO:0001641': 'epithelial cell', # epithelial cell derived cell line
+    'EFO:0001641': 'epithelial cell',  # epithelial cell derived cell line
     'CL:0000057': 'fibroblast',
-    'EFO:0002009': 'fibroblast',# fibroblast derived cell line
+    'EFO:0002009': 'fibroblast',  # fibroblast derived cell line
     'CL:0000988': 'hematopoietic cell',
     'EFO:0004905': 'induced pluripotent stem cell',
-    'EFO:0005740': 'induced pluripotent stem cell', # induced pluripotent stem cell derived cell line
+    # induced pluripotent stem cell derived cell line
+    'EFO:0005740': 'induced pluripotent stem cell',
     'CL:0000312': 'keratinocyte',
     'CL:0000738': 'leukocyte',
-    'EFO:0005292': 'lymphoblast', # lymphoblastoid cell line
+    'EFO:0005292': 'lymphoblast',  # lymphoblastoid cell line
     'CL:0000148': 'melanocyte',
     'CL:0000576': 'monocyte',
     'CL:0000763': 'myeloid cell',
     'CL:0000056': 'myoblast',
     'CL:0002319': 'neural cell',
-    'EFO:0005214': 'neuroblastoma cell', # neuroblastoma cell line
+    'EFO:0005214': 'neuroblastoma cell',  # neuroblastoma cell line
     'CL:0000669': 'pericyte',
     'CL:0000192': 'smooth muscle cell',
-    'EFO:0005735': 'smooth muscle cell', # smooth muscle cell derived cell line
+    'EFO:0005735': 'smooth muscle cell',  # smooth muscle cell derived cell line
     'CL:0000034': 'stem cell',
-    'EFO:0002886': 'stem cell', # stem cell derived cell line
+    'EFO:0002886': 'stem cell',  # stem cell derived cell line
     'CL:0000084': 'T cell',
     'NTR:0000550': 'progenitor cell'
 }
@@ -189,8 +186,10 @@
     'OBI:0000424': 'Transcription',  # 'transcription profiling'
     'OBI:0001398': 'DNA binding',  # "protein and DNA interaction"
     'OBI:0001854': 'RNA binding',  # "protein and RNA interaction"
-    'OBI:0001917': '3D chromatin structure',  # 'chromosome conformation identification objective'
-    'OBI:0000870': 'DNA accessibility',  # 'single-nucleotide-resolution nucleic acid structure mapping assay'
+    # 'chromosome conformation identification objective'
+    'OBI:0001917': '3D chromatin structure',
+    # 'single-nucleotide-resolution nucleic acid structure mapping assay'
+    'OBI:0000870': 'DNA accessibility',
     'OBI:0001916': 'Replication timing',
     'OBI:0000435': 'Genotyping',
     'OBI:0000615': 'Proteomics',
@@ -270,13 +269,16 @@
             try:
                 self.rdfGraph.parse(uri, format="n3")
             except:
-                raise exceptions.Error("Could not parse the file! Is it a valid RDF/OWL ontology?")
+                raise exceptions.Error(
+                    "Could not parse the file! Is it a valid RDF/OWL ontology?")
         finally:
             self.baseURI = self.get_OntologyURI() or uri
-            self.allclasses = self.__getAllClasses(includeDomainRange=True, includeImplicit=True, removeBlankNodes=False, excludeRDF_OWL=False)
+            self.allclasses = self.__getAllClasses(
+                includeDomainRange=True, includeImplicit=True, removeBlankNodes=False, excludeRDF_OWL=False)
 
     def get_OntologyURI(self, return_as_string=True):
-        test = [x for x, y, z in self.rdfGraph.triples((None, RDF.type, Ontology))]
+        test = [x for x, y, z in self.rdfGraph.triples(
+            (None, RDF.type, Ontology))]
         if test:
             if return_as_string:
                 return str(test[0])
@@ -629,28 +631,33 @@
                             if HUMAN_TAXON in col_list:
                                 if PART_OF in col_list:
                                     for subC in data.rdfGraph.objects(c, RDFS.subClassOf):
-                                        term_id = splitNameFromNamespace(collection[0])[0].replace('_', ':')
+                                        term_id = splitNameFromNamespace(collection[0])[
+                                            0].replace('_', ':')
                                         if term_id not in terms:
                                             terms[term_id] = getTermStructure()
-                                        terms[term_id]['part_of'].append(splitNameFromNamespace(subC)[0].replace('_', ':'))
+                                        terms[term_id]['part_of'].append(
+                                            splitNameFromNamespace(subC)[0].replace('_', ':'))
                                 elif DEVELOPS_FROM in col_list:
                                     for subC in data.rdfGraph.objects(c, RDFS.subClassOf):
-                                        term_id = splitNameFromNamespace(collection[0])[0].replace('_', ':')
+                                        term_id = splitNameFromNamespace(collection[0])[
+                                            0].replace('_', ':')
                                         if term_id not in terms:
                                             terms[term_id] = getTermStructure()
-                                        terms[term_id]['develops_from'].append(splitNameFromNamespace(subC)[0].replace('_', ':'))
+                                        terms[term_id]['develops_from'].append(
+                                            splitNameFromNamespace(subC)[0].replace('_', ':'))
             else:
                 term_id = splitNameFromNamespace(c)[0].replace('_', ':')
                 if term_id not in terms:
                     terms[term_id] = getTermStructure()
                 terms[term_id]['id'] = term_id
-                
+
                 try:
                     terms[term_id]['name'] = data.rdfGraph.label(c).__str__()
                 except:
                     terms[term_id]['name'] = ''
 
-                terms[term_id]['preferred_name'] = preferred_name.get(term_id, '')
+                terms[term_id]['preferred_name'] = preferred_name.get(
+                    term_id, '')
                 # Get all parents
                 for parent in data.get_classDirectSupers(c, excludeBnodes=False):
                     if isBlankNode(parent):
@@ -658,42 +665,51 @@
                             if o.__str__() == PART_OF:
                                 for o1 in data.rdfGraph.objects(parent, SomeValuesFrom):
                                     if not isBlankNode(o1):
-                                        terms[term_id]['part_of'].append(splitNameFromNamespace(o1)[0].replace('_', ':'))
+                                        terms[term_id]['part_of'].append(
+                                            splitNameFromNamespace(o1)[0].replace('_', ':'))
                             elif o.__str__() == DEVELOPS_FROM:
                                 for o1 in data.rdfGraph.objects(parent, SomeValuesFrom):
                                     if not isBlankNode(o1):
-                                        terms[term_id]['develops_from'].append(splitNameFromNamespace(o1)[0].replace('_', ':'))
+                                        terms[term_id]['develops_from'].append(
+                                            splitNameFromNamespace(o1)[0].replace('_', ':'))
                             elif o.__str__() == HAS_PART:
                                 for o1 in data.rdfGraph.objects(parent, SomeValuesFrom):
                                     if not isBlankNode(o1):
-                                        terms[term_id]['has_part'].append(splitNameFromNamespace(o1)[0].replace('_', ':'))
+                                        terms[term_id]['has_part'].append(
+                                            splitNameFromNamespace(o1)[0].replace('_', ':'))
                             elif o.__str__() == DERIVES_FROM:
                                 for o1 in data.rdfGraph.objects(parent, SomeValuesFrom):
                                     if not isBlankNode(o1):
-                                        terms[term_id]['derives_from'].append(splitNameFromNamespace(o1)[0].replace('_', ':'))
+                                        terms[term_id]['derives_from'].append(
+                                            splitNameFromNamespace(o1)[0].replace('_', ':'))
                                     else:
                                         for o2 in data.rdfGraph.objects(o1, IntersectionOf):
                                             for o3 in data.rdfGraph.objects(o2, RDF.first):
                                                 if not isBlankNode(o3):
-                                                    terms[term_id]['derives_from'].append(splitNameFromNamespace(o3)[0].replace('_', ':'))
+                                                    terms[term_id]['derives_from'].append(
+                                                        splitNameFromNamespace(o3)[0].replace('_', ':'))
                                             for o3 in data.rdfGraph.objects(o2, RDF.rest):
                                                 for o4 in data.rdfGraph.objects(o3, RDF.first):
                                                     for o5 in data.rdfGraph.objects(o4, SomeValuesFrom):
                                                         for o6 in data.rdfGraph.objects(o5, IntersectionOf):
                                                             for o7 in data.rdfGraph.objects(o6, RDF.first):
                                                                 if not isBlankNode(o7):
-                                                                    terms[term_id]['derives_from'].append(splitNameFromNamespace(o7)[0].replace('_', ':'))
+                                                                    terms[term_id]['derives_from'].append(
+                                                                        splitNameFromNamespace(o7)[0].replace('_', ':'))
                                                                     for o8 in data.rdfGraph.objects(o6, RDF.rest):
                                                                         for o9 in data.rdfGraph.objects(o8, RDF.first):
                                                                             if not isBlankNode(o9):
-                                                                                terms[term_id]['derives_from'].append(splitNameFromNamespace(o9)[0].replace('_', ':'))
+                                                                                terms[term_id]['derives_from'].append(
+                                                                                    splitNameFromNamespace(o9)[0].replace('_', ':'))
                             elif o.__str__() == ACHIEVES_PLANNED_OBJECTIVE:
                                 for o1 in data.rdfGraph.objects(parent, SomeValuesFrom):
                                     if not isBlankNode(o1):
-                                        terms[term_id]['achieves_planned_objective'].append(splitNameFromNamespace(o1)[0].replace('_', ':'))
+                                        terms[term_id]['achieves_planned_objective'].append(
+                                            splitNameFromNamespace(o1)[0].replace('_', ':'))
                     else:
-                        terms[term_id]['parents'].append(splitNameFromNamespace(parent)[0].replace('_', ':'))
-                
+                        terms[term_id]['parents'].append(
+                            splitNameFromNamespace(parent)[0].replace('_', ':'))
+
                 for syn in data.entitySynonyms(c):
                     try:
                         terms[term_id]['synonyms'].append(syn.__str__())
@@ -715,18 +731,21 @@
                     pass
 
     for term in terms:
-        terms[term]['data'] = list(set(terms[term]['parents']) | set(terms[term]['part_of']) | set(terms[term]['derives_from']) | set(terms[term]['achieves_planned_objective']))
-        terms[term]['data_with_develops_from'] = list(set(terms[term]['data']) | set(terms[term]['develops_from']))
+        terms[term]['data'] = list(set(terms[term]['parents']) | set(terms[term]['part_of']) | set(
+            terms[term]['derives_from']) | set(terms[term]['achieves_planned_objective']))
+        terms[term]['data_with_develops_from'] = list(
+            set(terms[term]['data']) | set(terms[term]['develops_from']))
 
     for term in terms:
         words = iterativeChildren(terms[term]['data'], terms, 'data')
         for word in words:
             terms[term]['closure'].append(word)
 
-        d = iterativeChildren(terms[term]['data_with_develops_from'], terms, 'data_with_develops_from')
+        d = iterativeChildren(
+            terms[term]['data_with_develops_from'], terms, 'data_with_develops_from')
         for dd in d:
             terms[term]['closure_with_develops_from'].append(dd)
-       
+
         terms[term]['closure'].append(term)
         terms[term]['closure_with_develops_from'].append(term)
 
@@ -740,12 +759,12 @@
         terms[term]['types'] = getSlims(term, terms, 'type')
 
         del terms[term]['closure'], terms[term]['closure_with_develops_from']
-    
+
     for term in terms:
         del terms[term]['parents'], terms[term]['develops_from']
         del terms[term]['has_part'], terms[term]['achieves_planned_objective']
         del terms[term]['id'], terms[term]['data'], terms[term]['data_with_develops_from']
-    
+
     terms.update(ntr_assays)
     terms.update(ntr_biosamples)
     with open('ontology.json', 'w') as outfile:
