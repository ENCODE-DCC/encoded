--- conflicted
+++ resolved
@@ -23,12 +23,8 @@
     return {
         'index': {
             'number_of_shards': 1,
-<<<<<<< HEAD
-        }, 
-=======
             'max_result_window': 99999
         },
->>>>>>> 0ffe1531
         'analysis.analyzer': 'standard'
     }
 
