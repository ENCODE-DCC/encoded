from elasticsearch.exceptions import (
    ConflictError,
    ConnectionError,
    NotFoundError,
    TransportError,
)
from pyramid.view import view_config
from sqlalchemy.exc import StatementError

from urllib3.exceptions import ReadTimeoutError
from snovault.elasticsearch.interfaces import (
    ELASTIC_SEARCH,
    INDEXER,
)
import datetime
import logging
import pytz
import time
import copy
import json
import requests
from pkg_resources import resource_filename
from snovault.elasticsearch.indexer import (
    Indexer,
    get_current_xmin
)
<<<<<<< HEAD
=======

>>>>>>> bbe8172d
from snovault.elasticsearch.indexer_state import (
    IndexerState,
    all_uuids,
    SEARCH_MAX
)

from .vis_defines import (
    VISIBLE_DATASET_TYPES_LC,
    VIS_CACHE_INDEX
)
from .visualization import vis_cache_add


log = logging.getLogger(__name__)


def includeme(config):
    config.add_route('index_vis', '/index_vis')
    config.add_route('_visindexer_state', '/_visindexer_state')
    config.scan(__name__)
    registry = config.registry
    registry['vis'+INDEXER] = VisIndexer(registry)

class VisIndexerState(IndexerState):
    # Accepts handoff of uuids from primary indexer. Keeps track of uuids and vis_indexer state by cycle.
    def __init__(self, es, index):
        super(VisIndexerState, self).__init__(es, index, title='vis')
        self.viscached_set      = self.title + '_viscached'
        self.success_set        = self.viscached_set
        self.cleanup_last_cycle.append(self.viscached_set)  # Clean up at beginning of next cycle
        # DO NOT INHERIT! These keys are for passing on to other indexers
        self.followup_prep_list = None                        # No followup to a following indexer
        self.staged_cycles_list = self.title + '_staged'      # Will take from  primary self.staged_for_vis_list

    def all_indexable_uuids(self, request):
        '''returns list of uuids pertinant to this indexer.'''
        return all_visualizable_uuids(request.registry)

    def viscached_uuid(self, uuid):
        self.list_extend(self.viscached_set, [uuid])

    def get_one_cycle(self, xmin, request):
        uuids = []
        next_xmin = None

        (undone_xmin, uuids, cycle_interrupted) = self.priority_cycle(request)
        # NOTE: unlike with primary_indexer priority_cycle() can be called after get_initial_state()
        if len(uuids) > 0:
            if not cycle_interrupted:  # AKA reindex signal
                return (-1, next_xmin, uuids)  # -1 ensures using the latest xmin
            if xmin is None or int(xmin) > undone_xmin:
                return (undone_xmin, next_xmin, uuids)

        # To avoid race conditions, move ready_list to end of staged. Then work on staged.
        latest = self.get_list(self.staged_for_vis_list)
        if latest != []:
            self.delete_objs([self.staged_for_vis_list])  # TODO: tighten this by adding a locking semaphore
            self.list_extend(self.staged_cycles_list, latest) # Push back for start of next uuid cycle

        staged_list = self.get_list(self.staged_cycles_list)
        if not staged_list or len(staged_list) == 0:
            return (xmin, None, [])
        looking_at = 0
        for val in staged_list:
            looking_at += 1
            if val.startswith("xmin:"):
                if xmin is None:
                    #assert(len(uuids) == 0)  # This is expected but is it assertable?  Shouldn't bet on it
                    xmin = val[5:]
                    continue
                else:
                    next_xmin = val[5:]
                    if next_xmin == xmin:  # shouldn't happen, but just in case
                        next_xmin = None
                        continue
                    looking_at -= 1
                    break   # got all the uuids for the current xmin
            else:
                uuids.append(val)

        if xmin is None:  # could happen if first and only cycle did not start with xmin
            xmin = self.get().get('last_xmin',-1)

        uuid_count = len(uuids)
        if len(uuids) > 0:
            if len(staged_list) == looking_at:
               self.delete_objs([self.staged_cycles_list])
            elif looking_at > 0:
                self.put_list(self.staged_cycles_list,staged_list[looking_at:]) # Push back for start of next uuid cycle
        return (xmin, next_xmin, uuids)

    def display(self, uuids=None):
        display = super(VisIndexerState, self).display(uuids=uuids)
        display['staged to process'] = self.get_count(self.staged_cycles_list)
        display['datasets vis cached current cycle'] = self.get_count(self.success_set)
        return display


@view_config(route_name='_visindexer_state', request_method='GET', permission="index")
def visindexer_state_show(request):
    es = request.registry[ELASTIC_SEARCH]
    INDEX = request.registry.settings['snovault.elasticsearch.index']
    state = VisIndexerState(es,INDEX)

    # requesting reindex
    reindex = request.params.get("reindex")
    if reindex is not None:
        state.request_reindex(reindex)

    # Requested notification
    who = request.params.get("notify")
    bot_token = request.params.get("bot_token")
    if who is not None or bot_token is not None:
        notices = state.set_notices(request.host_url, who, bot_token, request.params.get("which"))
        if isinstance(notices,str):
            return notices

    display = state.display(uuids=request.params.get("uuids"))
    try:
        count = es.count(index=VIS_CACHE_INDEX, doc_type='default').get('count',0)
        if count:
            display['vis_blobs in index'] = count
    except:
        display['vis_blobs in index'] = 'Not Found'
        pass

    if not request.registry.settings.get('testing',False):  # NOTE: _indexer not working on local instances
        try:
            r = requests.get(request.host_url + '/_visindexer')
            display['listener'] = json.loads(r.text)
            display['status'] = display['listener']['status']
            #subreq = Request.blank('/_visindexer')
            #result = request.invoke_subrequest(subreq)
            #result = request.embed('_visindexer')
        except:
            log.error('Error getting /_visindexer', exc_info=True)

    # always return raw json
    if len(request.query_string) > 0:
        request.query_string = "&format=json"
    else:
        request.query_string = "format=json"
    return display


@view_config(route_name='index_vis', request_method='POST', permission="index")
def index_vis(request):
    INDEX = request.registry.settings['snovault.elasticsearch.index']
    # vis_indexer works off of already indexed elasticsearch objects!
    request.datastore = 'elasticsearch'

    record = request.json.get('record', False)
    dry_run = request.json.get('dry_run', False)
    es = request.registry[ELASTIC_SEARCH]
    indexer = request.registry['vis'+INDEXER]

    # keeping track of state
    state = VisIndexerState(es, INDEX)

    last_xmin = None
    result = state.get_initial_state()
    last_xmin = result.get('xmin')
    next_xmin = None
    xmin = None  # will be at the beginning of the queue
    result.update(
        last_xmin=last_xmin,
        xmin=xmin
    )

    uuid_count = 0
    indexing_errors = []
    first_txn = datetime.datetime.now(pytz.utc)
    cycles = 0

    (xmin, next_xmin, uuids) = state.get_one_cycle(xmin, request)

    uuid_count = len(uuids)
    if uuid_count > 0 and (xmin is None or int(xmin) <= 0):  # Happens when the a reindex all signal occurs.
        xmin = get_current_xmin(request)

    ### NOTE: These lines may not be appropriate when work other than vis_caching is being done.
    if uuid_count > 500:  # some arbitrary cutoff.
        # There is an efficiency trade off examining many non-visualizable uuids
        # # vs. the cost of eliminating those uuids from the list ahead of time.
        uuids = list(set(all_visualizable_uuids(request.registry)).intersection(uuids))
        uuid_count = len(uuids)
    ### END OF NOTE

    if uuid_count and not dry_run:
        # Starts one cycle of uuids to followup index
        result.update(
            last_xmin=last_xmin,
            xmin=xmin,
        )
        result = state.start_cycle(uuids, result)

        # Make no effort to incrementally index... all in
        errors = indexer.update_objects(request, uuids, xmin)     # , snapshot_id)

        indexing_errors.extend(errors)  # ignore errors?
        result['errors'] = indexing_errors

        result = state.finish_cycle(result, indexing_errors)

    if uuid_count == 0:
        result.pop('indexed',None)

    state.send_notices()
    return result


def all_visualizable_uuids(registry):
    return list(all_uuids(registry, types=VISIBLE_DATASET_TYPES_LC))


class VisIndexer(Indexer):
    def __init__(self, registry):
        super(VisIndexer, self).__init__(registry)
        self.state = VisIndexerState(self.es, self.index)  # WARNING, race condition is avoided because there is only one worker

    def get_from_es(request, comp_id):
        '''Returns composite json blob from elastic-search, or None if not found.'''
        return None

    def update_object(self, request, uuid, xmin, restart=False):

        last_exc = None
        # First get the object currently in es
        try:
            result = self.esstorage.get_by_uuid(uuid)  # No reason to restrict by version and that could interfere with reindex all signal.
            #result = self.es.get(index=self.index, id=str(uuid), version=xmin, version_type='external_gte')
            doc = result.source
        except StatementError:
            # Can't reconnect until invalid transaction is rolled back
            raise
        except Exception as e:
            log.error("Error can't find %s in %s", uuid, ELASTIC_SEARCH)
            last_exc = repr(e)

        ### NOTE: if other work is to be done, this can be renamed "secondary indexer", and work can be added here

        if last_exc is None:
            try:
                result = vis_cache_add(request, doc['embedded'])  # result is empty if not visualizable
                if len(result):
                    # Warning: potentiallly slow uuid-level accounting, but single process so no concurency issue
                    self.state.viscached_uuid(uuid)
            except Exception as e:
                log.error('Error indexing %s', uuid, exc_info=True)
                #last_exc = repr(e)
                pass  # It's only a vis_blob.

        if last_exc is not None:
            timestamp = datetime.datetime.now().isoformat()
            return {'error_message': last_exc, 'timestamp': timestamp, 'uuid': str(uuid)}<|MERGE_RESOLUTION|>--- conflicted
+++ resolved
@@ -24,10 +24,7 @@
     Indexer,
     get_current_xmin
 )
-<<<<<<< HEAD
-=======
-
->>>>>>> bbe8172d
+
 from snovault.elasticsearch.indexer_state import (
     IndexerState,
     all_uuids,
