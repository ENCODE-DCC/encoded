--- conflicted
+++ resolved
@@ -2146,11 +2146,7 @@
     if start_time is None:
         start_time = time.time()
 
-<<<<<<< HEAD
-    if not object_is_visualizable(dataset):
-=======
     if not object_is_visualizable(dataset, exclude_quickview=True):
->>>>>>> 0bf52ef5
         return []
 
     acc = dataset['accession']
