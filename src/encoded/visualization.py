--- conflicted
+++ resolved
@@ -287,23 +287,10 @@
             'limit': ['all'],
             'frame': ['embedded'],
         })
-        path = '/search/?%s' % urlencode(params, True)
+        path = '/%s/?%s' % (view, urlencode(params, True))
         results = request.embed(path, as_user=True)['@graph']
         # if files.file_format is a input param
         if 'files.file_format' in param_list:
-<<<<<<< HEAD
-            params['files.file_format'] = param_list['files.file_format']
-            path = '/%s/?%s' % (view, urlencode(params, True))
-            for result in request.embed(path, as_user=True)['@graph']:
-                if 'files' in result:
-                    for f in result['files']:
-                        if f['file_format'] in BIGWIG_FILE_TYPES + BIGBED_FILE_TYPES:
-                            results.append(result)
-                        break
-        else:
-            path = '/%s/?%s' % (view, urlencode(params, True))
-            results = request.embed(path, as_user=True)['@graph']
-=======
             results = [
                 result
                 for result in results
@@ -312,7 +299,6 @@
                     for f in result.get('files', [])
                 )
             ]
->>>>>>> 370ae118
         trackdb = ''
         for i, experiment in enumerate(results):
             if i < 5:
