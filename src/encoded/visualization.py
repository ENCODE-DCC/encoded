from pyramid.response import Response
from pyramid.view import view_config
from pyramid.compat import bytes_
from snovault import Item
from collections import OrderedDict
from copy import deepcopy
import json
import os
from urllib.parse import (
    parse_qs,
    urlencode,
)
from snovault.elasticsearch.interfaces import ELASTIC_SEARCH
import time
from pkg_resources import resource_filename

import logging

log = logging.getLogger(__name__)
#log.setLevel(logging.DEBUG)
log.setLevel(logging.INFO)

_ASSEMBLY_MAPPER = {
    'GRCh38-minimal': 'hg38',
    'GRCh38': 'hg38',
    'GRCh37': 'hg19',
    'mm10-minimal': 'mm10',
    'GRCm38': 'mm10',
    'NCBI37': 'mm9',
    'BDGP6': 'dm6',
    'BDGP5': 'dm3',
    'WBcel235': 'ce11'
}

_ASSEMBLY_MAPPER_FULL = {
    'GRCh38':         { 'species':          'Homo sapiens',     'assembly_reference': 'GRCh38',
                        'common_name':      'human',
                        'ucsc_assembly':    'hg38',
                        'ensembl_host':     'www.ensembl.org',
                        'quickview':        True,
                        'comment':          'Ensembl works'
    },
    'GRCh38-minimal': { 'species':          'Homo sapiens',     'assembly_reference': 'GRCh38',
                        'common_name':      'human',
                        'ucsc_assembly':    'hg38',
                        'ensembl_host':     'www.ensembl.org',
    },
    'hg19': {           'species':          'Homo sapiens',     'assembly_reference': 'GRCh37',
                        'common_name':      'human',
                        'ucsc_assembly':    'hg19',
                        'NA_ensembl_host':  'grch37.ensembl.org',
                        'quickview':        True,
                        'comment':          'Ensembl DOES NOT WORK'
    },
    'mm10': {           'species':          'Mus musculus',     'assembly_reference': 'GRCm38',
                        'common_name':      'mouse',
                        'ucsc_assembly':    'mm10',
                        'ensembl_host':     'www.ensembl.org',
                        'quickview':        True,
                        'comment':          'Ensembl works'
    },
    'mm10-minimal': {   'species':          'Mus musculus',     'assembly_reference': 'GRCm38',
                        'common_name':      'mouse',
                        'ucsc_assembly':    'mm10',
                        'ensembl_host':     'www.ensembl.org',
                        'quickview':        True,
                        'comment':          'Should this be removed?'
    },
    'mm9': {            'species':          'Mus musculus',     'assembly_reference': 'NCBI37',
                        'common_name':      'mouse',
                        'ucsc_assembly':    'mm9',
                        'NA_ensembl_host':  'may2012.archive.ensembl.org',
                        'quickview':        True,
                        'comment':          'Ensembl DOES NOT WORK'
    },
    'dm6': {    'species':          'Drosophila melanogaster',  'assembly_reference': 'BDGP6',
                'common_name':      'fruit fly',
                'ucsc_assembly':    'dm6',
                'NA_ensembl_host':  'www.ensembl.org',
                'quickview':        True,
                'comment':          'Ensembl DOES NOT WORK'
    },
    'dm3': {    'species':          'Drosophila melanogaster',  'assembly_reference': 'BDGP5',
                'common_name':      'fruit fly',
                'ucsc_assembly':    'dm3',
                'NA_ensembl_host':  'dec2014.archive.ensembl.org',
                'quickview':        True,
                'comment':          'Ensembl DOES NOT WORK'
    },
    'ce11': {   'species':          'Caenorhabditis elegans',   'assembly_reference': 'WBcel235',
                'common_name':      'worm',
                'ucsc_assembly':    'ce11',
                'NA_ensembl_host':  'www.ensembl.org',
                'quickview':        True,
                'comment':          'Ensembl DOES NOT WORK'
    },
    'ce10': {   'species':          'Caenorhabditis elegans',   'assembly_reference': 'WS220',
                'common_name':      'worm',
                'ucsc_assembly':    'ce10',
                'quickview':        True,
                'comment':          'Never Ensembl'
    },
    'ce6': {    'species':          'Caenorhabditis elegans',   'assembly_reference': 'WS190',
                'common_name':      'worm',
                'ucsc_assembly':    'ce6',
                'comment':          'Never Ensembl, not found in encoded'
    },
    'J02459.1': {   'species':      'Escherichia virus Lambda', 'assembly_reference': 'J02459.1',
                    'common_name':  'lambda phage',
                    'comment':      'Never visualized'
    },
}

def includeme(config):
    config.add_route('batch_hub', '/batch_hub/{search_params}/{txt}')
    config.add_route('batch_hub:trackdb', '/batch_hub/{search_params}/{assembly}/{txt}')
    config.scan(__name__)


VIS_CACHE_INDEX = "vis_composite"

PROFILE_START_TIME = 0  # For profiling within this module

TAB = '\t'
NEWLINE = '\n'
HUB_TXT = 'hub.txt'
TRACKDB_TXT = 'trackDb.txt'
BIGWIG_FILE_TYPES = ['bigWig']
BIGBED_FILE_TYPES = ['bigBed']

VISIBLE_DATASET_STATUSES = ["released"]
QUICKVIEW_STATUSES_BLOCKED = ["proposed", "started", "deleted", "revoked", "replaced"]
VISIBLE_FILE_STATUSES = ["released"]
VISIBLE_DATASET_TYPES = ["Experiment", "Annotation"]
VISIBLE_DATASET_TYPES_LC = ["experiment", "annotation"]
VISIBLE_ASSEMBLIES = ['hg19', 'GRCh38', 'mm10', 'mm10-minimal' ,'mm9','dm6','dm3','ce10','ce11']
VISIBLE_FILE_FORMATS = BIGBED_FILE_TYPES + BIGWIG_FILE_TYPES




# ASSEMBLY_MAPPINGS is needed to ensure that mm10 and mm10-minimal will
#                   get combined into the same trackHub.txt
# This is necessary because mm10 and mm10-minimal are only mm10 at UCSC,
# so the 2 must be collapsed into one.
ASSEMBLY_MAPPINGS = {
    # any term:       [ set of encoded terms used ]
    "GRCh38":           ["GRCh38", "GRCh38-minimal"],
    "GRCh38-minimal":   ["GRCh38", "GRCh38-minimal"],
    "hg38":             ["GRCh38", "GRCh38-minimal"],
    "GRCh37":           ["hg19", "GRCh37"],  # Is GRCh37 ever in encoded?
    "hg19":             ["hg19", "GRCh37"],
    "GRCm38":           ["mm10", "mm10-minimal", "GRCm38"],  # Is GRCm38 ever in encoded?
    "mm10":             ["mm10", "mm10-minimal", "GRCm38"],
    "mm10-minimal":     ["mm10", "mm10-minimal", "GRCm38"],
    "GRCm37":           ["mm9", "GRCm37"],  # Is GRCm37 ever in encoded?
    "mm9":              ["mm9", "GRCm37"],
    "BDGP6":            ["dm4", "BDGP6"],
    "dm4":              ["dm4", "BDGP6"],
    "BDGP5":            ["dm3", "BDGP5"],
    "dm3":              ["dm3", "BDGP5"],
    # "WBcel235":         ["WBcel235"], # defaults to term: [ term ]
    }


# Supported tokens are the only tokens the code currently knows how to look up.
SUPPORTED_MASK_TOKENS = [
    "{replicate}",         # replicate that that will be displayed: ("rep1", "combined")
    "{rep_tech}",          # The rep_tech if desired ("rep1_1", "combined")
    "{replicate_number}",  # The replicate number displayed for visualized track: ("1", "0")
    "{biological_replicate_number}",
    "{technical_replicate_number}",
    "{assay_title}",
    "{assay_term_name}",                      # dataset.assay_term_name
    "{annotation_type}",                      # some datasets have annotation type and not assay
    "{output_type}",                          # files.output_type
    "{accession}", "{experiment.accession}",  # "{accession}" is assumed to be experiment.accession
    "{file.accession}",
    "{@id}", "{@type}",                       # dataset only
    "{target}", "{target.label}",             # Either is acceptible
    "{target.title}",
    "{target.name}",                          # Used in metadata URLs
    "{target.investigated_as}",
    "{biosample_term_name}", "{biosample_term_name|multiple}",  # "|multiple": none means multiple
    "{output_type_short_label}",                # hard-coded translation from output_type to very
                                                # short version
    "{replicates.library.biosample.summary}",   # Idan, Forrest and Cricket are conspiring to move
                                                # to dataset.biosample_summary & make it shorter
    "{replicates.library.biosample.summary|multiple}",   # "|multiple": none means multiple
    "{assembly}",                               # you don't need this in titles, but it is crucial
                                                # variable and seems to not be being applied
                                                # # correctly in the html generation
    "{lab.title}",                              # In metadata
    "{award.rfa}",                              # To distinguish vis_defs based upon award
    # TODO "{software? or pipeline?}",  # Cricket: "I am stumbling over the fact that we
    #                                   #    can't distinguish tophat and star produced files"
    # TODO "{phase}",                   # Cricket: "If we get to the point of being fancy
    #                                   #    in the replication timing, then we need this,
    #                                   #    otherwise it bundles up in the biosample summary now"
    ]

# Simple tokens are a straight lookup, no questions asked
SIMPLE_DATASET_TOKENS = ["{biosample_term_name}", "{accession}", "{assay_title}",
                         "{assay_term_name}", "{annotation_type}", "{@id}", "{@type}"]

# static group defs are keyed by group title (or special token) and consist of
# tag: (optional) unique terse key for referencing group
# groups: (optional) { subgroups keyed by subgroup title }
# group_order: (optional) [ ordered list of subgroup titles ]
# other definitions

# live group defs are keyed by tag and are the transformed in memory version of static defs
# title: (required) same as the static group's key
# groups: (if appropriate) { subgroups keyed by subgroup tag }
# group_order: (if appropriate) [ ordered list of subgroup tags ]

VIS_DEFS_FOLDER = "static/vis_defs/"
VIS_DEFS_BY_TYPE = {}
VIS_DEFS_DEFAULT = {}


# vis_defs may not have the default experiment group defined
EXP_GROUP = "Experiment"
DEFAULT_EXPERIMENT_GROUP = {"tag": "EXP", "groups": {"one": {"title_mask": "{accession}",
                            "url_mask": "experiments/{accession}"}}}

# Pennants are flags that display at UCSC next to composite definitions
PENNANTS = {
    "NHGRI":     ("https://www.encodeproject.org/static/img/pennant-nhgri.png "
                  "https://www.encodeproject.org/ "
                  "\"This trackhub was automatically generated from the files and metadata found "
                  "at the ENCODE portal\""),
    "ENCODE":    ("https://www.encodeproject.org/static/img/pennant-encode.png "
                  "https://www.encodeproject.org/ "
                  "\"This trackhub was automatically generated from the ENCODE files and metadata "
                  "found at the ENCODE portal\""),
    "modENCODE": ("https://www.encodeproject.org/static/img/pennant-encode.png "
                  "https://www.encodeproject.org/ "
                  "\"This trackhub was automatically generated from the modENCODE files and "
                  "metadata found at the ENCODE portal\""),
    "GGR":       ("https://www.encodeproject.org/static/img/pennant-ggr.png "
                  "https://www.encodeproject.org/ "
                  "\"This trackhub was automatically generated from  the Genomics of "
                  "Gene Regulation files files and metadata found at the "
                  "ENCODE portal\""),
    "REMC":      ("https://www.encodeproject.org/static/img/pennant-remc.png "
                  "https://www.encodeproject.org/ "
                  "\"This trackhub was automatically generated from the Roadmap Epigentics files "
                  "and metadata found at the ENCODE portal\"")
    # "Roadmap":   "encodeThumbnail.jpg "
    #              "https://www.encodeproject.org/ "
    #              "\"This trackhub was automatically generated from the Roadmap files and "
    #              "metadata found at https://www.encodeproject.org/\"",
    # "modERN":   "encodeThumbnail.jpg "
    #             "https://www.encodeproject.org/ "
    #             "\"This trackhub was automatically generated from the modERN files and "
    #             "metadata found at https://www.encodeproject.org/\"",
    }


# supported groups for arranging/sorting files in a visualization
SUPPORTED_SUBGROUPS = ["Biosample", "Targets", "Assay", "Replicates", "Views", EXP_GROUP]

# UCSC trackDb settings that are supported
SUPPORTED_TRACK_SETTINGS = [
    "type", "visibility", "longLabel", "shortLabel", "color", "altColor", "allButtonPair", "html",
    "scoreFilter", "spectrum", "minGrayLevel", "itemRgb", "viewLimits",
    "autoScale", "negateValues", "maxHeightPixels", "windowingFunction", "transformFunc",
    "signalFilter", "signalFilterLimits", "pValueFilter", "pValueFilterLimits", "qValueFilter", "qValueFilterLimits" ]  # DEBUG DEBUG
VIEW_SETTINGS = SUPPORTED_TRACK_SETTINGS

# UCSC trackDb settings that are supported
COMPOSITE_SETTINGS = ["longLabel", "shortLabel", "visibility", "pennantIcon", "allButtonPair",
                      "html"]
# UCSC settings for individual files (tracks)
TRACK_SETTINGS = ["bigDataUrl", "longLabel", "shortLabel", "type", "color", "altColor"]

# Abbeviations  for output_type to fit in UCSC shortLabel
OUTPUT_TYPE_8CHARS = {
    # "idat green channel": "idat gr",     # raw data
    # "idat red channel": "idat rd",       # raw data
    # "reads":"reads",                     # raw data
    # "intensity values": "intnsty",       # raw data
    # "reporter code counts": "rcc",       # raw data
    # "alignments":"aln",                  # our plan is not to visualize alignments for now
    # "unfiltered alignments":"unflt aln", # our plan is not to visualize alignments for now
    # "transcriptome alignments":"tr aln", # our plan is not to visualize alignments for now
    "minus strand signal of all reads":     "all -",
    "plus strand signal of all reads":      "all +",
    "signal of all reads":                  "all sig",
    "normalized signal of all reads":       "normsig",
    # "raw minus strand signal":"raw -",   # these are all now minus signal of all reads
    # "raw plus strand signal":"raw +",    # these are all now plus signal of all reads
    "raw signal":                           "raw sig",
    "raw normalized signal":                "nraw",
    "read-depth normalized signal":         "rdnorm",
    "control normalized signal":            "ctlnorm",
    "minus strand signal of unique reads":  "unq -",
    "plus strand signal of unique reads":   "unq +",
    "signal of unique reads":               "unq sig",
    "signal p-value":                       "pval sig",
    "fold change over control":             "foldchg",
    "exon quantifications":                 "exon qt",
    "gene quantifications":                 "gene qt",
    "microRNA quantifications":             "miRNA qt",
    "transcript quantifications":           "trsct qt",
    "library fraction":                     "lib frac",
    "methylation state at CpG":             "mth CpG",
    "methylation state at CHG":             "mth CHG",
    "methylation state at CHH":             "mth CHH",
    "enrichment":                           "enrich",
    "replication timing profile":           "repli tm",
    "variant calls":                        "vars",
    "filtered SNPs":                        "f SNPs",
    "filtered indels":                      "f indel",
    "hotspots":                             "hotspt",
    "long range chromatin interactions":    "lrci",
    "chromatin interactions":               "ch int",
    "topologically associated domains":     "tads",
    "genome compartments":                  "compart",
    "open chromatin regions":               "open ch",
    "filtered peaks":                       "filt pk",
    "filtered regions":                     "filt reg",
    "DHS peaks":                            "DHS pk",
    "peaks":                                "peaks",
    "replicated peaks":                     "rep pk",
    "RNA-binding protein associated mRNAs": "RBP RNA",
    "splice junctions":                     "splice",
    "transcription start sites":            "tss",
    "predicted enhancers":                  "pr enh",
    "candidate enhancers":                  "can enh",
    "candidate promoters":                  "can pro",
    "predicted forebrain enhancers":        "fb enh",    # plan to fix these
    "predicted heart enhancers":            "hrt enh",       # plan to fix these
    "predicted whole brain enhancers":      "wb enh",  # plan to fix these
    "candidate regulatory elements":        "can re",
    # "genome reference":"ref",           # references not to be viewed
    # "transcriptome reference":"tr ref", # references not to be viewed
    # "transcriptome index":"tr rix",     # references not to be viewed
    # "tRNA reference":"tRNA",            # references not to be viewed
    # "miRNA reference":"miRNA",          # references not to be viewed
    # "snRNA reference":"snRNA",          # references not to be viewed
    # "rRNA reference":"rRNA",            # references not to be viewed
    # "TSS reference":"TSS",              # references not to be viewed
    # "reference variants":"var",         # references not to be viewed
    # "genome index":"ref ix",            # references not to be viewed
    # "female genome reference":"XX ref", # references not to be viewed
    # "female genome index":"XX rix",     # references not to be viewed
    # "male genome reference":"XY ref",   # references not to be viewed
    # "male genome index":"XY rix",       # references not to be viewed
    # "spike-in sequence":"spike",        # references not to be viewed
    "optimal idr thresholded peaks":        "oIDR pk",
    "conservative idr thresholded peaks":   "cIDR pk",
    "enhancer validation":                  "enh val",
    "semi-automated genome annotation":     "saga"
    }

# Track coloring is defined by biosample
BIOSAMPLE_COLOR = {
    "induced pluripotent stem cell line":       {"color": "80,49,120",
                                                 "altColor": "107,95,102"},  # Purple
    "stem cell":        {"color": "0,107,27",    "altColor": "0.0,77,20"},   # Dark Green
    "GM12878":          {"color": "153,38,0",    "altColor": "115,31,0"},    # Dark Orange-Red
    "H1-hESC":          {"color": "0,107,27",    "altColor": "0,77,20"},     # Dark Green
    "K562":             {"color": "46,0,184",    "altColor": "38,0,141"},    # Dark Blue
    "keratinocyte":     {"color": "179,0,134",   "altColor": "154,0,113"},   # Darker Pink-Purple
    "HepG2":            {"color": "189,0,157",   "altColor": "189,76,172"},  # Pink-Purple
    "HeLa-S3":          {"color": "0,119,158",   "altColor": "0,94,128"},    # Greenish-Blue
    "HeLa":             {"color": "0,119,158",   "altColor": "0,94,128"},    # Greenish-Blue
    "A549":             {"color": "204,163,0",   "altColor": "218,205,22"},  # Dark Yellow
    "endothelial cell of umbilical vein":       {"color": "224,75,0",
                                                 "altColor": "179,60,0"},    # Pink
    "MCF-7":            {"color": "22,219,206",  "altColor": "18,179,168"},  # Cyan
    "SK-N-SH":          {"color": "255,115,7",   "altColor": "218,98,7"},    # Orange
    "IMR-90":           {"color": "6,62,218",    "altColor": "5,52,179"},    # Blue
    "CH12.LX":          {"color": "86,180,233",  "altColor": "76,157,205"},  # Dark Orange-Red
    "MEL cell line":    {"color": "46,0,184",    "altColor": "38,0,141"},    # Dark Blue
    "brain":            {"color": "105,105,105", "altColor": "77,77,77"},    # Grey
    "eye":              {"color": "105,105,105", "altColor": "77,77,77"},    # Grey
    "spinal cord":      {"color": "105,105,105", "altColor": "77,77,77"},    # Grey
    "olfactory organ":  {"color": "105,105,105", "altColor": "77,77,77"},    # Grey
    "esophagus":        {"color": "230,159,0",   "altColor": "179,125,0"},   # Mustard
    "stomach":          {"color": "230,159,0",   "altColor": "179,125,0"},   # Mustard
    "liver":            {"color": "230,159,0",   "altColor": "179,125,0"},   # Mustard
    "pancreas":         {"color": "230,159,0",   "altColor": "179,125,0"},   # Mustard
    "large intestine":  {"color": "230,159,0",   "altColor": "179,125,0"},   # Mustard
    "small intestine":  {"color": "230,159,0",   "altColor": "179,125,0"},   # Mustard
    "gonad":            {"color": "0.0,158,115", "altColor": "0.0,125,92"},  # Darker Aquamarine
    "mammary gland":    {"color": "0.0,158,115", "altColor": "0.0,125,92"},  # Darker Aquamarine
    "prostate gland":   {"color": "0.0,158,115", "altColor": "0.0,125,92"},  # Darker Aquamarine
    "ureter":           {"color": "204,121,167", "altColor": "166,98,132"},  # Grey-Pink
    "urinary bladder":  {"color": "204,121,167", "altColor": "166,98,132"},  # Grey-Pink
    "kidney":           {"color": "204,121,167", "altColor": "166,98,132"},  # Grey-Pink
    "muscle organ":     {"color": "102,50,200 ", "altColor": "81,38,154"},   # Violet
    "tongue":           {"color": "102,50,200",  "altColor": "81,38,154"},   # Violet
    "adrenal gland":    {"color": "189,0,157",   "altColor": "154,0,128"},   # Pink-Purple
    "thyroid gland":    {"color": "189,0,157",   "altColor": "154,0,128"},   # Pink-Purple
    "lung":             {"color": "145,235,43",  "altColor": "119,192,35"},  # Mossy green
    "bronchus":         {"color": "145,235,43",  "altColor": "119,192,35"},  # Mossy green
    "trachea":          {"color": "145,235,43",  "altColor": "119,192,35"},  # Mossy green
    "nose":             {"color": "145,235,43",  "altColor": "119,192,35"},  # Mossy green
    "placenta":         {"color": "153,38,0",    "altColor": "102,27,0"},    # Orange-Brown
    "extraembryonic structure":                 {"color": "153,38,0",
                                                 "altColor": "102,27,0"},    # Orange-Brown
    "thymus":           {"color": "86,180,233",  "altColor": "71,148,192"},  # Baby Blue
    "spleen":           {"color": "86,180,233",  "altColor": "71,148,192"},  # Baby Blue
    "bone element":     {"color": "86,180,233",  "altColor": "71,148,192"},  # Baby Blue
    "blood":            {"color": "86,180,233",  "altColor": "71,148,192"},  # Baby Blue (red?)
    "blood vessel":     {"color": "214,0,0",     "altColor": "214,79,79"},   # Red
    "heart":            {"color": "214,0,0",     "altColor": "214,79,79"},   # Red
    "lymphatic vessel": {"color": "214,0,0",     "altColor": "214,79,79"},   # Red
    "skin of body":     {"color": "74,74,21",    "altColor": "102,102,44"},   # Brown
    }

# This dataset terms (among others) are needed in vis_dataset formatting
ENCODED_DATASET_TERMS = ['biosample_term_name', 'biosample_term_id', 'biosample_summary',
                    'biosample_type', 'assay_term_id', 'assay_term_name']

class Sanitize(object):
    # Tools for sanitizing labels

    def escape_char(self, c, exceptions=['_'], htmlize=False, numeralize=False):
        '''Pass through for 0-9,A-Z.a-z,_, but then either html encodes, numeralizes or removes special
        characters.'''
        n = ord(c)
        if n >= 47 and n <= 57:  # 0-9
            return c
        if n >= 65 and n <= 90:  # A-Z
            return c
        if n >= 97 and n <= 122:  # a-z
            return c
        if c in exceptions:
            return c
        if n == 32:              # space
            return '_'
        if htmlize:
            return "&#%d;" % n
        if numeralize:
            return "%d" % n

        return ""

    def label(self, s):
        '''Encodes the string to swap special characters and leaves spaces alone.'''
        new_s = ""      # longLabel and shorLabel can have spaces and some special characters
        for c in s:
            new_s += self.escape_char(c, [' ', '_', '.', '-', '(', ')', '+'], htmlize=False)
        return new_s

    def title(self, s):
        '''Encodes the string to swap special characters and replace spaces with '_'.'''
        new_s = ""      # Titles appear in tag=title pairs and cannot have spaces
        for c in s:
            new_s += self.escape_char(c, ['_', '.', '-', '(', ')', '+'], htmlize=True)
        return new_s

    def tag(self, s):
        '''Encodes the string to swap special characters and remove spaces.'''
        new_s = ""
        first = True
        for c in s:
            new_s += self.escape_char(c, numeralize=True)
            if first:
                if new_s.isdigit():  # tags cannot start with digit.
                    new_s = 'z' + new_s
                first = False
        return new_s

    def name(self, s):
        '''Encodes the string to remove special characters swap spaces for underscores.'''
        new_s = ""
        for c in s:
            new_s += self.escape_char(c)
        return new_s

sanitize = Sanitize()


class VisDefines(object):
    # Loads vis_def static files and other defines for vis formatting
    # This class is also a swiss army knife of vis formatting conversions

    def __init__(self, dataset=None):
        # Make these global so that the same files are not continually reloaded
        global VIS_DEFS_BY_TYPE
        global VIS_DEFS_DEFAULT
        self.vis_defs = VIS_DEFS_BY_TYPE
        self.vis_def_default = VIS_DEFS_DEFAULT
        self.vis_type = "opaque"
        self.dataset = dataset

        if not self.vis_defs:
            self.load_vis_defs()


    def load_vis_defs(self):
        '''Loads 'vis_defs' (visualization definitions by assay type) from a static files.'''
        #global VIS_DEFS_FOLDER
        global VIS_DEFS_BY_TYPE
        global VIS_DEFS_DEFAULT
        folder = resource_filename(__name__, VIS_DEFS_FOLDER)
        files = os.listdir(folder)
        for filename in files:
            if filename.endswith('.json'):
                with open(folder + filename) as fh:
                    log.debug('Preparing to load %s' % (filename))
                    vis_def = json.load(fh)
                    if vis_def:
                        VIS_DEFS_BY_TYPE.update(vis_def)

        self.vis_defs = VIS_DEFS_BY_TYPE
        VIS_DEFS_DEFAULT = self.vis_defs.get("opaque",{})
        self.vis_def_default = VIS_DEFS_DEFAULT


    def get_vis_type(self):
        '''returns the best visualization definition type, based upon dataset.'''
        assert(self.dataset is not None)
        assay = self.dataset.get("assay_term_name", 'none')

        if isinstance(assay, list):
            if len(assay) == 1:
                assay = assay[0]
            else:
                log.debug("assay_term_name for %s is unexpectedly a list %s" %
                        (self.dataset['accession'], str(assay)))
                return "opaque"

        # simple rule defined in most vis_defs
        for vis_type in sorted(self.vis_defs.keys(), reverse=True):  # Reverse pushes anno to bottom
            if "rule" in self.vis_defs[vis_type]:
                rule = self.vis_defs[vis_type]["rule"].replace('{assay_term_name}', assay)
                if rule.find('{') != -1:
                    rule = self.convert_mask(rule)
                if eval(rule):
                    self.vis_type = vis_type
                    return self.vis_type

        # Ugly rules:
        vis_type = None
        if assay in ["RNA-seq", "single cell isolation followed by RNA-seq"]:
            reps = self.dataset.get("replicates", [])  # NOTE: overly cautious
            if len(reps) < 1:
                log.debug("Could not distinguish between long and short RNA for %s because there are "
                        "no replicates.  Defaulting to short." % (self.dataset.get("accession")))
                vis_type = "SRNA"  # this will be more noticed if there is a mistake
            else:
                size_range = reps[0].get("library", {}).get("size_range", "")
                if size_range.startswith('>'):
                    try:
                        min_size = int(size_range[1:])
                        max_size = min_size
                    except:
                        log.debug("Could not distinguish between long and short RNA for %s.  "
                                "Defaulting to short." % (self.dataset.get("accession")))
                        vis_type = "SRNA"  # this will be more noticed if there is a mistake
                elif size_range.startswith('<'):
                    try:
                        max_size = int(size_range[1:]) - 1
                        min_size = 0
                    except:
                        log.debug("Could not distinguish between long and short RNA for %s.  "
                                "Defaulting to short." % (self.dataset.get("accession")))
                        self.vis_type = "SRNA"  # this will be more noticed if there is a mistake
                        return self.vis_type
                else:
                    try:
                        sizes = size_range.split('-')
                        min_size = int(sizes[0])
                        max_size = int(sizes[1])
                    except:
                        log.debug("Could not distinguish between long and short RNA for %s.  "
                                "Defaulting to short." % (self.dataset.get("accession")))
                        vis_type = "SRNA"  # this will be more noticed if there is a mistake

                if vis_type is None:
                    if max_size <= 200 and max_size != min_size:
                        vis_type = "SRNA"
                    elif min_size >= 150:
                        vis_type = "LRNA"
                    elif (min_size + max_size)/2 >= 235:
                        # This is some wicked voodoo (SRNA:108-347=227; LRNA:155-315=235)
                        vis_type = "LRNA"
                    else:
                        vis_type = "SRNA"

        if vis_type is None:
            log.debug("%s (assay:'%s') has undefined vis_type" % (self.dataset['accession'], assay))
            vis_type = "opaque"  # This becomes a dict key later so None is not okay

        self.vis_type = vis_type
        return self.vis_type

    def get_vis_def(self, vis_type=None):
        '''returns the visualization definition set, based upon dataset.'''
        if vis_type is None:
            vis_type = self.vis_type

        vis_def = self.vis_defs.get(vis_type, self.vis_def_default)
        if "other_groups" in vis_def and EXP_GROUP not in vis_def["other_groups"]["groups"]:
            vis_def["other_groups"]["groups"][EXP_GROUP] = DEFAULT_EXPERIMENT_GROUP
        if "sortOrder" in vis_def and EXP_GROUP not in vis_def["sortOrder"]:
            vis_def["sortOrder"].append(EXP_GROUP)
        return vis_def


    def find_pennent(self):
        '''Returns an appropriate pennantIcon given dataset's award'''
        assert(self.dataset is not None)
        project = self.dataset.get("award", {}).get("project", "NHGRI")
        return PENNANTS.get(project, PENNANTS.get("NHGRI"))


    def lookup_colors(self):
        '''Using the mask, determine which color table to use.'''
        assert(self.dataset is not None)
        color = None
        altColor = None
        coloring = {}
        biosample_term = self.dataset.get('biosample_type')
        if biosample_term is not None:
            if isinstance(biosample_term, list):
                if len(biosample_term) == 1:
                    biosample_term = biosample_term[0]
                else:
                    log.debug("%s has biosample_type %s that is unexpectedly a list" %
                            (self.dataset['accession'], str(biosample_term)))
                    biosample_term = "unknown"  # really only seen in test data!
            coloring = BIOSAMPLE_COLOR.get(biosample_term, {})
<<<<<<< HEAD
        if not coloring:
            biosample_term = self.dataset.get('biosample_term_name')
            if biosample_term is not None:
                if isinstance(biosample_term, list):
                    if len(biosample_term) == 1:
                        biosample_term = biosample_term[0]
                    else:
                        log.debug("%s has biosample_term_name %s that is unexpectedly a list" %
                                (self.dataset['accession'], str(biosample_term)))
                        biosample_term = "unknown"  # really only seen in test data!
                coloring = BIOSAMPLE_COLOR.get(biosample_term, {})
        if not coloring:
            organ_slims = self.dataset.get('organ_slims', [])
            if len(organ_slims) > 1:
                coloring = BIOSAMPLE_COLOR.get(organ_slims[1])
        if coloring:
            assert("color" in coloring)
            if "altColor" not in coloring:
                color = coloring["color"]
                shades = color.split(',')
                red = int(shades[0]) / 2
                green = int(shades[1]) / 2
                blue = int(shades[2]) / 2
                altColor = "%d,%d,%d" % (red, green, blue)
                coloring["altColor"] = altColor

        return coloring

    def add_living_color(self, live_format):
        '''Adds color and altColor.  Note that altColor is only added if color is found.'''
        colors = self.lookup_colors()
        if colors and "color" in colors:
            live_format["color"] = colors["color"]
            if "altColor" in colors:
                live_format["altColor"] = colors["altColor"]

    def rep_for_file(self, a_file):
        '''Determines best rep_tech or rep for a file.'''

        # Starting with a little cheat for rare cases where techreps are compared instead of bioreps
        if a_file.get("file_format_type", "none") in ["idr_peak"]:
            return "combined"
        if a_file['output_type'].endswith("idr thresholded peaks"):
            return "combined"

        bio_rep = 0
        tech_rep = 0
        if "replicate" in a_file:
            bio_rep = a_file["replicate"]["biological_replicate_number"]
            tech_rep = a_file["replicate"]["technical_replicate_number"]

        elif "tech_replicates" in a_file:
            # Do we want to make rep1_1.2.3 ?  Not doing it now
            tech_reps = a_file["tech_replicates"]
=======
    if not coloring:
        organ_slims = dataset.get('organ_slims', [])
        if len(organ_slims) > 1:
            coloring = BIOSAMPLE_COLOR.get(organ_slims[1])
    if coloring:
        assert("color" in coloring)
        if "altColor" not in coloring:
            color = coloring["color"]
            shades = color.split(',')
            red = int(shades[0]) / 2
            green = int(shades[1]) / 2
            blue = int(shades[2]) / 2
            altColor = "%d,%d,%d" % (red, green, blue)
            coloring["altColor"] = altColor

    return coloring


def add_living_color(live_settings, dataset):
    '''Adds color and altColor.  Note that altColor is only added if color is found.'''
    colors = lookup_colors(dataset)
    if colors and "color" in colors:
        live_settings["color"] = colors["color"]
        if "altColor" in colors:
            live_settings["altColor"] = colors["altColor"]


def sanitize_char(c, exceptions=['_'], htmlize=False, numeralize=False):
    '''Pass through for 0-9,A-Z.a-z,_, but then either html encodes, numeralizes or removes special
       characters.'''
    n = ord(c)
    if n >= 47 and n <= 57:  # 0-9
        return c
    if n >= 65 and n <= 90:  # A-Z
        return c
    if n >= 97 and n <= 122:  # a-z
        return c
    if c in exceptions:
        return c
    if n == 32:              # space
        return '_'
    if htmlize:
        return "&#%d;" % n
    if numeralize:
        return "%d" % n

    return ""


def sanitize_label(s):
    '''Encodes the string to swap special characters and leaves spaces alone.'''
    new_s = ""      # longLabel and shorLabel can have spaces and some special characters
    for c in s:
        new_s += sanitize_char(c, [' ', '_', '.', '-', '(', ')', '+'], htmlize=False)
    return new_s


def sanitize_title(s):
    '''Encodes the string to swap special characters and replace spaces with '_'.'''
    new_s = ""      # Titles appear in tag=title pairs and cannot have spaces
    for c in s:
        new_s += sanitize_char(c, ['_', '.', '-', '(', ')', '+'], htmlize=True)
    return new_s


def sanitize_tag(s):
    '''Encodes the string to swap special characters and remove spaces.'''
    new_s = ""
    first = True
    for c in s:
        new_s += sanitize_char(c, numeralize=True)
        if first:
            if new_s.isdigit():  # tags cannot start with digit.
                new_s = 'z' + new_s
            first = False
    return new_s


def sanitize_name(s):
    '''Encodes the string to remove special characters swap spaces for underscores.'''
    new_s = ""
    for c in s:
        new_s += sanitize_char(c)
    return new_s


def add_to_es(request, comp_id, composite):
    '''Adds a composite json blob to elastic-search'''
    es = request.registry.get(ELASTIC_SEARCH, None)
    if not es:
        return
    if not es.indices.exists(VIS_CACHE_INDEX):
        es.indices.create(index=VIS_CACHE_INDEX, body={'index': {'number_of_shards': 1, 'max_result_window': 99999 }}, wait_for_active_shards=1)
        mapping = {'default': {"enabled": False}}
        es.indices.put_mapping(index=VIS_CACHE_INDEX, doc_type='default', body=mapping)
        log.debug("created %s index" % VIS_CACHE_INDEX)
    es.index(index=VIS_CACHE_INDEX, doc_type='default', body=composite, id=comp_id)


def get_from_es(request, comp_id):
    '''Returns composite json blob from elastic-search, or None if not found.'''
    es = request.registry.get(ELASTIC_SEARCH, None)
    if es and es.indices.exists(VIS_CACHE_INDEX):
        try:
            result = es.get(index=VIS_CACHE_INDEX, doc_type='default', id=comp_id)
            return result['_source']
        except:
            pass
    return None


def search_es(request, ids):
    '''Returns a list of composites from elastic-search, or None if not found.'''
    es = request.registry.get(ELASTIC_SEARCH, None)
    if es and es.indices.exists(VIS_CACHE_INDEX):
        try:
            query = {"query": {"ids": {"values": ids}}}
            res = es.search(body=query, index=VIS_CACHE_INDEX, doc_type='default', size=99999)  # size=200?
            hits = res.get("hits", {}).get("hits", [])
            results = {}
            for hit in hits:
                results[hit["_id"]] = hit["_source"]  # make this a generator? No... len(results)
            log.debug("ids found: %d   %.3f secs" %
                      (len(results), (time.time() - PROFILE_START_TIME)))
            return results
        except:
            pass
    return {}


def rep_for_file(a_file):
    '''Determines best rep_tech or rep for a file.'''

    # Starting with a little cheat for rare cases where techreps are compared instead of bioreps
    if a_file.get("file_format_type", "none") in ["idr_peak"]:
        return "combined"
    if a_file['output_type'].endswith("idr thresholded peaks"):
        return "combined"

    bio_rep = 0
    tech_rep = 0
    if "replicate" in a_file:
        bio_rep = a_file["replicate"]["biological_replicate_number"]
        tech_rep = a_file["replicate"]["technical_replicate_number"]

    elif "tech_replicates" in a_file:
        # Do we want to make rep1_1.2.3 ?  Not doing it now
        tech_reps = a_file["tech_replicates"]
        if len(tech_reps) == 1:
            bio_rep = int(tech_reps[0].split('_')[0])
            tech_reps = tech_reps[0][2:]
>>>>>>> 9c051f1c
            if len(tech_reps) == 1:
                bio_rep = int(tech_reps[0].split('_')[0])
                tech_reps = tech_reps[0][2:]
                if len(tech_reps) == 1:
                    tech_rep = int(tech_reps)
            elif len(tech_reps) > 1:
                bio = 0
                for tech in tech_reps:
                    if bio == 0:
                        bio = int(tech.split('_')[0])
                    elif bio != int(tech.split('_')[0]):
                        bio = 0
                        break
                if bio > 0:
                    bio_rep = bio

        elif "biological_replicates" in a_file:
            bio_reps = a_file["biological_replicates"]
            if len(bio_reps) == 1:
                bio_rep = bio_reps[0]

        if bio_rep == 0:
            return "combined"

        rep = "rep%d" % bio_rep
        if tech_rep > 0:
            rep += "_%d" % tech_rep
        return rep

    def lookup_token(self, token, dataset, a_file=None):
        '''Encodes the string to swap special characters and remove spaces.'''
        # dataset might not be self.dataset

        if token not in SUPPORTED_MASK_TOKENS:
            log.warn("Attempting to look up unexpected token: '%s'" % token)
            return "unknown token"

        if token in SIMPLE_DATASET_TOKENS:
            term = dataset.get(token[1:-1])
            if term is None:
                return "Unknown " + token[1:-1].split('_')[0].capitalize()
            elif isinstance(term,list) and len(term) > 3:
                return "Collection of %d %ss" % (len(term),token[1:-1].split('_')[0].capitalize())
            return term
        elif token == "{experiment.accession}":
            return dataset['accession']
        elif token in ["{target}", "{target.label}", "{target.name}", "{target.title}"]:
            target = dataset.get('target', {})
            if isinstance(target, list):
                if len(target) > 0:
                    target = target[0]
                else:
                    target = {}
            if token.find('.') > -1:
                sub_token = token.strip('{}').split('.')[1]
            else:
                sub_token = "label"
            return target.get(sub_token, "Unknown Target")
        elif token in ["{target.name}", "{target.investigated_as}"]:
            target = dataset.get('target', {})
            if isinstance(target, list):
                if len(target) > 0:
                    target = target[0]
                else:
                    target = {}
            if token == "{target.name}":
                return target.get('label', "Unknown Target")
            elif token == "{target.investigated_as}":
                investigated_as = target.get('investigated_as', "Unknown Target")
                if not isinstance(investigated_as, list):
                    return investigated_as
                elif len(investigated_as) > 0:
                    return investigated_as[0]
                else:
                    return "Unknown Target"
        elif token in ["{replicates.library.biosample.summary}",
                    "{replicates.library.biosample.summary|multiple}"]:
            term = None
            replicates = dataset.get("replicates", [])
            if replicates:
                term = replicates[0].get("library", {}).get("biosample", {}).get("summary")
            if term is None:
                term = dataset.get("{biosample_term_name}")
            if term is None:
                if token.endswith("|multiple}"):
                    term = "multiple biosamples"
                else:
                    term = "Unknown Biosample"
            return term
        elif token == "{lab.title}":
            return dataset['lab'].get('title', 'unknown')
        elif token == "{award.rfa}":
            return dataset['award'].get('rfa', 'unknown')
        elif token == "{biosample_term_name|multiple}":
            return dataset.get("biosample_term_name", "multiple biosamples")
        # TODO: rna_species
        # elif token == "{rna_species}":
        #     if replicates.library.nucleic_acid = polyadenylated mRNA
        #        rna_species = polyA RNA
        #     elseif replicates.library.nucleic_acid = RNA
        #        if polyadenylated mRNA in replicates.library.depleted_in_term_name
        #                rna_species = polyA depleted RNA
        #        else
        #                rna_species = total RNA
        elif a_file is not None:
            if token == "{file.accession}":
                return a_file['accession']
            elif token == "{output_type}":
                return a_file['output_type']
            elif token == "{output_type_short_label}":
                output_type = a_file['output_type']
                return OUTPUT_TYPE_8CHARS.get(output_type, output_type)
            elif token == "{replicate}":
                rep_tag = a_file.get("rep_tag")
                if rep_tag is not None:
                    while len(rep_tag) > 4:
                        if rep_tag[3] != '0':
                            break
                        rep_tag = rep_tag[0:3] + rep_tag[4:]
                    return rep_tag
                rep_tech = a_file.get("rep_tech")
                if rep_tech is not None:
                    return rep_tech.split('_')[0]  # Should truncate tech_rep
                rep_tech = self.rep_for_file(a_file)
                return rep_tech.split('_')[0]  # Should truncate tech_rep
            elif token == "{replicate_number}":
                rep_tag = a_file.get("rep_tag", a_file.get("rep_tech", self.rep_for_file(a_file)))
                if not rep_tag.startswith("rep"):
                    return "0"
                return rep_tag[3:].split('_')[0]
            elif token == "{biological_replicate_number}":
                rep_tech = a_file.get("rep_tech", self.rep_for_file(a_file))
                if not rep_tech.startswith("rep"):
                    return "0"
                return rep_tech[3:].split('_')[0]
            elif token == "{technical_replicate_number}":
                rep_tech = a_file.get("rep_tech", self.rep_for_file(a_file))
                if not rep_tech.startswith("rep"):
                    return "0"
                return rep_tech.split('_')[1]
            elif token == "{rep_tech}":
                return a_file.get("rep_tech", self.rep_for_file(a_file))
            else:
                return ""
        else:
            log.debug('Untranslated token: "%s"' % token)
            return "unknown"

    def convert_mask(self, mask, dataset=None, a_file=None):
        '''Given a mask with one or more known {term_name}s, replaces with values.'''
        working_on = mask
        # dataset might not be self.dataset
        if dataset is None:
            dataset = self.dataset
        chars = len(working_on)
        while chars > 0:
            beg_ix = working_on.find('{')
            if beg_ix == -1:
                break
            end_ix = working_on.find('}')
            if end_ix == -1:
                break
            term = self.lookup_token(working_on[beg_ix:end_ix+1], dataset, a_file=a_file)
            new_mask = []
            if beg_ix > 0:
                new_mask = working_on[0:beg_ix]
            new_mask += "%s%s" % (term, working_on[end_ix+1:])
            chars = len(working_on[end_ix+1:])
            working_on = ''.join(new_mask)

        return working_on


class VisCache(object):
    # Stores and recalls vis_dataset formatted json to/from es vis_cache

    def __init__(self, request):
        self.request = request
        self.es = self.request.registry.get(ELASTIC_SEARCH, None)
        self.index = "vis_cache"

    def create_cache(self):
        if not self.es:
            return None
        if not self.es.indices.exists(self.index):
            one_shard = {'index': {'number_of_shards': 1, 'max_result_window': 99999 }}
            mapping = {'default': {"enabled": False}}
            self.es.indices.create(index=self.index, body=one_shard, wait_for_active_shards=1)
            self.es.indices.put_mapping(index=self.index, doc_type='default', body=mapping)
            log.debug("created %s index" % self.index)

    def add(self, vis_id, vis_dataset):
        '''Adds a vis_dataset (aka vis_blob) json object to elastic-search'''
        if not self.es:
            return
        if not self.es.indices.exists(self.index):
            self.create_cache()  # Only bother creating on add

        self.es.index(index=self.index, doc_type='default', body=vis_dataset, id=vis_id)

    def get(self, vis_id=None, accession=None, assembly=None):
        '''Returns the vis_dataset json object from elastic-search, or None if not found.'''
        if vis_id is None and accession is not None and assembly is not None:
            vis_id = accession + '_' + _ASSEMBLY_MAPPER.get(assembly, assembly)
        if self.es:
            try:
                result = self.es.get(index=self.index, doc_type='default', id=vis_id)
                return result['_source']
            except:
                pass  # Missing index will return None
        return None

    def search(self, accessions, assembly):
        '''Returns a list of composites from elastic-search, or None if not found.'''
        if self.es:
            ucsc_assembly = _ASSEMBLY_MAPPER.get(assembly, assembly)  # Normalized accession
            vis_ids = [accession + "_" + ucsc_assembly for accession in accessions]
            try:
                query = {"query": {"ids": {"values": vis_ids}}}
                res = es.search(body=query, index=self.index, doc_type='default', size=99999)  # size=200?
                hits = res.get("hits", {}).get("hits", [])
                results = {}
                for hit in hits:
                    results[hit["_id"]] = hit["_source"]  # make this a generator? No... len(results)
                log.debug("ids found: %d   %.3f secs" %
                        (len(results), (time.time() - PROFILE_START_TIME)))
                return results
            except:
                pass
        return {}


class VisCollections(object):
    # Gathers vis_datasets for remodelling and output

    def __init__(self, request, vis_datasets=None, accessions=None, assembly=None):
        self.vis_datasets = {}    # dict of vis_datasets
        self.vis_by_types = {}   # dict of assay based composites of files from vis_datasets
        self.found = 0
        self.built = 0
        self.request = request
        self.vis_cache = VisCache(self.request)

        if vis_datasets is not None:
            self.add_to_collection(vis_datasets)
        elif accessions is not None and assembly is not None:
            self.find(accessions, assembly)

    def add_one(self, accession, vis_dataset):
        self.vis_datasets[accession] = vis_dataset  # TODO: change key to vis_id

    def add_to_collection(self, vis_datasets):
        if isinstance(vis_datasets, dict):
            self.vis_datasets.update(vis_datasets)
        elif isinstance(vis_datasets, list) or  isinstance(vis_datasets, set):
            for vis_dataset in vis_datasets:
                if 'name' in vis_dataset:  # Can't add empty vis_datasets this way
                    self.add_one(vis_dataset['name'], vis_dataset)

    def find(self, accessions, assembly):
        self.vis_by_types = {}
        self.vis_datasets = self.vis_cache.search(accessions, assembly)
        return self.vis_datasets

    def find_or_build(self, accessions, assembly, hide=False, must_build=False):
        self.vis_by_types = {}
        self.found = 0
        self.built = 0
        if not must_build:
            self.vis_datasets = self.find(accessions, assembly)
            self.found = self.len()
            if self.found > 0:
                accessions = []
            # Don't bother if cache is primed.
            # if self.found < (len(accessions) * 3 / 4):  # some heuristic to decide when too few means regenerate
            #     missing = list(set(accs) - set(self.vis_datasets.keys()))

        if len(accessions) > 0:  # if 0 were found in cache try generating (for pre-primed-cache access)
            vis_factory = VisDataset(self.request)
            for accession in accessions:
                vis_dataset = vis_factory.find_or_build(accession, assembly, dataset=None, hide=hide, must_build=True)
                if vis_factory.built:
                    self.built += 1
                else:
                    self.found += 1  # Not expecting this
                self.add_one(accession, vis_dataset)
        return self.vis_datasets

    def found_or_built(self, assays=True):
        if assays:
            return "vis_by_types: %d from %d (%d found, %d built)" % \
                    (len(self.vis_by_types), len(self.vis_datasets), self.found, self.built)
        return "%d gathered: %d found, %d built" % (len(self.vis_datasets), self.found, self.built)

    def insert_live_group(self, live_groups, new_tag, new_group):
        '''Inserts new group into a set of live groups during remodelling to vis_asset coolections.'''
        old_groups = live_groups.get("groups", {})
        preferred_order = live_groups.get("preferred_order")
        # Note: all cases where group is dynamically added should be in sort order!
        if preferred_order is None or not isinstance(preferred_order, list):
            old_groups[new_tag] = new_group
            live_groups["groups"] = old_groups
            # log.debug("Added %s to %s in sort order" % (new_tag,live_groups.get("tag","a group")))
            return live_groups

        # well we are going to have to generate s new order
        new_order = []
        old_order = live_groups.get("group_order", [])
        if old_order is None:
            old_order = sorted(old_groups.keys())
        for preferred_tag in preferred_order:
            if preferred_tag == new_tag:
                new_order.append(new_tag)
            elif preferred_tag in old_order:
                new_order.append(preferred_tag)

        old_groups[new_tag] = new_group
        live_groups["groups"] = old_groups
        # log.debug("Added %s to %s in preferred order" % (new_tag,live_groups.get("tag","a group")))
        return live_groups

    def remodel_to_type_collections(self, hide_after=None, prefix=None):
        '''Remoddels collection of vis_datasets to vis_by_type 'composites'.'''
        # self.vis_by_types = remodel_acc_to_set_composites(self.vis_datasets, hide_after=None)
        if not self.vis_datasets:
            return {}

        self.vis_by_types = {}
        vis_defines = VisDefines()

        for vis_id in sorted(self.vis_datasets.keys()):
            vis_dataset = self.vis_datasets[vis_id]
            if vis_dataset is None or len(vis_dataset) == 0:
                # log.debug("Found empty vis_dataset for %s" % (acc))
                self.vis_by_types[vis_id] = {}  # wounded vis_datasets are retained for evidence
                continue

            # Only show the first n datasets
            if hide_after is not None:
                if hide_after <= 0:
                    for track in vis_dataset.get("tracks", {}):
                        track["checked"] = "off"
                else:
                    hide_after -= 1

            # color must move to tracks because it' i's from biosample and we can mix biosample exps
            acc_color = vis_dataset.get("color")
            acc_altColor = vis_dataset.get("altColor")
            acc_view_groups = vis_dataset.get("view", {}).get("groups", {})
            for (view_tag, acc_view) in acc_view_groups.items():
                acc_view_color = acc_view.get("color", acc_color)  # color may be at view level
                acc_view_altColor = acc_view.get("altColor", acc_altColor)
                if acc_view_color is None and acc_view_altColor is None:
                    continue
                for track in acc_view.get("tracks", []):
                    if "color" not in track.keys():
                        if acc_view_color is not None:
                            track["color"] = acc_view_color
                        if acc_view_altColor is not None:
                            track["altColor"] = acc_view_altColor

            # If vis_by_type of this vis_type doesn't exist, create it
            vis_type = vis_dataset["vis_type"]
            vis_def = vis_defines.get_vis_def(vis_type)

            assert(vis_type is not None)
            if vis_type not in self.vis_by_types.keys():  # First one so just drop in place
                vis_by_type = vis_dataset  # Don't bother with deep copy.
                set_defs = vis_def.get("assay_composite", {})
                vis_by_type["name"] = vis_type.lower()  # is there something more elegant?
                for tag in ["longLabel", "shortLabel", "visibility"]:
                    if tag in set_defs:
                        vis_by_type[tag] = set_defs[tag]  # Not expecting any token substitutions!!!
                vis_by_type['html'] = vis_type
                self.vis_by_types[vis_type] = vis_by_type

            else:  # Adding an vis_dataset to an existing vis_by_type
                vis_by_type = self.vis_by_types[vis_type]
                vis_by_type['composite_type'] = 'set'

                if vis_by_type.get("project", "unknown") != "NHGRI":
                    acc_pennant = vis_dataset["pennantIcon"]
                    set_pennant = vis_by_type["pennantIcon"]
                    if acc_pennant != set_pennant:
                        vis_by_type["project"] = "NHGRI"
                        vis_by_type["pennantIcon"] = PENNANTS["NHGRI"]

                # combine views
                set_views = vis_by_type.get("view", [])
                acc_views = vis_dataset.get("view", {})
                for view_tag in acc_views["group_order"]:
                    acc_view = acc_views["groups"][view_tag]
                    if view_tag not in set_views["groups"].keys():  # Should never happen
                        # log.debug("Surprise: view %s not found before" % view_tag)
                        self.insert_live_group(set_views, view_tag, acc_view)
                    else:  # View is already defined but tracks need to be appended.
                        set_view = set_views["groups"][view_tag]
                        if "tracks" not in set_view:
                            set_view["tracks"] = acc_view.get("tracks", [])
                        else:
                            set_view["tracks"].extend(acc_view.get("tracks", []))

                # All tracks in one set: not needed.

                # Combine subgroups:
                for group_tag in vis_dataset["group_order"]:
                    acc_group = vis_dataset["groups"][group_tag]
                    if group_tag not in vis_by_type["groups"].keys():  # Should never happen
                        # log.debug("Surprise: group %s not found before" % group_tag)
                        self.insert_live_group(vis_by_type, group_tag, acc_group)
                    else:  # Need to handle subgroups which definitely may not be there.
                        set_group = vis_by_type["groups"].get(group_tag, {})
                        acc_subgroups = acc_group.get("groups", {})
                        # acc_subgroup_order = acc_group.get("group_order")
                        for subgroup_tag in acc_subgroups.keys():
                            if subgroup_tag not in set_group.get("groups", {}).keys():
                                # Adding biosamples, targets, and reps
                                self.insert_live_group(set_group, subgroup_tag, acc_subgroups[subgroup_tag])

                # dimensions and filterComposite should not need any extra care:
                # they get dynamically scaled down during printing
                # log.debug("       Added.")

        if prefix is not None:
            return self.prepend_assay_labels(prefix)
        return self.vis_by_types

    def len(self, count_datasets=False):
        if count_datasets or not self.vis_by_types:
            return len(self.vis_datasets)
        return len(self.vis_by_types)

    def prepend_assay_labels(self, prefix):
        if not self.vis_by_types:
            return {}

        for vis_type in self.vis_by_types.keys():
            vis_by_type = self.vis_by_types[vis_type]
            if vis_by_type:  # could be {}
                vis_by_type['longLabel']  = "%s %s" % (prefix, vis_by_type['longLabel'])
                if vis_by_type['shortLabel'].startswith('ENCODE '):
                    vis_by_type['shortLabel'] = "ENCODE %s %s" % (prefix, vis_by_type['shortLabel'].split(None,1)[1])
                else:
                    vis_by_type['shortLabel'] = "%s %s" % (prefix, vis_by_type['shortLabel'])
        return self.vis_by_types

    def remodel_to_ihec_json(self):
        '''TODO: remodels 1+ acc_composites into an IHEC hub json structure.'''
        if not self.vis_datasets:
            return {}

        # {
        # "hub_description": { ... },  similar to hub.txt/genome.txt
        # "datasets": { ... },         one per experiment, contains "browser" objects, one per track
        # "samples": { ... }           one per biosample
        # }
        ihec_json = {}

        # "hub_description": {     similar to hub.txt/genome.txt
        #     "taxon_id": ...,           Species taxonomy id. (e.g. human = 9606, Mus mus. 10090)
        #     "assembly": "...",         UCSC: hg19, hg38
        #     "publishing_group": "...", ENCODE
        #     "email": "...",            encode-help@lists.stanford.edu
        #     "date": "...",             ISO 8601 format: YYYY-MM-DD
        #     "description": "...",      (optional)
        #     "description_url": "...",  (optional) If single vis_by_type: html  (e.g. ANNO.html)
        # }
        hub_description = {}
        hub_description["publishing_group"] = "ENCODE"
        hub_description["email"] = "encode-help@lists.stanford.edu"
        hub_description["date"] = time.strftime('%Y-%m-%d', time.gmtime())
        # hub_description["description"] = "...",      (optional)
        # hub_description["description_url"] = "...",  (optional)
        #                                    If single vis_by_type: html (e.g. ANNO.html)
        ihec_json["hub_description"] = hub_description

        # "samples": {             one per biosample
        #     "sample_id_1": {                   biosample term
        #         "sample_ontology_uri": "...",  UBERON or CL
        #         "molecule": "...",             ["total RNA", "polyA RNA", "cytoplasmic RNA",
        #                                         "nuclear RNA", "genomic DNA", "protein", "other"]
        #         "disease": "...",              optional?
        #         "disease_ontology_uri": "...", optional?
        #         "biomaterial_type": "...",     ["Cell Line", "Primary Cell", "Primary Cell Culture",
        #                                         "Primary Tissue"]
        #     },
        #     "sample_id_2": { ... }
        # }
        samples = {}
        ihec_json["samples"] = samples

        # "datasets": {
        #    "experiment_1": {    one per experiment    accession
        #        "sample_id": "...",                    biosample_term
        #        "experiment_attributes": {
        #            "experiment_type": "...",
        #            "assay_type": "...",               assay_term_name  Match ontology URI
        #                                                           (e.g. 'DNA Methylation')
        #            "experiment_ontology_uri": "...",  assay_term_id (e.g. OBI:0000716)
        #            "reference_registry_id": "..."     IHEC Reference Epigenome registry ID,
        #                                                 assigned after submitting to EpiRR
        #        },
        #        "analysis_attributes": {
        #            "analysis_group": "...",              metadata_pairs['laboratory']
        #            "alignment_software": "...",          pipeline?
        #            "alignment_software_version": "...",
        #            "analysis_software": "...",
        #            "analysis_software_version": "..."
        #        },
        #        "browser": {
        #            "signal_forward": [               view
        #                {
        #                    "big_data_url": "...",    obvious
        #                    "description_url": "...", Perhaps not
        #                    "md5sum": "...",          Add this to metadata pairs?
        #                    "subtype": "...",         More details?
        #                    "sample_source": "...",   pooled,rep1,rep2
        #                    "primary":                pooled or rep1 ?
        #                },
        #                { ... }
        #            ],
        #            "signal_reverse": [ { ... } ]
        #        }
        #    },
        #    "experiment_2": {
        #        ...
        #    },
        # }
        datasets = {}
        ihec_json["datasets"] = datasets

        # Other collections
        assays = {}
        pipelines = {}

        for vis_id in self.vis_datasets.keys():
            vis_dataset = self.vis_datasets[vis_id]
            if vis_dataset is None or len(vis_dataset) == 0:
                # log.debug("Found empty vis_dataset for %s" % (acc))
                continue  # wounded vis_datasets can be dropped OR retained for evidence

            # From any vis_dataset, update these:
            if "assembly" not in hub_description:
                ucsc_assembly = vis_dataset.get('ucsc_assembly')
                if ucsc_assembly:
                    hub_description["assembly"] = ucsc_assembly
                taxon_id = vis_dataset.get('taxon_id')
                if taxon_id:
                    hub_description["taxon_id"] = taxon_id

            dataset = {}
            datasets[acc] = dataset

            # Find/create sample:
            biosample_name = vis_dataset.get('biosample_term_name', 'none')
            if biosample_name == 'none':
                log.debug("vis_dataset %s is missing biosample_name", acc)
            molecule = vis_dataset.get('molecule', 'none')  # ["total RNA", "polyA RNA", ...
            if molecule == 'none':
                log.debug("vis_dataset %s is missing molecule", acc)
            sample_id = "%s; %s" % (biosample_name, molecule)
            if sample_id not in samples:
                sample = {}
                biosample_term_id = vis_dataset.get('biosample_term_id')
                if biosample_term_id:
                    sample["sample_ontology_uri"] = biosample_term_id
                biosample_type = vis_dataset.get('biosample_type')  # ["Cell Line","Primary Cell", ...
                if biosample_type:
                    sample["biomaterial_type"] = biosample_type
                sample["molecule"] = molecule
                # sample["disease"] =
                # sample["disease_ontology_uri"] =
                samples[sample_id] = sample
            dataset["sample_id"] = sample_id

            # find/create experiment_attributes:
            assay_id = vis_dataset.get('assay_term_id')
            if assay_id:
                if assay_id in assays:
                    experiment_attributes = deepcopy(assays[assay_id])  # deepcopy needed?
                else:
                    experiment_attributes = {}
                    experiment_attributes["experiment_ontology_uri"] = assay_id
                    assay_name = vis_dataset.get('assay_term_name')
                    if assay_name:
                        experiment_attributes["assay_type"] = assay_name
                    # "experiment_type": assay_name # EpiRR
                    # "reference_registry_id": "..."     IHEC Reference Epigenome registry ID,
                    #                                     assigned after submitting to EpiRR
                    assays[assay_id] = experiment_attributes
                dataset["experiment_attributes"] = experiment_attributes

            # find/create analysis_attributes:
            # WARNING: This could go crazy!
            pipeline_title = vis_dataset.get('pipeline')
            if pipeline_title:
                if pipeline_title in pipelines:
                    analysis_attributes = deepcopy(pipelines[pipeline_title])  # deepcopy needed?
                else:
                    analysis_attributes = {}
                    pipeline_group = vis_dataset.get('pipeline_group')
                    if pipeline_group:
                        analysis_attributes["analysis_group"] = pipeline_group     # "ENCODE DCC"
                    analysis_attributes["analysis_software"] = pipeline_title
                    # "analysis_software_version": "..."  # NOTE: version is hard for the whole exp
                    # "alignment_software": "...",        # NOTE: sw *could* be found but not worth it
                    # "alignment_software_version": "...",
                    #        },
                    pipelines[pipeline_title] = analysis_attributes
                dataset["analysis_attributes"] = analysis_attributes

            # create browser, which holds views, which hold tracks:
            browser = {}
            dataset["browser"] = browser

            # create views, which will hold tracks
            # ihec_views = {}
            views = vis_dataset.get("view", [])
            for view_tag in views["group_order"]:
                view = views["groups"][view_tag]

                # Add tracks to views
                tracks = view.get("tracks", [])
                if len(tracks) == 0:
                    continue
                ihec_view = []

                for track in tracks:
                    ihec_track = {}
                    # ["bigDataUrl","longLabel","shortLabel","type","color","altColor"]
                    ihec_track["big_data_url"] = self.host + track["bigDataUrl"]  # contains ?proxy=true
                    ihec_track["description_url"] = '%s/%s/' % (self.host, acc)
                    if request:
                        url = '/'.join(request.url.split('/')[0:-1])
                        url += '/' + acc + '.html'
                        ihec_track["description_url"] = url
                    md5sum = track.get('md5sum')
                    if md5sum:
                        ihec_track["md5sum"] = md5sum
                    ihec_track["subtype"] = track["longLabel"]
                    rep_membership = track.get("membership", {}).get("REP")
                    rep_group = vis_dataset.get("groups", {}).get("REP")
                    if rep_membership and rep_group:
                        if rep_membership in rep_group:
                            ihec_track["sample_source"] = rep_group[rep_membership]["title"]
                            subgroup_order = sorted(rep_group["groups"].keys())
                            ihec_track["primary"] = (rep_membership == subgroup_order[0])

                    # extra fields
                    for term in ["type", "color", "altColor"]:
                        if term in track:
                            ihec_track[term] = track[term]
                    ihec_track["view"] = view["title"]
                    metadata_pairs = track.get("metadata_pairs", {})
                    for meta_key in metadata_pairs:
                        ihec_track[meta_key.replace('&#32;', ' ')] = metadata_pairs[meta_key][1:-1]
                    # Could refine download link:
                    # if metadata_pairs:
                    #     file_download = metadata_pairs.get('file&#32;download')
                    #     if file_download:
                    #         file_download = file_download.split()[1][6:-1]
                    #         ihec_track["file download"] = file_download
                    ihec_view.append(ihec_track)
                if len(ihec_view) > 0:
                    browser[view["title"]] = ihec_view

        return ihec_json

    def ucsc_single_composite_trackDb(self, vis_format, title):
        '''Given a single vis_format (vis_dataset or vis_by_type dict, returns single UCSC trackDb composite text'''
        if vis_format is None or len(vis_format) == 0:
            return "# Empty composite for %s.  It cannot be visualized at this time.\n" % title
        # TODO provide more detail about different possible reasons (should already be in errorlog)

        blob = ""
        # First the composite structure
        blob += "track %s\n" % vis_format["name"]
        blob += "compositeTrack on\n"
        blob += "type bed 3\n"
        for var in COMPOSITE_SETTINGS:
            val = vis_format.get(var)
            if val:
                blob += "%s %s\n" % (var, val)
        views = vis_format.get("view", [])
        if len(views) > 0:
            blob += "subGroup1 view %s" % views["title"]
            for view_tag in views["group_order"]:
                view_title = views["groups"][view_tag]["title"]
                blob += " %s=%s" % (view_tag, sanitize.title(view_title))
            blob += '\n'
        dimA_checked = vis_format.get("dimensionAchecked", "all")
        dimA_tag = ""
        if dimA_checked == "first":  # All will leave dimA_tag & dimA_checked empty, default to all on
            dimA_tag = vis_format.get("dimensions", {}).get("dimA", "")
        dimA_checked = None
        subgroup_ix = 2
        for group_tag in vis_format["group_order"]:
            group = vis_format["groups"][group_tag]
            blob += "subGroup%d %s %s" % (subgroup_ix, group_tag, sanitize.title(group["title"]))
            subgroup_ix += 1
            subgroup_order = None  # group.get("group_order")
            if subgroup_order is None or not isinstance(subgroup_order, list):
                subgroup_order = sorted(group["groups"].keys())
            for subgroup_tag in subgroup_order:
                subgroup_title = group["groups"][subgroup_tag]["title"]
                blob += " %s=%s" % (subgroup_tag, sanitize.title(subgroup_title))
                if group_tag == dimA_tag and dimA_checked is None:
                    dimA_checked = subgroup_tag

            blob += '\n'
        # sortOrder
        sort_order = vis_format.get("sortOrder")
        if sort_order:
            blob += "sortOrder"
            for sort_tag in sort_order:
                if title.startswith("ENCSR") and sort_tag == "EXP":
                    continue  # Single exp composites do not need to sort on EMP
                blob += " %s=+" % sort_tag
            blob += '\n'
        # dimensions
        actual_group_tags = ["view"]  # Not all groups will be used in composite, depending upon content
        dimensions = vis_format.get("dimensions", {})
        if dimensions:
            pairs = ""
            XY_skipped = []
            XY_added = []
            for dim_tag in sorted(dimensions.keys()):
                group = vis_format["groups"].get(dimensions[dim_tag])
                if group is None:  # e.g. "Targets" may not exist
                    continue
                if dimensions[dim_tag] != "REP":
                    if len(group.get("groups", {})) <= 1:
                        if dim_tag[-1] in ['X', 'Y']:
                            XY_skipped.append(dim_tag)
                        continue
                    elif dim_tag[-1] in ['X', 'Y']:
                        XY_added.append(dim_tag)
                pairs += " %s=%s" % (dim_tag, dimensions[dim_tag])
                actual_group_tags.append(dimensions[dim_tag])
            # Getting too fancy for our own good:
            # If one XY dimension has more than one member then we must add both X and Y
            if len(XY_skipped) > 0 and len(XY_added) > 0:
                for dim_tag in XY_skipped:
                    pairs += " %s=%s" % (dim_tag, dimensions[dim_tag])
                    actual_group_tags.append(dimensions[dim_tag])
            if len(pairs) > 0:
                blob += "dimensions%s\n" % pairs
        # filterComposite
        filter_composite = vis_format.get("filterComposite")
        if filter_composite:
            filterfish = ""
            for filter_tag in sorted(filter_composite.keys()):
                group = vis_format["groups"].get(filter_composite[filter_tag])
                if group is None or len(group.get("groups", {})) <= 1:  # e.g. "Targets" may not exist
                    continue
                filterfish += " %s" % filter_tag
                if filter_composite[filter_tag] == "one":
                    filterfish += "=one"
            if len(filterfish) > 0:
                blob += 'filterComposite%s\n' % filterfish
        elif dimA_checked is not None:
            blob += 'dimensionAchecked %s\n' % dimA_checked
        blob += '\n'

        # Now cycle through views
        for view_tag in views["group_order"]:
            view = views["groups"][view_tag]
            tracks = view.get("tracks", [])
            if len(tracks) == 0:
                continue
            blob += "    track %s_%s_view\n" % (vis_format["name"], view["tag"])
            blob += "    parent %s on\n" % vis_format["name"]
            blob += "    view %s\n" % view["tag"]
            for var in VIEW_SETTINGS:
                val = view.get(var)
                if val:
                    blob += "    %s %s\n" % (var, val)
            blob += '\n'

            # Now cycle through tracks in view
            for track in tracks:
                blob += "        track %s\n" % (track["name"])
                blob += "        parent %s_%s_view" % (vis_format["name"], view["tag"])
                dimA_subgroup = track.get("membership", {}).get(dimA_tag)
                if dimA_subgroup is not None and dimA_subgroup != dimA_checked:
                    blob += " off\n"
                else:
                    # Can set individual tracks off. Used when remodelling
                    blob += " %s\n" % track.get("checked", "on")
                if "type" not in track:
                    blob += "        type %s\n" % (view["type"])
                for var in TRACK_SETTINGS:
                    val = track.get(var)
                    if val:
                        blob += "        %s %s\n" % (var, val)
                # Now membership
                membership = track.get("membership")
                if membership:
                    blob += "        subGroups"
                    for member_tag in sorted(membership):
                        blob += " %s=%s" % (member_tag, membership[member_tag])
                    blob += '\n'
                # metadata line?
                metadata_pairs = track.get("metadata_pairs")
                if metadata_pairs is not None:
                    metadata_line = ""
                    for meta_tag in sorted(metadata_pairs.keys()):
                        metadata_line += ' %s=%s' % (meta_tag.lower(), metadata_pairs[meta_tag])
                    if len(metadata_line) > 0:
                        blob += "        metadata%s\n" % metadata_line

                blob += '\n'
        blob += '\n'
        return blob

    def ucsc_trackDb(self):
        '''Formats collection into UCSC trackDb.ra text'''
        trackdb_txt = ""

        if self.vis_by_types:
            for tag in sorted(self.vis_by_types.keys()):
                trackdb_txt += self.ucsc_single_composite_trackDb(self.vis_by_types[tag], tag)
        else:
            for tag in sorted(self.vis_datasets.keys()):
                trackdb_txt += self.ucsc_single_composite_trackDb(self.vis_datasets[tag], tag)
        return trackdb_txt


class VisDataset(object):
    # Finds, builds, stores, remodels vis_blobs

    def __init__(self, request, vis_dataset=None):
        self.found = False
        self.built = False
        self.request = request
        self.vis_cache = VisCache(self.request)
        self.host = self.request.host_url
        if self.host is None or self.host.find("localhost") > -1:
            self.host = "https://www.encodeproject.org"

        self.vis_dataset = vis_dataset
        if self.vis_dataset:
            self.accession = self.vis_dataset['accession']
            self.assembly = self.vis_dataset['assembly']
            self.ucsc_assembly = self.vis_dataset['ucsc_assembly']
            self.vis_id = self.vis_dataset['vis_id']

    def find_or_build(self, accession, assembly, dataset=None, hide=False, must_build=False):
        self.found = False
        self.built = False
        self.vis_dataset = None
        self.dataset = dataset
        self.accession = accession
        self.assembly = assembly
        self.ucsc_assembly = _ASSEMBLY_MAPPER.get(self.assembly, self.assembly)
        self.vis_id = "%s_%s" % (self.accession, self.ucsc_assembly)  # key on normalized assembly!

        # Find vis_dataset?
        if not must_build:
            self.vis_dataset = self.vis_cache.get(self.vis_id)
            if self.vis_dataset is not None:
                self.found = True
                return self.vis_dataset

        # Find dataset in order to build vis_dataset?
        if self.dataset is None:
            self.dataset = self.request.embed("/datasets/" + self.accession + '/', as_user=True)

        # Build vis_dataset?
        if self.dataset is not None:
            assert(self.accession == self.dataset['accession'])

            self.vis_dataset = self.build(hide)
            self.vis_cache.add(self.vis_id, self.vis_dataset)  # Added even if empty (valid state)
            if self.vis_dataset:
                self.built = True

        return self.vis_dataset

    def found_or_built(self, accession, assembly):
        if accession == self.accession and assembly == self.assembly:
            if self.found:
                return "found"
            elif self.built:
                return "built"
            elif self.vis_dataset == {}:
                return "built empty"
        return "unknown"

    def handle_negate_values(self, live_format, vis_dataset):
        '''If negateValues is set then adjust some settings like color'''
        if live_format.get("negateValues", "off") == "off":
            return

        # need to swap color and altColor
        color = live_format.get("color", vis_dataset.get("color"))
        if color is not None:
            altColor = live_format.get("altColor", vis_dataset.get("altColor", color))
            live_format["color"] = altColor
            live_format["altColor"] = color

        # view limits need to change because numbers are all negative
        view_limits = live_format.get("viewLimits")
        if view_limits is not None:
            low_high = view_limits.split(':')
            if len(low_high) == 2:
                live_format["viewLimits"] = "%d:%d" % (int(low_high[1]) * -1, int(low_high[0]) * -1)
        view_limits_max = live_format.get("viewLimitsMax")
        if view_limits_max is not None:
            low_high = view_limits_max.split(':')
            if len(low_high) == 2:
                live_format["viewLimitsMax"] = ("%d:%d" %
                                                (int(low_high[1]) * -1, int(low_high[0]) * -1))

    def format_groups(self, title, group_defs, rep_tags=[]):
        '''Recursively populates live (in memory) groups from static group definitions'''
        live_group = {}
        tag = group_defs.get("tag", title)
        live_group["title"] = title
        live_group["tag"] = tag
        for key in group_defs.keys():
            if key not in ["groups", "group_order"]:  # leave no trace of subgroups keyed by title
                live_group[key] = deepcopy(group_defs[key])

        if title == "replicate":  # transform replicates into unique tags and titles
            if len(rep_tags) == 0:  # reps need special work after files are examined, so just stub.
                return (tag, live_group)
            # Inclusion of rep_tags occurs after files have been examined.
            live_group["groups"] = {}
            rep_title_mask = group_defs.get("title_mask", "Replicate_{replicate_number}")
            for rep_tag in rep_tags:
                rep_title = rep_title_mask
                if "combined_title" in group_defs and rep_tag in ["pool", "combined"]:
                    rep_title = group_defs["combined_title"]
                elif rep_title_mask.find('{replicate}') != -1:
                    rep_title = rep_title_mask.replace('{replicate}', rep_tag)
                elif rep_title_mask.find('{replicate_number}') != -1:
                    if rep_tag in ["pool", "combined"]:
                        rep_title = rep_title_mask.replace('{replicate_number}', "0")
                    else:
                        rep_no = int(rep_tag[3:])  # tag might be rep01 but we want replicate 1
                        rep_title = rep_title_mask.replace('{replicate_number}', str(rep_no))
                live_group["groups"][rep_tag] = {"title": rep_title, "tag": rep_tag}
            live_group["preferred_order"] = "sorted"

        elif title in ["Biosample", "Targets", "Assay", EXP_GROUP]:
            groups = group_defs.get("groups", {})
            assert(len(groups) == 1)
            for (group_key, group) in groups.items():
                mask = group.get("title_mask")
                if mask is not None:
                    term = self.vis_defines.convert_mask(mask)
                    if not term.startswith('Unknown '):
                        term_tag = sanitize.tag(term)
                        term_title = term
                        live_group["groups"] = {}
                        live_group["groups"][term_tag] = {"title": term_title, "tag": term_tag}
                        mask = group.get("url_mask")
                        if mask is not None:
                            term = self.vis_defines.convert_mask(mask)
                            live_group["groups"][term_tag]["url"] = term
            live_group["preferred_order"] = "sorted"
            # No tag order since only one

        # simple swapping tag and title and creating subgroups set with order
        else:  # "Views", "Replicates", etc:
            # if there are subgroups, they can be handled by recursion
            if "groups" in group_defs:
                live_group["groups"] = {}
                groups = group_defs["groups"]
                group_order = group_defs.get("group_order")
                preferred_order = []  # have to create preferred order based upon tags, not titles
                if group_order is None or not isinstance(group_order, list):
                    group_order = sorted(groups.keys())
                    preferred_order = "sorted"
                tag_order = []
                for subgroup_title in group_order:
                    subgroup = groups.get(subgroup_title, {})
                    (subgroup_tag, subgroup) = self.format_groups(subgroup_title, subgroup)  # recursive
                    subgroup["tag"] = subgroup_tag
                    if isinstance(preferred_order, list):
                        preferred_order.append(subgroup_tag)
                    if title == "Views":
                        assert(subgroup_title != subgroup_tag)
                        self.handle_negate_values(subgroup, self.vis_dataset)
                    live_group["groups"][subgroup_tag] = subgroup
                    tag_order.append(subgroup_tag)
                # assert(len(live_group["groups"]) == len(groups))
                if len(live_group['groups']) != len(groups):
                    log.debug("len(live_group['groups']):%d != len(groups):%d" %
                            (len(live_group['groups']), len(groups)))
                    log.debug(json.dumps(live_group, indent=4))
                live_group["group_order"] = tag_order
                live_group["preferred_order"] = preferred_order

        return (tag, live_group)

    def build_views_and_groups(self):
        '''Extends vis_dataset with formatted views and groups'''

        groupings = {}
        groupings["view"] = {}
        title_to_tag = {}
        if "Views" in self.vis_def:
            (tag, views) = self.format_groups("Views", self.vis_def["Views"])
            groupings[tag] = views
            title_to_tag["Views"] = tag

        if "other_groups" in self.vis_def:
            groups = self.vis_def["other_groups"].get("groups", {})
            new_dimensions = {}
            new_filters = {}
            groupings["group_order"] = []
            groupings["groups"] = {}
            group_order = self.vis_def["other_groups"].get("group_order")
            preferred_order = []  # have to create preferred order based upon tags, not titles
            if group_order is None or not isinstance(group_order, list):
                group_order = sorted(groups.keys())
                preferred_order = "sorted"
            for subgroup_title in group_order:  # Replicates, Targets, Biosamples
                if subgroup_title not in groups:
                    continue
                assert(subgroup_title in SUPPORTED_SUBGROUPS)
                (subgroup_tag, subgroup) = self.format_groups(subgroup_title,
                                                                groups[subgroup_title])
                if isinstance(preferred_order, list):
                    preferred_order.append(subgroup_tag)
                if "groups" in subgroup and len(subgroup["groups"]) > 0:
                    title_to_tag[subgroup_title] = subgroup_tag
                    groupings["groups"][subgroup_tag] = subgroup
                    groupings["group_order"].append(subgroup_tag)
                if "dimensions" in self.vis_def["other_groups"]:  # (empty) "Targets" dim will be included
                    dimension = self.vis_def["other_groups"]["dimensions"].get(subgroup_title)
                    if dimension is not None:
                        new_dimensions[dimension] = subgroup_tag
                        if "filterComposite" in self.vis_def["other_groups"]:
                            filterfish = self.vis_def["other_groups"]["filterComposite"].get(subgroup_title)
                            if filterfish is not None:
                                new_filters[dimension] = filterfish
            groupings["preferred_order"] = preferred_order
            if len(new_dimensions) > 0:
                groupings["dimensions"] = new_dimensions
            if len(new_filters) > 0:
                groupings["filterComposite"] = new_filters
            if "dimensionAchecked" in self.vis_def["other_groups"]:
                groupings["dimensionAchecked"] = self.vis_def["other_groups"]["dimensionAchecked"]

        if "sortOrder" in self.vis_def:
            sort_order = []
            for title in self.vis_def["sortOrder"]:
                if title in title_to_tag:
                    sort_order.append(title_to_tag[title])
            groupings["sortOrder"] = sort_order

        return groupings

    def biosamples_for_file(self, a_file, file_dataset):
        '''Returns a dict of biosamples for file.'''
        biosamples = {}
        replicates = file_dataset.get("replicates")
        if replicates is None or not isinstance(replicates[0],dict):
            return []

        for bio_rep in a_file.get("biological_replicates", []):
            for replicate in replicates:
                if replicate.get("biological_replicate_number", -1) != bio_rep:
                    continue
                biosample = replicate.get("library", {}).get("biosample", {})
                if not biosample:
                    continue
                biosamples[biosample["accession"]] = biosample
                break  # If multiple techical replicates then the one should do

        return biosamples

    def replicates_pair(self, a_file):
        if "replicate" in a_file:
            bio_rep = a_file["replicate"]["biological_replicate_number"]
            tech_rep = a_file["replicate"]["technical_replicate_number"]
            # metadata_pairs['replicate&#32;biological'] = str(bio_rep)
            # metadata_pairs['replicate&#32;technical'] = str(tech_rep)
            return ('replicate&#32;(bio_tech)', "%d_%d" % (bio_rep, tech_rep))

        bio_reps = a_file.get('biological_replicates')
        tech_reps = a_file.get('technical_replicates')
        if not bio_reps or len(bio_reps) == 0:
            return ("", "")
        rep_key = ""
        rep_val = ""
        for bio_rep in bio_reps:
            found = False
            br = "%s" % (bio_rep)
            if tech_reps:
                for tech_rep in tech_reps:
                    if tech_rep.startswith(br + '_'):
                        found = True
                        rep_key = '&#32;(bio_tech)'
                        if len(rep_val) > 0:
                            rep_val += ', '
                        rep_val += tech_rep
                        break
            if not found:
                if len(rep_val) > 0:
                    rep_val += ', '
                rep_val += br
        if ',' in rep_val:
            rep_key = 'replicates' + rep_key
        else:
            rep_key = 'replicate' + rep_key
        # TODO handle tech_reps only?
        return (rep_key, rep_val)

    def gather_files_and_reps(self):
        '''Returns visulaizable files and replicate tags from a first pass through dataset's files.'''
        files = []
        rep_techs = {}
        ucsc_assembly = self.vis_dataset['ucsc_assembly']

        group_order = self.vis_dataset["view"].get("group_order", [])
        for view_tag in group_order:
            view = self.vis_dataset["view"]["groups"][view_tag]
            output_types = view.get("output_type", [])
            file_format_types = view.get("file_format_type", [])
            file_format = view["type"].split()[0]
            #if file_format == "bigBed":
            #    format_type = view.get('file_format_type','')
            #    if format_type == 'bedMethyl' or "itemRgb" in view:
            #        view["type"] = "bigBed 9 +"  # itemRgb implies at least 9 +
            #    elif format_type  == 'narrowPeak':
            #        view["type"] = "bigNarrowPeak"  # scoreFilter implies score so 6 +
            #    elif format_type == 'broadPeak' or "scoreFilter" in view:
            #        view["type"] = "bigBed 6 +"  # scoreFilter implies score so 6 +
            # log.debug("%d files looking for type %s" % (len(dataset["files"]),view["type"]))
            for a_file in self.dataset["files"]:
                if a_file['status'] not in VISIBLE_FILE_STATUSES:
                    continue
                if file_format != a_file['file_format']:
                    continue
                if len(output_types) > 0 and a_file.get('output_type', 'unknown') not in output_types:
                    continue
                if len(file_format_types) > 0 and \
                a_file.get('file_format_type', 'unknown') not in file_format_types:
                    continue
                if 'assembly' not in a_file or \
                    _ASSEMBLY_MAPPER.get(a_file['assembly'], a_file['assembly']) != ucsc_assembly:
                    continue
                if "rep_tech" not in a_file:
                    rep_tech = self.vis_defines.rep_for_file(a_file)
                    a_file["rep_tech"] = rep_tech
                else:
                    rep_tech = a_file["rep_tech"]
                rep_techs[rep_tech] = rep_tech
                files.append(a_file)
        if len(files) == 0:
            log.debug("No visualizable files for %s %s" % (self.dataset["accession"], self.vis_dataset["vis_type"]))
            return (None, None)

        # convert rep_techs to simple reps
        rep_ix = 1
        rep_tags = []
        for rep_tech in sorted(rep_techs.keys()):  # ordered by a simple sort
            if rep_tech == "combined":
                rep_tag = "pool"
            else:
                rep_tag = "rep%02d" % rep_ix
                rep_ix += 1
            rep_techs[rep_tech] = rep_tag
            rep_tags.append(rep_tag)

        # Now we can fill in "Replicate" subgroups with with "replicate"
        other_groups = self.vis_def.get("other_groups", []).get("groups", [])
        if "Replicates" in other_groups:
            group = other_groups["Replicates"]
            group_tag = group["tag"]
            subgroups = group["groups"]
            if "replicate" in subgroups:
                (repgroup_tag, repgroup) = self.format_groups("replicate", subgroups["replicate"], rep_tags)
                # Now to hook them into the vis_dataset structure
                self.vis_dataset["groups"]["REP"]["groups"] = repgroup.get("groups", {})
                self.vis_dataset["groups"]["REP"]["group_order"] = repgroup.get("group_order", [])

        return (files, rep_techs)

    def build_file_tracks(self):
        '''Extends vis_dataset with formatted files (aka tracks)'''

        # first gather just the relevant files from the dataset and distill the replicate tags
        (files, rep_techs) = self.gather_files_and_reps()
        if files is None:
            return None

        # No we can go through the files again to build tracks
        tracks = []
        if self.host is None:
            self.host = "https://www.encodeproject.org"
        for view_tag in self.vis_dataset["view"].get("group_order", []):
            view = self.vis_dataset["view"]["groups"][view_tag]
            output_types = view.get("output_type", [])
            file_format_types = view.get("file_format_type", [])
            file_format = view["type"].split()[0]
            for a_file in files:
                if a_file['file_format'] not in [file_format, "bed"]:
                    continue
                if len(output_types) > 0 and a_file.get('output_type', 'unknown') not in output_types:
                    continue
                if len(file_format_types) > 0 and a_file.get('file_format_type',
                                                            'unknown') not in file_format_types:
                    continue
                rep_tech = a_file["rep_tech"]
                rep_tag = rep_techs[rep_tech]
                a_file["rep_tag"] = rep_tag

                if "tracks" not in view:
                    view["tracks"] = []
                track = {}
                files_dataset = self.dataset
                if 'dataset' in a_file and isinstance(a_file['dataset'],dict):
                    files_dataset = a_file['dataset']
                track["name"] = a_file['accession']
                format_type = a_file.get('file_format_type','?')
                if format_type == 'bedMethyl' or "itemRgb" in view:
                    view["type"] = "bigBed 9 +"  # itemRgb implies at least 9 +
                elif format_type  == 'narrowPeak':
                    #view["type"] = "bigNarrowPeak"  # scoreFilter implies score so 6 +  # DEBUG DEBUG
                    view["type"] = "bigBed 6 +"  # scoreFilter implies score so 6 +
                elif format_type == 'broadPeak' or "scoreFilter" in view:
                    view["type"] = "bigBed 6 +"  # scoreFilter implies score so 6 +
                track["type"] = view["type"]
                track["bigDataUrl"] = "%s?proxy=true" % a_file["href"]
                longLabel = self.vis_def.get('file_defs', {}).get('longLabel')
                if longLabel is None:
                    longLabel = ("{assay_title} of {biosample_term_name} {output_type} "
                                "{biological_replicate_number}")
                longLabel += " {experiment.accession} - {file.accession}"  # Always add the accessions
                track["longLabel"] = sanitize.label(self.vis_defines.convert_mask(longLabel, files_dataset, a_file))
                # Specialized addendum comments because subtle details alway get in the way of elegance.
                addendum = ""
                submitted_name = a_file.get('submitted_file_name', "none")
                if "_tophat" in submitted_name:
                    addendum = addendum + 'TopHat,'
                if a_file.get('assembly', self.assembly) == 'mm10-minimal':
                    addendum = addendum + 'mm10-minimal,'
                if len(addendum) > 0:
                    track["longLabel"] = track["longLabel"] + " (" + addendum[0:-1] + ")"

                metadata_pairs = {}
                metadata_pairs['file&#32;download'] = ( \
                    '"<a href=\'%s%s\' title=\'Download this file from the ENCODE portal\'>%s</a>"' %
                    (self.host, a_file["href"], a_file["accession"]))
                lab = self.vis_defines.convert_mask("{lab.title}")
                if len(lab) > 0 and not lab.startswith('unknown'):
                    metadata_pairs['laboratory'] = '"' + sanitize.label(lab) + '"'  # 'lab' is UCSC word
                (rep_key, rep_val) = self.replicates_pair(a_file)
                if rep_key != "":
                    metadata_pairs[rep_key] = '"' + rep_val + '"'

                # Expecting short label to change when making assay based vis formats
                shortLabel = self.vis_def.get('file_defs', {}).get('shortLabel',
                                                            "{replicate} {output_type_short_label}")
                track["shortLabel"] = sanitize.label(self.vis_defines.convert_mask(shortLabel, files_dataset, a_file))

                # How about subgroups!
                membership = {}
                membership["view"] = view["tag"]
                view["tracks"].append(track)  # <==== This is how we connect them to the views
                if view['type'] == 'bigNarrowPeak':         # DEBUG DEBUG  Should be done in vis_def
                    view.pop('scoreFilter',None)            # DEBUG DEBUG
                    view['signalFilter'] = "0"              # DEBUG DEBUG
                    view['signalFilterLimits'] = "0:18241"  # DEBUG DEBUG

                for (group_tag, group) in self.vis_dataset["groups"].items():
                    # "Replicates", "Biosample", "Targets", "Assay", ... member?
                    group_title = group["title"]
                    subgroups = group["groups"]
                    if group_title == "Replicates":
                        # Must figure out membership
                        # Generate rep_tag for track, then
                        subgroup = subgroups.get(rep_tag)
                        # if subgroup is None:
                        #    subgroup = { "tag": rep_tag, "title": rep_tag }
                        #    group["groups"][rep_tag] = subgroup
                        if subgroup is not None:
                            membership[group_tag] = rep_tag
                            if "tracks" not in subgroup:
                                subgroup["tracks"] = []
                            subgroup["tracks"].append(track)  # <==== also connected to replicate
                    elif group_title in ["Biosample", "Targets", "Assay", EXP_GROUP]:
                        assert(len(subgroups) == 1)
                        # if len(subgroups) == 1:
                        for (subgroup_tag, subgroup) in subgroups.items():
                            membership[group_tag] = subgroup["tag"]
                            if "url" in subgroup:
                                metadata_pairs[group_title] = ( \
                                    '"<a href=\'%s/%s/\' TARGET=\'_blank\' title=\'%s details at the ENCODE portal\'>%s</a>"' %
                                    (self.host, subgroup["url"], group_title, subgroup["title"]))
                            elif group_title == "Biosample":
                                bs_value = sanitize.label(files_dataset.get("biosample_summary", ""))
                                if len(bs_value) == 0:
                                    bs_value = subgroup["title"]
                                biosamples = self.biosamples_for_file(a_file, files_dataset)
                                if len(biosamples) > 0:
                                    for bs_acc in sorted(biosamples.keys()):
                                        bs_value += ( \
                                            " <a href=\'%s%s\' TARGET=\'_blank\' title=\' %s details at the ENCODE portal\'>%s</a>" %
                                            (self.host, biosamples[bs_acc]["@id"], group_title,
                                                    bs_acc))
                                metadata_pairs[group_title] = '"%s"' % (bs_value)
                            else:
                                metadata_pairs[group_title] = '"%s"' % (subgroup["title"])
                    else:
                        assert(group_tag == "Don't know this group!")

                # plumbing for ihec:
                if 'pipeline' not in self.vis_dataset:
                    as_ver = a_file.get("analysis_step_version")  # this embedding could evaporate
                    if as_ver and isinstance(as_ver, dict):
                        a_step = as_ver.get("analysis_step")
                        if a_step and isinstance(a_step, dict):
                            pipelines = a_step.get("pipelines")
                            if pipelines and isinstance(pipelines, list) and len(pipelines) > 0:
                                pipeline = pipelines[0].get("title")
                                pipeline_group = pipelines[0].get("lab")
                                if pipeline:
                                    self.vis_dataset['pipeline'] = pipeline
                                    if pipeline_group:
                                        self.vis_dataset['pipeline_group'] = pipeline_group
                track['md5sum'] = a_file['md5sum']

                track["membership"] = membership
                if len(metadata_pairs):
                    track["metadata_pairs"] = metadata_pairs

                tracks.append(track)

        return tracks

    def build(self, hide):
        '''Converts embedded dataset into a vis_dataset'''

        if self.dataset["status"] not in VISIBLE_DATASET_STATUSES:
            log.debug("%s can't be visualized because it's not unreleased status:%s." %
                    (self.dataset["accession"], self.dataset["status"]))
            return {}
        self.vis_defines = VisDefines(self.dataset)
        vis_type = self.vis_defines.get_vis_type()
        self.vis_def = self.vis_defines.get_vis_def(vis_type)
        if self.vis_def is None:
            log.debug("%s (vis_type: %s) has undiscoverable vis_defs." %
                    (self.dataset["accession"], vis_type))
            return {}
        self.vis_dataset = {}
        # log.debug("%s has vis_type: %s." % (self.dataset["accession"],vis_type))
        self.vis_dataset["vis_type"] = vis_type
        self.vis_dataset["name"] = self.accession

        self.vis_dataset['assembly'] = self.assembly
        self.vis_dataset['ucsc_assembly'] = self.ucsc_assembly
        self.vis_dataset["id"]  = self.vis_id

        # plumbing for ihec, among other things:
        for term in ENCODED_DATASET_TERMS:
            if term in self.dataset:
                self.vis_dataset[term] = self.dataset[term]
        replicates = self.dataset.get("replicates", [])
        molecule = "DNA"  # default
        if len(replicates) > 0:
            taxon_id = replicates[0].get("library", {}).get("biosample", {}).get("organism",
                                                                                {}).get("taxon_id")
            if taxon_id:
                self.vis_dataset['taxon_id'] = taxon_id
            molecule = replicates[0].get("library", {}).get("nucleic_acid_term_name")
            if molecule:
                if molecule == "RNA":
                    descr = self.dataset.get('description', '').lower()
                    if 'total' in descr:
                        molecule = "total RNA"
                    elif 'poly' in descr:
                        molecule = "polyA RNA"
        self.vis_dataset['molecule'] = molecule

        longLabel = self.vis_def.get('longLabel','{assay_term_name} of {biosample_term_name} - {accession}')
        self.vis_dataset['longLabel'] = sanitize.label(self.vis_defines.convert_mask(longLabel))
        shortLabel = self.vis_def.get('shortLabel', '{accession}')
        self.vis_dataset['shortLabel'] = sanitize.label(self.vis_defines.convert_mask(shortLabel))
        if hide:
            self.vis_dataset["visibility"] = "hide"
        else:
            self.vis_dataset["visibility"] = self.vis_def.get("visibility", "full")
        self.vis_dataset['pennantIcon'] = self.vis_defines.find_pennent()
        self.vis_defines.add_living_color(self.vis_dataset)

        # Add in all the messy grouping
        groupings = self.build_views_and_groups()
        self.vis_dataset.update(groupings)

        tracks = self.build_file_tracks()
        if tracks is None or len(tracks) == 0:
            # Already warned about files log.debug("No tracks for %s" % self.dataset["accession"])
            return {}
        self.vis_dataset["tracks"] = tracks
        return self.vis_dataset

    def len(self):
        if self.vis_dataset:
            return len(json.dumps(self.vis_dataset))
        return 0

    def vis_type(self):
        if self.vis_dataset:
            vis_type = self.vis_dataset.get("vis_type")
        if vis_type is None and self.dataset is not None:
            vis_type = VisDefines(self.dataset).get_vis_type()
        if vis_type is None:
            vis_type = 'unknown'
        return vis_type

    def vis_dict(self):
        if self.vis_dataset is not None:
            return {self.accession: self.vis_dataset}    # TODO: change key to vis_id
        return {}

    def remodel_to_ihec_json(self):
        '''Formats single vis_dataset into UCSC trackDb.ra text'''
        vis_collection = VisCollections(self.request, {self.accession: self.vis_dataset})
        return vis_collection.remodel_to_ihec_json()

    def ucsc_trackDb(self):
        '''Formats single vis_dataset into UCSC trackDb.ra text'''
        vis_collection = VisCollections(self.request, {self.accession: self.vis_dataset})
        return vis_collection.ucsc_trackDb()


def generate_trackDb(request, dataset, assembly, hide=False, regen=False):
    '''Returns string content for a requested  single experiment trackDb.txt.'''
    # local test: bigBed: curl http://localhost:8000/experiments/ENCSR000DZQ/@@hub/hg19/trackDb.txt
    #             bigWig: curl http://localhost:8000/experiments/ENCSR000ADH/@@hub/mm9/trackDb.txt
    # CHIP: https://4217-trackhub-spa-ab9cd63-tdreszer.demo.encodedcc.org/experiments/ENCSR645BCH/@@hub/GRCh38/trackDb.txt
    # LRNA: curl https://4217-trackhub-spa-ab9cd63-tdreszer.demo.encodedcc.org/experiments/ENCSR000AAA/@@hub/GRCh38/trackDb.txt

    (page,suffix,cmd) = urlpage(request.url)
    json_out = (suffix == 'json')
    vis_json = (page == 'vis_blob' and json_out)
    ihec_out = (page == 'ihec' and json_out)
    if not regen:
        regen = ('regen' in cmd)
        if not regen: # TODO temporary
            regen = ihec_out

    accession = dataset['accession']

    # If we could detect this as a series dataset, then we could treat this as a batch_trackDb
    if set(['Experiment', 'Annotation']).isdisjoint(dataset['@type']) and \
          not set(['Series', 'FileSet']).isdisjoint(dataset['@type']):
        return generate_set_trackDb(request, accession, dataset, assembly, hide, regen)

    vis_factory = VisDataset(request)
    vis_dataset = vis_factory.find_or_build(accession, assembly, dataset, hide, must_build=regen)

    msg = "%s vis_dataset %s %s len(json):%d %.3f" % (vis_factory.found_or_built(accession, assembly),
                 vis_factory.vis_id, vis_factory.vis_type, vis_factory.len(),
                 (time.time() - PROFILE_START_TIME))
    if regen:  # Want to see message if regen was requested
        log.info(msg)
    else:
        log.debug(msg)

    if ihec_out:
        return json.dumps(vis_factory.remodel_to_ihec_json(), indent=4, sort_keys=True)
    if vis_json:
        return json.dumps(vis_dataset, indent=4, sort_keys=True)
    elif json_out:
        return json.dumps(vis_factory.vis_dict(), indent=4, sort_keys=True)

    return vis_factory.ucsc_trackDb()


def generate_set_trackDb(request, accession, dataset, assembly, hide=False, regen=False):
    '''Handles 'Series' and 'FileSet' dataset types similar to search results.'''

    sub_accessions = []
    related_datasets = []
    if 'FileSet' in dataset['@type'] and 'files' in dataset:
        files = dataset['files']
        if len(files) > 0 and not isinstance(files[0],str):
            try:
                related_datasets = [ file['dataset'] for file in files ]
            except:
                pass # caught below
            # Note: should be able to get
    elif 'Series' in dataset['@type'] and 'related_datasets' in dataset:
        # Note that 'Series' don't actually reach here yet because they are rejected higher up for having no files.
        related_datasets = dataset['related_datasets']
    if len(related_datasets) > 0:
        try:
            if isinstance(related_datasets[0],dict):
                sub_accessions = [ related['accession'] for related in related_datasets ]
            else:
                sub_accessions = [ related.split('/')[1] for related in related_datasets ]
        except:
            pass # caught below
    sub_accessions = list(set(sub_accessions)) # Only unique accessions need apply
    if len(sub_accessions) == 0:
        log.error("failed to find true datasets for files in collection %s" % accession)
        return ""

    vis_collection = VisCollections(request)
    vis_datasets = vis_collection.find_or_build(sub_accessions, assembly, None, hide, must_build=regen)

    blob = ""
    vis_by_types = vis_collection.remodel_to_type_collections(hide_after=100)
    vis_by_types = vis_collection.prepend_assay_labels(accession)

    if request.url.endswith(".json"):
        blob = json.dumps(vis_by_types, indent=4, sort_keys=True)
    else:
        blob = vis_collection.ucsc_trackDb()

    msg = "%s. len(txt):%s  %.3f secs" % \
                (vis_collection.found_or_built(), len(blob), (time.time() - PROFILE_START_TIME))
    if regen:  # Want to see message if regen was requested
        log.info(msg)
    else:
        log.debug(msg)
    return blob


def generate_batch_trackDb(request, hide=False, regen=False):
    '''Returns string content for a requested multi-experiment trackDb.txt.'''
    # local test: RNA-seq: curl https://../batch_hub/type=Experiment,,assay_title=RNA-seq,,award.rfa=ENCODE3,,status=released,,assembly=GRCh38,,replicates.library.biosample.biosample_type=induced+pluripotent+stem+cell+line/GRCh38/trackDb.txt

    (page,suffix,cmd) = urlpage(request.url)
    json_out = (suffix == 'json')
    vis_json = (page == 'vis_blob' and json_out)  # ...&bly=hg19&accjson/hg19/trackDb.txt
    ihec_out = (page == 'ihec' and json_out)
    if not regen:
        regen = ('regen' in cmd)
        if not regen: # TODO temporary
            regen = ihec_out

    assembly = str(request.matchdict['assembly'])
    log.debug("Request for %s trackDb begins   %.3f secs" %
              (assembly, (time.time() - PROFILE_START_TIME)))
    param_list = parse_qs(request.matchdict['search_params'].replace(',,', '&'))

    # Have to make it.
    assemblies = ASSEMBLY_MAPPINGS.get(assembly, [assembly])
    params = {
        'files.file_format': BIGBED_FILE_TYPES + BIGWIG_FILE_TYPES,
    }
    params.update(param_list)
    params.update({
        'assembly': assemblies,
        'limit': ['all'],
    })
    params['frame'] = ['object']

    view = 'search'
    if 'region' in param_list:
        view = 'region-search'
    path = '/%s/?%s' % (view, urlencode(params, True))
    results = request.embed(path, as_user=True)['@graph']
    # Note: better memory usage to get accession array from non-embedded results,
    # since acc_composites should be in cache
    accessions = [result['accession'] for result in results]
    del results

    vis_collection = VisCollections(request)
    vis_datasets = vis_collection.find_or_build(accessions, assembly, hide, must_build=regen)

    blob = ""
    if vis_collection.len():
        if ihec_out:
            blob = json.dumps(vis_collection.remodel_to_ihec_json(), indent=4, sort_keys=True)
        if vis_json:
            blob = json.dumps(vis_datasets, indent=4, sort_keys=True)
        else:
            vis_by_types = vis_collection.remodel_to_type_collections(hide_after=100)

            if json_out:
                blob = json.dumps(vis_by_types, indent=4, sort_keys=True)
            else:
                blob = vis_collection.ucsc_trackDb()

    msg = "%s. len(txt):%s  %.3f secs" % \
                 (vis_collection.found_or_built(), len(blob), (time.time() - PROFILE_START_TIME))
    if regen:  # Want to see message if regen was requested
        log.info(msg)
    else:
        log.debug(msg)

    return blob


def readable_time(secs_float):
    '''Return string of days, hours, minutes, seconds'''
    intervals = [1, 60, 60*60, 60*60*24]
    terms = [('second', 'seconds'), ('minute', 'minutes'), ('hour', 'hours'), ('day', 'days')]

    amount = int(secs_float)
    msecs = int(round(secs_float * 1000) - (amount * 1000))

    result = ""
    for ix in range(len(terms)-1, -1, -1):  # 3,2,1,0
        interval = intervals[ix]
        a = amount // interval
        if a > 0 or interval == 1:
            result += "%d %s, " % (a, terms[ix][a % 1])
            amount -= a * interval
    if msecs > 0:
        result += "%d msecs" % (msecs)
    else:
        result = result[:-2]

    return result


def ordereddict_to_str(data):
    arr = []
    for i in range(len(data)):
        temp = list(data.popitem())
        str1 = ' '.join(temp)
        arr.append(str1)
    return arr


def get_one_genome_txt(ucsc_assembly):
    # UCSC shim
    genome = OrderedDict([
        ('trackDb', ucsc_assembly + '/trackDb.txt'),
        ('genome', ucsc_assembly)
    ])
    return ordereddict_to_str(genome)


def get_genomes_txt(assemblies):
    blob = ''
    ucsc_assemblies = set()
    for assembly in assemblies:
        ucsc_assemblies.add(_ASSEMBLY_MAPPER.get(assembly, assembly))
    for ucsc_assembly in ucsc_assemblies:
        if blob == '':
            blob = NEWLINE.join(get_one_genome_txt(ucsc_assembly))
        else:
            blob += 2 * NEWLINE + NEWLINE.join(get_one_genome_txt(ucsc_assembly))
    return blob


def get_hub(label, comment=None, name=None):
    if name is None:
        name = sanitize.name(label.split()[0])
    if comment is None:
        comment = "Generated by the ENCODE portal"
    hub = OrderedDict([
        ('email', 'encode-help@lists.stanford.edu'),
        ('genomesFile', 'genomes.txt'),
        ('longLabel', 'ENCODE Data Coordination Center Data Hub'),
        ('shortLabel', 'Hub (' + label + ')'),
        ('hub', 'ENCODE_DCC_' + name),
        ('#', comment)
    ])
    return ordereddict_to_str(hub)


# TODO: move into VisDefines()  # Not referenced in any other module
def visualizable_assemblies(
    assemblies,
    files,
    visible_statuses=VISIBLE_FILE_STATUSES
):
    '''Returns just the assemblies with visualizable files.'''
    file_assemblies = set()  # sets for comparing
    assemblies_set = set(assemblies)
    for afile in files:
        afile_assembly = afile.get('assembly')
        if afile_assembly is None or afile_assembly in file_assemblies:
            continue  # more efficient than simply relying on set()
        if (afile['status'] in visible_statuses and
                afile.get('file_format', '') in VISIBLE_FILE_FORMATS):
            file_assemblies.add(afile_assembly)
        if file_assemblies == assemblies_set:
            break  # Try not to go through the whole file list!
    return list(file_assemblies)

# TODO: move into VisDefines()  # currently refernced in shared_calculated_properties.py
def browsers_available(
    status,
    assemblies,
    types,
    item_type=None,
    files=None,
    accession=None,
    request=None
):
    '''Returns list of browsers based upon vis_blobs or else files list.'''
    # NOTES:When called by visualize calculated property,
    #   vis_blob should be in vis_cache, but if not files are used.
    #       When called by visindexer, neither vis_cache nor files are
    #   used (could be called 'browsers_might_work').
    if "Dataset" not in types:
        return []
    if item_type is None:
        visualizabe_types = set(VISIBLE_DATASET_TYPES)
        if visualizabe_types.isdisjoint(types):
            return []
    elif item_type not in VISIBLE_DATASET_TYPES_LC:
            return []
    browsers = set()
    full_set = {'ucsc', 'ensembl', 'quickview'}
    file_assemblies = None
    if request is not None:
        vis_cache = VisCache(request)
    for assembly in assemblies:
        mapped_assembly = _ASSEMBLY_MAPPER_FULL.get(assembly)
        if not mapped_assembly:
            continue
        vis_blob = None
        if (request is not None
                and accession is not None
                and status in VISIBLE_FILE_STATUSES):
            # use of find_or_make_acc_composite() will recurse!
            vis_blob = vis_cache.get(accession=accession, assembly=assembly)
        if not vis_blob and file_assemblies is None and files is not None:
            file_assemblies = visualizable_assemblies(assemblies, files)
        if ('ucsc' not in browsers
                and 'ucsc_assembly' in mapped_assembly.keys()):
            if vis_blob or files is None or assembly in file_assemblies:
                browsers.add('ucsc')
        if ('ensembl' not in browsers
                and 'ensembl_host' in mapped_assembly.keys()):
            if vis_blob or files is None or assembly in file_assemblies:
                browsers.add('ensembl')
        if ('quickview' not in browsers
                and 'quickview' in mapped_assembly.keys()):
            # NOTE: quickview may not have vis_blob as 'in progress'
            #   files can also be displayed
            #       Ideally we would also look at files' statuses and formats.
            #   However, the (calculated)files property only contains
            #   'released' files so it doesn't really help for quickview!
            if vis_blob is not None or status not in QUICKVIEW_STATUSES_BLOCKED:
                browsers.add('quickview')
        if browsers == full_set:  # No use continuing
            break
    return list(browsers)


def object_is_visualizable(
    obj,
    assembly=None,
    check_files=False,
    exclude_quickview=False
):
    '''Returns true if it is likely that this object can be visualized.'''
    if 'accession' not in obj:
        return False
    if assembly is not None:
        assemblies = [ assembly ]
    else:
        assemblies = obj.get('assembly',[])
    files = None
    if check_files:
        # Returning [] instead of None is important
        files = obj.get('files', [])
    browsers = browsers_available(obj.get('status', 'none'),  assemblies,
                                  obj.get('@type', []), files=files)
    if exclude_quickview and 'quickview' in browsers:
        return len(browsers) > 1
    else:
        return len(browsers) > 0


def vis_format_url(browser, path, assembly, position=None):
    '''Given a url to hub.txt, returns the url to an external browser or None.'''
    mapped_assembly = _ASSEMBLY_MAPPER_FULL[assembly]
    if not mapped_assembly:
        return None
    if browser == "ucsc":
        ucsc_assembly = mapped_assembly.get('ucsc_assembly')
        if ucsc_assembly is not None:
            external_url = 'http://genome.ucsc.edu/cgi-bin/hgTracks?hubClear='
            external_url += path + '&db=' + ucsc_assembly
            if position is not None:
                external_url += '&position={}'.format(position)
            return external_url
    elif browser == "ensembl":
        ensembl_host = mapped_assembly.get('ensembl_host')
        if ensembl_host is not None:
            external_url = 'http://' + ensembl_host + '/Trackhub?url='
            external_url += path + ';species=' + mapped_assembly.get('species').replace(' ','_')
            ### TODO: remove redirect=no when Ensembl fixes their mirrors
            #external_url += ';redirect=no'
            ### TODO: remove redirect=no when Ensembl fixes their mirrors

            if position is not None:
                if position.startswith('chr'):
                    position = position[3:]  # ensembl position r=19:7069444-7087968
                external_url += '&r={}'.format(position)
            # GRCh38:   http://www.ensembl.org/Trackhub?url=https://www.encodeproject.org/experiments/ENCSR596NOF/@@hub/hub.txt
            # GRCh38:   http://www.ensembl.org/Trackhub?url=https://www.encodeproject.org/experiments/ENCSR596NOF/@@hub/hub.txt;species=Homo_sapiens
            # hg19/GRCh37:     http://grch37.ensembl.org/Trackhub?url=https://www.encodeproject.org/experiments/ENCSR596NOF/@@hub/hub.txt;species=Homo_sapiens
            # mm10/GRCm38:     http://www.ensembl.org/Trackhub?url=https://www.encodeproject.org/experiments/ENCSR475TDY@@hub/hub.txt;species=Mus_musculus
            # mm9/NCBIM37:      http://may2012.archive.ensembl.org/Trackhub?url=https://www.encodeproject.org/experiments/ENCSR000CNV@@hub/hub.txt;species=Mus_musculus
            # BDGP6:    http://www.ensembl.org/Trackhub?url=https://www.encodeproject.org/experiments/ENCSR040UNE@@hub/hub.txt;species=Drosophila_melanogaster
            # BDGP5:    http://dec2014.archive.ensembl.org/Trackhub?url=https://www.encodeproject.org/experiments/ENCSR040UNE@@hub/hub.txt;species=Drosophila_melanogaster
            # ce11/WBcel235: http://www.ensembl.org/Trackhub?url=https://www.encodeproject.org/experiments/ENCSR475TDY@@hub/hub.txt;species=Caenorhabditis_elegans
            return external_url
    elif browser == "quickview":
        file_formats = '&file_format=bigBed&file_format=bigWig'
        file_inclusions = '&status=released&status=in+progress'
        return ('/search/?type=File&assembly=%s&dataset=%s%s%s#browser' % (assembly,path,file_formats,file_inclusions))
    #else:
        # ERROR: not supported at this time
    return None


def generate_html(context, request):
    ''' Generates and returns HTML for the track hub'''

    # First determine if single dataset or collection
    # log.debug("HTML request: %s" % request.url)

    html_requested = request.url.split('/')[-1].split('.')[0]
    if html_requested.startswith('ENCSR'):
        embedded = request.embed(request.resource_path(context))
        acc = embedded['accession']
        log.debug("generate_html for %s   %.3f secs" % (acc, (time.time() - PROFILE_START_TIME)))
        assert(html_requested == acc)

        vis_defines = VisDefines(embedded)
        vis_type = vis_defines.get_vis_type()
        vis_def = vis_defines.get_vis_def(vis_type)
        longLabel = vis_def.get('longLabel',
                                 '{assay_term_name} of {biosample_term_name} - {accession}')
        longLabel = sanitize.label(vis_defines.convert_mask(longLabel))

        link = request.host_url + '/experiments/' + acc + '/'
        acc_link = '<a href={link}>{accession}<a>'.format(link=link, accession=acc)
        if longLabel.find(acc) != -1:
            longLabel = longLabel.replace(acc, acc_link)
        else:
            longLabel += " - " + acc_link
        page = '<h2>%s</h2>' % longLabel

    else:  # collection
        vis_type = html_requested
        vis_def = VisDefines().get_vis_def(vis_type)
        longLabel = vis_def.get('assay_composite', {}).get('longLabel',
                                                            "Unknown collection of experiments")
        page = '<h2>%s</h2>' % longLabel

        # TO IMPROVE: limit the search url to this assay only.
        # Not easy since vis_def is not 1:1 with assay
        try:
            param_list = parse_qs(request.matchdict['search_params'].replace(',,', '&'))
            search_url = '%s/search/?%s' % (request.host_url, urlencode(param_list, True))
            # search_url = (request.url).split('@@hub')[0]
            search_link = '<a href=%s>Original search<a><BR>' % search_url
            page += search_link
        except:
            pass

    # TODO: Extend page with assay specific details
    details = vis_def.get("html_detail")
    if details is not None:
        page += details

    return page  # data_description + header + file_table


def vis_cache_add(request, dataset, start_time=None):
    '''For a single embedded dataset, builds and adds vis_blobs to es cache for each relevant assembly.'''
    if start_time is None:
        start_time = time.time()

    if not object_is_visualizable(dataset, exclude_quickview=True):
        return []

    accession = dataset['accession']
    assemblies = dataset['assembly']

    vis_datasets = []
    vis_factory = VisDataset(request)
    for assembly in assemblies:
        vis_dataset = vis_factory.find_or_build(accession, assembly, dataset, must_build=True)
        if vis_dataset:
            vis_datasets.append(vis_dataset)
            log.debug("primed vis_cache with vis_dataset %s '%s' %.3f secs" %
                        (vis_factory.vis_id, vis_factory.vis_type, (time.time() - start_time)))
        # Took 12h32m on initial
        # else:
        #    log.debug("prime_vis_es_cache for %s_%s unvisualizable '%s'" % \
        #                                (acc,ucsc_assembly,get_vis_type(dataset)))

    return vis_datasets


def urlpage(url):
    '''returns (page,suffix,cmd) from url: as ('track','json','regen') from ./../track.regen.json'''
    url_end = url.split('/')[-1]
    parts = url_end.split('.')
    page = parts[0]
    suffix = parts[-1] if len(parts) > 1 else 'txt'
    cmd = parts[1]     if len(parts) > 2 else ''
    return (page, suffix, cmd)

def generate_batch_hubs(context, request):
    '''search for the input params and return the trackhub'''
    global PROFILE_START_TIME
    PROFILE_START_TIME = time.time()

    results = {}
    (page,suffix,cmd) = urlpage(request.url)
    log.debug('Requesting %s.%s#%s' % (page,suffix,cmd))

    if (suffix == 'txt' and page == 'trackDb') or \
         (suffix == 'json' and page in ['trackDb','ihec','vis_blob']):

        return generate_batch_trackDb(request)

    elif page == 'hub' and suffix == 'txt':
        terms = request.matchdict['search_params'].replace(',,', '&')
        pairs = terms.split('&')
        label = "search:"
        for pair in sorted(pairs):
            (var, val) = pair.split('=')
            if var not in ["type", "assembly", "status", "limit"]:
                label += " %s" % val.replace('+', ' ')
        return NEWLINE.join(get_hub(label, request.url))
    elif page == 'genomes' and suffix == 'txt':
        search_params = request.matchdict['search_params']
        if search_params.find('bed6+') > -1:
            search_params = search_params.replace('bed6+,,','bed6%2B,,')
        log.debug('search_params: %s' % (search_params))
        #param_list = parse_qs(request.matchdict['search_params'].replace(',,', '&'))
        param_list = parse_qs(search_params.replace(',,', '&'))
        log.debug('parse_qs: %s' % (param_list))

        view = 'search'
        if 'region' in param_list:
            view = 'region-search'
        path = '/%s/?%s' % (view, urlencode(param_list, True))
        log.debug('Path in hunt for assembly %s' % (path))
        results = request.embed(path, as_user=True)
        # log.debug("generate_batch(genomes) len(results) = %d   %.3f secs" %
        #           (len(results),(time.time() - PROFILE_START_TIME)))
        g_text = ''
        if 'assembly' in param_list:
            g_text = get_genomes_txt(param_list.get('assembly'))
        else:
            for facet in results['facets']:
                if facet['field'] == 'assembly':
                    assemblies = []
                    for term in facet['terms']:
                        if term['doc_count'] != 0:
                            assemblies.append(term['key'])
                    if len(assemblies) > 0:
                        g_text = get_genomes_txt(assemblies)
            if g_text == '':
                assembly_set = {
                    result['assemblies']
                    for result in results['@graph']
                    if 'assemblies' in result
                }
                if len(assembly_set) > 0:
                    g_text = get_genomes_txt(list(assembly_set))
                    log.debug(
                        'Requesting %s.%s#%s NO ASSEMBLY !!!  Found %d anyway' %
                        (page, suffix, cmd, len(assembly_set))
                    )
                else:
                    g_text = json.dumps(results, indent=4)
                    log.debug('Found 0 ASSEMBLIES !!!')
        return g_text

    else:
        # Should generate a HTML page for requests other than those supported
        data_policy = ('<br /><a href="http://encodeproject.org/ENCODE/terms.html">'
                       'ENCODE data use policy</p>')
        return generate_html(context, request) + data_policy

def respond_with_text(request, text, content_mime):
    '''Resonse that can handle range requests.'''
    # UCSC broke trackhubs and now we must handle byterange requests on these CGI files
    response = request.response
    response.content_type = content_mime
    response.charset = 'UTF-8'
    response.body = bytes_(text, 'utf-8')
    response.accept_ranges = "bytes"
    response.last_modified = time.strftime('%a, %d %b %Y %H:%M:%S GMT', time.gmtime())
    if 'Range' in request.headers:
        range_request = True
        range = request.headers['Range']
        if range.startswith('bytes'):
            range = range.split('=')[1]
        range = range.split('-')
        # One final present... byterange '0-' with no end in sight
        if range[1] == '':
            range[1] = len(response.body) - 1
        response.content_range = 'bytes %d-%d/%d' % (int(range[0]),int(range[1]),len(response.body))
        response.app_iter = request.response.app_iter_range(int(range[0]),int(range[1]) + 1)
        response.status_code = 206
    return response

@view_config(name='hub', context=Item, request_method='GET', permission='view')
def hub(context, request):
    ''' Creates trackhub on fly for a given experiment '''
    global PROFILE_START_TIME
    PROFILE_START_TIME = time.time()

    embedded = request.embed(request.resource_path(context))

    (page,suffix,cmd) = urlpage(request.url)
    content_mime = 'text/plain'
    if page == 'hub' and suffix == 'txt':
        typeof = embedded.get("assay_title")
        if typeof is None:
            typeof = embedded["@id"].split('/')[1]

        label = "%s %s" % (typeof, embedded['accession'])
        name = sanitize.name(label)
        text = NEWLINE.join(get_hub(label, request.url, name))
    elif page == 'genomes' and suffix == 'txt':
        assemblies = ''
        if 'assembly' in embedded:
            assemblies = embedded['assembly']

        text = get_genomes_txt(assemblies)

    elif (suffix == 'txt' and page == 'trackDb') or \
         (suffix == 'json' and page in ['trackDb','ihec','vis_blob']):
        url_ret = (request.url).split('@@hub')
        url_end = url_ret[1][1:]
        text = generate_trackDb(request, embedded, url_end.split('/')[0])
    else:
        data_policy = ('<br /><a href="http://encodeproject.org/ENCODE/terms.html">'
                       'ENCODE data use policy</p>')
        text = generate_html(context, request) + data_policy
        content_mime = 'text/html'

    return respond_with_text(request, text, content_mime)


@view_config(route_name='batch_hub')
@view_config(route_name='batch_hub:trackdb')
def batch_hub(context, request):
    ''' View for batch track hubs '''

    text = generate_batch_hubs(context, request)
    return respond_with_text(request, text, 'text/plain')<|MERGE_RESOLUTION|>--- conflicted
+++ resolved
@@ -117,7 +117,7 @@
     config.scan(__name__)
 
 
-VIS_CACHE_INDEX = "vis_composite"
+VIS_CACHE_INDEX = "vis_cache"
 
 PROFILE_START_TIME = 0  # For profiling within this module
 
@@ -627,7 +627,6 @@
                             (self.dataset['accession'], str(biosample_term)))
                     biosample_term = "unknown"  # really only seen in test data!
             coloring = BIOSAMPLE_COLOR.get(biosample_term, {})
-<<<<<<< HEAD
         if not coloring:
             biosample_term = self.dataset.get('biosample_term_name')
             if biosample_term is not None:
@@ -682,159 +681,6 @@
         elif "tech_replicates" in a_file:
             # Do we want to make rep1_1.2.3 ?  Not doing it now
             tech_reps = a_file["tech_replicates"]
-=======
-    if not coloring:
-        organ_slims = dataset.get('organ_slims', [])
-        if len(organ_slims) > 1:
-            coloring = BIOSAMPLE_COLOR.get(organ_slims[1])
-    if coloring:
-        assert("color" in coloring)
-        if "altColor" not in coloring:
-            color = coloring["color"]
-            shades = color.split(',')
-            red = int(shades[0]) / 2
-            green = int(shades[1]) / 2
-            blue = int(shades[2]) / 2
-            altColor = "%d,%d,%d" % (red, green, blue)
-            coloring["altColor"] = altColor
-
-    return coloring
-
-
-def add_living_color(live_settings, dataset):
-    '''Adds color and altColor.  Note that altColor is only added if color is found.'''
-    colors = lookup_colors(dataset)
-    if colors and "color" in colors:
-        live_settings["color"] = colors["color"]
-        if "altColor" in colors:
-            live_settings["altColor"] = colors["altColor"]
-
-
-def sanitize_char(c, exceptions=['_'], htmlize=False, numeralize=False):
-    '''Pass through for 0-9,A-Z.a-z,_, but then either html encodes, numeralizes or removes special
-       characters.'''
-    n = ord(c)
-    if n >= 47 and n <= 57:  # 0-9
-        return c
-    if n >= 65 and n <= 90:  # A-Z
-        return c
-    if n >= 97 and n <= 122:  # a-z
-        return c
-    if c in exceptions:
-        return c
-    if n == 32:              # space
-        return '_'
-    if htmlize:
-        return "&#%d;" % n
-    if numeralize:
-        return "%d" % n
-
-    return ""
-
-
-def sanitize_label(s):
-    '''Encodes the string to swap special characters and leaves spaces alone.'''
-    new_s = ""      # longLabel and shorLabel can have spaces and some special characters
-    for c in s:
-        new_s += sanitize_char(c, [' ', '_', '.', '-', '(', ')', '+'], htmlize=False)
-    return new_s
-
-
-def sanitize_title(s):
-    '''Encodes the string to swap special characters and replace spaces with '_'.'''
-    new_s = ""      # Titles appear in tag=title pairs and cannot have spaces
-    for c in s:
-        new_s += sanitize_char(c, ['_', '.', '-', '(', ')', '+'], htmlize=True)
-    return new_s
-
-
-def sanitize_tag(s):
-    '''Encodes the string to swap special characters and remove spaces.'''
-    new_s = ""
-    first = True
-    for c in s:
-        new_s += sanitize_char(c, numeralize=True)
-        if first:
-            if new_s.isdigit():  # tags cannot start with digit.
-                new_s = 'z' + new_s
-            first = False
-    return new_s
-
-
-def sanitize_name(s):
-    '''Encodes the string to remove special characters swap spaces for underscores.'''
-    new_s = ""
-    for c in s:
-        new_s += sanitize_char(c)
-    return new_s
-
-
-def add_to_es(request, comp_id, composite):
-    '''Adds a composite json blob to elastic-search'''
-    es = request.registry.get(ELASTIC_SEARCH, None)
-    if not es:
-        return
-    if not es.indices.exists(VIS_CACHE_INDEX):
-        es.indices.create(index=VIS_CACHE_INDEX, body={'index': {'number_of_shards': 1, 'max_result_window': 99999 }}, wait_for_active_shards=1)
-        mapping = {'default': {"enabled": False}}
-        es.indices.put_mapping(index=VIS_CACHE_INDEX, doc_type='default', body=mapping)
-        log.debug("created %s index" % VIS_CACHE_INDEX)
-    es.index(index=VIS_CACHE_INDEX, doc_type='default', body=composite, id=comp_id)
-
-
-def get_from_es(request, comp_id):
-    '''Returns composite json blob from elastic-search, or None if not found.'''
-    es = request.registry.get(ELASTIC_SEARCH, None)
-    if es and es.indices.exists(VIS_CACHE_INDEX):
-        try:
-            result = es.get(index=VIS_CACHE_INDEX, doc_type='default', id=comp_id)
-            return result['_source']
-        except:
-            pass
-    return None
-
-
-def search_es(request, ids):
-    '''Returns a list of composites from elastic-search, or None if not found.'''
-    es = request.registry.get(ELASTIC_SEARCH, None)
-    if es and es.indices.exists(VIS_CACHE_INDEX):
-        try:
-            query = {"query": {"ids": {"values": ids}}}
-            res = es.search(body=query, index=VIS_CACHE_INDEX, doc_type='default', size=99999)  # size=200?
-            hits = res.get("hits", {}).get("hits", [])
-            results = {}
-            for hit in hits:
-                results[hit["_id"]] = hit["_source"]  # make this a generator? No... len(results)
-            log.debug("ids found: %d   %.3f secs" %
-                      (len(results), (time.time() - PROFILE_START_TIME)))
-            return results
-        except:
-            pass
-    return {}
-
-
-def rep_for_file(a_file):
-    '''Determines best rep_tech or rep for a file.'''
-
-    # Starting with a little cheat for rare cases where techreps are compared instead of bioreps
-    if a_file.get("file_format_type", "none") in ["idr_peak"]:
-        return "combined"
-    if a_file['output_type'].endswith("idr thresholded peaks"):
-        return "combined"
-
-    bio_rep = 0
-    tech_rep = 0
-    if "replicate" in a_file:
-        bio_rep = a_file["replicate"]["biological_replicate_number"]
-        tech_rep = a_file["replicate"]["technical_replicate_number"]
-
-    elif "tech_replicates" in a_file:
-        # Do we want to make rep1_1.2.3 ?  Not doing it now
-        tech_reps = a_file["tech_replicates"]
-        if len(tech_reps) == 1:
-            bio_rep = int(tech_reps[0].split('_')[0])
-            tech_reps = tech_reps[0][2:]
->>>>>>> 9c051f1c
             if len(tech_reps) == 1:
                 bio_rep = int(tech_reps[0].split('_')[0])
                 tech_reps = tech_reps[0][2:]
@@ -1014,7 +860,7 @@
     def __init__(self, request):
         self.request = request
         self.es = self.request.registry.get(ELASTIC_SEARCH, None)
-        self.index = "vis_cache"
+        self.index = VIS_CACHE_INDEX
 
     def create_cache(self):
         if not self.es:
