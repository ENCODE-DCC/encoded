from pyramid.response import Response
from pyramid.view import view_config
from pyramid.compat import bytes_
from snovault import Item
from collections import OrderedDict
from copy import deepcopy
import json
import os
from urllib.parse import (
    parse_qs,
    urlencode,
)
from snovault.elasticsearch.interfaces import ELASTIC_SEARCH
import time
from pkg_resources import resource_filename

import logging

log = logging.getLogger(__name__)
log.setLevel(logging.DEBUG)
#log.setLevel(logging.INFO)

# NOTE: Caching is turned on and off with this global AND TRACKHUB_CACHING in peak_indexer.py
USE_CACHE = True  # Use elasticsearch caching of individual acc_composite blobs


_ASSEMBLY_MAPPER = {
    'GRCh38-minimal': 'hg38',
    'GRCh38': 'hg38',
    'GRCh37': 'hg19',
    'mm10-minimal': 'mm10',
    'GRCm38': 'mm10',
    'NCBI37': 'mm9',
    'BDGP6': 'dm6',
    'BDGP5': 'dm3',
    'WBcel235': 'ce11'
}

_ASSEMBLY_MAPPER_FULL = {
    'GRCh38':         { 'species':          'Homo sapiens',     'assembly_reference': 'GRCh38',
                        'common_name':      'human',
                        'ucsc_assembly':    'hg38',
                        'ensembl_host':     'www.ensembl.org',
                        'quickview':        True,
                        'comment':          'Ensembl works'
    },
    'GRCh38-minimal': { 'species':          'Homo sapiens',     'assembly_reference': 'GRCh38',
                        'common_name':      'human',
                        'ucsc_assembly':    'hg38',
                        'ensembl_host':     'www.ensembl.org',
    },
    'hg19': {           'species':          'Homo sapiens',     'assembly_reference': 'GRCh37',
                        'common_name':      'human',
                        'ucsc_assembly':    'hg19',
                        'NA_ensembl_host':  'grch37.ensembl.org',
                        'quickview':        True,
                        'comment':          'Ensembl DOES NOT WORK'
    },
    'mm10': {           'species':          'Mus musculus',     'assembly_reference': 'GRCm38',
                        'common_name':      'mouse',
                        'ucsc_assembly':    'mm10',
                        'ensembl_host':     'www.ensembl.org',
                        'quickview':        True,
                        'comment':          'Ensembl works'
    },
    'mm10-minimal': {   'species':          'Mus musculus',     'assembly_reference': 'GRCm38',
                        'common_name':      'mouse',
                        'ucsc_assembly':    'mm10',
                        'ensembl_host':     'www.ensembl.org',
                        'quickview':        True,
                        'comment':          'Should this be removed?'
    },
    'mm9': {            'species':          'Mus musculus',     'assembly_reference': 'NCBI37',
                        'common_name':      'mouse',
                        'ucsc_assembly':    'mm9',
                        'NA_ensembl_host':  'may2012.archive.ensembl.org',
                        'quickview':        True,
                        'comment':          'Ensembl DOES NOT WORK'
    },
    'dm6': {    'species':          'Drosophila melanogaster',  'assembly_reference': 'BDGP6',
                'common_name':      'fruit fly',
                'ucsc_assembly':    'dm6',
                'NA_ensembl_host':  'www.ensembl.org',
                'quickview':        True,
                'comment':          'Ensembl DOES NOT WORK'
    },
    'dm3': {    'species':          'Drosophila melanogaster',  'assembly_reference': 'BDGP5',
                'common_name':      'fruit fly',
                'ucsc_assembly':    'dm3',
                'NA_ensembl_host':  'dec2014.archive.ensembl.org',
                'quickview':        True,
                'comment':          'Ensembl DOES NOT WORK'
    },
    'ce11': {   'species':          'Caenorhabditis elegans',   'assembly_reference': 'WBcel235',
                'common_name':      'worm',
                'ucsc_assembly':    'ce11',
                'NA_ensembl_host':  'www.ensembl.org',
                'quickview':        True,
                'comment':          'Ensembl DOES NOT WORK'
    },
    'ce10': {   'species':          'Caenorhabditis elegans',   'assembly_reference': 'WS220',
                'common_name':      'worm',
                'ucsc_assembly':    'ce10',
                'quickview':        True,
                'comment':          'Never Ensembl'
    },
    'ce6': {    'species':          'Caenorhabditis elegans',   'assembly_reference': 'WS190',
                'common_name':      'worm',
                'ucsc_assembly':    'ce6',
                'comment':          'Never Ensembl, not found in encoded'
    },
    'J02459.1': {   'species':      'Escherichia virus Lambda', 'assembly_reference': 'J02459.1',
                    'common_name':  'lambda phage',
                    'comment':      'Never visualized'
    },
}

def includeme(config):
    config.add_route('batch_hub', '/batch_hub/{search_params}/{txt}')
    config.add_route('batch_hub:trackdb', '/batch_hub/{search_params}/{assembly}/{txt}')
    config.add_route('index-vis', '/index-vis')
    config.scan(__name__)


PROFILE_START_TIME = 0  # For profiling within this module

TAB = '\t'
NEWLINE = '\n'
HUB_TXT = 'hub.txt'
TRACKDB_TXT = 'trackDb.txt'
BIGWIG_FILE_TYPES = ['bigWig']
BIGBED_FILE_TYPES = ['bigBed']

VISIBLE_DATASET_STATUSES = ["released"]
QUICKVIEW_STATUSES_BLOCKED = ["proposed", "started", "deleted", "revoked", "replaced"]
VISIBLE_FILE_STATUSES = ["released"]
VISIBLE_DATASET_TYPES = ["Experiment", "Annotation"]
VISIBLE_DATASET_TYPES_LC = ["experiment", "annotation"]
VISIBLE_ASSEMBLIES = ['hg19', 'GRCh38', 'mm10', 'mm10-minimal' ,'mm9','dm6','dm3','ce10','ce11']



# ASSEMBLY_MAPPINGS is needed to ensure that mm10 and mm10-minimal will
#                   get combined into the same trackHub.txt
# This is necessary because mm10 and mm10-minimal are only mm10 at UCSC,
# so the 2 must be collapsed into one.
ASSEMBLY_MAPPINGS = {
    # any term:       [ set of encoded terms used ]
    "GRCh38":           ["GRCh38", "GRCh38-minimal"],
    "GRCh38-minimal":   ["GRCh38", "GRCh38-minimal"],
    "hg38":             ["GRCh38", "GRCh38-minimal"],
    "GRCh37":           ["hg19", "GRCh37"],  # Is GRCh37 ever in encoded?
    "hg19":             ["hg19", "GRCh37"],
    "GRCm38":           ["mm10", "mm10-minimal", "GRCm38"],  # Is GRCm38 ever in encoded?
    "mm10":             ["mm10", "mm10-minimal", "GRCm38"],
    "mm10-minimal":     ["mm10", "mm10-minimal", "GRCm38"],
    "GRCm37":           ["mm9", "GRCm37"],  # Is GRCm37 ever in encoded?
    "mm9":              ["mm9", "GRCm37"],
    "BDGP6":            ["dm4", "BDGP6"],
    "dm4":              ["dm4", "BDGP6"],
    "BDGP5":            ["dm3", "BDGP5"],
    "dm3":              ["dm3", "BDGP5"],
    # "WBcel235":         ["WBcel235"], # defaults to term: [ term ]
    }


# Supported tokens are the only tokens the code currently knows how to look up.
SUPPORTED_MASK_TOKENS = [
    "{replicate}",         # replicate that that will be displayed: ("rep1", "combined")
    "{rep_tech}",          # The rep_tech if desired ("rep1_1", "combined")
    "{replicate_number}",  # The replicate number displayed for visualized track: ("1", "0")
    "{biological_replicate_number}",
    "{technical_replicate_number}",
    "{assay_title}",
    "{assay_term_name}",                      # dataset.assay_term_name
    "{annotation_type}",                      # some datasets have annotation type and not assay
    "{output_type}",                          # files.output_type
    "{accession}", "{experiment.accession}",  # "{accession}" is assumed to be experiment.accession
    "{file.accession}",
    "{@id}", "{@type}",                       # dataset only
    "{target}", "{target.label}",             # Either is acceptible
    "{target.title}",
    "{target.name}",                          # Used in metadata URLs
    "{target.investigated_as}",
    "{biosample_term_name}", "{biosample_term_name|multiple}",  # "|multiple": none means multiple
    "{output_type_short_label}",                # hard-coded translation from output_type to very
                                                # short version
    "{replicates.library.biosample.summary}",   # Idan, Forrest and Cricket are conspiring to move
                                                # to dataset.biosample_summary & make it shorter
    "{replicates.library.biosample.summary|multiple}",   # "|multiple": none means multiple
    "{assembly}",                               # you don't need this in titles, but it is crucial
                                                # variable and seems to not be being applied
                                                # # correctly in the html generation
    "{lab.title}",                              # In metadata
    "{award.rfa}",                              # To distinguish vis_defs based upon award
    # TODO "{software? or pipeline?}",  # Cricket: "I am stumbling over the fact that we
    #                                   #    can't distinguish tophat and star produced files"
    # TODO "{phase}",                   # Cricket: "If we get to the point of being fancy
    #                                   #    in the replication timing, then we need this,
    #                                   #    otherwise it bundles up in the biosample summary now"
    ]

# Simple tokens are a straight lookup, no questions asked
SIMPLE_DATASET_TOKENS = ["{biosample_term_name}", "{accession}", "{assay_title}",
                         "{assay_term_name}", "{annotation_type}", "{@id}", "{@type}"]

# static group defs are keyed by group title (or special token) and consist of
# tag: (optional) unique terse key for referencing group
# groups: (optional) { subgroups keyed by subgroup title }
# group_order: (optional) [ ordered list of subgroup titles ]
# other definitions

# live group defs are keyed by tag and are the transformed in memory version of static defs
# title: (required) same as the static group's key
# groups: (if appropriate) { subgroups keyed by subgroup tag }
# group_order: (if appropriate) [ ordered list of subgroup tags ]

VIS_DEFS_FOLDER = "static/vis_defs/"
VIS_DEFS_BY_TYPE = {}
COMPOSITE_VIS_DEFS_DEFAULT = {}


def lookup_token(token, dataset, a_file=None):
    '''Encodes the string to swap special characters and remove spaces.'''

    if token not in SUPPORTED_MASK_TOKENS:
        log.warn("Attempting to look up unexpected token: '%s'" % token)
        return "unknown token"

    if token in SIMPLE_DATASET_TOKENS:
        term = dataset.get(token[1:-1])
        if term is None:
            return "Unknown " + token[1:-1].split('_')[0].capitalize()
        elif isinstance(term,list) and len(term) > 3:
            return "Collection of %d %ss" % (len(term),token[1:-1].split('_')[0].capitalize())
        return term
    elif token == "{experiment.accession}":
        return dataset['accession']
    elif token in ["{target}", "{target.label}", "{target.name}", "{target.title}"]:
        target = dataset.get('target', {})
        if isinstance(target, list):
            if len(target) > 0:
                target = target[0]
            else:
                target = {}
        if token.find('.') > -1:
            sub_token = token.strip('{}').split('.')[1]
        else:
            sub_token = "label"
        return target.get(sub_token, "Unknown Target")
    elif token in ["{target.name}", "{target.investigated_as}"]:
        target = dataset.get('target', {})
        if isinstance(target, list):
            if len(target) > 0:
                target = target[0]
            else:
                target = {}
        if token == "{target.name}":
            return target.get('label', "Unknown Target")
        elif token == "{target.investigated_as}":
            investigated_as = target.get('investigated_as', "Unknown Target")
            if not isinstance(investigated_as, list):
                return investigated_as
            elif len(investigated_as) > 0:
                return investigated_as[0]
            else:
                return "Unknown Target"
    elif token in ["{replicates.library.biosample.summary}",
                   "{replicates.library.biosample.summary|multiple}"]:
        term = None
        replicates = dataset.get("replicates", [])
        if replicates:
            term = replicates[0].get("library", {}).get("biosample", {}).get("summary")
        if term is None:
            term = dataset.get("{biosample_term_name}")
        if term is None:
            if token.endswith("|multiple}"):
                term = "multiple biosamples"
            else:
                term = "Unknown Biosample"
        return term
    elif token == "{lab.title}":
        return dataset['lab'].get('title', 'unknown')
    elif token == "{award.rfa}":
        return dataset['award'].get('rfa', 'unknown')
    elif token == "{biosample_term_name|multiple}":
        return dataset.get("biosample_term_name", "multiple biosamples")
    # TODO: rna_species
    # elif token == "{rna_species}":
    #     if replicates.library.nucleic_acid = polyadenylated mRNA
    #        rna_species = polyA RNA
    #     elseif replicates.library.nucleic_acid = RNA
    #        if polyadenylated mRNA in replicates.library.depleted_in_term_name
    #                rna_species = polyA depleted RNA
    #        else
    #                rna_species = total RNA
    elif a_file is not None:
        if token == "{file.accession}":
            return a_file['accession']
        elif token == "{output_type}":
            return a_file['output_type']
        elif token == "{output_type_short_label}":
            output_type = a_file['output_type']
            return OUTPUT_TYPE_8CHARS.get(output_type, output_type)
        elif token == "{replicate}":
            rep_tag = a_file.get("rep_tag")
            if rep_tag is not None:
                while len(rep_tag) > 4:
                    if rep_tag[3] != '0':
                        break
                    rep_tag = rep_tag[0:3] + rep_tag[4:]
                return rep_tag
            rep_tech = a_file.get("rep_tech")
            if rep_tech is not None:
                return rep_tech.split('_')[0]  # Should truncate tech_rep
            rep_tech = rep_for_file(a_file)
            return rep_tech.split('_')[0]  # Should truncate tech_rep
        elif token == "{replicate_number}":
            rep_tag = a_file.get("rep_tag", a_file.get("rep_tech", rep_for_file(a_file)))
            if not rep_tag.startswith("rep"):
                return "0"
            return rep_tag[3:].split('_')[0]
        elif token == "{biological_replicate_number}":
            rep_tech = a_file.get("rep_tech", rep_for_file(a_file))
            if not rep_tech.startswith("rep"):
                return "0"
            return rep_tech[3:].split('_')[0]
        elif token == "{technical_replicate_number}":
            rep_tech = a_file.get("rep_tech", rep_for_file(a_file))
            if not rep_tech.startswith("rep"):
                return "0"
            return rep_tech.split('_')[1]
        elif token == "{rep_tech}":
            return a_file.get("rep_tech", rep_for_file(a_file))
        else:
            return ""
    else:
        log.debug('Untranslated token: "%s"' % token)
        return "unknown"


def convert_mask(mask, dataset, a_file=None):
    '''Given a mask with one or more known {term_name}s, replaces with values.'''
    working_on = mask
    chars = len(working_on)
    while chars > 0:
        beg_ix = working_on.find('{')
        if beg_ix == -1:
            break
        end_ix = working_on.find('}')
        if end_ix == -1:
            break
        term = lookup_token(working_on[beg_ix:end_ix+1], dataset, a_file=a_file)
        new_mask = []
        if beg_ix > 0:
            new_mask = working_on[0:beg_ix]
        new_mask += "%s%s" % (term, working_on[end_ix+1:])
        chars = len(working_on[end_ix+1:])
        working_on = ''.join(new_mask)

    return working_on


def load_vis_defs():
    '''Loads 'vis_defs' (visualization definitions by assay type) from a static file.'''
    global VIS_DEFS_FOLDER
    global VIS_DEFS_BY_TYPE
    global COMPOSITE_VIS_DEFS_DEFAULT
    folder = resource_filename(__name__, VIS_DEFS_FOLDER)
    files = os.listdir(folder)
    for filename in files:
        if filename.endswith('.json'):
            with open(folder + filename) as fh:
                log.debug('Preparing to load %s' % (filename))
                vis_def = json.load(fh)
                if vis_def:
                    VIS_DEFS_BY_TYPE.update(vis_def)
    COMPOSITE_VIS_DEFS_DEFAULT = vis_def.get("opaque",{})


def get_vis_type(dataset):
    '''returns the best static composite definition set, based upon dataset.'''
    global VIS_DEFS_BY_TYPE
    if not VIS_DEFS_BY_TYPE:
        load_vis_defs()

    assay = dataset.get("assay_term_name", 'none')

    if isinstance(assay, list):
        if len(assay) == 1:
            assay = assay[0]
        else:
            log.debug("assay_term_name for %s is unexpectedly a list %s" %
                     (dataset['accession'], str(assay)))
            return "opaque"

    # simple rule defined in most vis_defs
    for vis_type in sorted(VIS_DEFS_BY_TYPE.keys(), reverse=True):  # Reverse pushes anno to bottom
        if "rule" in VIS_DEFS_BY_TYPE[vis_type]:
            rule = VIS_DEFS_BY_TYPE[vis_type]["rule"].replace('{assay_term_name}', assay)
            if rule.find('{') != -1:
                rule = convert_mask(rule, dataset)
            if eval(rule):
                return vis_type

    # Ugly rules:
    if assay in ["RNA-seq", "single cell isolation followed by RNA-seq"]:
        reps = dataset.get("replicates", [])  # NOTE: overly cautious
        if len(reps) < 1:
            log.debug("Could not distinguish between long and short RNA for %s because there are "
                     "no replicates.  Defaulting to short." % (dataset.get("accession")))
            return "SRNA"  # this will be more noticed if there is a mistake
        size_range = reps[0].get("library", {}).get("size_range", "")
        if size_range.startswith('>'):
            try:
                min_size = int(size_range[1:])
                max_size = min_size
            except:
                log.debug("Could not distinguish between long and short RNA for %s.  "
                         "Defaulting to short." % (dataset.get("accession")))
                return "SRNA"  # this will be more noticed if there is a mistake
        elif size_range.startswith('<'):
            try:
                max_size = int(size_range[1:]) - 1
                min_size = 0
            except:
                log.debug("Could not distinguish between long and short RNA for %s.  "
                         "Defaulting to short." % (dataset.get("accession")))
                return "SRNA"  # this will be more noticed if there is a mistake
        else:
            try:
                sizes = size_range.split('-')
                min_size = int(sizes[0])
                max_size = int(sizes[1])
            except:
                log.debug("Could not distinguish between long and short RNA for %s.  "
                         "Defaulting to short." % (dataset.get("accession")))
                return "SRNA"  # this will be more noticed if there is a mistake
        if max_size <= 200 and max_size != min_size:
            return "SRNA"
        elif min_size >= 150:
            return "LRNA"
        elif (min_size + max_size)/2 >= 235:
            # This is some wicked voodoo (SRNA:108-347=227; LRNA:155-315=235)
            return "LRNA"
        else:
            return "SRNA"

    log.debug("%s (assay:'%s') has undefined vis_type" % (dataset['accession'], assay))
    return "opaque"  # This becomes a dict key later so None is not okay

# TODO:
# ENCSR000BBI (assay:'comparative genomic hybridization by array') has undefined vis_type
# ENCSR000DBZ (assay:'FAIRE-seq') has undefined vis_type
# ENCSR901QEL (assay:'protein sequencing by tandem mass spectrometry assay') has undefined vis_type
# ENCSR000AWN (assay:'transcription profiling by array assay') has undefined vis_type
# ENCSR066KKK (assay:'Repli-chip') has undefined vis_type
# ENCSR935ULX (assay:'Repli-seq') has undefined vis_type
# ENCSR000AYD (assay:'RIP-chip') has undefined vis_type
# ENCSR000CWU (assay:'RIP-seq') has undefined vis_type
# ENCSR000BCM (assay:'RNA-PET') has undefined vis_type


EXP_GROUP = "Experiment"
DEFAULT_EXPERIMENT_GROUP = {"tag": "EXP", "groups": {"one": {"title_mask": "{accession}",
                            "url_mask": "experiments/{accession}"}}}


def lookup_vis_defs(vis_type):
    '''returns the best static composite definition set, based upon dataset.'''
    global VIS_DEFS_BY_TYPE
    global COMPOSITE_VIS_DEFS_DEFAULT
    if not VIS_DEFS_BY_TYPE:
        load_vis_defs()
    vis_def = VIS_DEFS_BY_TYPE.get(vis_type, COMPOSITE_VIS_DEFS_DEFAULT)
    if "other_groups" in vis_def and EXP_GROUP not in vis_def["other_groups"]["groups"]:
        vis_def["other_groups"]["groups"][EXP_GROUP] = DEFAULT_EXPERIMENT_GROUP
    if "sortOrder" in vis_def and EXP_GROUP not in vis_def["sortOrder"]:
        vis_def["sortOrder"].append(EXP_GROUP)
    return vis_def


PENNANTS = {
    "NHGRI":     ("https://www.encodeproject.org/static/img/pennant-nhgri.png "
                  "https://www.encodeproject.org/ "
                  "\"This trackhub was automatically generated from the files and metadata found "
                  "at the ENCODE portal\""),
    "ENCODE":    ("https://www.encodeproject.org/static/img/pennant-encode.png "
                  "https://www.encodeproject.org/ "
                  "\"This trackhub was automatically generated from the ENCODE files and metadata "
                  "found at the ENCODE portal\""),
    "modENCODE": ("https://www.encodeproject.org/static/img/pennant-encode.png "
                  "https://www.encodeproject.org/ "
                  "\"This trackhub was automatically generated from the modENCODE files and "
                  "metadata found at the ENCODE portal\""),
    "GGR":       ("https://www.encodeproject.org/static/img/pennant-ggr.png "
                  "https://www.encodeproject.org/ "
                  "\"This trackhub was automatically generated from  the Genomics of "
                  "Gene Regulation files files and metadata found at the "
                  "ENCODE portal\""),
    "REMC":      ("https://www.encodeproject.org/static/img/pennant-remc.png "
                  "https://www.encodeproject.org/ "
                  "\"This trackhub was automatically generated from the Roadmap Epigentics files "
                  "and metadata found at the ENCODE portal\"")
    # "Roadmap":   "encodeThumbnail.jpg "
    #              "https://www.encodeproject.org/ "
    #              "\"This trackhub was automatically generated from the Roadmap files and "
    #              "metadata found at https://www.encodeproject.org/\"",
    # "modERN":   "encodeThumbnail.jpg "
    #             "https://www.encodeproject.org/ "
    #             "\"This trackhub was automatically generated from the modERN files and "
    #             "metadata found at https://www.encodeproject.org/\"",
    }


def find_pennent(dataset):
    '''Returns an appropriate pennantIcon given dataset's award'''
    project = dataset.get("award", {}).get("project", "NHGRI")
    return PENNANTS.get(project, PENNANTS.get("NHGRI"))


SUPPORTED_SUBGROUPS = ["Biosample", "Targets", "Assay", "Replicates", "Views", EXP_GROUP]

SUPPORTED_TRACK_SETTINGS = [
    "type", "visibility", "longLabel", "shortLabel", "color", "altColor", "allButtonPair", "html",
    "scoreFilter", "spectrum", "minGrayLevel", "itemRgb", "viewLimits",
    "autoScale", "negateValues", "maxHeightPixels", "windowingFunction", "transformFunc"]
COMPOSITE_SETTINGS = ["longLabel", "shortLabel", "visibility", "pennantIcon", "allButtonPair",
                      "html"]
VIEW_SETTINGS = SUPPORTED_TRACK_SETTINGS
TRACK_SETTINGS = ["bigDataUrl", "longLabel", "shortLabel", "type", "color", "altColor"]


OUTPUT_TYPE_8CHARS = {
    # "idat green channel": "idat gr",     # raw data
    # "idat red channel": "idat rd",       # raw data
    # "reads":"reads",                     # raw data
    # "intensity values": "intnsty",       # raw data
    # "reporter code counts": "rcc",       # raw data
    # "alignments":"aln",                  # our plan is not to visualize alignments for now
    # "unfiltered alignments":"unflt aln", # our plan is not to visualize alignments for now
    # "transcriptome alignments":"tr aln", # our plan is not to visualize alignments for now
    "minus strand signal of all reads":     "all -",
    "plus strand signal of all reads":      "all +",
    "signal of all reads":                  "all sig",
    "normalized signal of all reads":       "normsig",
    # "raw minus strand signal":"raw -",   # these are all now minus signal of all reads
    # "raw plus strand signal":"raw +",    # these are all now plus signal of all reads
    "raw signal":                           "raw sig",
    "raw normalized signal":                "nraw",
    "read-depth normalized signal":         "rdnorm",
    "control normalized signal":            "ctlnorm",
    "minus strand signal of unique reads":  "unq -",
    "plus strand signal of unique reads":   "unq +",
    "signal of unique reads":               "unq sig",
    "signal p-value":                       "pval sig",
    "fold change over control":             "foldchg",
    "exon quantifications":                 "exon qt",
    "gene quantifications":                 "gene qt",
    "microRNA quantifications":             "miRNA qt",
    "transcript quantifications":           "trsct qt",
    "library fraction":                     "lib frac",
    "methylation state at CpG":             "mth CpG",
    "methylation state at CHG":             "mth CHG",
    "methylation state at CHH":             "mth CHH",
    "enrichment":                           "enrich",
    "replication timing profile":           "repli tm",
    "variant calls":                        "vars",
    "filtered SNPs":                        "f SNPs",
    "filtered indels":                      "f indel",
    "hotspots":                             "hotspt",
    "long range chromatin interactions":    "lrci",
    "chromatin interactions":               "ch int",
    "topologically associated domains":     "tads",
    "genome compartments":                  "compart",
    "open chromatin regions":               "open ch",
    "filtered peaks":                       "filt pk",
    "filtered regions":                     "filt reg",
    "DHS peaks":                            "DHS pk",
    "peaks":                                "peaks",
    "replicated peaks":                     "rep pk",
    "RNA-binding protein associated mRNAs": "RBP RNA",
    "splice junctions":                     "splice",
    "transcription start sites":            "tss",
    "predicted enhancers":                  "pr enh",
    "candidate enhancers":                  "can enh",
    "candidate promoters":                  "can pro",
    "predicted forebrain enhancers":        "fb enh",    # plan to fix these
    "predicted heart enhancers":            "hrt enh",       # plan to fix these
    "predicted whole brain enhancers":      "wb enh",  # plan to fix these
    "candidate regulatory elements":        "can re",
    # "genome reference":"ref",           # references not to be viewed
    # "transcriptome reference":"tr ref", # references not to be viewed
    # "transcriptome index":"tr rix",     # references not to be viewed
    # "tRNA reference":"tRNA",            # references not to be viewed
    # "miRNA reference":"miRNA",          # references not to be viewed
    # "snRNA reference":"snRNA",          # references not to be viewed
    # "rRNA reference":"rRNA",            # references not to be viewed
    # "TSS reference":"TSS",              # references not to be viewed
    # "reference variants":"var",         # references not to be viewed
    # "genome index":"ref ix",            # references not to be viewed
    # "female genome reference":"XX ref", # references not to be viewed
    # "female genome index":"XX rix",     # references not to be viewed
    # "male genome reference":"XY ref",   # references not to be viewed
    # "male genome index":"XY rix",       # references not to be viewed
    # "spike-in sequence":"spike",        # references not to be viewed
    "optimal idr thresholded peaks":        "oIDR pk",
    "conservative idr thresholded peaks":   "cIDR pk",
    "enhancer validation":                  "enh val",
    "semi-automated genome annotation":     "saga"
    }

BIOSAMPLE_COLOR = {
    "induced pluripotent stem cell line":       {"color": "80,49,120",
                                                 "altColor": "107,95,102"},  # Purple
    "stem cell":        {"color": "0,107,27",    "altColor": "0.0,77,20"},   # Dark Green
    "GM12878":          {"color": "153,38,0",    "altColor": "115,31,0"},    # Dark Orange-Red
    "H1-hESC":          {"color": "0,107,27",    "altColor": "0,77,20"},     # Dark Green
    "K562":             {"color": "46,0,184",    "altColor": "38,0,141"},    # Dark Blue
    "keratinocyte":     {"color": "179,0,134",   "altColor": "154,0,113"},   # Darker Pink-Purple
    "HepG2":            {"color": "189,0,157",   "altColor": "189,76,172"},  # Pink-Purple
    "HeLa-S3":          {"color": "0,119,158",   "altColor": "0,94,128"},    # Greenish-Blue
    "HeLa":             {"color": "0,119,158",   "altColor": "0,94,128"},    # Greenish-Blue
    "A549":             {"color": "204,163,0",   "altColor": "218,205,22"},  # Dark Yellow
    "endothelial cell of umbilical vein":       {"color": "224,75,0",
                                                 "altColor": "179,60,0"},    # Pink
    "MCF-7":            {"color": "22,219,206",  "altColor": "18,179,168"},  # Cyan
    "SK-N-SH":          {"color": "255,115,7",   "altColor": "218,98,7"},    # Orange
    "IMR-90":           {"color": "6,62,218",    "altColor": "5,52,179"},    # Blue
    "CH12.LX":          {"color": "86,180,233",  "altColor": "76,157,205"},  # Dark Orange-Red
    "MEL cell line":    {"color": "46,0,184",    "altColor": "38,0,141"},    # Dark Blue
    "brain":            {"color": "105,105,105", "altColor": "77,77,77"},    # Grey
    "eye":              {"color": "105,105,105", "altColor": "77,77,77"},    # Grey
    "spinal cord":      {"color": "105,105,105", "altColor": "77,77,77"},    # Grey
    "olfactory organ":  {"color": "105,105,105", "altColor": "77,77,77"},    # Grey
    "esophagus":        {"color": "230,159,0",   "altColor": "179,125,0"},   # Mustard
    "stomach":          {"color": "230,159,0",   "altColor": "179,125,0"},   # Mustard
    "liver":            {"color": "230,159,0",   "altColor": "179,125,0"},   # Mustard
    "pancreas":         {"color": "230,159,0",   "altColor": "179,125,0"},   # Mustard
    "large intestine":  {"color": "230,159,0",   "altColor": "179,125,0"},   # Mustard
    "small intestine":  {"color": "230,159,0",   "altColor": "179,125,0"},   # Mustard
    "gonad":            {"color": "0.0,158,115", "altColor": "0.0,125,92"},  # Darker Aquamarine
    "mammary gland":    {"color": "0.0,158,115", "altColor": "0.0,125,92"},  # Darker Aquamarine
    "prostate gland":   {"color": "0.0,158,115", "altColor": "0.0,125,92"},  # Darker Aquamarine
    "ureter":           {"color": "204,121,167", "altColor": "166,98,132"},  # Grey-Pink
    "urinary bladder":  {"color": "204,121,167", "altColor": "166,98,132"},  # Grey-Pink
    "kidney":           {"color": "204,121,167", "altColor": "166,98,132"},  # Grey-Pink
    "muscle organ":     {"color": "102,50,200 ", "altColor": "81,38,154"},   # Violet
    "tongue":           {"color": "102,50,200",  "altColor": "81,38,154"},   # Violet
    "adrenal gland":    {"color": "189,0,157",   "altColor": "154,0,128"},   # Pink-Purple
    "thyroid gland":    {"color": "189,0,157",   "altColor": "154,0,128"},   # Pink-Purple
    "lung":             {"color": "145,235,43",  "altColor": "119,192,35"},  # Mossy green
    "bronchus":         {"color": "145,235,43",  "altColor": "119,192,35"},  # Mossy green
    "trachea":          {"color": "145,235,43",  "altColor": "119,192,35"},  # Mossy green
    "nose":             {"color": "145,235,43",  "altColor": "119,192,35"},  # Mossy green
    "placenta":         {"color": "153,38,0",    "altColor": "102,27,0"},    # Orange-Brown
    "extraembryonic structure":                 {"color": "153,38,0",
                                                 "altColor": "102,27,0"},    # Orange-Brown
    "thymus":           {"color": "86,180,233",  "altColor": "71,148,192"},  # Baby Blue
    "spleen":           {"color": "86,180,233",  "altColor": "71,148,192"},  # Baby Blue
    "bone element":     {"color": "86,180,233",  "altColor": "71,148,192"},  # Baby Blue
    "blood":            {"color": "86,180,233",  "altColor": "71,148,192"},  # Baby Blue (red?)
    "blood vessel":     {"color": "214,0,0",     "altColor": "214,79,79"},   # Red
    "heart":            {"color": "214,0,0",     "altColor": "214,79,79"},   # Red
    "lymphatic vessel": {"color": "214,0,0",     "altColor": "214,79,79"},   # Red
    "skin of body":     {"color": "74,74,21",    "altColor": "102,102,44"},   # Brown
    }


def lookup_colors(dataset):
    '''Using the mask, determine which color table to use.'''
    color = None
    altColor = None
    coloring = {}
    biosample_term = dataset.get('biosample_type')
    if biosample_term is not None:
        if isinstance(biosample_term, list):
            if len(biosample_term) == 1:
                biosample_term = biosample_term[0]
            else:
                log.debug("%s has biosample_type %s that is unexpectedly a list" %
                         (dataset['accession'], str(biosample_term)))
                biosample_term = "unknown"  # really only seen in test data!
        coloring = BIOSAMPLE_COLOR.get(biosample_term, {})
    if not coloring:
        biosample_term = dataset.get('biosample_term_name')
        if biosample_term is not None:
            if isinstance(biosample_term, list):
                if len(biosample_term) == 1:
                    biosample_term = biosample_term[0]
                else:
                    log.debug("%s has biosample_term_name %s that is unexpectedly a list" %
                             (dataset['accession'], str(biosample_term)))
                    biosample_term = "unknown"  # really only seen in test data!
            coloring = BIOSAMPLE_COLOR.get(biosample_term, {})
    if not coloring:
        organ_slims = dataset.get('organ_slims', [])
        if len(organ_slims) > 1:
            coloring = BIOSAMPLE_COLOR.get(organ_slims[1])
    if coloring:
        assert("color" in coloring)
        if "altColor" not in coloring:
            color = coloring["color"]
            shades = color.split(',')
            red = int(shades[0]) / 2
            green = int(shades[1]) / 2
            blue = int(shades[2]) / 2
            altColor = "%d,%d,%d" % (red, green, blue)
            coloring["altColor"] = altColor

    return coloring


def add_living_color(live_settings, dataset):
    '''Adds color and altColor.  Note that altColor is only added if color is found.'''
    colors = lookup_colors(dataset)
    if colors and "color" in colors:
        live_settings["color"] = colors["color"]
        if "altColor" in colors:
            live_settings["altColor"] = colors["altColor"]


def sanitize_char(c, exceptions=['_'], htmlize=False, numeralize=False):
    '''Pass through for 0-9,A-Z.a-z,_, but then either html encodes, numeralizes or removes special
       characters.'''
    n = ord(c)
    if n >= 47 and n <= 57:  # 0-9
        return c
    if n >= 65 and n <= 90:  # A-Z
        return c
    if n >= 97 and n <= 122:  # a-z
        return c
    if c in exceptions:
        return c
    if n == 32:              # space
        return '_'
    if htmlize:
        return "&#%d;" % n
    if numeralize:
        return "%d" % n

    return ""


def sanitize_label(s):
    '''Encodes the string to swap special characters and leaves spaces alone.'''
    new_s = ""      # longLabel and shorLabel can have spaces and some special characters
    for c in s:
        new_s += sanitize_char(c, [' ', '_', '.', '-', '(', ')', '+'], htmlize=False)
    return new_s


def sanitize_title(s):
    '''Encodes the string to swap special characters and replace spaces with '_'.'''
    new_s = ""      # Titles appear in tag=title pairs and cannot have spaces
    for c in s:
        new_s += sanitize_char(c, ['_', '.', '-', '(', ')', '+'], htmlize=True)
    return new_s


def sanitize_tag(s):
    '''Encodes the string to swap special characters and remove spaces.'''
    new_s = ""
    first = True
    for c in s:
        new_s += sanitize_char(c, numeralize=True)
        if first:
            if new_s.isdigit():  # tags cannot start with digit.
                new_s = 'z' + new_s
            first = False
    return new_s


def sanitize_name(s):
    '''Encodes the string to remove special characters swap spaces for underscores.'''
    new_s = ""
    for c in s:
        new_s += sanitize_char(c)
    return new_s


def add_to_es(request, comp_id, composite):
    '''Adds a composite json blob to elastic-search'''
    key = "vis_composite"
    es = request.registry.get(ELASTIC_SEARCH, None)
    if not es:
        return
    if not es.indices.exists(key):
        es.indices.create(index=key, body={'index': {'number_of_shards': 1}})
        mapping = {'default': {"_all":    {"enabled": False},
                               "_source": {"enabled": True},
                               # "_id":     {"index": "not_analyzed", "store": True},
                               # "_ttl":    {"enabled": True, "default": "1d"},
                               }}
        es.indices.put_mapping(index=key, doc_type='default', body=mapping)
        log.debug("created %s index" % key)
    es.index(index=key, doc_type='default', body=composite, id=comp_id)


def get_from_es(request, comp_id):
    '''Returns composite json blob from elastic-search, or None if not found.'''
    key = "vis_composite"
    es = request.registry.get(ELASTIC_SEARCH, None)
    if es and es.indices.exists(key):
        try:
            result = es.get(index=key, doc_type='default', id=comp_id)
            return result['_source']
        except:
            pass
    return None


def search_es(request, ids):
    '''Returns a list of composites from elastic-search, or None if not found.'''
    key = "vis_composite"
    es = request.registry.get(ELASTIC_SEARCH, None)
    if es and es.indices.exists(key):
        try:
            query = {"query": {"ids": {"values": ids}}}
            res = es.search(body=query, index=key, doc_type='default', size=99999)  # size=200?
            hits = res.get("hits", {}).get("hits", [])
            results = {}
            for hit in hits:
                results[hit["_id"]] = hit["_source"]  # make this a generator? No... len(results)
            log.debug("ids found: %d   %.3f secs" %
                      (len(results), (time.time() - PROFILE_START_TIME)))
            return results
        except:
            pass
    return {}


def rep_for_file(a_file):
    '''Determines best rep_tech or rep for a file.'''

    # Starting with a little cheat for rare cases where techreps are compared instead of bioreps
    if a_file.get("file_format_type", "none") in ["idr_peak"]:
        return "combined"
    if a_file['output_type'].endswith("idr thresholded peaks"):
        return "combined"

    bio_rep = 0
    tech_rep = 0
    if "replicate" in a_file:
        bio_rep = a_file["replicate"]["biological_replicate_number"]
        tech_rep = a_file["replicate"]["technical_replicate_number"]

    elif "tech_replicates" in a_file:
        # Do we want to make rep1_1.2.3 ?  Not doing it now
        tech_reps = a_file["tech_replicates"]
        if len(tech_reps) == 1:
            bio_rep = int(tech_reps[0].split('_')[0])
            tech_reps = tech_reps[0][2:]
            if len(tech_reps) == 1:
                tech_rep = int(tech_reps)
        elif len(tech_reps) > 1:
            bio = 0
            for tech in tech_reps:
                if bio == 0:
                    bio = int(tech.split('_')[0])
                elif bio != int(tech.split('_')[0]):
                    bio = 0
                    break
            if bio > 0:
                bio_rep = bio

    elif "biological_replicates" in a_file:
        bio_reps = a_file["biological_replicates"]
        if len(bio_reps) == 1:
            bio_rep = bio_reps[0]

    if bio_rep == 0:
        return "combined"

    rep = "rep%d" % bio_rep
    if tech_rep > 0:
        rep += "_%d" % tech_rep
    return rep


def handle_negateValues(live_settings, defs, dataset, composite):
    '''If negateValues is set then adjust some settings like color'''
    if live_settings.get("negateValues", "off") == "off":
        return

    # need to swap color and altColor
    color = live_settings.get("color", composite.get("color"))
    if color is not None:
        altColor = live_settings.get("altColor", composite.get("altColor", color))
        live_settings["color"] = altColor
        live_settings["altColor"] = color

    # view limits need to change because numbers are all negative
    viewLimits = live_settings.get("viewLimits")
    if viewLimits is not None:
        low_high = viewLimits.split(':')
        if len(low_high) == 2:
            live_settings["viewLimits"] = "%d:%d" % (int(low_high[1]) * -1, int(low_high[0]) * -1)
    viewLimitsMax = live_settings.get("viewLimitsMax")
    if viewLimitsMax is not None:
        low_high = viewLimitsMax.split(':')
        if len(low_high) == 2:
            live_settings["viewLimitsMax"] = ("%d:%d" %
                                              (int(low_high[1]) * -1, int(low_high[0]) * -1))


def generate_live_groups(composite, title, group_defs, dataset, rep_tags=[]):
    '''Recursively populates live (in memory) groups from static group definitions'''
    live_group = {}
    tag = group_defs.get("tag", title)
    live_group["title"] = title
    live_group["tag"] = tag
    for key in group_defs.keys():
        if key not in ["groups", "group_order"]:  # leave no trace of subgroups keyed by title
            live_group[key] = deepcopy(group_defs[key])

    if title == "replicate":  # transform replicates into unique tags and titles
        if len(rep_tags) == 0:  # reps need special work after files are examined, so just stub.
            return (tag, live_group)
        # Inclusion of rep_tags occurs after files have been examined.
        live_group["groups"] = {}
        rep_title_mask = group_defs.get("title_mask", "Replicate_{replicate_number}")
        for rep_tag in rep_tags:
            rep_title = rep_title_mask
            if "combined_title" in group_defs and rep_tag in ["pool", "combined"]:
                rep_title = group_defs["combined_title"]
            elif rep_title_mask.find('{replicate}') != -1:
                rep_title = rep_title_mask.replace('{replicate}', rep_tag)
            elif rep_title_mask.find('{replicate_number}') != -1:
                if rep_tag in ["pool", "combined"]:
                    rep_title = rep_title_mask.replace('{replicate_number}', "0")
                else:
                    rep_no = int(rep_tag[3:])  # tag might be rep01 but we want replicate 1
                    rep_title = rep_title_mask.replace('{replicate_number}', str(rep_no))
            live_group["groups"][rep_tag] = {"title": rep_title, "tag": rep_tag}
        live_group["preferred_order"] = "sorted"

    elif title in ["Biosample", "Targets", "Assay", EXP_GROUP]:
        groups = group_defs.get("groups", {})
        assert(len(groups) == 1)
        for (group_key, group) in groups.items():
            mask = group.get("title_mask")
            if mask is not None:
                term = convert_mask(mask, dataset)
                if not term.startswith('Unknown '):
                    term_tag = sanitize_tag(term)
                    term_title = term
                    live_group["groups"] = {}
                    live_group["groups"][term_tag] = {"title": term_title, "tag": term_tag}
                    mask = group.get("url_mask")
                    if mask is not None:
                        term = convert_mask(mask, dataset)
                        live_group["groups"][term_tag]["url"] = term
        live_group["preferred_order"] = "sorted"
        # No tag order since only one

    # simple swapping tag and title and creating subgroups set with order
    else:  # "Views", "Replicates", etc:
        # if there are subgroups, they can be handled by recursion
        if "groups" in group_defs:
            live_group["groups"] = {}
            groups = group_defs["groups"]
            group_order = group_defs.get("group_order")
            preferred_order = []  # have to create preferred order based upon tags, not titles
            if group_order is None or not isinstance(group_order, list):
                group_order = sorted(groups.keys())
                preferred_order = "sorted"
            tag_order = []
            for subgroup_title in group_order:
                subgroup = groups.get(subgroup_title, {})
                (subgroup_tag, subgroup) = generate_live_groups(composite, subgroup_title, subgroup,
                                                                dataset)  # recursive
                subgroup["tag"] = subgroup_tag
                if isinstance(preferred_order, list):
                    preferred_order.append(subgroup_tag)
                if title == "Views":
                    assert(subgroup_title != subgroup_tag)
                    handle_negateValues(subgroup, subgroup, dataset, composite)
                live_group["groups"][subgroup_tag] = subgroup
                tag_order.append(subgroup_tag)
            # assert(len(live_group["groups"]) == len(groups))
            if len(live_group['groups']) != len(groups):
                log.debug("len(live_group['groups']):%d != len(groups):%d" %
                         (len(live_group['groups']), len(groups)))
                log.debug(json.dumps(live_group, indent=4))
            live_group["group_order"] = tag_order
            live_group["preferred_order"] = preferred_order

    return (tag, live_group)


def insert_live_group(live_groups, new_tag, new_group):
    '''Inserts new group into a set of live groups during composite remodelling.'''
    old_groups = live_groups.get("groups", {})
    preferred_order = live_groups.get("preferred_order")
    # Note: all cases where group is dynamically added should be in sort order!
    if preferred_order is None or not isinstance(preferred_order, list):
        old_groups[new_tag] = new_group
        live_groups["groups"] = old_groups
        # log.debug("Added %s to %s in sort order" % (new_tag,live_groups.get("tag","a group")))
        return live_groups

    # well we are going to have to generate s new order
    new_order = []
    old_order = live_groups.get("group_order", [])
    if old_order is None:
        old_order = sorted(old_groups.keys())
    for preferred_tag in preferred_order:
        if preferred_tag == new_tag:
            new_order.append(new_tag)
        elif preferred_tag in old_order:
            new_order.append(preferred_tag)

    old_groups[new_tag] = new_group
    live_groups["groups"] = old_groups
    # log.debug("Added %s to %s in preferred order" % (new_tag,live_groups.get("tag","a group")))
    return live_groups


def biosamples_for_file(a_file, dataset):
    '''Returns a dict of biosamples for file.'''
    biosamples = {}
    replicates = dataset.get("replicates")
    if replicates is None or not isinstance(replicates[0],dict):
        return []

    for bio_rep in a_file.get("biological_replicates", []):
        for replicate in replicates:
            if replicate.get("biological_replicate_number", -1) != bio_rep:
                continue
            biosample = replicate.get("library", {}).get("biosample", {})
            if not biosample:
                continue
            biosamples[biosample["accession"]] = biosample
            break  # If multiple techical replicates then the one should do

    return biosamples


def replicates_pair(a_file):
    if "replicate" in a_file:
        bio_rep = a_file["replicate"]["biological_replicate_number"]
        tech_rep = a_file["replicate"]["technical_replicate_number"]
        # metadata_pairs['replicate&#32;biological'] = str(bio_rep)
        # metadata_pairs['replicate&#32;technical'] = str(tech_rep)
        return ('replicate&#32;(bio_tech)', "%d_%d" % (bio_rep, tech_rep))

    bio_reps = a_file.get('biological_replicates')
    tech_reps = a_file.get('technical_replicates')
    if not bio_reps or len(bio_reps) == 0:
        return ("", "")
    rep_key = ""
    rep_val = ""
    for bio_rep in bio_reps:
        found = False
        br = "%s" % (bio_rep)
        if tech_reps:
            for tech_rep in tech_reps:
                if tech_rep.startswith(br + '_'):
                    found = True
                    rep_key = '&#32;(bio_tech)'
                    if len(rep_val) > 0:
                        rep_val += ', '
                    rep_val += tech_rep
                    break
        if not found:
            if len(rep_val) > 0:
                rep_val += ', '
            rep_val += br
    if ',' in rep_val:
        rep_key = 'replicates' + rep_key
    else:
        rep_key = 'replicate' + rep_key
    # TODO handle tech_reps only?
    return (rep_key, rep_val)


def acc_composite_extend_with_tracks(composite, vis_defs, dataset, assembly, host=None):
    '''Extends live experiment composite object with track definitions'''
    tracks = []
    rep_techs = {}
    files = []
    ucsc_assembly = composite['ucsc_assembly']

    # first time through just to get rep_tech
    group_order = composite["view"].get("group_order", [])
    for view_tag in group_order:
        view = composite["view"]["groups"][view_tag]
        output_types = view.get("output_type", [])
        file_format_types = view.get("file_format_type", [])
        file_format = view["type"].split()[0]
        if file_format == "bigBed":
            format_type = view.get('file_format_type','')
            if format_type == 'bedMethyl' or "itemRgb" in view:
                view["type"] = "bigBed 9 +"  # itemRgb implies at least 9 +
            elif format_type in ['broadPeak','narrowPeak'] or "scoreFilter" in view:
                view["type"] = "bigBed 6 +"  # scoreFilter implies score so 6 +
        # log.debug("%d files looking for type %s" % (len(dataset["files"]),view["type"]))
        for a_file in dataset["files"]:
            if a_file['status'] not in VISIBLE_FILE_STATUSES:
                continue
            if file_format != a_file['file_format']:
                continue
            if len(output_types) > 0 and a_file.get('output_type', 'unknown') not in output_types:
                continue
            if len(file_format_types) > 0 and \
               a_file.get('file_format_type', 'unknown') not in file_format_types:
                continue
            if 'assembly' not in a_file or \
               _ASSEMBLY_MAPPER.get(a_file['assembly'], a_file['assembly']) != ucsc_assembly:
                continue
            if "rep_tech" not in a_file:
                rep_tech = rep_for_file(a_file)
                a_file["rep_tech"] = rep_tech
            else:
                rep_tech = a_file["rep_tech"]
            rep_techs[rep_tech] = rep_tech
            files.append(a_file)
    if len(files) == 0:
        log.debug("No visualizable files for %s %s" % (dataset["accession"], composite["vis_type"]))
        return None

    # convert rep_techs to simple reps
    rep_ix = 1
    rep_tags = []
    for rep_tech in sorted(rep_techs.keys()):  # ordered by a simple sort
        if rep_tech == "combined":
            rep_tag = "pool"
        else:
            rep_tag = "rep%02d" % rep_ix
            rep_ix += 1
        rep_techs[rep_tech] = rep_tag
        rep_tags.append(rep_tag)

    # Now we can fill in "Replicate" subgroups with with "replicate"
    other_groups = vis_defs.get("other_groups", []).get("groups", [])
    if "Replicates" in other_groups:
        group = other_groups["Replicates"]
        group_tag = group["tag"]
        subgroups = group["groups"]
        if "replicate" in subgroups:
            (repgroup_tag, repgroup) = generate_live_groups(composite, "replicate",
                                                            subgroups["replicate"], dataset,
                                                            rep_tags)
            # Now to hook them into the composite structure
            composite_rep_group = composite["groups"]["REP"]
            composite_rep_group["groups"] = repgroup.get("groups", {})
            composite_rep_group["group_order"] = repgroup.get("group_order", [])

    # second pass once all rep_techs are known
    if host is None:
        host = "https://www.encodeproject.org"
    for view_tag in composite["view"].get("group_order", []):
        view = composite["view"]["groups"][view_tag]
        output_types = view.get("output_type", [])
        file_format_types = view.get("file_format_type", [])
        file_format = view["type"].split()[0]
        for a_file in files:
            if a_file['file_format'] not in [file_format, "bed"]:
                continue
            if len(output_types) > 0 and a_file.get('output_type', 'unknown') not in output_types:
                continue
            if len(file_format_types) > 0 and a_file.get('file_format_type',
                                                         'unknown') not in file_format_types:
                continue
            rep_tech = a_file["rep_tech"]
            rep_tag = rep_techs[rep_tech]
            a_file["rep_tag"] = rep_tag

            if "tracks" not in view:
                view["tracks"] = []
            track = {}
            files_dataset = dataset
            if 'dataset' in a_file and isinstance(a_file['dataset'],dict):
                files_dataset = a_file['dataset']
            track["name"] = a_file['accession']
            track["type"] = view["type"]
            track["bigDataUrl"] = "%s?proxy=true" % a_file["href"]
            longLabel = vis_defs.get('file_defs', {}).get('longLabel')
            if longLabel is None:
                longLabel = ("{assay_title} of {biosample_term_name} {output_type} "
                             "{biological_replicate_number}")
            longLabel += " {experiment.accession} - {file.accession}"  # Always add the accessions
            track["longLabel"] = sanitize_label(convert_mask(longLabel, files_dataset, a_file))
            # Specialized addendum comments because subtle details alway get in the way of elegance.
            addendum = ""
            submitted_name = a_file.get('submitted_file_name', "none")
            if "_tophat" in submitted_name:
                addendum = addendum + 'TopHat,'
            if a_file.get('assembly', assembly) == 'mm10-minimal':
                addendum = addendum + 'mm10-minimal,'
            if len(addendum) > 0:
                track["longLabel"] = track["longLabel"] + " (" + addendum[0:-1] + ")"

            metadata_pairs = {}
            metadata_pairs['file&#32;download'] = ( \
                '"<a href=\'%s%s\' title=\'Download this file from the ENCODE portal\'>%s</a>"' %
                (host, a_file["href"], a_file["accession"]))
            lab = convert_mask("{lab.title}", dataset)
            if len(lab) > 0 and not lab.startswith('unknown'):
                metadata_pairs['laboratory'] = '"' + sanitize_label(lab) + '"'  # 'lab' is UCSC word
            (rep_key, rep_val) = replicates_pair(a_file)
            if rep_key != "":
                metadata_pairs[rep_key] = '"' + rep_val + '"'

            # Expecting short label to change when making assay based composites
            shortLabel = vis_defs.get('file_defs', {}).get('shortLabel',
                                                           "{replicate} {output_type_short_label}")
            track["shortLabel"] = sanitize_label(convert_mask(shortLabel, files_dataset, a_file))

            # How about subgroups!
            membership = {}
            membership["view"] = view["tag"]
            view["tracks"].append(track)  # <==== This is how we connect them to the views
            for (group_tag, group) in composite["groups"].items():
                # "Replicates", "Biosample", "Targets", "Assay", ... member?
                group_title = group["title"]
                subgroups = group["groups"]
                if group_title == "Replicates":
                    # Must figure out membership
                    # Generate rep_tag for track, then
                    subgroup = subgroups.get(rep_tag)
                    # if subgroup is None:
                    #    subgroup = { "tag": rep_tag, "title": rep_tag }
                    #    group["groups"][rep_tag] = subgroup
                    if subgroup is not None:
                        membership[group_tag] = rep_tag
                        if "tracks" not in subgroup:
                            subgroup["tracks"] = []
                        subgroup["tracks"].append(track)  # <==== also connected to replicate
                elif group_title in ["Biosample", "Targets", "Assay", EXP_GROUP]:
                    assert(len(subgroups) == 1)
                    # if len(subgroups) == 1:
                    for (subgroup_tag, subgroup) in subgroups.items():
                        membership[group_tag] = subgroup["tag"]
                        if "url" in subgroup:
                            metadata_pairs[group_title] = ( \
                                '"<a href=\'%s/%s/\' TARGET=\'_blank\' title=\'%s details at the ENCODE portal\'>%s</a>"' %
                                (host, subgroup["url"], group_title, subgroup["title"]))
                        elif group_title == "Biosample":
                            bs_value = sanitize_label(files_dataset.get("biosample_summary", ""))
                            if len(bs_value) == 0:
                                bs_value = subgroup["title"]
                            biosamples = biosamples_for_file(a_file, files_dataset)
                            if len(biosamples) > 0:
                                for bs_acc in sorted(biosamples.keys()):
                                    bs_value += ( \
                                        " <a href=\'%s%s\' TARGET=\'_blank\' title=\' %s details at the ENCODE portal\'>%s</a>" %
                                        (host, biosamples[bs_acc]["@id"], group_title,
                                                  bs_acc))
                            metadata_pairs[group_title] = '"%s"' % (bs_value)
                        else:
                            metadata_pairs[group_title] = '"%s"' % (subgroup["title"])
                else:
                    assert(group_tag == "Don't know this group!")

            # plumbing for ihec:
            if 'pipeline' not in composite:
                as_ver = a_file.get("analysis_step_version")  # this embedding could evaporate
                if as_ver and isinstance(as_ver, dict):
                    a_step = as_ver.get("analysis_step")
                    if a_step and isinstance(a_step, dict):
                        pipelines = a_step.get("pipelines")
                        if pipelines and isinstance(pipelines, list) and len(pipelines) > 0:
                            pipeline = pipelines[0].get("title")
                            pipeline_group = pipelines[0].get("lab")
                            if pipeline:
                                composite['pipeline'] = pipeline
                                if pipeline_group:
                                    composite['pipeline_group'] = pipeline_group
            track['md5sum'] = a_file['md5sum']

            track["membership"] = membership
            if len(metadata_pairs):
                track["metadata_pairs"] = metadata_pairs

            tracks.append(track)

    return tracks


def make_acc_composite(dataset, assembly, host=None, hide=False):
    '''Converts experiment composite static definitions to live composite object'''
    if dataset["status"] not in VISIBLE_DATASET_STATUSES:
        log.debug("%s can't be visualized because it's not unreleased status:%s." %
                  (dataset["accession"], dataset["status"]))
        return {}
    vis_type = get_vis_type(dataset)
    vis_defs = lookup_vis_defs(vis_type)
    if vis_defs is None:
        log.debug("%s (vis_type: %s) has undiscoverable vis_defs." %
                 (dataset["accession"], vis_type))
        return {}
    composite = {}
    # log.debug("%s has vis_type: %s." % (dataset["accession"],vis_type))
    composite["vis_type"] = vis_type
    composite["name"] = dataset["accession"]

    ucsc_assembly = _ASSEMBLY_MAPPER.get(assembly, assembly)
    if assembly != ucsc_assembly:  # Sometimes 'assembly' is hg38 already.
        composite['assembly'] = assembly
    composite['ucsc_assembly'] = ucsc_assembly

    # plumbing for ihec, among other things:
    for term in ['biosample_term_name', 'biosample_term_id', 'biosample_summary',
                 'biosample_type', 'assay_term_id', 'assay_term_name']:
        if term in dataset:
            composite[term] = dataset[term]
    replicates = dataset.get("replicates", [])
    molecule = "DNA"  # default
    if len(replicates) > 0:
        taxon_id = replicates[0].get("library", {}).get("biosample", {}).get("organism",
                                                                             {}).get("taxon_id")
        if taxon_id:
            composite['taxon_id'] = taxon_id
        molecule = replicates[0].get("library", {}).get("nucleic_acid_term_name")
        if molecule:
            if molecule == "RNA":
                descr = dataset.get('description', '').lower()
                if 'total' in descr:
                    molecule = "total RNA"
                elif 'poly' in descr:
                    molecule = "polyA RNA"
    composite['molecule'] = molecule

    longLabel = vis_defs.get('longLabel',
                             '{assay_term_name} of {biosample_term_name} - {accession}')
    composite['longLabel'] = sanitize_label(convert_mask(longLabel, dataset))
    shortLabel = vis_defs.get('shortLabel', '{accession}')
    composite['shortLabel'] = sanitize_label(convert_mask(shortLabel, dataset))
    if hide:
        composite["visibility"] = "hide"
    else:
        composite["visibility"] = vis_defs.get("visibility", "full")
    composite['pennantIcon'] = find_pennent(dataset)
    add_living_color(composite, dataset)
    # views are always subGroup1
    composite["view"] = {}
    title_to_tag = {}
    if "Views" in vis_defs:
        (tag, views) = generate_live_groups(composite, "Views", vis_defs["Views"], dataset)
        composite[tag] = views
        title_to_tag["Views"] = tag

    if "other_groups" in vis_defs:
        groups = vis_defs["other_groups"].get("groups", {})
        new_dimensions = {}
        new_filters = {}
        composite["group_order"] = []
        composite["groups"] = {}  # subgroups def by groups and group_order directly off composite
        group_order = vis_defs["other_groups"].get("group_order")
        preferred_order = []  # have to create preferred order based upon tags, not titles
        if group_order is None or not isinstance(group_order, list):
            group_order = sorted(groups.keys())
            preferred_order = "sorted"
        for subgroup_title in group_order:  # Replicates, Targets, Biosamples
            if subgroup_title not in groups:
                continue
            assert(subgroup_title in SUPPORTED_SUBGROUPS)
            (subgroup_tag, subgroup) = generate_live_groups(composite, subgroup_title,
                                                            groups[subgroup_title], dataset)
            if isinstance(preferred_order, list):
                preferred_order.append(subgroup_tag)
            if "groups" in subgroup and len(subgroup["groups"]) > 0:
                title_to_tag[subgroup_title] = subgroup_tag
                composite["groups"][subgroup_tag] = subgroup
                composite["group_order"].append(subgroup_tag)
            if "dimensions" in vis_defs["other_groups"]:  # (empty) "Targets" dim will be included
                dimension = vis_defs["other_groups"]["dimensions"].get(subgroup_title)
                if dimension is not None:
                    new_dimensions[dimension] = subgroup_tag
                    if "filterComposite" in vis_defs["other_groups"]:
                        filterfish = vis_defs["other_groups"]["filterComposite"].get(subgroup_title)
                        if filterfish is not None:
                            new_filters[dimension] = filterfish
        composite["preferred_order"] = preferred_order
        if len(new_dimensions) > 0:
            composite["dimensions"] = new_dimensions
        if len(new_filters) > 0:
            composite["filterComposite"] = new_filters
        if "dimensionAchecked" in vis_defs["other_groups"]:
            composite["dimensionAchecked"] = vis_defs["other_groups"]["dimensionAchecked"]

    if "sortOrder" in vis_defs:
        sort_order = []
        for title in vis_defs["sortOrder"]:
            if title in title_to_tag:
                sort_order.append(title_to_tag[title])
        composite["sortOrder"] = sort_order

    tracks = acc_composite_extend_with_tracks(composite, vis_defs, dataset, assembly, host=host)
    if tracks is None or len(tracks) == 0:
        # Already warned about files log.debug("No tracks for %s" % dataset["accession"])
        return {}
    composite["tracks"] = tracks
    return composite


def remodel_acc_to_set_composites(acc_composites, hide_after=None):
    '''Given a set of (search result) acc based composites, remodel them to set based composites.'''
    if acc_composites is None or len(acc_composites) == 0:
        return {}

    set_composites = {}

    for acc in sorted(acc_composites.keys()):
        acc_composite = acc_composites[acc]
        if acc_composite is None or len(acc_composite) == 0:
            # log.debug("Found empty acc_composite for %s" % (acc))
            set_composites[acc] = {}  # wounded composite are added for evidence
            continue

        # Only show the first n datasets
        if hide_after is not None:
            if hide_after <= 0:
                for track in acc_composite.get("tracks", {}):
                    track["checked"] = "off"
            else:
                hide_after -= 1

        # color must move to tracks because it' i's from biosample and we can mix biosample exps
        acc_color = acc_composite.get("color")
        acc_altColor = acc_composite.get("altColor")
        acc_view_groups = acc_composite.get("view", {}).get("groups", {})
        for (view_tag, acc_view) in acc_view_groups.items():
            acc_view_color = acc_view.get("color", acc_color)  # color may be at view level
            acc_view_altColor = acc_view.get("altColor", acc_altColor)
            if acc_view_color is None and acc_view_altColor is None:
                continue
            for track in acc_view.get("tracks", []):
                if "color" not in track.keys():
                    if acc_view_color is not None:
                        track["color"] = acc_view_color
                    if acc_view_altColor is not None:
                        track["altColor"] = acc_view_altColor

        # If set_composite of this vis_type doesn't exist, create it
        vis_type = acc_composite["vis_type"]
        vis_defs = lookup_vis_defs(vis_type)
        assert(vis_type is not None)
        if vis_type not in set_composites.keys():  # First one so just drop in place
            set_composite = acc_composite  # Don't bother with deep copy.
            set_defs = vis_defs.get("assay_composite", {})
            set_composite["name"] = vis_type.lower()  # is there something more elegant?
            for tag in ["longLabel", "shortLabel", "visibility"]:
                if tag in set_defs:
                    set_composite[tag] = set_defs[tag]  # Not expecting any token substitutions!!!
            set_composite['html'] = vis_type
            set_composites[vis_type] = set_composite

        else:  # Adding an acc_composite to an existing set_composite
            set_composite = set_composites[vis_type]
            set_composite['composite_type'] = 'set'

            if set_composite.get("project", "unknown") != "NHGRI":
                acc_pennant = acc_composite["pennantIcon"]
                set_pennant = set_composite["pennantIcon"]
                if acc_pennant != set_pennant:
                    set_composite["project"] = "NHGRI"
                    set_composite["pennantIcon"] = PENNANTS["NHGRI"]

            # combine views
            set_views = set_composite.get("view", [])
            acc_views = acc_composite.get("view", {})
            for view_tag in acc_views["group_order"]:
                acc_view = acc_views["groups"][view_tag]
                if view_tag not in set_views["groups"].keys():  # Should never happen
                    # log.debug("Surprise: view %s not found before" % view_tag)
                    insert_live_group(set_views, view_tag, acc_view)
                else:  # View is already defined but tracks need to be appended.
                    set_view = set_views["groups"][view_tag]
                    if "tracks" not in set_view:
                        set_view["tracks"] = acc_view.get("tracks", [])
                    else:
                        set_view["tracks"].extend(acc_view.get("tracks", []))

            # All tracks in one set: not needed.

            # Combine subgroups:
            for group_tag in acc_composite["group_order"]:
                acc_group = acc_composite["groups"][group_tag]
                if group_tag not in set_composite["groups"].keys():  # Should never happen
                    # log.debug("Surprise: group %s not found before" % group_tag)
                    insert_live_group(set_composite, group_tag, acc_group)
                else:  # Need to handle subgroups which definitely may not be there.
                    set_group = set_composite["groups"].get(group_tag, {})
                    acc_subgroups = acc_group.get("groups", {})
                    # acc_subgroup_order = acc_group.get("group_order")
                    for subgroup_tag in acc_subgroups.keys():
                        if subgroup_tag not in set_group.get("groups", {}).keys():
                            # Adding biosamples, targets, and reps
                            insert_live_group(set_group, subgroup_tag, acc_subgroups[subgroup_tag])

            # dimensions and filterComposite should not need any extra care:
            # they get dynamically scaled down during printing
            # log.debug("       Added.")

    return set_composites


def ucsc_trackDb_composite_blob(composite, title):
    '''Given an in-memory composite object, prints a single UCSC trackDb.txt composite structure'''
    if composite is None or len(composite) == 0:
        return "# Empty composite for %s.  It cannot be visualized at this time.\n" % title
    # TODO provide more detail about different possible reasons (should already be in errorlog)

    blob = ""
    # First the composite structure
    blob += "track %s\n" % composite["name"]
    blob += "compositeTrack on\n"
    blob += "type bed 3\n"
    for var in COMPOSITE_SETTINGS:
        val = composite.get(var)
        if val:
            blob += "%s %s\n" % (var, val)
    views = composite.get("view", [])
    if len(views) > 0:
        blob += "subGroup1 view %s" % views["title"]
        for view_tag in views["group_order"]:
            view_title = views["groups"][view_tag]["title"]
            blob += " %s=%s" % (view_tag, sanitize_title(view_title))
        blob += '\n'
    dimA_checked = composite.get("dimensionAchecked", "all")
    dimA_tag = ""
    if dimA_checked == "first":  # All will leave dimA_tag & dimA_checked empty, default to all on
        dimA_tag = composite.get("dimensions", {}).get("dimA", "")
    dimA_checked = None
    subgroup_ix = 2
    for group_tag in composite["group_order"]:
        group = composite["groups"][group_tag]
        blob += "subGroup%d %s %s" % (subgroup_ix, group_tag, sanitize_title(group["title"]))
        subgroup_ix += 1
        subgroup_order = None  # group.get("group_order")
        if subgroup_order is None or not isinstance(subgroup_order, list):
            subgroup_order = sorted(group["groups"].keys())
        for subgroup_tag in subgroup_order:
            subgroup_title = group["groups"][subgroup_tag]["title"]
            blob += " %s=%s" % (subgroup_tag, sanitize_title(subgroup_title))
            if group_tag == dimA_tag and dimA_checked is None:
                dimA_checked = subgroup_tag

        blob += '\n'
    # sortOrder
    sort_order = composite.get("sortOrder")
    if sort_order:
        blob += "sortOrder"
        for sort_tag in sort_order:
            if title.startswith("ENCSR") and sort_tag == "EXP":
                continue  # Single exp composites do not need to sort on EMP
            blob += " %s=+" % sort_tag
        blob += '\n'
    # dimensions
    actual_group_tags = ["view"]  # Not all groups will be used in composite, depending upon content
    dimensions = composite.get("dimensions", {})
    if dimensions:
        pairs = ""
        XY_skipped = []
        XY_added = []
        for dim_tag in sorted(dimensions.keys()):
            group = composite["groups"].get(dimensions[dim_tag])
            if group is None:  # e.g. "Targets" may not exist
                continue
            if dimensions[dim_tag] != "REP":
                if len(group.get("groups", {})) <= 1:
                    if dim_tag[-1] in ['X', 'Y']:
                        XY_skipped.append(dim_tag)
                    continue
                elif dim_tag[-1] in ['X', 'Y']:
                    XY_added.append(dim_tag)
            pairs += " %s=%s" % (dim_tag, dimensions[dim_tag])
            actual_group_tags.append(dimensions[dim_tag])
        # Getting too fancy for our own good:
        # If one XY dimension has more than one member then we must add both X and Y
        if len(XY_skipped) > 0 and len(XY_added) > 0:
            for dim_tag in XY_skipped:
                pairs += " %s=%s" % (dim_tag, dimensions[dim_tag])
                actual_group_tags.append(dimensions[dim_tag])
        if len(pairs) > 0:
            blob += "dimensions%s\n" % pairs
    # filterComposite
    filter_composite = composite.get("filterComposite")
    if filter_composite:
        filterfish = ""
        for filter_tag in sorted(filter_composite.keys()):
            group = composite["groups"].get(filter_composite[filter_tag])
            if group is None or len(group.get("groups", {})) <= 1:  # e.g. "Targets" may not exist
                continue
            filterfish += " %s" % filter_tag
            if filter_composite[filter_tag] == "one":
                filterfish += "=one"
        if len(filterfish) > 0:
            blob += 'filterComposite%s\n' % filterfish
    elif dimA_checked is not None:
        blob += 'dimensionAchecked %s\n' % dimA_checked
    blob += '\n'

    # Now cycle through views
    for view_tag in views["group_order"]:
        view = views["groups"][view_tag]
        tracks = view.get("tracks", [])
        if len(tracks) == 0:
            continue
        blob += "    track %s_%s_view\n" % (composite["name"], view["tag"])
        blob += "    parent %s on\n" % composite["name"]
        blob += "    view %s\n" % view["tag"]
        for var in VIEW_SETTINGS:
            val = view.get(var)
            if val:
                blob += "    %s %s\n" % (var, val)
        blob += '\n'

        # Now cycle through tracks in view
        for track in tracks:
            blob += "        track %s\n" % (track["name"])
            blob += "        parent %s_%s_view" % (composite["name"], view["tag"])
            dimA_subgroup = track.get("membership", {}).get(dimA_tag)
            if dimA_subgroup is not None and dimA_subgroup != dimA_checked:
                blob += " off\n"
            else:
                # Can set individual tracks off. Used when remodelling
                blob += " %s\n" % track.get("checked", "on")
            if "type" not in track:
                blob += "        type %s\n" % (view["type"])
            for var in TRACK_SETTINGS:
                val = track.get(var)
                if val:
                    blob += "        %s %s\n" % (var, val)
            # Now membership
            membership = track.get("membership")
            if membership:
                blob += "        subGroups"
                for member_tag in sorted(membership):
                    blob += " %s=%s" % (member_tag, membership[member_tag])
                blob += '\n'
            # metadata line?
            metadata_pairs = track.get("metadata_pairs")
            if metadata_pairs is not None:
                metadata_line = ""
                for meta_tag in sorted(metadata_pairs.keys()):
                    metadata_line += ' %s=%s' % (meta_tag.lower(), metadata_pairs[meta_tag])
                if len(metadata_line) > 0:
                    blob += "        metadata%s\n" % metadata_line

            blob += '\n'
    blob += '\n'
    return blob


def remodel_acc_to_ihec_json(acc_composites, request=None):
    '''TODO: remodels 1+ acc_composites into an IHEC hub json structure.'''
    if acc_composites is None or len(acc_composites) == 0:
        return {}

    if request:
        host = request.host_url
    else:
        host = "https://www.encodeproject.org"
    # {
    # "hub_description": { ... },  similar to hub.txt/genome.txt
    # "datasets": { ... },         one per experiment, contains "browser" objects, one per track
    # "samples": { ... }           one per biosample
    # }
    ihec_json = {}

    # "hub_description": {     similar to hub.txt/genome.txt
    #     "taxon_id": ...,           Species taxonomy id. (e.g. human = 9606, Mus mus. 10090)
    #     "assembly": "...",         UCSC: hg19, hg38
    #     "publishing_group": "...", ENCODE
    #     "email": "...",            encode-help@lists.stanford.edu
    #     "date": "...",             ISO 8601 format: YYYY-MM-DD
    #     "description": "...",      (optional)
    #     "description_url": "...",  (optional) If single composite: html  (e.g. ANNO.html)
    # }
    hub_description = {}
    hub_description["publishing_group"] = "ENCODE"
    hub_description["email"] = "encode-help@lists.stanford.edu"
    hub_description["date"] = time.strftime('%Y-%m-%d', time.gmtime())
    # hub_description["description"] = "...",      (optional)
    # hub_description["description_url"] = "...",  (optional)
    #                                    If single composite: html (e.g. ANNO.html)
    ihec_json["hub_description"] = hub_description

    # "samples": {             one per biosample
    #     "sample_id_1": {                   biosample term
    #         "sample_ontology_uri": "...",  UBERON or CL
    #         "molecule": "...",             ["total RNA", "polyA RNA", "cytoplasmic RNA",
    #                                         "nuclear RNA", "genomic DNA", "protein", "other"]
    #         "disease": "...",              optional?
    #         "disease_ontology_uri": "...", optional?
    #         "biomaterial_type": "...",     ["Cell Line", "Primary Cell", "Primary Cell Culture",
    #                                         "Primary Tissue"]
    #     },
    #     "sample_id_2": { ... }
    # }
    samples = {}
    ihec_json["samples"] = samples

    # "datasets": {
    #    "experiment_1": {    one per experiment    accession
    #        "sample_id": "...",                    biosample_term
    #        "experiment_attributes": {
    #            "experiment_type": "...",
    #            "assay_type": "...",               assay_term_name  Match ontology URI
    #                                                           (e.g. 'DNA Methylation')
    #            "experiment_ontology_uri": "...",  assay_term_id (e.g. OBI:0000716)
    #            "reference_registry_id": "..."     IHEC Reference Epigenome registry ID,
    #                                                 assigned after submitting to EpiRR
    #        },
    #        "analysis_attributes": {
    #            "analysis_group": "...",              metadata_pairs['laboratory']
    #            "alignment_software": "...",          pipeline?
    #            "alignment_software_version": "...",
    #            "analysis_software": "...",
    #            "analysis_software_version": "..."
    #        },
    #        "browser": {
    #            "signal_forward": [               view
    #                {
    #                    "big_data_url": "...",    obvious
    #                    "description_url": "...", Perhaps not
    #                    "md5sum": "...",          Add this to metadata pairs?
    #                    "subtype": "...",         More details?
    #                    "sample_source": "...",   pooled,rep1,rep2
    #                    "primary":                pooled or rep1 ?
    #                },
    #                { ... }
    #            ],
    #            "signal_reverse": [ { ... } ]
    #        }
    #    },
    #    "experiment_2": {
    #        ...
    #    },
    # }
    datasets = {}
    ihec_json["datasets"] = datasets

    # Other collections
    assays = {}
    pipelines = {}

    for acc in acc_composites.keys():
        acc_composite = acc_composites[acc]
        if acc_composite is None or len(acc_composite) == 0:
            # log.debug("Found empty acc_composite for %s" % (acc))
            continue  # wounded composite can be dropped or added for evidence

        # From any acc_composite, update these:
        if "assembly" not in hub_description:
            ucsc_assembly = acc_composite.get('ucsc_assembly')
            if ucsc_assembly:
                hub_description["assembly"] = ucsc_assembly
            taxon_id = acc_composite.get('taxon_id')
            if taxon_id:
                hub_description["taxon_id"] = taxon_id

        dataset = {}
        datasets[acc] = dataset

        # Find/create sample:
        biosample_name = acc_composite.get('biosample_term_name', 'none')
        if biosample_name == 'none':
            log.debug("acc_composite %s is missing biosample_name", acc)
        molecule = acc_composite.get('molecule', 'none')  # ["total RNA", "polyA RNA", ...
        if molecule == 'none':
            log.debug("acc_composite %s is missing molecule", acc)
        sample_id = "%s; %s" % (biosample_name, molecule)
        if sample_id not in samples:
            sample = {}
            biosample_term_id = acc_composite.get('biosample_term_id')
            if biosample_term_id:
                sample["sample_ontology_uri"] = biosample_term_id
            biosample_type = acc_composite.get('biosample_type')  # ["Cell Line","Primary Cell", ...
            if biosample_type:
                sample["biomaterial_type"] = biosample_type
            sample["molecule"] = molecule
            # sample["disease"] =
            # sample["disease_ontology_uri"] =
            samples[sample_id] = sample
        dataset["sample_id"] = sample_id

        # find/create experiment_attributes:
        assay_id = acc_composite.get('assay_term_id')
        if assay_id:
            if assay_id in assays:
                experiment_attributes = deepcopy(assays[assay_id])  # deepcopy needed?
            else:
                experiment_attributes = {}
                experiment_attributes["experiment_ontology_uri"] = assay_id
                assay_name = acc_composite.get('assay_term_name')
                if assay_name:
                    experiment_attributes["assay_type"] = assay_name
                # "experiment_type": assay_name # EpiRR
                # "reference_registry_id": "..."     IHEC Reference Epigenome registry ID,
                #                                     assigned after submitting to EpiRR
                assays[assay_id] = experiment_attributes
            dataset["experiment_attributes"] = experiment_attributes

        # find/create analysis_attributes:
        # WARNING: This could go crazy!
        pipeline_title = acc_composite.get('pipeline')
        if pipeline_title:
            if pipeline_title in pipelines:
                analysis_attributes = deepcopy(pipelines[pipeline_title])  # deepcopy needed?
            else:
                analysis_attributes = {}
                pipeline_group = acc_composite.get('pipeline_group')
                if pipeline_group:
                    analysis_attributes["analysis_group"] = pipeline_group     # "ENCODE DCC"
                analysis_attributes["analysis_software"] = pipeline_title
                # "analysis_software_version": "..."  # NOTE: version is hard for the whole exp
                # "alignment_software": "...",        # NOTE: sw *could* be found but not worth it
                # "alignment_software_version": "...",
                #        },
                pipelines[pipeline_title] = analysis_attributes
            dataset["analysis_attributes"] = analysis_attributes

        # create browser, which holds views, which hold tracks:
        browser = {}
        dataset["browser"] = browser

        # create views, which will hold tracks
        # ihec_views = {}
        views = acc_composite.get("view", [])
        for view_tag in views["group_order"]:
            view = views["groups"][view_tag]

            # Add tracks to views
            tracks = view.get("tracks", [])
            if len(tracks) == 0:
                continue
            ihec_view = []

            for track in tracks:
                ihec_track = {}
                # ["bigDataUrl","longLabel","shortLabel","type","color","altColor"]
                ihec_track["big_data_url"] = host + track["bigDataUrl"]  # contains ?proxy=true
                ihec_track["description_url"] = '%s/%s/' % (host, acc)
                if request:
                    url = '/'.join(request.url.split('/')[0:-1])
                    url += '/' + acc + '.html'
                    ihec_track["description_url"] = url
                md5sum = track.get('md5sum')
                if md5sum:
                    ihec_track["md5sum"] = md5sum
                ihec_track["subtype"] = track["longLabel"]
                rep_membership = track.get("membership", {}).get("REP")
                rep_group = acc_composite.get("groups", {}).get("REP")
                if rep_membership and rep_group:
                    if rep_membership in rep_group:
                        ihec_track["sample_source"] = rep_group[rep_membership]["title"]
                        subgroup_order = sorted(rep_group["groups"].keys())
                        ihec_track["primary"] = (rep_membership == subgroup_order[0])

                # extra fields
                for term in ["type", "color", "altColor"]:
                    if term in track:
                        ihec_track[term] = track[term]
                ihec_track["view"] = view["title"]
                metadata_pairs = track.get("metadata_pairs", {})
                for meta_key in metadata_pairs:
                    ihec_track[meta_key.replace('&#32;', ' ')] = metadata_pairs[meta_key][1:-1]
                # Could refine download link:
                # if metadata_pairs:
                #     file_download = metadata_pairs.get('file&#32;download')
                #     if file_download:
                #         file_download = file_download.split()[1][6:-1]
                #         ihec_track["file download"] = file_download
                ihec_view.append(ihec_track)
            if len(ihec_view) > 0:
                browser[view["title"]] = ihec_view

    return ihec_json


def find_or_make_acc_composite(request, assembly, acc, dataset=None, hide=False, regen=False):
    '''Returns json for a single experiment 'acc_composite'.'''
    acc_composite = None
    es_key = acc + "_" + assembly
    found_or_made = "found"
    if USE_CACHE and not regen:  # Find composite?
        acc_composite = get_from_es(request, es_key)

    if acc_composite is None:
        request_dataset = (dataset is None)
        if request_dataset:
            dataset = request.embed("/datasets/" + acc + '/', as_user=True)
            # log.debug("find_or_make_acc_composite len(results) = %d   %.3f secs" %
            #           (len(results),(time.time() - PROFILE_START_TIME)))
        host=request.host_url
        if host is None or host.find("localhost") > -1:
            host = "https://www.encodeproject.org"

        acc_composite = make_acc_composite(dataset, assembly, host=host, hide=hide)
        if USE_CACHE:
            add_to_es(request, es_key, acc_composite)
        found_or_made = "made"

        if request_dataset:  # Manage meomory
            del dataset

    return (found_or_made, acc_composite)

def generate_set_trackDb(request, acc, dataset, ucsc_assembly, hide=False, regen=False):
    '''Handles 'Series' and 'FileSet' dataset types similar to search results.'''

    sub_accessions = []
    if 'FileSet' in dataset['@type'] and 'files' in dataset:
        files = dataset['files']
        if len(files) > 0 and not isinstance(files[0],str):
            sub_accessions = [ file['dataset']['accession'] for file in files ]
    elif 'Series' in dataset['@type'] and 'related_datasets' in dataset:
        # Note that 'Series' don't actually reach here yet because they are rejected higher up for having no files.
        related_datasets = dataset['related_datasets']
        sub_accessions = [ related['accession'] for related in related_datasets ]

    sub_accessions = set(sub_accessions) # Only unique accessions need apply
    #log.warn("trackDb series: found %d sub_accessions  %.3f secs" % (len(sub_accessions), (time.time() - PROFILE_START_TIME)))

    acc_composites = {}
    made = 0
    found = 0
    for sub_acc in sub_accessions:
        (found_or_made, acc_composite) = find_or_make_acc_composite(request, ucsc_assembly, sub_acc,
                                                                    None, hide=hide, regen=regen)
        if found_or_made == "made":
            made += 1
        else:
            found += 1
        acc_composites[sub_acc] = acc_composite

    blob = ""
    set_composites = remodel_acc_to_set_composites(acc_composites, hide_after=100)
    for set_key in set_composites.keys():
        set_composite = set_composites[set_key]
        if set_composite:
            set_composite['longLabel']  = "%s %s" % (acc, set_composite['longLabel'])
            if set_composite['shortLabel'].startswith('ENCODE '):
                set_composite['shortLabel'] = "ENCODE %s %s" % (acc,set_composite['shortLabel'].split(None,1)[1])
            else:
                set_composite['shortLabel'] = "%s %s" % (acc,set_composite['shortLabel'])

    if request.url.endswith(".json"):
        blob = json.dumps(set_composites, indent=4, sort_keys=True)
    else:
        for composite_tag in sorted(set_composites.keys()):
            blob += ucsc_trackDb_composite_blob(set_composites[composite_tag],composite_tag)
    if regen:  # Want to see message if regen was requested
        log.info("acc_composites: %s generated, %d found, %d set(s). len(txt):%s  %.3f secs" %
                (made, found, len(set_composites), len(blob), (time.time() - PROFILE_START_TIME)))
    else:
        log.debug("acc_composites: %s generated, %d found, %d set(s). len(txt):%s  %.3f secs" %
                (made, found, len(set_composites), len(blob), (time.time() - PROFILE_START_TIME)))
    return blob


def generate_trackDb(request, dataset, assembly, hide=False, regen=False):
    '''Returns string content for a requested  single experiment trackDb.txt.'''
    # local test: bigBed: curl http://localhost:8000/experiments/ENCSR000DZQ/@@hub/hg19/trackDb.txt
    #             bigWig: curl http://localhost:8000/experiments/ENCSR000ADH/@@hub/mm9/trackDb.txt
    # CHIP: https://4217-trackhub-spa-ab9cd63-tdreszer.demo.encodedcc.org/experiments/ENCSR645BCH/@@hub/GRCh38/trackDb.txt
    # LRNA: curl https://4217-trackhub-spa-ab9cd63-tdreszer.demo.encodedcc.org/experiments/ENCSR000AAA/@@hub/GRCh38/trackDb.txt

    (page,suffix,cmd) = urlpage(request.url)
    json_out = (suffix == 'json')
    vis_json = (page == 'vis_blob' and json_out)
    ihec_out = (page == 'ihec' and json_out)
    if not regen:
        regen = ('regen' in cmd)
        if not regen: # TODO temporary
            regen = ihec_out

    acc = dataset['accession']
    ucsc_assembly = _ASSEMBLY_MAPPER.get(assembly, assembly)

    # If we could detect this as a series dataset, then we could treat this as a batch_trackDb
    if set(['Experiment', 'Annotation']).isdisjoint(dataset['@type']) and \
          not set(['Series', 'FileSet']).isdisjoint(dataset['@type']):
        return generate_set_trackDb(request, acc, dataset, ucsc_assembly, hide=hide, regen=regen)

    (found_or_made, acc_composite) = find_or_make_acc_composite(request, ucsc_assembly,
                                                                dataset["accession"], dataset,
                                                                hide=hide, regen=regen)

    vis_type = acc_composite.get("vis_type", get_vis_type(dataset))
    if regen:  # Want to see message if regen was requested
        log.info("%s composite %s_%s %s len(json):%d %.3f" % (found_or_made, dataset['accession'],
                 ucsc_assembly, vis_type, len(json.dumps(acc_composite)),
                 (time.time() - PROFILE_START_TIME)))
    else:
        log.debug("%s composite %s_%s %s len(json):%d %.3f" % (found_or_made, dataset['accession'],
                  ucsc_assembly, vis_type, len(json.dumps(acc_composite)),
                  (time.time() - PROFILE_START_TIME)))

    if ihec_out:
        ihec_json = remodel_acc_to_ihec_json({acc: acc_composite}, request)
        return json.dumps(ihec_json, indent=4, sort_keys=True)
    if vis_json:
        return json.dumps(acc_composite, indent=4, sort_keys=True)
    elif json_out:
        acc_composites = {} # Standardize output for biodalliance use
        acc_composites[acc] = acc_composite
        return json.dumps(acc_composites, indent=4, sort_keys=True)

    return ucsc_trackDb_composite_blob(acc_composite, acc)


def generate_batch_trackDb(request, hide=False, regen=False):
    '''Returns string content for a requested multi-experiment trackDb.txt.'''
    # local test: RNA-seq: curl https://../batch_hub/type=Experiment,,assay_title=RNA-seq,,award.rfa=ENCODE3,,status=released,,assembly=GRCh38,,replicates.library.biosample.biosample_type=induced+pluripotent+stem+cell+line/GRCh38/trackDb.txt

    (page,suffix,cmd) = urlpage(request.url)
    json_out = (suffix == 'json')
    vis_json = (page == 'vis_blob' and json_out)  # ...&bly=hg19&accjson/hg19/trackDb.txt
    ihec_out = (page == 'ihec' and json_out)
    if not regen:
        regen = ('regen' in cmd)
        if not regen: # TODO temporary
            regen = ihec_out

    assembly = str(request.matchdict['assembly'])
    log.debug("Request for %s trackDb begins   %.3f secs" %
              (assembly, (time.time() - PROFILE_START_TIME)))
    param_list = parse_qs(request.matchdict['search_params'].replace(',,', '&'))

    set_composites = None

    # Have to make it.
    assemblies = ASSEMBLY_MAPPINGS.get(assembly, [assembly])
    params = {
        'files.file_format': BIGBED_FILE_TYPES + BIGWIG_FILE_TYPES,
    }
    params.update(param_list)
    params.update({
        'assembly': assemblies,
        'limit': ['all'],
    })
    if USE_CACHE:
        params['frame'] = ['object']
    else:
        params['frame'] = ['embedded']

    view = 'search'
    if 'region' in param_list:
        view = 'region-search'
    path = '/%s/?%s' % (view, urlencode(params, True))
    results = request.embed(path, as_user=True)['@graph']
    if not USE_CACHE:
        log.debug("len(results) = %d   %.3f secs" %
                  (len(results), (time.time() - PROFILE_START_TIME)))
    else:
        # Note: better memory usage to get acc array from non-embedded results,
        # since acc_composites should be in cache
        accs = [result['accession'] for result in results]
        del results

    acc_composites = {}
    found = 0
    made = 0
    if USE_CACHE and not regen:
        es_keys = [acc + "_" + assembly for acc in accs]
        acc_composites = search_es(request, es_keys)
        found = len(acc_composites.keys())

    missing_accs = []
    if found == 0:
        missing_accs = accs
    # Don't bother if cache is primed.
    # elif found < (len(accs) * 3 / 4):  # some heuristic to decide when too few means regenerate
    #     missing_accs = list(set(accs) - set(acc_composites.keys()))

    if len(missing_accs) > 0:  # if 0 were found in cache try generating (for pre-primed-cache access)
        if not USE_CACHE: # already have dataset
            for dataset in results:
                acc = dataset['accession']
                if acc not in missing_accs:
                    continue
                (found_or_made, acc_composite) = find_or_make_acc_composite(request, assembly, acc,
                                                                            dataset, hide=hide,
                                                                            regen=True)
                made += 1
                acc_composites[acc] = acc_composite
        else:       # will have to fetch embedded dataset
            for acc in missing_accs:
                (found_or_made, acc_composite) = find_or_make_acc_composite(request, assembly, acc,
                                                                            None, hide=hide,
                                                                            regen=regen)
                if found_or_made == "made":
                    made += 1
                    # log.debug("%s composite %s" % (found_or_made,acc))
                else:
                    found += 1
                acc_composites[acc] = acc_composite

    blob = ""
    set_composites = {}
    if found > 0 or made > 0:
        if ihec_out:
            ihec_json = remodel_acc_to_ihec_json(acc_composites, request)
            blob = json.dumps(ihec_json, indent=4, sort_keys=True)
        if vis_json:
            blob = json.dumps(acc_composites, indent=4, sort_keys=True)
        else:
            set_composites = remodel_acc_to_set_composites(acc_composites, hide_after=100)

            if json_out:
                blob = json.dumps(set_composites, indent=4, sort_keys=True)
            else:
                for composite_tag in sorted(set_composites.keys()):
                    blob += ucsc_trackDb_composite_blob(set_composites[composite_tag],
                                                        composite_tag)

    if regen:  # Want to see message if regen was requested
        log.info("acc_composites: %s generated, %d found, %d set(s). len(txt):%s  %.3f secs" %
                 (made, found, len(set_composites), len(blob), (time.time() - PROFILE_START_TIME)))
    else:
        log.debug("acc_composites: %s generated, %d found, %d set(s). len(txt):%s  %.3f secs" %
                  (made, found, len(set_composites), len(blob), (time.time() - PROFILE_START_TIME)))

    return blob


def readable_time(secs_float):
    '''Return string of days, hours, minutes, seconds'''
    intervals = [1, 60, 60*60, 60*60*24]
    terms = [('second', 'seconds'), ('minute', 'minutes'), ('hour', 'hours'), ('day', 'days')]

    amount = int(secs_float)
    msecs = int(round(secs_float * 1000) - (amount * 1000))

    result = ""
    for ix in range(len(terms)-1, -1, -1):  # 3,2,1,0
        interval = intervals[ix]
        a = amount // interval
        if a > 0 or interval == 1:
            result += "%d %s, " % (a, terms[ix][a % 1])
            amount -= a * interval
    if msecs > 0:
        result += "%d msecs" % (msecs)
    else:
        result = result[:-2]

    return result


def vis_cache_add(request, dataset, start_time=None):
    '''For a single embedded dataset, builds and adds vis_blobs to es cache for each relevant assembly.'''
    if start_time is None:
        start_time = time.time()

    if not object_is_visualizable(dataset):
        return None

    acc = dataset['accession']
    assemblies = dataset['assembly']

    vis_blobs = []
    for assembly in assemblies:
        ucsc_assembly = _ASSEMBLY_MAPPER.get(assembly, assembly)
        (made, vis_blob) = find_or_make_acc_composite(request, ucsc_assembly, acc, dataset,
                                                                                    regen=True)
        if vis_blob:
            vis_blobs.append(vis_blob)
            log.debug("primed vis_cache with vis_blob %s_%s '%s'  %.3f secs" %
                        (acc, ucsc_assembly,
                        vis_blob.get('vis_type', ''), (time.time() - start_time)))
        # Took 12h32m on initial
        # else:
        #    log.debug("prime_vis_es_cache for %s_%s unvisualizable '%s'" % \
        #                                (acc,ucsc_assembly,get_vis_type(dataset)))

    return vis_blobs


@view_config(context=Item, name='index-vis', permission='index', request_method='GET')
def item_index_vis(context, request):
    '''Called during secondary indexing to add one uuid to vis cache.'''
    start_time = time.time()
    uuid = str(context.uuid)
    dataset = request.embed(uuid)
    return vis_cache_add(request, dataset, start_time)


def render(data):
    arr = []
    for i in range(len(data)):
        temp = list(data.popitem())
        str1 = ' '.join(temp)
        arr.append(str1)
    return arr


def get_genome_txt(assembly):
    # UCSC shim
    ucsc_assembly = _ASSEMBLY_MAPPER.get(assembly, assembly)
    genome = OrderedDict([
        ('trackDb', ucsc_assembly + '/trackDb.txt'),
        ('genome', ucsc_assembly)
    ])
    return render(genome)


def get_genomes_txt(assemblies):
    blob = ''
    ucsc_assemblies = set()
    for assembly in assemblies:
        ucsc_assemblies.add(_ASSEMBLY_MAPPER.get(assembly, assembly))
    for ucsc_assembly in ucsc_assemblies:
        if blob == '':
            blob = NEWLINE.join(get_genome_txt(ucsc_assembly))
        else:
            blob += 2 * NEWLINE + NEWLINE.join(get_genome_txt(ucsc_assembly))
    return blob


def get_hub(label, comment=None, name=None):
    if name is None:
        name = sanitize_name(label.split()[0])
    if comment is None:
        comment = "Generated by the ENCODE portal"
    hub = OrderedDict([
        ('email', 'encode-help@lists.stanford.edu'),
        ('genomesFile', 'genomes.txt'),
        ('longLabel', 'ENCODE Data Coordination Center Data Hub'),
        ('shortLabel', 'Hub (' + label + ')'),
        ('hub', 'ENCODE_DCC_' + name),
        ('#', comment)
    ])
    return render(hub)


def browsers_available(assemblies, status, files, types, item_type=None):
    '''Retrurns list of browsers this object visualizable on.'''
    if "Dataset" not in types:
        return []
    if item_type is None:
        visualizabe_types = set(VISIBLE_DATASET_TYPES)
        if visualizabe_types.isdisjoint(types):
            return []
    elif item_type not in VISIBLE_DATASET_TYPES_LC:
            return []

    if not files:
        return []

    browsers = set()
    for assembly in assemblies:
        mapped_assembly = _ASSEMBLY_MAPPER_FULL[assembly]
        if not mapped_assembly:
            continue
        if 'ucsc_assembly' in mapped_assembly:
            browsers.add('ucsc')
        if 'ensembl_host' in mapped_assembly:
            browsers.add('ensembl')
        if 'quickview' in mapped_assembly:
            browsers.add('quickview')

    if status not in VISIBLE_DATASET_STATUSES:
        if status not in QUICKVIEW_STATUSES_BLOCKED:
            return ["quickview"]
        return []

    return list(browsers)


def object_is_visualizable(obj,assembly=None):
    '''Retrurns list of browsers this object visualizable on.'''

    if 'accession' not in obj:
<<<<<<< HEAD
        return False
=======
        return []
>>>>>>> d704ef5e
    if assembly is not None:
        assemblies = [ assembly ]
    else:
        assemblies = obj.get('assembly',[])

<<<<<<< HEAD
    return browsers_available(assemblies, obj.get('status','none'), obj.get('files'), obj.get('@type',[]))
=======
    return browsers_available(assemblies,obj.get('status'),obj.get('files'),obj['@type'])
>>>>>>> d704ef5e


def vis_format_url(browser, path, assembly, position=None):
    '''Given a url to hub.txt, returns the url to an external browser or None.'''
    mapped_assembly = _ASSEMBLY_MAPPER_FULL[assembly]
    if not mapped_assembly:
        return None
    if browser == "ucsc":
        ucsc_assembly = mapped_assembly.get('ucsc_assembly')
        if ucsc_assembly is not None:
            external_url = 'http://genome.ucsc.edu/cgi-bin/hgTracks?hubClear='
            external_url += path + '&db=' + ucsc_assembly
            if position is not None:
                external_url += '&position={}'.format(position)
            return external_url
    elif browser == "ensembl":
        ensembl_host = mapped_assembly.get('ensembl_host')
        if ensembl_host is not None:
            external_url = 'http://' + ensembl_host + '/Trackhub?url='
            external_url += path + ';species=' + mapped_assembly.get('species').replace(' ','_')
            ### TODO: remove redirect=no when Ensembl fixes their mirrors
            #external_url += ';redirect=no'
            ### TODO: remove redirect=no when Ensembl fixes their mirrors

            if position is not None:
                if position.startswith('chr'):
                    position = position[3:]  # ensembl position r=19:7069444-7087968
                external_url += '&r={}'.format(position)
            # GRCh38:   http://www.ensembl.org/Trackhub?url=https://www.encodeproject.org/experiments/ENCSR596NOF/@@hub/hub.txt
            # GRCh38:   http://www.ensembl.org/Trackhub?url=https://www.encodeproject.org/experiments/ENCSR596NOF/@@hub/hub.txt;species=Homo_sapiens
            # hg19/GRCh37:     http://grch37.ensembl.org/Trackhub?url=https://www.encodeproject.org/experiments/ENCSR596NOF/@@hub/hub.txt;species=Homo_sapiens
            # mm10/GRCm38:     http://www.ensembl.org/Trackhub?url=https://www.encodeproject.org/experiments/ENCSR475TDY@@hub/hub.txt;species=Mus_musculus
            # mm9/NCBIM37:      http://may2012.archive.ensembl.org/Trackhub?url=https://www.encodeproject.org/experiments/ENCSR000CNV@@hub/hub.txt;species=Mus_musculus
            # BDGP6:    http://www.ensembl.org/Trackhub?url=https://www.encodeproject.org/experiments/ENCSR040UNE@@hub/hub.txt;species=Drosophila_melanogaster
            # BDGP5:    http://dec2014.archive.ensembl.org/Trackhub?url=https://www.encodeproject.org/experiments/ENCSR040UNE@@hub/hub.txt;species=Drosophila_melanogaster
            # ce11/WBcel235: http://www.ensembl.org/Trackhub?url=https://www.encodeproject.org/experiments/ENCSR475TDY@@hub/hub.txt;species=Caenorhabditis_elegans
            return external_url
    elif browser == "quickview":
        file_formats = '&file_format=bigBed&file_format=bigWig'
        file_inclusions = '&status=released&status=in+progress'
        return ('/search/?type=File&assembly=%s&dataset=%s%s%s#browser' % (assembly,path,file_formats,file_inclusions))
    #else:
        # ERROR: not supported at this time
    return None


def generate_html(context, request):
    ''' Generates and returns HTML for the track hub'''

    # First determine if single dataset or collection
    # log.debug("HTML request: %s" % request.url)

    html_requested = request.url.split('/')[-1].split('.')[0]
    if html_requested.startswith('ENCSR'):
        embedded = request.embed(request.resource_path(context))
        acc = embedded['accession']
        log.debug("generate_html for %s   %.3f secs" % (acc, (time.time() - PROFILE_START_TIME)))
        assert(html_requested == acc)

        vis_type = get_vis_type(embedded)
        vis_defs = lookup_vis_defs(vis_type)
        longLabel = vis_defs.get('longLabel',
                                 '{assay_term_name} of {biosample_term_name} - {accession}')
        longLabel = sanitize_label(convert_mask(longLabel, embedded))

        link = request.host_url + '/experiments/' + acc + '/'
        acc_link = '<a href={link}>{accession}<a>'.format(link=link, accession=acc)
        if longLabel.find(acc) != -1:
            longLabel = longLabel.replace(acc, acc_link)
        else:
            longLabel += " - " + acc_link
        page = '<h2>%s</h2>' % longLabel

    else:  # collection
        vis_type = html_requested
        vis_defs = lookup_vis_defs(vis_type)
        longLabel = vis_defs.get('assay_composite', {}).get('longLabel',
                                                            "Unknown collection of experiments")
        page = '<h2>%s</h2>' % longLabel

        # TO IMPROVE: limit the search url to this assay only.
        # Not easy since vis_def is not 1:1 with assay
        try:
            param_list = parse_qs(request.matchdict['search_params'].replace(',,', '&'))
            search_url = '%s/search/?%s' % (request.host_url, urlencode(param_list, True))
            # search_url = (request.url).split('@@hub')[0]
            search_link = '<a href=%s>Original search<a><BR>' % search_url
            page += search_link
        except:
            pass

    # TODO: Extend page with assay specific details
    details = vis_defs.get("html_detail")
    if details is not None:
        page += details

    return page  # data_description + header + file_table



def urlpage(url):
    '''returns (page,suffix,cmd) from url: as ('track','json','regen') from ./../track.regen.json'''
    url_end = url.split('/')[-1]
    parts = url_end.split('.')
    page = parts[0]
    suffix = parts[-1] if len(parts) > 1 else 'txt'
    cmd = parts[1]     if len(parts) > 2 else ''
    return (page, suffix, cmd)

def generate_batch_hubs(context, request):
    '''search for the input params and return the trackhub'''
    global PROFILE_START_TIME
    PROFILE_START_TIME = time.time()

    results = {}
    (page,suffix,cmd) = urlpage(request.url)
    log.debug('Requesting %s.%s#%s' % (page,suffix,cmd))

    if (suffix == 'txt' and page == 'trackDb') or \
         (suffix == 'json' and page in ['trackDb','ihec','vis_blob']):

        return generate_batch_trackDb(request)

    elif page == 'hub' and suffix == 'txt':
        terms = request.matchdict['search_params'].replace(',,', '&')
        pairs = terms.split('&')
        label = "search:"
        for pair in sorted(pairs):
            (var, val) = pair.split('=')
            if var not in ["type", "assembly", "status", "limit"]:
                label += " %s" % val.replace('+', ' ')
        return NEWLINE.join(get_hub(label, request.url))
    elif page == 'genomes' and suffix == 'txt':
        search_params = request.matchdict['search_params']
        if search_params.find('bed6+') > -1:
            search_params = search_params.replace('bed6+,,','bed6%2B,,')
        log.debug('search_params: %s' % (search_params))
        #param_list = parse_qs(request.matchdict['search_params'].replace(',,', '&'))
        param_list = parse_qs(search_params.replace(',,', '&'))
        log.debug('parse_qs: %s' % (param_list))

        view = 'search'
        if 'region' in param_list:
            view = 'region-search'
        path = '/%s/?%s' % (view, urlencode(param_list, True))
        log.debug('Path in hunt for assembly %s' % (path))
        results = request.embed(path, as_user=True)
        # log.debug("generate_batch(genomes) len(results) = %d   %.3f secs" %
        #           (len(results),(time.time() - PROFILE_START_TIME)))
        g_text = ''
        if 'assembly' in param_list:
            g_text = get_genomes_txt(param_list.get('assembly'))
        else:
            for facet in results['facets']:
                if facet['field'] == 'assembly':
                    assemblies = []
                    for term in facet['terms']:
                        if term['doc_count'] != 0:
                            assemblies.append(term['key'])
                    if len(assemblies) > 0:
                        g_text = get_genomes_txt(assemblies)
            if g_text == '':
                log.debug('Requesting %s.%s#%s NO ASSEMBLY !!!' % (page,suffix,cmd))
                g_text = json.dumps(results,indent=4)
                assemblies = [result['assemblies'] for result in results['@graph']]
                assembly_set = set(assemblies)
                assemblies = list(assembly_set)
                log.debug('Found %d ASSEMBLY !!!' % len(assemblies))
#/search/?type=Experiment&lab.title=Ali+Mortazavi%2C+UCI&assay_title=microRNA+counts&status=released&replicates.library.biosample.donor.organism.scientific_name=Mus+musculus&files.file_type=bigBed+bed6%2B&organ_slims=intestine
#/search/?type=Experimentlab.title=Ali+Mortazavi%2C+UCI&&assay_title=microRNA+counts&status=released&replicates.library.biosample.donor.organism.scientific_name=Mus+musculus&files.file_type=bigBed+bed6+organ_slims=intestine&

#/search/?assay_title=microRNA+counts&organ_slims=intestine&replicates.library.biosample.donor.organism.scientific_name=Mus+musculus&type=Experiment&files.file_type=bigBed+bed6+&lab.title=Ali+Mortazavi%2C+UCI&status=released
        return g_text

    else:
        # Should generate a HTML page for requests other than those supported
        data_policy = ('<br /><a href="http://encodeproject.org/ENCODE/terms.html">'
                       'ENCODE data use policy</p>')
        return generate_html(context, request) + data_policy

def respond_with_text(request, text, content_mime):
    '''Resonse that can handle range requests.'''
    # UCSC broke trackhubs and now we must handle byterange requests on these CGI files
    response = request.response
    response.content_type = content_mime
    response.charset = 'UTF-8'
    response.body = bytes_(text, 'utf-8')
    response.accept_ranges = "bytes"
    response.last_modified = time.strftime('%a, %d %b %Y %H:%M:%S GMT', time.gmtime())
    if 'Range' in request.headers:
        range_request = True
        range = request.headers['Range']
        if range.startswith('bytes'):
            range = range.split('=')[1]
        range = range.split('-')
        # One final present... byterange '0-' with no end in sight
        if range[1] == '':
            range[1] = len(response.body) - 1
        response.content_range = 'bytes %d-%d/%d' % (int(range[0]),int(range[1]),len(response.body))
        response.app_iter = request.response.app_iter_range(int(range[0]),int(range[1]) + 1)
        response.status_code = 206
    return response

@view_config(name='hub', context=Item, request_method='GET', permission='view')
def hub(context, request):
    ''' Creates trackhub on fly for a given experiment '''
    global PROFILE_START_TIME
    PROFILE_START_TIME = time.time()

    embedded = request.embed(request.resource_path(context))

    (page,suffix,cmd) = urlpage(request.url)
    content_mime = 'text/plain'
    if page == 'hub' and suffix == 'txt':
        typeof = embedded.get("assay_title")
        if typeof is None:
            typeof = embedded["@id"].split('/')[1]

        label = "%s %s" % (typeof, embedded['accession'])
        name = sanitize_name(label)
        text = NEWLINE.join(get_hub(label, request.url, name))
    elif page == 'genomes' and suffix == 'txt':
        assemblies = ''
        if 'assembly' in embedded:
            assemblies = embedded['assembly']

        text = get_genomes_txt(assemblies)

    elif (suffix == 'txt' and page == 'trackDb') or \
         (suffix == 'json' and page in ['trackDb','ihec','vis_blob']):
        url_ret = (request.url).split('@@hub')
        url_end = url_ret[1][1:]
        text = generate_trackDb(request, embedded, url_end.split('/')[0])
    else:
        data_policy = ('<br /><a href="http://encodeproject.org/ENCODE/terms.html">'
                       'ENCODE data use policy</p>')
        text = generate_html(context, request) + data_policy
        content_mime = 'text/html'

    return respond_with_text(request, text, content_mime)


@view_config(route_name='batch_hub')
@view_config(route_name='batch_hub:trackdb')
def batch_hub(context, request):
    ''' View for batch track hubs '''

    text = generate_batch_hubs(context, request)
    return respond_with_text(request, text, 'text/plain')<|MERGE_RESOLUTION|>--- conflicted
+++ resolved
@@ -2267,21 +2267,14 @@
     '''Retrurns list of browsers this object visualizable on.'''
 
     if 'accession' not in obj:
-<<<<<<< HEAD
         return False
-=======
-        return []
->>>>>>> d704ef5e
     if assembly is not None:
         assemblies = [ assembly ]
     else:
         assemblies = obj.get('assembly',[])
-
-<<<<<<< HEAD
-    return browsers_available(assemblies, obj.get('status','none'), obj.get('files'), obj.get('@type',[]))
-=======
-    return browsers_available(assemblies,obj.get('status'),obj.get('files'),obj['@type'])
->>>>>>> d704ef5e
+    browsers = browsers_available(assemblies, obj.get('status','none'), obj.get('files'), obj.get('@type',[]))
+
+    return len(browsers) > 0
 
 
 def vis_format_url(browser, path, assembly, position=None):
