from snovault import upgrade_step
from .shared import ENCODE2_AWARDS, REFERENCES_UUID
from past.builtins import long
import re
from pyramid.traversal import find_root


def number(value):
    if isinstance(value, (int, long, float, complex)):
        return value
    value = value.lower().replace(' ', '')
    value = value.replace('x10^', 'e')
    if value in ('', 'unknown'):
        return None
    try:
        return int(value)
    except ValueError:
        return float(value)


@upgrade_step('biosample', '', '2')
def biosample_0_2(value, system):
    # http://redmine.encodedcc.org/issues/794
    if 'starting_amount' in value:
        new_value = number(value['starting_amount'])
        if new_value is None:
            del value['starting_amount']
        else:
            value['starting_amount'] = new_value


@upgrade_step('biosample', '2', '3')
def biosample_2_3(value, system):
    # http://redmine.encodedcc.org/issues/940

    go_mapping = {
        "nucleus": "GO:0005634",
        "cytosol": "GO:0005829",
        "chromatin": "GO:0000785",
        "membrane": "GO:0016020",
        "membrane fraction": "GO:0016020",
        "mitochondria": "GO:0005739",
        "nuclear matrix": "GO:0016363",
        "nucleolus": "GO:0005730",
        "nucleoplasm": "GO:0005654",
        "polysome": "GO:0005844"
    }

    if 'subcellular_fraction' in value:
        value['subcellular_fraction_term_id'] = go_mapping[value['subcellular_fraction']]

        if value['subcellular_fraction'] == "membrane fraction":
            value['subcellular_fraction'] = "membrane"

        value['subcellular_fraction_term_name'] = value['subcellular_fraction']
        del value['subcellular_fraction']


@upgrade_step('biosample', '3', '4')
def biosample_3_4(value, system):
    # http://redmine.encodedcc.org/issues/575

    if 'derived_from' in value:
        if type(value['derived_from']) is list and value['derived_from']:
            new_value = value['derived_from'][0]
            value['derived_from'] = new_value
        else:
            del value['derived_from']

    if 'part_of' in value:
        if type(value['part_of']) is list and value['part_of']:
            new_value = value['part_of'][0]
            value['part_of'] = new_value
        else:
            del value['part_of']

    # http://redmine.encodedcc.org/issues/817
    value['dbxrefs'] = []

    if 'encode2_dbxrefs' in value:
        for encode2_dbxref in value['encode2_dbxrefs']:
            new_dbxref = 'UCSC-ENCODE-cv:' + encode2_dbxref
            value['dbxrefs'].append(new_dbxref)
        del value['encode2_dbxrefs']


@upgrade_step('biosample', '4', '5')
def biosample_4_5(value, system):
    # http://redmine.encodedcc.org/issues/1305
    if 'status' in value:
        if value['status'] == 'DELETED':
            value['status'] = 'deleted'
        elif value['status'] == 'CURRENT' and value['award'] in ENCODE2_AWARDS:
            value['status'] = 'released'
        elif value['status'] == 'CURRENT' and value['award'] not in ENCODE2_AWARDS:
            value['status'] = 'in progress'


@upgrade_step('biosample', '5', '6')
def biosample_5_6(value, system):
    # http://redmine.encodedcc.org/issues/1393
    if value.get('biosample_type') == 'primary cell line':
        value['biosample_type'] = 'primary cell'


@upgrade_step('biosample', '6', '7')
def biosample_6_7(value, system):
    # http://encode.stanford.edu/issues/1131

    update_properties = {
        "sex": "model_organism_sex",
        "age": "model_organism_age",
        "age_units": "model_organism_age_units",
        "health_status": "model_organism_health_status",
        "life_stage": "mouse_life_stage"
    }

    for key, val in update_properties.items():
        if key in value:
            if value["organism"] != "7745b647-ff15-4ff3-9ced-b897d4e2983c":
                if key == "life_stage" and value[key] == "newborn":
                    value[val] = "postnatal"
                else:
                    value[val] = value[key]
            del value[key]


@upgrade_step('biosample', '7', '8')
def biosample_7_8(value, system):
    # http://redmine.encodedcc.org/issues/2456

    if value.get('worm_life_stage') == 'embryonic':
        value['worm_life_stage'] = 'mixed stage (embryonic)'


@upgrade_step('biosample', '8', '9')
def biosample_8_9(value, system):
    # http://encode.stanford.edu/issues/1596

    if 'model_organism_age' in value:
        age = value['model_organism_age']
        if re.match('\d+.0(-\d+.0)?', age):
            new_age = age.replace('.0', '')
            value['model_organism_age'] = new_age


@upgrade_step('biosample', '9', '10')
def biosample_9_10(value, system):
    # http://redmine.encodedcc.org/issues/2591
    context = system['context']
    root = find_root(context)
    publications = root['publications']
    if 'references' in value:
        new_references = []
        for ref in value['references']:
            if re.match('doi', ref):
                new_references.append(REFERENCES_UUID[ref])
            else:
                item = publications[ref]
                new_references.append(str(item.uuid))
        value['references'] = new_references


@upgrade_step('biosample', '10', '11')
def biosample_10_11(value, system):
    # http://redmine.encodedcc.org/issues/2905

    if value.get('worm_synchronization_stage') == 'starved L1 larva':
        value['worm_synchronization_stage'] = 'L1 larva starved after bleaching'


@upgrade_step('biosample', '11', '12')
def biosample_11_12(value, system):
    # http://redmine.encodedcc.org/issues/2491

    if 'subcellular_fraction_term_id' in value:
        value.pop('subcellular_fraction_term_id')

    if 'depleted_in_term_id' in value:
        value.pop('depleted_in_term_id')

    # http://redmine.encodedcc.org/issues/3063
    if 'constructs' in value:
        value['constructs'] = list(set(value['constructs']))

    if 'rnais' in value:
        value['rnais'] = list(set(value['rnais']))

    if 'talens' in value:
        value['talens'] = list(set(value['talens']))

    if 'treatments' in value:
        value['treatments'] = list(set(value['treatments']))

    if 'protocol_documents' in value:
        value['protocol_documents'] = list(set(value['protocol_documents']))

    if 'pooled_from' in value:
        value['pooled_from'] = list(set(value['pooled_from']))

    if 'dbxrefs' in value:
        value['dbxrefs'] = list(set(value['dbxrefs']))

    if 'aliases' in value:
        value['aliases'] = list(set(value['aliases']))

    if 'references' in value:
        value['references'] = list(set(value['references']))

<<<<<<< HEAD
    if 'depleted_in_term_name' in value:
        value['depleted_in_term_name'] = list(set(value['depleted_in_term_name']))
=======

@upgrade_step('biosample', '12', '13')
def biosample_12_13(value, system):
    # http://redmine.encodedcc.org/issues/3921
    if 'note' in value:
        if 'submitter_comment' in value:
            if value['note'] != value['submitter_comment']:
                value['submitter_comment'] = value['submitter_comment'] + '; ' + value['note']
        else:
            value['submitter_comment'] = value['note']
        value.pop('note')
    # http://redmine.encodedcc.org/issues/1483#note-20
    if 'starting_amount' in value and value['starting_amount'] == 'unknown':
            value.pop('starting_amount')
            value.pop('starting_amount_units')
    if 'starting_amount_units' in value and 'starting_amount' not in value:
        value.pop('starting_amount_units')
    # http://redmine.encodedcc.org/issues/4448
    if 'protocol_documents' in value:
        value['documents'] = value['protocol_documents']
        value.pop('protocol_documents')
>>>>>>> e58a8353
<|MERGE_RESOLUTION|>--- conflicted
+++ resolved
@@ -171,14 +171,6 @@
 
 @upgrade_step('biosample', '11', '12')
 def biosample_11_12(value, system):
-    # http://redmine.encodedcc.org/issues/2491
-
-    if 'subcellular_fraction_term_id' in value:
-        value.pop('subcellular_fraction_term_id')
-
-    if 'depleted_in_term_id' in value:
-        value.pop('depleted_in_term_id')
-
     # http://redmine.encodedcc.org/issues/3063
     if 'constructs' in value:
         value['constructs'] = list(set(value['constructs']))
@@ -207,10 +199,6 @@
     if 'references' in value:
         value['references'] = list(set(value['references']))
 
-<<<<<<< HEAD
-    if 'depleted_in_term_name' in value:
-        value['depleted_in_term_name'] = list(set(value['depleted_in_term_name']))
-=======
 
 @upgrade_step('biosample', '12', '13')
 def biosample_12_13(value, system):
@@ -232,4 +220,16 @@
     if 'protocol_documents' in value:
         value['documents'] = value['protocol_documents']
         value.pop('protocol_documents')
->>>>>>> e58a8353
+
+
+@upgrade_step('biosample', '13', '14')
+def biosample_13_14(value, system):
+    # http://redmine.encodedcc.org/issues/2491
+    if 'depleted_in_term_name' in value:
+        value['depleted_in_term_name'] = list(set(value['depleted_in_term_name']))
+
+    if 'subcellular_fraction_term_id' in value:
+        value.pop('subcellular_fraction_term_id')
+
+    if 'depleted_in_term_id' in value:
+        value.pop('depleted_in_term_id')