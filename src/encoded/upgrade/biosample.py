from snovault import upgrade_step
from .shared import ENCODE2_AWARDS, REFERENCES_UUID
from past.builtins import long
import re
from pyramid.traversal import find_root


def number(value):
    if isinstance(value, (int, long, float, complex)):
        return value
    value = value.lower().replace(' ', '')
    value = value.replace('x10^', 'e')
    if value in ('', 'unknown'):
        return None
    try:
        return int(value)
    except ValueError:
        return float(value)


@upgrade_step('biosample', '', '2')
def biosample_0_2(value, system):
    # http://redmine.encodedcc.org/issues/794
    if 'starting_amount' in value:
        new_value = number(value['starting_amount'])
        if new_value is None:
            del value['starting_amount']
        else:
            value['starting_amount'] = new_value


@upgrade_step('biosample', '2', '3')
def biosample_2_3(value, system):
    # http://redmine.encodedcc.org/issues/940

    go_mapping = {
        "nucleus": "GO:0005634",
        "cytosol": "GO:0005829",
        "chromatin": "GO:0000785",
        "membrane": "GO:0016020",
        "membrane fraction": "GO:0016020",
        "mitochondria": "GO:0005739",
        "nuclear matrix": "GO:0016363",
        "nucleolus": "GO:0005730",
        "nucleoplasm": "GO:0005654",
        "polysome": "GO:0005844"
    }

    if 'subcellular_fraction' in value:
        value['subcellular_fraction_term_id'] = go_mapping[value['subcellular_fraction']]

        if value['subcellular_fraction'] == "membrane fraction":
            value['subcellular_fraction'] = "membrane"

        value['subcellular_fraction_term_name'] = value['subcellular_fraction']
        del value['subcellular_fraction']


@upgrade_step('biosample', '3', '4')
def biosample_3_4(value, system):
    # http://redmine.encodedcc.org/issues/575

    if 'derived_from' in value:
        if type(value['derived_from']) is list and value['derived_from']:
            new_value = value['derived_from'][0]
            value['derived_from'] = new_value
        else:
            del value['derived_from']

    if 'part_of' in value:
        if type(value['part_of']) is list and value['part_of']:
            new_value = value['part_of'][0]
            value['part_of'] = new_value
        else:
            del value['part_of']

    # http://redmine.encodedcc.org/issues/817
    value['dbxrefs'] = []

    if 'encode2_dbxrefs' in value:
        for encode2_dbxref in value['encode2_dbxrefs']:
            new_dbxref = 'UCSC-ENCODE-cv:' + encode2_dbxref
            value['dbxrefs'].append(new_dbxref)
        del value['encode2_dbxrefs']


@upgrade_step('biosample', '4', '5')
def biosample_4_5(value, system):
    # http://redmine.encodedcc.org/issues/1305
    if 'status' in value:
        if value['status'] == 'DELETED':
            value['status'] = 'deleted'
        elif value['status'] == 'CURRENT' and value['award'] in ENCODE2_AWARDS:
            value['status'] = 'released'
        elif value['status'] == 'CURRENT' and value['award'] not in ENCODE2_AWARDS:
            value['status'] = 'in progress'


@upgrade_step('biosample', '5', '6')
def biosample_5_6(value, system):
    # http://redmine.encodedcc.org/issues/1393
    if value.get('biosample_type') == 'primary cell line':
        value['biosample_type'] = 'primary cell'


@upgrade_step('biosample', '6', '7')
def biosample_6_7(value, system):
    # http://encode.stanford.edu/issues/1131

    update_properties = {
        "sex": "model_organism_sex",
        "age": "model_organism_age",
        "age_units": "model_organism_age_units",
        "health_status": "model_organism_health_status",
        "life_stage": "mouse_life_stage"
    }

    for key, val in update_properties.items():
        if key in value:
            if value["organism"] != "7745b647-ff15-4ff3-9ced-b897d4e2983c":
                if key == "life_stage" and value[key] == "newborn":
                    value[val] = "postnatal"
                else:
                    value[val] = value[key]
            del value[key]


@upgrade_step('biosample', '7', '8')
def biosample_7_8(value, system):
    # http://redmine.encodedcc.org/issues/2456

    if value.get('worm_life_stage') == 'embryonic':
        value['worm_life_stage'] = 'mixed stage (embryonic)'


@upgrade_step('biosample', '8', '9')
def biosample_8_9(value, system):
    # http://encode.stanford.edu/issues/1596

    if 'model_organism_age' in value:
        age = value['model_organism_age']
        if re.match('\d+.0(-\d+.0)?', age):
            new_age = age.replace('.0', '')
            value['model_organism_age'] = new_age


@upgrade_step('biosample', '9', '10')
def biosample_9_10(value, system):
    # http://redmine.encodedcc.org/issues/2591
    context = system['context']
    root = find_root(context)
    publications = root['publications']
    if 'references' in value:
        new_references = []
        for ref in value['references']:
            if re.match('doi', ref):
                new_references.append(REFERENCES_UUID[ref])
            else:
                item = publications[ref]
                new_references.append(str(item.uuid))
        value['references'] = new_references


@upgrade_step('biosample', '10', '11')
def biosample_10_11(value, system):
    # http://redmine.encodedcc.org/issues/2905

    if value.get('worm_synchronization_stage') == 'starved L1 larva':
        value['worm_synchronization_stage'] = 'L1 larva starved after bleaching'


@upgrade_step('biosample', '11', '12')
def biosample_11_12(value, system):
    # http://redmine.encodedcc.org/issues/3063
    if 'constructs' in value:
        value['constructs'] = list(set(value['constructs']))

    if 'rnais' in value:
        value['rnais'] = list(set(value['rnais']))

    if 'talens' in value:
        value['talens'] = list(set(value['talens']))

    if 'treatments' in value:
        value['treatments'] = list(set(value['treatments']))

    if 'protocol_documents' in value:
        value['protocol_documents'] = list(set(value['protocol_documents']))

    if 'pooled_from' in value:
        value['pooled_from'] = list(set(value['pooled_from']))

    if 'dbxrefs' in value:
        value['dbxrefs'] = list(set(value['dbxrefs']))

    if 'aliases' in value:
        value['aliases'] = list(set(value['aliases']))

    if 'references' in value:
        value['references'] = list(set(value['references']))


@upgrade_step('biosample', '12', '13')
def biosample_12_13(value, system):
    # http://redmine.encodedcc.org/issues/3921
    if 'note' in value:
        if 'submitter_comment' in value:
            if value['note'] != value['submitter_comment']:
                value['submitter_comment'] = value['submitter_comment'] + '; ' + value['note']
        else:
            value['submitter_comment'] = value['note']
        value.pop('note')
    # http://redmine.encodedcc.org/issues/1483#note-20
    if 'starting_amount' in value and value['starting_amount'] == 'unknown':
            value.pop('starting_amount')
            value.pop('starting_amount_units')
    if 'starting_amount_units' in value and 'starting_amount' not in value:
        value.pop('starting_amount_units')
    # http://redmine.encodedcc.org/issues/4448
    if 'protocol_documents' in value:
        value['documents'] = value['protocol_documents']
        value.pop('protocol_documents')


@upgrade_step('biosample', '13', '14')
def biosample_13_14(value, system):

    # http://redmine.encodedcc.org/issues/1384
    if 'notes' in value:
        if value['notes']:
            value['notes'] = value['notes'].strip()
        else:
            del value['notes']
    if 'description' in value:
        if value['description']:
            value['description'] = value['description'].strip()
        else:
            del value['description']
    if 'submitter_comment' in value:
        if value['submitter_comment']:
            value['submitter_comment'] = value['submitter_comment'].strip()
        else:
            del value['submitter_comment']
    if 'product_id' in value:
        if value['product_id']:
            value['product_id'] = value['product_id'].strip()
        else:
            del value['product_id']
    if 'lot_id' in value:
        if value['lot_id']:
            value['lot_id'] = value['lot_id'].strip()
        else:
            del value['lot_id']

    # http://redmine.encodedcc.org/issues/2491
    if 'subcellular_fraction_term_id' in value:
        del value['subcellular_fraction_term_id']
    if 'depleted_in_term_id' in value:
        del value['depleted_in_term_id']
    if 'depleted_in_term_name' in value:
        value['depleted_in_term_name'] = list(set(value['depleted_in_term_name']))


@upgrade_step('biosample', '15', '16')
def biosample_15_16(value, system):
<<<<<<< HEAD
    # http://redmine.encodedcc.org/issues/5041
    if value.get('part_of'):
        value['originated_from'] = value.get('part_of')
        value.pop('part_of', None)
        return
    if value.get('derived_from'):
        value['originated_from'] = value.get('derived_from')
        value.pop('derived_from', None)
=======
    # http://redmine.encodedcc.org/issues/5049
    return
>>>>>>> f6dcdf14
<|MERGE_RESOLUTION|>--- conflicted
+++ resolved
@@ -263,8 +263,9 @@
 
 @upgrade_step('biosample', '15', '16')
 def biosample_15_16(value, system):
-<<<<<<< HEAD
     # http://redmine.encodedcc.org/issues/5041
+    # http://redmine.encodedcc.org/issues/5049
+
     if value.get('part_of'):
         value['originated_from'] = value.get('part_of')
         value.pop('part_of', None)
@@ -272,7 +273,4 @@
     if value.get('derived_from'):
         value['originated_from'] = value.get('derived_from')
         value.pop('derived_from', None)
-=======
-    # http://redmine.encodedcc.org/issues/5049
-    return
->>>>>>> f6dcdf14
+    return