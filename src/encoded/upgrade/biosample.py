from snovault import upgrade_step
from .shared import ENCODE2_AWARDS, REFERENCES_UUID
from past.builtins import long
import re
from pyramid.traversal import find_root
from datetime import datetime, time


def number(value):
    if isinstance(value, (int, long, float, complex)):
        return value
    value = value.lower().replace(' ', '')
    value = value.replace('x10^', 'e')
    if value in ('', 'unknown'):
        return None
    try:
        return int(value)
    except ValueError:
        return float(value)


@upgrade_step('biosample', '', '2')
def biosample_0_2(value, system):
    # http://redmine.encodedcc.org/issues/794
    if 'starting_amount' in value:
        new_value = number(value['starting_amount'])
        if new_value is None:
            del value['starting_amount']
        else:
            value['starting_amount'] = new_value


@upgrade_step('biosample', '2', '3')
def biosample_2_3(value, system):
    # http://redmine.encodedcc.org/issues/940

    go_mapping = {
        "nucleus": "GO:0005634",
        "cytosol": "GO:0005829",
        "chromatin": "GO:0000785",
        "membrane": "GO:0016020",
        "membrane fraction": "GO:0016020",
        "mitochondria": "GO:0005739",
        "nuclear matrix": "GO:0016363",
        "nucleolus": "GO:0005730",
        "nucleoplasm": "GO:0005654",
        "polysome": "GO:0005844"
    }

    if 'subcellular_fraction' in value:
        value['subcellular_fraction_term_id'] = go_mapping[value['subcellular_fraction']]

        if value['subcellular_fraction'] == "membrane fraction":
            value['subcellular_fraction'] = "membrane"

        value['subcellular_fraction_term_name'] = value['subcellular_fraction']
        del value['subcellular_fraction']


@upgrade_step('biosample', '3', '4')
def biosample_3_4(value, system):
    # http://redmine.encodedcc.org/issues/575

    if 'derived_from' in value:
        if type(value['derived_from']) is list and value['derived_from']:
            new_value = value['derived_from'][0]
            value['derived_from'] = new_value
        else:
            del value['derived_from']

    if 'part_of' in value:
        if type(value['part_of']) is list and value['part_of']:
            new_value = value['part_of'][0]
            value['part_of'] = new_value
        else:
            del value['part_of']

    # http://redmine.encodedcc.org/issues/817
    value['dbxrefs'] = []

    if 'encode2_dbxrefs' in value:
        for encode2_dbxref in value['encode2_dbxrefs']:
            new_dbxref = 'UCSC-ENCODE-cv:' + encode2_dbxref
            value['dbxrefs'].append(new_dbxref)
        del value['encode2_dbxrefs']


@upgrade_step('biosample', '4', '5')
def biosample_4_5(value, system):
    # http://redmine.encodedcc.org/issues/1305
    if 'status' in value:
        if value['status'] == 'DELETED':
            value['status'] = 'deleted'
        elif value['status'] == 'CURRENT' and value['award'] in ENCODE2_AWARDS:
            value['status'] = 'released'
        elif value['status'] == 'CURRENT' and value['award'] not in ENCODE2_AWARDS:
            value['status'] = 'in progress'


@upgrade_step('biosample', '5', '6')
def biosample_5_6(value, system):
    # http://redmine.encodedcc.org/issues/1393
    if value.get('biosample_type') == 'primary cell line':
        value['biosample_type'] = 'primary cell'


@upgrade_step('biosample', '6', '7')
def biosample_6_7(value, system):
    # http://encode.stanford.edu/issues/1131

    update_properties = {
        "sex": "model_organism_sex",
        "age": "model_organism_age",
        "age_units": "model_organism_age_units",
        "health_status": "model_organism_health_status",
        "life_stage": "mouse_life_stage"
    }

    for key, val in update_properties.items():
        if key in value:
            if value["organism"] != "7745b647-ff15-4ff3-9ced-b897d4e2983c":
                if key == "life_stage" and value[key] == "newborn":
                    value[val] = "postnatal"
                else:
                    value[val] = value[key]
            del value[key]


@upgrade_step('biosample', '7', '8')
def biosample_7_8(value, system):
    # http://redmine.encodedcc.org/issues/2456

    if value.get('worm_life_stage') == 'embryonic':
        value['worm_life_stage'] = 'mixed stage (embryonic)'


@upgrade_step('biosample', '8', '9')
def biosample_8_9(value, system):
    # http://encode.stanford.edu/issues/1596

    if 'model_organism_age' in value:
        age = value['model_organism_age']
        if re.match('\d+.0(-\d+.0)?', age):
            new_age = age.replace('.0', '')
            value['model_organism_age'] = new_age


@upgrade_step('biosample', '9', '10')
def biosample_9_10(value, system):
    # http://redmine.encodedcc.org/issues/2591
    context = system['context']
    root = find_root(context)
    publications = root['publications']
    if 'references' in value:
        new_references = []
        for ref in value['references']:
            if re.match('doi', ref):
                new_references.append(REFERENCES_UUID[ref])
            else:
                item = publications[ref]
                new_references.append(str(item.uuid))
        value['references'] = new_references


@upgrade_step('biosample', '10', '11')
def biosample_10_11(value, system):
    # http://redmine.encodedcc.org/issues/2905

    if value.get('worm_synchronization_stage') == 'starved L1 larva':
        value['worm_synchronization_stage'] = 'L1 larva starved after bleaching'


@upgrade_step('biosample', '11', '12')
def biosample_11_12(value, system):
    # http://redmine.encodedcc.org/issues/3063
    if 'constructs' in value:
        value['constructs'] = list(set(value['constructs']))

    if 'rnais' in value:
        value['rnais'] = list(set(value['rnais']))

    if 'talens' in value:
        value['talens'] = list(set(value['talens']))

    if 'treatments' in value:
        value['treatments'] = list(set(value['treatments']))

    if 'protocol_documents' in value:
        value['protocol_documents'] = list(set(value['protocol_documents']))

    if 'pooled_from' in value:
        value['pooled_from'] = list(set(value['pooled_from']))

    if 'dbxrefs' in value:
        value['dbxrefs'] = list(set(value['dbxrefs']))

    if 'aliases' in value:
        value['aliases'] = list(set(value['aliases']))

    if 'references' in value:
        value['references'] = list(set(value['references']))


@upgrade_step('biosample', '12', '13')
def biosample_12_13(value, system):
    # http://redmine.encodedcc.org/issues/3921
    if 'note' in value:
        if 'submitter_comment' in value:
            if value['note'] != value['submitter_comment']:
                value['submitter_comment'] = value['submitter_comment'] + '; ' + value['note']
        else:
            value['submitter_comment'] = value['note']
        value.pop('note')
    # http://redmine.encodedcc.org/issues/1483#note-20
    if 'starting_amount' in value and value['starting_amount'] == 'unknown':
            value.pop('starting_amount')
            value.pop('starting_amount_units')
    if 'starting_amount_units' in value and 'starting_amount' not in value:
        value.pop('starting_amount_units')
    # http://redmine.encodedcc.org/issues/4448
    if 'protocol_documents' in value:
        value['documents'] = value['protocol_documents']
        value.pop('protocol_documents')


@upgrade_step('biosample', '13', '14')
def biosample_13_14(value, system):

    # http://redmine.encodedcc.org/issues/1384
    if 'notes' in value:
        if value['notes']:
            value['notes'] = value['notes'].strip()
        else:
            del value['notes']
    if 'description' in value:
        if value['description']:
            value['description'] = value['description'].strip()
        else:
            del value['description']
    if 'submitter_comment' in value:
        if value['submitter_comment']:
            value['submitter_comment'] = value['submitter_comment'].strip()
        else:
            del value['submitter_comment']
    if 'product_id' in value:
        if value['product_id']:
            value['product_id'] = value['product_id'].strip()
        else:
            del value['product_id']
    if 'lot_id' in value:
        if value['lot_id']:
            value['lot_id'] = value['lot_id'].strip()
        else:
            del value['lot_id']

    # http://redmine.encodedcc.org/issues/2491
    if 'subcellular_fraction_term_id' in value:
        del value['subcellular_fraction_term_id']
    if 'depleted_in_term_id' in value:
        del value['depleted_in_term_id']
    if 'depleted_in_term_name' in value:
        value['depleted_in_term_name'] = list(set(value['depleted_in_term_name']))


<<<<<<< HEAD
@upgrade_step('biosample', '15', '16')
def biosample_15_16(value, system):
    # http://redmine.encodedcc.org/issues/4925
    return
=======
def truncate_the_time(date_string):
    truncation_index = date_string.find('T')
    if truncation_index != -1:
        return date_string[:truncation_index]
    return date_string


@upgrade_step('biosample', '15', '16')
def biosample_15_16(value, system):
    # http://redmine.encodedcc.org/issues/5096
    # http://redmine.encodedcc.org/issues/5049
    if 'talens' in value:
        del value['talens']
    if 'pooled_from' in value and value['pooled_from'] == []:
        del value['pooled_from']

    harvest_date = value.get('culture_harvest_date')
    culture_start_date = value.get('culture_start_date')
    date_obtained = value.get('date_obtained')

    if harvest_date:
        value['culture_harvest_date'] = truncate_the_time(harvest_date)
    if culture_start_date:
        value['culture_start_date'] = truncate_the_time(culture_start_date)
    if date_obtained:
        value['date_obtained'] = truncate_the_time(date_obtained)

    if value.get('derived_from'):
        value['originated_from'] = value['derived_from']
        del value['derived_from']


@upgrade_step('biosample', '16', '17')
def biosample_16_17(value, system):
    # http://redmine.encodedcc.org/issues/5041
    if value.get('status') == 'proposed':
        value['status'] = "in progress"
>>>>>>> db8643e5
<|MERGE_RESOLUTION|>--- conflicted
+++ resolved
@@ -262,12 +262,6 @@
         value['depleted_in_term_name'] = list(set(value['depleted_in_term_name']))
 
 
-<<<<<<< HEAD
-@upgrade_step('biosample', '15', '16')
-def biosample_15_16(value, system):
-    # http://redmine.encodedcc.org/issues/4925
-    return
-=======
 def truncate_the_time(date_string):
     truncation_index = date_string.find('T')
     if truncation_index != -1:
@@ -305,4 +299,9 @@
     # http://redmine.encodedcc.org/issues/5041
     if value.get('status') == 'proposed':
         value['status'] = "in progress"
->>>>>>> db8643e5
+
+
+@upgrade_step('biosample', '17', '18')
+def biosample_17_18(value, system):
+    # http://redmine.encodedcc.org/issues/4925
+    return