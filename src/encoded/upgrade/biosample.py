from contentbase import upgrade_step
from .shared import ENCODE2_AWARDS, REFERENCES_UUID
from past.builtins import long
import re
from pyramid.traversal import find_root


def number(value):
    if isinstance(value, (int, long, float, complex)):
        return value
    value = value.lower().replace(' ', '')
    value = value.replace('x10^', 'e')
    if value in ('', 'unknown'):
        return None
    try:
        return int(value)
    except ValueError:
        return float(value)


@upgrade_step('biosample', '', '2')
def biosample_0_2(value, system):
    # http://redmine.encodedcc.org/issues/794
    if 'starting_amount' in value:
        new_value = number(value['starting_amount'])
        if new_value is None:
            del value['starting_amount']
        else:
            value['starting_amount'] = new_value


@upgrade_step('biosample', '2', '3')
def biosample_2_3(value, system):
    # http://redmine.encodedcc.org/issues/940

    go_mapping = {
        "nucleus": "GO:0005634",
        "cytosol": "GO:0005829",
        "chromatin": "GO:0000785",
        "membrane": "GO:0016020",
        "membrane fraction": "GO:0016020",
        "mitochondria": "GO:0005739",
        "nuclear matrix": "GO:0016363",
        "nucleolus": "GO:0005730",
        "nucleoplasm": "GO:0005654",
        "polysome": "GO:0005844"
    }

    if 'subcellular_fraction' in value:
        value['subcellular_fraction_term_id'] = go_mapping[value['subcellular_fraction']]

        if value['subcellular_fraction'] == "membrane fraction":
            value['subcellular_fraction'] = "membrane"

        value['subcellular_fraction_term_name'] = value['subcellular_fraction']
        del value['subcellular_fraction']


@upgrade_step('biosample', '3', '4')
def biosample_3_4(value, system):
    # http://redmine.encodedcc.org/issues/575

    if 'derived_from' in value:
        if type(value['derived_from']) is list and value['derived_from']:
            new_value = value['derived_from'][0]
            value['derived_from'] = new_value
        else:
            del value['derived_from']

    if 'part_of' in value:
        if type(value['part_of']) is list and value['part_of']:
            new_value = value['part_of'][0]
            value['part_of'] = new_value
        else:
            del value['part_of']

    # http://redmine.encodedcc.org/issues/817
    value['dbxrefs'] = []

    if 'encode2_dbxrefs' in value:
        for encode2_dbxref in value['encode2_dbxrefs']:
            new_dbxref = 'UCSC-ENCODE-cv:' + encode2_dbxref
            value['dbxrefs'].append(new_dbxref)
        del value['encode2_dbxrefs']


@upgrade_step('biosample', '4', '5')
def biosample_4_5(value, system):
    # http://redmine.encodedcc.org/issues/1305
    if 'status' in value:
        if value['status'] == 'DELETED':
            value['status'] = 'deleted'
        elif value['status'] == 'CURRENT' and value['award'] in ENCODE2_AWARDS:
            value['status'] = 'released'
        elif value['status'] == 'CURRENT' and value['award'] not in ENCODE2_AWARDS:
            value['status'] = 'in progress'


@upgrade_step('biosample', '5', '6')
def biosample_5_6(value, system):
    # http://redmine.encodedcc.org/issues/1393
    if value.get('biosample_type') == 'primary cell line':
        value['biosample_type'] = 'primary cell'


@upgrade_step('biosample', '6', '7')
def biosample_6_7(value, system):
    # http://encode.stanford.edu/issues/1131

    update_properties = {
        "sex": "model_organism_sex",
        "age": "model_organism_age",
        "age_units": "model_organism_age_units",
        "health_status": "model_organism_health_status",
        "life_stage": "mouse_life_stage"
    }

    for key, val in update_properties.items():
        if key in value:
            if value["organism"] != "7745b647-ff15-4ff3-9ced-b897d4e2983c":
                if key == "life_stage" and value[key] == "newborn":
                    value[val] = "postnatal"
                else:
                    value[val] = value[key]
            del value[key]


@upgrade_step('biosample', '7', '8')
def biosample_7_8(value, system):
    # http://redmine.encodedcc.org/issues/2456

    if value.get('worm_life_stage') == 'embryonic':
        value['worm_life_stage'] = 'mixed stage (embryonic)'


@upgrade_step('biosample', '8', '9')
def biosample_8_9(value, system):
    # http://encode.stanford.edu/issues/1596

    if 'model_organism_age' in value:
        age = value['model_organism_age']
        if re.match('\d+.0(-\d+.0)?', age):
            new_age = age.replace('.0', '')
            value['model_organism_age'] = new_age



@upgrade_step('biosample', '9', '10')
def biosample_9_10(value, system):
    # http://redmine.encodedcc.org/issues/2591
    context = system['context']
    root = find_root(context)
    publications = root['publications']
    if 'references' in value:
        new_references = []
        for ref in value['references']:
            if re.match('doi', ref):
                new_references.append(REFERENCES_UUID[ref])
            else:
                item = publications[ref]
                new_references.append(str(item.uuid))
        value['references'] = new_references


@upgrade_step('biosample', '10', '11')
def biosample_10_11(value, system):
    # http://redmine.encodedcc.org/issues/2905

    if value.get('worm_synchronization_stage') == 'starved L1 larva':
        value['worm_synchronization_stage'] = 'L1 larva starved after bleaching'


@upgrade_step('biosample', '11', '12')
def biosample_11_12(value, system):
<<<<<<< HEAD
    # http://redmine.encodedcc.org/issues/2491

    if 'subcellular_fraction_term_id' in value:
        value.pop('subcellular_fraction_term_id')

    if 'depleted_in_term_id' in value:
        value.pop('depleted_in_term_id')
=======
    # http://redmine.encodedcc.org/issues/3063
    if 'constructs' in value:
        value['constructs'] = list(set(value['constructs']))

    if 'rnais' in value:
        value['rnais'] = list(set(value['rnais']))

    if 'talens' in value:
        value['talens'] = list(set(value['talens']))

    if 'treatments' in value:
        value['treatments'] = list(set(value['treatments']))

    if 'protocol_documents' in value:
        value['protocol_documents'] = list(set(value['protocol_documents']))

    if 'pooled_from' in value:
        value['pooled_from'] = list(set(value['pooled_from']))

    if 'dbxrefs' in value:
        value['dbxrefs'] = list(set(value['dbxrefs']))

    if 'aliases' in value:
        value['aliases'] = list(set(value['aliases']))

    if 'references' in value:
        value['references'] = list(set(value['references']))
>>>>>>> 7ef00580
<|MERGE_RESOLUTION|>--- conflicted
+++ resolved
@@ -172,7 +172,6 @@
 
 @upgrade_step('biosample', '11', '12')
 def biosample_11_12(value, system):
-<<<<<<< HEAD
     # http://redmine.encodedcc.org/issues/2491
 
     if 'subcellular_fraction_term_id' in value:
@@ -180,7 +179,7 @@
 
     if 'depleted_in_term_id' in value:
         value.pop('depleted_in_term_id')
-=======
+
     # http://redmine.encodedcc.org/issues/3063
     if 'constructs' in value:
         value['constructs'] = list(set(value['constructs']))
@@ -207,5 +206,4 @@
         value['aliases'] = list(set(value['aliases']))
 
     if 'references' in value:
-        value['references'] = list(set(value['references']))
->>>>>>> 7ef00580
+        value['references'] = list(set(value['references']))