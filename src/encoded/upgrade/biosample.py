from snovault import upgrade_step
from .shared import ENCODE2_AWARDS, REFERENCES_UUID
from past.builtins import long
import re
from pyramid.traversal import find_root
from datetime import datetime, time


def number(value):
    if isinstance(value, (int, long, float, complex)):
        return value
    value = value.lower().replace(' ', '')
    value = value.replace('x10^', 'e')
    if value in ('', 'unknown'):
        return None
    try:
        return int(value)
    except ValueError:
        return float(value)


@upgrade_step('biosample', '', '2')
def biosample_0_2(value, system):
    # http://redmine.encodedcc.org/issues/794
    if 'starting_amount' in value:
        new_value = number(value['starting_amount'])
        if new_value is None:
            del value['starting_amount']
        else:
            value['starting_amount'] = new_value


@upgrade_step('biosample', '2', '3')
def biosample_2_3(value, system):
    # http://redmine.encodedcc.org/issues/940

    go_mapping = {
        "nucleus": "GO:0005634",
        "cytosol": "GO:0005829",
        "chromatin": "GO:0000785",
        "membrane": "GO:0016020",
        "membrane fraction": "GO:0016020",
        "mitochondria": "GO:0005739",
        "nuclear matrix": "GO:0016363",
        "nucleolus": "GO:0005730",
        "nucleoplasm": "GO:0005654",
        "polysome": "GO:0005844"
    }

    if 'subcellular_fraction' in value:
        value['subcellular_fraction_term_id'] = go_mapping[value['subcellular_fraction']]

        if value['subcellular_fraction'] == "membrane fraction":
            value['subcellular_fraction'] = "membrane"

        value['subcellular_fraction_term_name'] = value['subcellular_fraction']
        del value['subcellular_fraction']


@upgrade_step('biosample', '3', '4')
def biosample_3_4(value, system):
    # http://redmine.encodedcc.org/issues/575

    if 'derived_from' in value:
        if type(value['derived_from']) is list and value['derived_from']:
            new_value = value['derived_from'][0]
            value['derived_from'] = new_value
        else:
            del value['derived_from']

    if 'part_of' in value:
        if type(value['part_of']) is list and value['part_of']:
            new_value = value['part_of'][0]
            value['part_of'] = new_value
        else:
            del value['part_of']

    # http://redmine.encodedcc.org/issues/817
    value['dbxrefs'] = []

    if 'encode2_dbxrefs' in value:
        for encode2_dbxref in value['encode2_dbxrefs']:
            new_dbxref = 'UCSC-ENCODE-cv:' + encode2_dbxref
            value['dbxrefs'].append(new_dbxref)
        del value['encode2_dbxrefs']


@upgrade_step('biosample', '4', '5')
def biosample_4_5(value, system):
    # http://redmine.encodedcc.org/issues/1305
    if 'status' in value:
        if value['status'] == 'DELETED':
            value['status'] = 'deleted'
        elif value['status'] == 'CURRENT' and value['award'] in ENCODE2_AWARDS:
            value['status'] = 'released'
        elif value['status'] == 'CURRENT' and value['award'] not in ENCODE2_AWARDS:
            value['status'] = 'in progress'


@upgrade_step('biosample', '5', '6')
def biosample_5_6(value, system):
    # http://redmine.encodedcc.org/issues/1393
    if value.get('biosample_type') == 'primary cell line':
        value['biosample_type'] = 'primary cell'


@upgrade_step('biosample', '6', '7')
def biosample_6_7(value, system):
    # http://encode.stanford.edu/issues/1131

    update_properties = {
        "sex": "model_organism_sex",
        "age": "model_organism_age",
        "age_units": "model_organism_age_units",
        "health_status": "model_organism_health_status",
        "life_stage": "mouse_life_stage"
    }

    for key, val in update_properties.items():
        if key in value:
            if value["organism"] != "7745b647-ff15-4ff3-9ced-b897d4e2983c":
                if key == "life_stage" and value[key] == "newborn":
                    value[val] = "postnatal"
                else:
                    value[val] = value[key]
            del value[key]


@upgrade_step('biosample', '7', '8')
def biosample_7_8(value, system):
    # http://redmine.encodedcc.org/issues/2456

    if value.get('worm_life_stage') == 'embryonic':
        value['worm_life_stage'] = 'mixed stage (embryonic)'


@upgrade_step('biosample', '8', '9')
def biosample_8_9(value, system):
    # http://encode.stanford.edu/issues/1596

    if 'model_organism_age' in value:
        age = value['model_organism_age']
        if re.match('\d+.0(-\d+.0)?', age):
            new_age = age.replace('.0', '')
            value['model_organism_age'] = new_age


@upgrade_step('biosample', '9', '10')
def biosample_9_10(value, system):
    # http://redmine.encodedcc.org/issues/2591
    context = system['context']
    root = find_root(context)
    publications = root['publications']
    if 'references' in value:
        new_references = []
        for ref in value['references']:
            if re.match('doi', ref):
                new_references.append(REFERENCES_UUID[ref])
            else:
                item = publications[ref]
                new_references.append(str(item.uuid))
        value['references'] = new_references


@upgrade_step('biosample', '10', '11')
def biosample_10_11(value, system):
    # http://redmine.encodedcc.org/issues/2905

    if value.get('worm_synchronization_stage') == 'starved L1 larva':
        value['worm_synchronization_stage'] = 'L1 larva starved after bleaching'


@upgrade_step('biosample', '11', '12')
def biosample_11_12(value, system):
    # http://redmine.encodedcc.org/issues/3063
    if 'constructs' in value:
        value['constructs'] = list(set(value['constructs']))

    if 'rnais' in value:
        value['rnais'] = list(set(value['rnais']))

    if 'talens' in value:
        value['talens'] = list(set(value['talens']))

    if 'treatments' in value:
        value['treatments'] = list(set(value['treatments']))

    if 'protocol_documents' in value:
        value['protocol_documents'] = list(set(value['protocol_documents']))

    if 'pooled_from' in value:
        value['pooled_from'] = list(set(value['pooled_from']))

    if 'dbxrefs' in value:
        value['dbxrefs'] = list(set(value['dbxrefs']))

    if 'aliases' in value:
        value['aliases'] = list(set(value['aliases']))

    if 'references' in value:
        value['references'] = list(set(value['references']))


@upgrade_step('biosample', '12', '13')
def biosample_12_13(value, system):
    # http://redmine.encodedcc.org/issues/3921
    if 'note' in value:
        if 'submitter_comment' in value:
            if value['note'] != value['submitter_comment']:
                value['submitter_comment'] = value['submitter_comment'] + '; ' + value['note']
        else:
            value['submitter_comment'] = value['note']
        value.pop('note')
    # http://redmine.encodedcc.org/issues/1483#note-20
    if 'starting_amount' in value and value['starting_amount'] == 'unknown':
            value.pop('starting_amount')
            value.pop('starting_amount_units')
    if 'starting_amount_units' in value and 'starting_amount' not in value:
        value.pop('starting_amount_units')
    # http://redmine.encodedcc.org/issues/4448
    if 'protocol_documents' in value:
        value['documents'] = value['protocol_documents']
        value.pop('protocol_documents')


@upgrade_step('biosample', '13', '14')
def biosample_13_14(value, system):

    # http://redmine.encodedcc.org/issues/1384
    if 'notes' in value:
        if value['notes']:
            value['notes'] = value['notes'].strip()
        else:
            del value['notes']
    if 'description' in value:
        if value['description']:
            value['description'] = value['description'].strip()
        else:
            del value['description']
    if 'submitter_comment' in value:
        if value['submitter_comment']:
            value['submitter_comment'] = value['submitter_comment'].strip()
        else:
            del value['submitter_comment']
    if 'product_id' in value:
        if value['product_id']:
            value['product_id'] = value['product_id'].strip()
        else:
            del value['product_id']
    if 'lot_id' in value:
        if value['lot_id']:
            value['lot_id'] = value['lot_id'].strip()
        else:
            del value['lot_id']

    # http://redmine.encodedcc.org/issues/2491
    if 'subcellular_fraction_term_id' in value:
        del value['subcellular_fraction_term_id']
    if 'depleted_in_term_id' in value:
        del value['depleted_in_term_id']
    if 'depleted_in_term_name' in value:
        value['depleted_in_term_name'] = list(set(value['depleted_in_term_name']))


def truncate_the_time(date_string):
    truncation_index = date_string.find('T')
    if truncation_index != -1:
        return date_string[:truncation_index]
    return date_string


@upgrade_step('biosample', '15', '16')
def biosample_15_16(value, system):
    # http://redmine.encodedcc.org/issues/5096
    # http://redmine.encodedcc.org/issues/5049
<<<<<<< HEAD

    if 'talens' in value:
        del value['talens']
    if 'pooled_from' in value and value['pooled_from'] == []:
        del value['pooled_from']

    harvest_date = value.get('culture_harvest_date')
    culture_start_date = value.get('culture_start_date')
    date_obtained = value.get('date_obtained')

    if harvest_date:
        value['culture_harvest_date'] = truncate_the_time(harvest_date)
    if culture_start_date:
        value['culture_start_date'] = truncate_the_time(culture_start_date)
    if date_obtained:
        value['date_obtained'] = truncate_the_time(date_obtained)
=======
    # http://redmine.encodedcc.org/issues/5049
    if value.get('derived_from'):
        value['originated_from'] = value['derived_from']
        del value['derived_from']
>>>>>>> 6029bb70
<|MERGE_RESOLUTION|>--- conflicted
+++ resolved
@@ -273,8 +273,6 @@
 def biosample_15_16(value, system):
     # http://redmine.encodedcc.org/issues/5096
     # http://redmine.encodedcc.org/issues/5049
-<<<<<<< HEAD
-
     if 'talens' in value:
         del value['talens']
     if 'pooled_from' in value and value['pooled_from'] == []:
@@ -290,9 +288,7 @@
         value['culture_start_date'] = truncate_the_time(culture_start_date)
     if date_obtained:
         value['date_obtained'] = truncate_the_time(date_obtained)
-=======
-    # http://redmine.encodedcc.org/issues/5049
+
     if value.get('derived_from'):
         value['originated_from'] = value['derived_from']
-        del value['derived_from']
->>>>>>> 6029bb70
+        del value['derived_from']