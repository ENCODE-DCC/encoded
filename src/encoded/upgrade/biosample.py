--- conflicted
+++ resolved
@@ -262,7 +262,6 @@
         value['depleted_in_term_name'] = list(set(value['depleted_in_term_name']))
 
 
-<<<<<<< HEAD
 def truncate_the_time(date_string):
     truncation_index = date_string.find('T')
     if truncation_index != -1:
@@ -274,6 +273,7 @@
 def biosample_15_16(value, system):
     # http://redmine.encodedcc.org/issues/5096
     # http://redmine.encodedcc.org/issues/5041
+    # http://redmine.encodedcc.org/issues/5049
 
     if 'talens' in value:
         del value['talens']
@@ -297,10 +297,4 @@
         return
     if value.get('derived_from'):
         value['originated_from'] = value.get('derived_from')
-        value.pop('derived_from', None)
-=======
-@upgrade_step('biosample', '15', '16')
-def biosample_15_16(value, system):
-    # http://redmine.encodedcc.org/issues/5049
-    return
->>>>>>> a3f3ae39
+        value.pop('derived_from', None)