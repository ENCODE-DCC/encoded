from snovault import upgrade_step
from pyramid.traversal import find_root


@upgrade_step('file', '', '2')
def file_0_2(value, system):
    # http://redmine.encodedcc.org/issues/1295
    # http://redmine.encodedcc.org/issues/1307
    if 'status' in value:
        value['status'] = value['status'].lower()


@upgrade_step('file', '2', '3')
def file_2_3(value, system):
    #  http://redmine.encodedcc.org/issues/1572
    file_format = value.get('file_format')
    file_name = value['download_path'].rsplit('/', 1)[-1]
    file_ext = file_name[file_name.find('.'):]

    # REJECTIONS
    if file_ext in ['.gtf.bigBed', '.pdf', '.pdf.gz', '.gff.bigBed', '.spikeins']:
        value['status'] = 'deleted'

    # Find the miscatorgorized bedMethyls
    if file_ext == '.bed.bigBed' and 'MethylRrbs' in value.get('submitted_file_name'):
        value['file_format'] = 'bedMethyl'
    if file_ext == '.bed.gz' and 'MethylRrbs' in value.get('submitted_file_name'):
        value['file_format'] = 'bed_bedMethyl'

    unknownDict = {'.CEL.gz': 'CEL',
                    '.bb': 'bedMethyl',
                    '.bed': 'bed',
                    '.bed.gz': 'bed',
                    '.bed.bigBed': 'bigBed',
                    '.bigBed': 'bigBed',
                    '.bed9': 'bedMethyl',
                    '.bed9.gz': 'bed_bedMethyl',
                    '.bedCluster.bigBed': 'bigBed',
                    '.bedLogR.bigBed': 'bedLogR',
                    '.bedRnaElements.bigBed': 'bedRnaElements',
                    '.bedRrbs.bigBed': 'bedMethyl',
                    '.broadPeak.gz': 'bed_broadPeak',
                    '.bigBed': 'bigBed',
                    '.csfasta.gz': 'csfasta',
                    '.csqual.gz': 'csqual',
                    '.fasta.gz': 'fasta',
                    '.gff.bigBed': 'bigBed',
                    '.gff.gz': 'gtf',
                    '.gp.bigBed': 'bigBed',
                    '.matrix.gz': 'tsv',
                    '.matrix.tgz': 'tar',
                    '.narrowPeak': 'bed_narrowPeak',
                    '.narrowPeak.gz': 'bed_narrowPeak',
                    '.pdf': 'tsv',  # These are going to be obsolete
                    '.pdf.gz': 'tsv',  # These are going to be obsolete
                    '.peaks.gz': 'tsv',
                    '.peptideMapping.bigBed': 'bigBed',
                    '.shortFrags.bigBed': 'bigBed',
                    '.sorted.bigBed': 'bigBed',
                    '.tab.gz': 'tsv',
                    '.tgz': 'tar',
                    '.txt': 'tsv',
                    '.xlsx': 'tsv',  # These need to be converted to tsv
                   }
    if file_format in ['unknown', 'customTrack']:
        value['file_format'] = unknownDict[file_ext]

    # http://redmine.encodedcc.org/issues/1429

    context = system['context']
    root = find_root(context)
    dataset = root.get_by_uuid(value['dataset']).upgrade_properties()

    dataset_status = dataset.get('status')
    status = value.get('status')

    if status == 'current':
        if dataset_status == 'released':
            value['status'] = 'released'
        else:
            value['status'] = 'in progress'

    if status == 'obsolete':
        if dataset_status in ['released', 'revoked']:
            value['status'] = 'revoked'
        else:
            value['status'] = 'deleted'

    # http://redmine.encodedcc.org/issues/568
    output_type_dict = {
                        '': 'raw data',
                        'Alignments': 'alignments',
                        'bigBed': 'sites',
                        'bigWig': 'sites',
                        'Clusters': 'clusters',
                        'Contigs': 'contigs',
                        'FastqRd1': 'reads',
                        'FastqRd2': 'reads',
                        'forebrain_enhancers': 'enhancers_forebrain',
                        'heart_enhancers': 'enhancers_heart',
                        'GreenIdat': 'idat green file',
                        'hotspot_broad_peaks': 'hotspots',
                        'hotspot_narrow_peaks': 'hotspots',
                        'hotspot_signal': 'hotspots',
                        'Hotspots': 'hotspots',
                        'Interactions': 'interactions',
                        'MinusRawSignal': 'raw minus signal',
                        'PlusRawSignal': 'raw plus signal',
                        'macs2_dnase_peaks': 'peaks',
                        'macs2_dnase_signal': 'signal',
                        'MinusSignal': 'minus signal',
                        'minusSignal': 'minus signal',
                        'MultiMinus': 'multi-read minus signal',
                        'MultiPlus': 'multi-read plus signal',
                        'MultiSignal': 'multi-read signal',
                        'MultiUnstranded': 'multi-read signal',
                        'RawData2': 'reads',
                        'RedIdat': 'idat red file',
                        'peak': 'peaks',
                        'PeakCalls': 'peaks',
                        'Peaks': 'peaks',
                        'PlusSignal': 'plus signal',
                        'plusSignal': 'plus signal',
                        'predicted_enhancers_heart': 'enhancers_heart',
                        'RawSignal': 'raw signal',
                        'RawData': 'raw data',
                        'rcc': 'raw data',
                        'Read': 'reads',
                        'read': 'reads',
                        'read1': 'reads',
                        'rejected_reads': 'rejected reads',
                        'RepPeaks': 'peaks',
                        'RepSignal': 'signal',
                        'Signal': 'signal',
                        'SimpleSignal': 'signal',
                        'Sites': 'sites',
                        'Spikeins': 'spike-ins',
                        'Spikes': 'spike-ins',
                        'Splices': 'splice junctions',
                        'uniqueReads': 'unique signal',
                        'UniqueSignal': 'unique signal',
                        'uniqueSignal': 'unique signal',
                        'UniqueMinus': 'unique minus signal',
                        'uniqueMinusSignal': 'unique minus signal',
                        'UniquePlus': 'unique plus signal',
                        'uniquePlusSignal': 'unique plus signal',
                        'UniqueUnstranded': 'unique signal',
                        'UnstrandedSignal': 'signal',
                        'dataset_used': 'enhancers',
                        'TRAINING_DATA_MOUSE_VISTA': 'enhancers',
                        'method_description': 'enhancers',
                        'unknown': 'enhancers',
                        'Protocol': 'raw data',
                        }

    current_output_type = value['output_type']
    if current_output_type in output_type_dict:
        value['output_type'] = output_type_dict[current_output_type]

    # Help the raw data problem
    if value['output_type'] == 'raw data' and value['file_format'] == 'fastq':
        value['output_type'] = 'reads'


@upgrade_step('file', '3', '4')
def file_3_4(value, system):
    #  http://redmine.encodedcc.org/issues/1714

    context = system['context']
    root = find_root(context)
    dataset = root.get_by_uuid(value['dataset']).upgrade_properties()

    if 'download_path' in value:
        value.pop('download_path')

    value['lab'] = dataset['lab']
    value['award'] = dataset['award']

    # EDW User
    if value.get('submitted_by') == '0e04cd39-006b-4b4a-afb3-b6d76c4182ff':
        value['lab'] = 'fb0af3d0-3a4c-4e96-b67a-f273fe527b04'
        value['award'] = '8bafd685-aa17-43fe-95aa-37bc1c90074a'


@upgrade_step('file', '4', '5')
def file_4_5(value, system):
    #  http://redmine.encodedcc.org/issues/2566
    #  http://redmine.encodedcc.org/issues/2565
    # we need to remeber  bedRnaElements,

    bed_files = {
        'bed_bedLogR': 'bedLogR',
        'bed_bedMethyl': 'bedMethyl',
        'bed_broadPeak': 'broadPeak',
        'bed_gappedPeak': 'gappedPeak',
        'bed_narrowPeak': 'narrowPeak',
        'bed_bedRnaElements': 'bedRnaElements'
    }

    bigBed_files = [
        'bedLogR',
        'bedMethyl',
        'broadPeak',
        'narrowPeak',
        'gappedPeak',
        'bedRnaElements'
    ]

    current = value['file_format']

    if current in ['bed', 'bigBed']:
        value['file_format_type'] = 'unknown'
        # we do not know what those formats were,  wranglers  will need to investigate
    elif current in bigBed_files:
        value['file_format_type'] = current
        value['file_format'] = 'bigBed'
    elif current in bed_files:
        value['file_format_type'] = bed_files[current]
        value['file_format'] = 'bed'
    elif current in ['gff']:
        value['file_format_type'] = 'unknown'
        # all gffs todate were in gff3, but we wouldn't know without wranglers checking

    # classify the peptide stuff
    if value['output_type'] in ['mPepMapGcFt', 'mPepMapGcUnFt']:
        value['file_format_type'] = 'modPepMap'
    elif value['output_type'] in ['pepMapGcFt', 'pepMapGcUnFt']:
        value['file_format_type'] = 'pepMap'

    #  http://redmine.encodedcc.org/issues/2565
    output_mapping = {
        # Category: Raw data
        'idat green file': 'idat green channel',
        'idat red file': 'idat red channel',
        'reads': 'reads',
        'rejected reads': 'rejected reads',
        'rcc': 'reporter code counts',
        'CEL': 'intensity values',
        'raw data': 'raw data',

        'alignments': 'alignments',
        'transcriptome alignments': 'transcriptome alignments',
        'spike-ins': 'spike-in alignments',

        'multi-read minus signal': 'minus strand signal of multi-mapped reads',
        'multi-read plus signal': 'plus strand signal of multi-mapped reads',
        'multi-read signal': 'signal of multi-mapped reads',
        'multi-read normalized signal': 'normalized signal of multi-mapped reads',
        'raw minus signal': 'raw minus strand signal',
        'raw plus signal': 'raw plus strand signal',
        'raw signal': 'raw signal',
        'raw normalized signal': 'raw normalized signal',
        'unique minus signal': 'minus strand signal of unique reads',
        'unique plus signal': 'plus strand signal of unique reads',
        'unique signal': 'signal of unique reads',
        'signal': 'signal',
        'minus signal': 'minus strand signal',
        'plus signal': 'plus strand signal',
        'Base_Overlap_Signal': 'base overlap signal',
        'PctSignal': 'percentage normalized signal',
        'SumSignal': 'summed densities signal',
        'WaveSignal': 'wavelet-smoothed signal',
        'signal p-value': 'signal p-value',
        'fold change over control': 'fold change over control',

        'enrichment': 'enrichment',
        'exon quantifications': 'exon quantifications',
        'ExonsDeNovo': 'exon quantifications',
        'ExonsEnsV65IAcuff': 'exon quantifications',
        'ExonsGencV10': 'exon quantifications',
        'ExonsGencV3c': 'exon quantifications',
        'ExonsGencV7': 'exon quantifications',
        'GeneDeNovo': 'gene quantifications',
        'GeneEnsV65IAcuff': 'gene quantifications',
        'GeneGencV10': 'gene quantifications',
        'GeneGencV3c': 'gene quantifications',
        'GeneGencV7': 'gene quantifications',
        'genome quantifications': 'gene quantifications',
        'library_fraction': 'library fraction',
        'transcript quantifications': 'transcript quantifications',
        'TranscriptDeNovo': 'transcript quantifications',
        'TranscriptEnsV65IAcuff': 'transcript quantifications',
        'TranscriptGencV10': 'transcript quantifications',
        'TranscriptGencV3c': 'transcript quantifications',
        'TranscriptGencV7': 'transcript quantifications',
        'mPepMapGcFt': 'filtered modified peptide quantification',
        'mPepMapGcUnFt': 'unfiltered modified peptide quantification',
        'pepMapGcFt': 'filtered peptide quantification',
        'pepMapGcUnFt': 'unfiltered peptide quantification',

        'clusters': 'clusters',
        'CNV': 'copy number variation',
        'contigs': 'contigs',
        'enhancer validation': 'enhancer validation',
        'FiltTransfrags': 'filtered transcribed fragments',
        'hotspots': 'hotspots',
        'Junctions': 'splice junctions',
        'interactions': 'long range chromatin interactions',
        'Matrix': 'long range chromatin interactions',
        'PrimerPeaks': 'long range chromatin interactions',
        'sites': 'methylation state at CpG',
        'methyl CG': 'methylation state at CpG',
        'methyl CHG': 'methylation state at CHG',
        'methyl CHH': 'methylation state at CHH',
        'peaks': 'peaks',
        'replicated peaks': 'replicated peaks',
        'RbpAssocRna': 'RNA-binding protein associated mRNAs',
        'splice junctions': 'splice junctions',
        'Transfrags': 'transcribed fragments',
        'TssGencV3c': 'transcription start sites',
        'TssGencV7': 'transcription start sites',
        'Valleys': 'valleys',
        'Alignability': 'sequence alignability',
        'Excludable': 'blacklisted regions',
        'Uniqueness': 'sequence uniqueness',

        'genome index': 'genome index',
        'genome reference': 'genome reference',
        'Primer': 'primer sequence',
        'spike-in sequence': 'spike-in sequence',
        'reference': 'reference',

        'enhancers': 'predicted enhancers',
        'enhancers_forebrain': 'predicted forebrain enhancers',
        'enhancers_heart': 'predicted heart enhancers',
        'enhancers_wholebrain': 'predicted whole brain enhancers',
        'TssHmm': 'predicted transcription start sites',
        'UniformlyProcessedPeakCalls': 'optimal idr thresholded peaks',
        'Validation': 'validation',
        'HMM': 'HMM predicted chromatin state'
    }

    old_output_type = value['output_type']

    # The peptide mapping files from UCSC all assumed V10 hg19
    if old_output_type in ['mPepMapGcFt', 'mPepMapGcUnFt', 'pepMapGcFt', 'pepMapGcUnFt']:
        value['genome_annotation'] = 'V10'
        value['assembly'] = 'hg19'

    elif old_output_type in ['ExonsEnsV65IAcuff', 'GeneEnsV65IAcuff', 'TranscriptEnsV65IAcuff']:
        value['genome_annotation'] = 'ENSEMBL V65'

    elif old_output_type in ['ExonsGencV3c', 'GeneGencV3c', 'TranscriptGencV3c', 'TssGencV3c']:
        value['genome_annotation'] = 'V3c'

    elif old_output_type in ['ExonsGencV7', 'GeneGenc7', 'TranscriptGencV7', 'TssGencV7']:
        value['genome_annotation'] = 'V7'

    elif old_output_type in ['ExonsGencV10', 'GeneGenc10', 'TranscriptGencV10', 'TssGencV10']:
        value['genome_annotation'] = 'V10'

    elif old_output_type in ['spike-ins'] and value['file_format'] == 'fasta':
        old_output_type = 'spike-in sequence'

    elif old_output_type in ['raw data'] and value['file_format'] in ['fastq', 'csfasta', 'csqual', 'fasta']:
        old_output_type = 'reads'

    elif old_output_type in ['raw data'] and value['file_format'] in ['CEL', 'tar']:
        old_output_type = 'CEL'

    elif old_output_type in ['raw data'] and value['file_format'] in ['rcc']:
        old_output_type = 'rcc'

    elif old_output_type in ['raw data'] and value['lab'] == '/labs/timothy-hubbard/':
        old_output_type = 'reference'

    elif old_output_type in ['raw data']:
        if 'These are protocol documents' in value.get('notes', ''):
            old_output_type = 'reference'

    elif old_output_type == 'sites' and value['file_format'] == 'tsv':
        old_output_type = 'interactions'

    elif old_output_type in ['Validation'] and value['file_format'] == '2bit':
        old_output_type = 'genome reference'

    value['output_type'] = output_mapping[old_output_type]

    #  label the lost bedRnaElements files #2940
    bedRnaElements_files = [
        'transcript quantifications',
        'gene quantifications',
        'exon quantifications'
        ]
    if (
        value['output_type'] in bedRnaElements_files
        and value['status'] in ['deleted', 'replaced']
        and value['file_format'] == 'bigBed'
        and value['file_format_type'] == 'unknown'
    ):
        value['file_format_type'] = 'bedRnaElements'

    #  Get the replicate information
    if value.get('file_format') in ['fastq', 'fasta', 'csfasta']:
        context = system['context']
        root = find_root(context)
        if 'replicate' in value:
            replicate = root.get_by_uuid(value['replicate']).upgrade_properties()

            if 'read_length' not in value:
                value['read_length'] = replicate.get('read_length')
                if value['read_length'] is None:
                    del value['read_length']

            run_type_dict = {
                True: 'paired-ended',
                False: 'single-ended',
                None: 'unknown'
            }
            if 'run_type' not in value:
                value['run_type'] = run_type_dict[replicate.get('paired_ended')]

        if value.get('paired_end') in ['2']:
            value['run_type'] = 'paired-ended'

    # Backfill content_md5sum #2683
    if 'content_md5sum' not in value:
        md5sum_content_md5sum = system['registry'].get('backfill_2683', {})
        if value['md5sum'] in md5sum_content_md5sum:
            value['content_md5sum'] = md5sum_content_md5sum[value['md5sum']]


@upgrade_step('file', '5', '6')
def file_5_6(value, system):
    #  http://redmine.encodedcc.org/issues/3019

    import re

    if value.get('output_type') in [
            'minus strand signal of multi-mapped reads',
            'plus strand signal of multi-mapped reads',
            'signal of multi-mapped reads',
            'normalized signal of multi-mapped reads'
            ]:

        value['output_type'] = re.sub('multi-mapped', 'all', value['output_type'])


@upgrade_step('file', '6', '7')
def file_6_7(value, system):
    # http://redmine.encodedcc.org/issues/3063
    if 'file_format_specifications' in value:
        value['file_format_specifications'] = list(set(value['file_format_specifications']))

    if 'controlled_by' in value:
        value['controlled_by'] = list(set(value['controlled_by']))

    if 'derived_from' in value:
        value['derived_from'] = list(set(value['derived_from']))

    if 'supercedes' in value:
        value['supercedes'] = list(set(value['supercedes']))

    if 'aliases' in value:
        value['aliases'] = list(set(value['aliases']))


@upgrade_step('file', '7', '8')
def file_7_8(value, system):
    return


@upgrade_step('file', '8', '9')
def file_8_9(value, system):
<<<<<<< HEAD
    # http://redmine.encodedcc.org/issues/4183
    if value.get('file_format') == 'fastq' and 'assembly' in value:
        value.pop('assembly')
    return
=======
    # http://redmine.encodedcc.org/issues/1859
    if 'supercedes' in value:
        value['supersedes'] = value['supercedes']
        value.pop('supercedes', None)
>>>>>>> 8b125ad5
<|MERGE_RESOLUTION|>--- conflicted
+++ resolved
@@ -462,14 +462,12 @@
 
 @upgrade_step('file', '8', '9')
 def file_8_9(value, system):
-<<<<<<< HEAD
+
     # http://redmine.encodedcc.org/issues/4183
-    if value.get('file_format') == 'fastq' and 'assembly' in value:
+    if (value['file_format'] == 'fastq') and ('assembly' in value):
         value.pop('assembly')
-    return
-=======
+
     # http://redmine.encodedcc.org/issues/1859
     if 'supercedes' in value:
         value['supersedes'] = value['supercedes']
-        value.pop('supercedes', None)
->>>>>>> 8b125ad5
+        value.pop('supercedes', None)