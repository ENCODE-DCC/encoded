--- conflicted
+++ resolved
@@ -548,9 +548,6 @@
 
 @upgrade_step('file', '10', '11')
 def file_10_11(value, system):
-<<<<<<< HEAD
     # http://redmine.encodedcc.org/issues/5049
-=======
     # http://redmine.encodedcc.org/issues/5081
->>>>>>> 1b05435a
     return