--- conflicted
+++ resolved
@@ -83,15 +83,13 @@
 
 @upgrade_step('library', '4', '5')
 def library_4_5(value, system):
-<<<<<<< HEAD
     # http://redmine.encodedcc.org/issues/2491
-
     if 'nucleic_acid_term_id' in value:
         value.pop('nucleic_acid_term_id')
 
     if 'depleted_in_term_id' in value:
         value.pop('depleted_in_term_id')
-=======
+
     # http://redmine.encodedcc.org/issues/3063
     if 'spikeins_used' in value:
         value['spikeins_used'] = list(set(value['spikeins_used']))
@@ -106,5 +104,4 @@
         value['aliases'] = list(set(value['aliases']))
 
     if 'documents' in value:
-        value['documents'] = list(set(value['documents']))
->>>>>>> 7ef00580
+        value['documents'] = list(set(value['documents']))