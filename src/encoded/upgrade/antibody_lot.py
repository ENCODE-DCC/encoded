--- conflicted
+++ resolved
@@ -78,9 +78,6 @@
         value['dbxrefs'] = list(set(value['dbxrefs']))
 
     if 'aliases' in value:
-<<<<<<< HEAD
-        value['aliases'] = list(set(value['aliases']))
-=======
         value['aliases'] = list(set(value['aliases']))
 
 
@@ -108,5 +105,4 @@
         if value['lot_id']:
             value['lot_id'] = value['lot_id'].strip()
         else:
-            del value['lot_id']
->>>>>>> 39e7ed4c
+            del value['lot_id']