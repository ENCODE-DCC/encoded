--- conflicted
+++ resolved
@@ -260,13 +260,6 @@
         del value['assay_term_id']
 
 
-<<<<<<< HEAD
-@upgrade_step('annotation', '11', '12')
-@upgrade_step('experiment', '11', '12')
-def dataset_11_12(value, system):
-    # http://redmine.encodedcc.org/issues/4925
-    return
-=======
 @upgrade_step('experiment', '11', '12')
 @upgrade_step('annotation', '11', '12')
 @upgrade_step('matched_set', '11', '12')
@@ -290,4 +283,10 @@
     annotation_type = value.get('annotation_type')
     if annotation_type and annotation_type == 'candidate regulatory regions':
         value['annotation_type'] = 'candidate regulatory elements'
->>>>>>> db8643e5
+
+
+@upgrade_step('annotation', '13', '14')
+@upgrade_step('experiment', '12', '13')
+def dataset_13_14(value, system):
+    # http://redmine.encodedcc.org/issues/4925
+    return