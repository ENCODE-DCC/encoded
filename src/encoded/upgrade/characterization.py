--- conflicted
+++ resolved
@@ -92,9 +92,6 @@
         elif value['characterization_method'] in secondary:
             value['secondary_characterization_method'] = value['characterization_method']
         del value['characterization_method']
-<<<<<<< HEAD
-  
-=======
 
     if 'documents' in value and value['documents'] == []:
         del value['documents']
@@ -107,5 +104,4 @@
      # http://redmine.encodedcc.org/issues/380
 
      if 'documents' in value and value['documents'] == []:
-        del value['documents']
->>>>>>> d8b02629
+        del value['documents']