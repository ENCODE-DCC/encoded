from snovault import (
    CONNECTION,
    upgrade_step,
)


@upgrade_step('hotspot_quality_metric', '3', '4')
def hotspot_quality_metric_3_4(value, system):
    return


@upgrade_step('hotspot_quality_metric', '4', '5')
def hotspot_quality_metric_4_5(value, system):
    # http://redmine.encodedcc.org/issues/2491
    if 'assay_term_id' in value:
        del value['assay_term_id']

    if 'notes' in value:
        if value['notes']:
            value['notes'] = value['notes'].strip()
        else:
            del value['notes']

@upgrade_step('hotspot_quality_metric', '5', '6')
def hotspot_quality_metric_5_6(value, system):
    # http://redmine.encodedcc.org/issues/4845
<<<<<<< HEAD
    if 'generated_by' not in value:
        value['generated_by'] = 'Hotspot2'

    # http://redmine.encodedcc.org/issues/4748
    aliases = []
    if 'aliases' in value and value['aliases']:
        aliases = value['aliases']
    else:
        return

    aliases_to_remove = []
    for i in range(0, len(aliases)):
        new_alias = ''
        if 'roadmap-epigenomics' in aliases[i]:
            if '||' in aliases[i]:
                scrub_parts = aliases[i].split('||')
                date_split = scrub_parts[1].split(' ')
                date = "-".join([date_split[1].strip(), date_split[2].strip(), date_split[5].strip()])
                scrubbed_list = [scrub_parts[0].strip(), date.strip(), scrub_parts[2].strip()]
                if len(scrub_parts) == 4:
                    scrubbed_list.append(scrub_parts[3].strip())
                new_alias = '_'.join(scrubbed_list)
        parts = aliases[i].split(':') if not new_alias else new_alias.split(':')
        namespace = parts[0]
        if namespace in ['ucsc_encode_db', 'UCSC_encode_db', 'versionof']:
            # Remove the alias with the bad namespace
            aliases_to_remove.append(aliases[i])
            namespace = 'encode'
        if namespace in ['CGC']:
            namespace = namespace.lower()

        rest = '_'.join(parts[1:]).strip()
        # Remove or substitute bad characters and multiple whitespaces
        
        import re
        if '"' or '#' or '@' or '!' or '$' or '^' or '&' or '|' or '~'  or ';' or '`' in rest:
            rest = re.sub(r'[\"#@!$^&|~;`\/\\]', '', rest)
            rest = ' '.join(rest.split())
        if '%' in rest:
            rest = re.sub(r'%', 'pct', rest)
        if '[' or '{' in rest:
            rest = re.sub('[\[{]', '(', rest)
        if ']' or '}' in rest:
            rest = re.sub('[\]}]', ')', rest)
        
        new_alias = ':'.join([namespace, rest])
        if new_alias not in aliases:
            aliases[i] = new_alias
    
    if aliases_to_remove and aliases:
        for a in aliases_to_remove:
            if a in aliases:
                aliases.remove(a)
=======
    if 'SPOT score' in value:
        value['SPOT2 score'] = value['SPOT score']
        del value['SPOT score']
>>>>>>> 29af2db7
<|MERGE_RESOLUTION|>--- conflicted
+++ resolved
@@ -24,9 +24,12 @@
 @upgrade_step('hotspot_quality_metric', '5', '6')
 def hotspot_quality_metric_5_6(value, system):
     # http://redmine.encodedcc.org/issues/4845
-<<<<<<< HEAD
     if 'generated_by' not in value:
         value['generated_by'] = 'Hotspot2'
+
+    if 'SPOT score' in value:
+        value['SPOT2 score'] = value['SPOT score']
+        del value['SPOT score']
 
     # http://redmine.encodedcc.org/issues/4748
     aliases = []
@@ -77,9 +80,4 @@
     if aliases_to_remove and aliases:
         for a in aliases_to_remove:
             if a in aliases:
-                aliases.remove(a)
-=======
-    if 'SPOT score' in value:
-        value['SPOT2 score'] = value['SPOT score']
-        del value['SPOT score']
->>>>>>> 29af2db7
+                aliases.remove(a)