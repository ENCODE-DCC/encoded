from pyramid.view import view_config

from snovault.elasticsearch.searches.interfaces import AUDIT_TITLE
from snovault.elasticsearch.searches.interfaces import REPORT_TITLE
from snovault.elasticsearch.searches.interfaces import SEARCH_TITLE
<<<<<<< HEAD
from snovault.elasticsearch.searches.interfaces import SUMMARY
=======
>>>>>>> 5f24163a
from snovault.elasticsearch.searches.interfaces import SUMMARY_TITLE
from snovault.elasticsearch.searches.fields import AuditMatrixWithFacetsResponseField
from snovault.elasticsearch.searches.fields import AllResponseField
from snovault.elasticsearch.searches.fields import BasicMatrixWithFacetsResponseField
from snovault.elasticsearch.searches.fields import BasicSearchResponseField
from snovault.elasticsearch.searches.fields import BasicSearchWithFacetsResponseField
from snovault.elasticsearch.searches.fields import BasicReportWithFacetsResponseField
from snovault.elasticsearch.searches.fields import ClearFiltersResponseField
from snovault.elasticsearch.searches.fields import ColumnsResponseField
from snovault.elasticsearch.searches.fields import ContextResponseField
from snovault.elasticsearch.searches.fields import DebugQueryResponseField
from snovault.elasticsearch.searches.fields import FiltersResponseField
from snovault.elasticsearch.searches.fields import IDResponseField
from snovault.elasticsearch.searches.fields import NotificationResponseField
from snovault.elasticsearch.searches.fields import NonSortableResponseField
from snovault.elasticsearch.searches.fields import RawSearchWithAggsResponseField
from snovault.elasticsearch.searches.fields import SearchBaseResponseField
from snovault.elasticsearch.searches.fields import SortResponseField
from snovault.elasticsearch.searches.fields import TitleResponseField
from snovault.elasticsearch.searches.fields import TypeOnlyClearFiltersResponseField
from snovault.elasticsearch.searches.fields import TypeResponseField
from snovault.elasticsearch.searches.parsers import ParamsParser
from snovault.elasticsearch.searches.responses import FieldedGeneratorResponse
from snovault.elasticsearch.searches.responses import FieldedResponse


def includeme(config):
    config.add_route('search', '/search{slash:/?}')
    config.add_route('searchv2_raw', '/searchv2_raw{slash:/?}')
    config.add_route('searchv2_quick', '/searchv2_quick{slash:/?}')
    config.add_route('report', '/report{slash:/?}')
    config.add_route('summary', '/summary{slash:/?}')
    config.add_route('audit', '/audit{slash:/?}')
    config.scan(__name__)


DEFAULT_ITEM_TYPES = [
    'Award',
    'Biosample',
    'BiosampleType',
    'Dataset',
    'Donor',
    'Page',
    'Publication',
    'Software',
    'Gene',
    'DataFile',
    'Lab'
]


@view_config(route_name='search', request_method='GET', permission='search')
def search(context, request):
    # Note the order of rendering matters for some fields, e.g. AllResponseField and
    # NotificationResponseField depend on results from BasicSearchWithFacetsResponseField.
    fr = FieldedResponse(
        _meta={
            'params_parser': ParamsParser(request)
        },
        response_fields=[
            TitleResponseField(
                title=SEARCH_TITLE
            ),
            TypeResponseField(
                at_type=[SEARCH_TITLE]
            ),
            IDResponseField(),
            ContextResponseField(),
            BasicSearchWithFacetsResponseField(
                default_item_types=DEFAULT_ITEM_TYPES
            ),
            AllResponseField(),
            NotificationResponseField(),
            FiltersResponseField(),
            ClearFiltersResponseField(),
            ColumnsResponseField(),
            SortResponseField(),
            DebugQueryResponseField()
        ]
    )
    return fr.render()


@view_config(route_name='searchv2_raw', request_method='GET', permission='search')
def searchv2_raw(context, request):
    fr = FieldedResponse(
        _meta={
            'params_parser': ParamsParser(request)
        },
        response_fields=[
            RawSearchWithAggsResponseField(
                default_item_types=DEFAULT_ITEM_TYPES
            )
        ]
    )
    return fr.render()


@view_config(route_name='searchv2_quick', request_method='GET', permission='search')
def searchv2_quick(context, request):
    fr = FieldedResponse(
        _meta={
            'params_parser': ParamsParser(request)
        },
        response_fields=[
            BasicSearchResponseField(
                default_item_types=DEFAULT_ITEM_TYPES
            )
        ]
    )
    return fr.render()


def search_generator(request):
    '''
    For internal use (no view). Like search_quick but returns raw generator
    of search hits in @graph field.
    '''
    fgr = FieldedGeneratorResponse(
        _meta={
            'params_parser': ParamsParser(request)
        },
        response_fields=[
            BasicSearchResponseField(
                default_item_types=DEFAULT_ITEM_TYPES
            )
        ]
    )
    return fgr.render()


@view_config(route_name='report', request_method='GET', permission='search')
def report(context, request):
    fr = FieldedResponse(
        _meta={
            'params_parser': ParamsParser(request)
        },
        response_fields=[
            TitleResponseField(
                title=REPORT_TITLE
            ),
            TypeResponseField(
                at_type=[REPORT_TITLE]
            ),
            IDResponseField(),
            ContextResponseField(),
            BasicReportWithFacetsResponseField(),
            AllResponseField(),
            NotificationResponseField(),
            FiltersResponseField(),
            TypeOnlyClearFiltersResponseField(),
            ColumnsResponseField(),
            NonSortableResponseField(),
            SortResponseField(),
            DebugQueryResponseField()
        ]
    )
    return fr.render()


@view_config(route_name='summary', request_method='GET', permission='search')
def summary(context, request):
    fr = FieldedResponse(
        _meta={
            'params_parser': ParamsParser(request)
        },
        response_fields=[
            TitleResponseField(
                title=SUMMARY_TITLE
            ),
            TypeResponseField(
                at_type=[SUMMARY_TITLE]
            ),
            IDResponseField(),
            SearchBaseResponseField(),
            ContextResponseField(),
            BasicMatrixWithFacetsResponseField(
<<<<<<< HEAD
                default_item_types=DEFAULT_ITEM_TYPES,
                matrix_definition_name=SUMMARY
=======
                default_item_types=DEFAULT_ITEM_TYPES
>>>>>>> 5f24163a
            ),
            NotificationResponseField(),
            FiltersResponseField(),
            TypeOnlyClearFiltersResponseField(),
            DebugQueryResponseField()
        ]
    )
    return fr.render()


@view_config(route_name='audit', request_method='GET', permission='search')
def audit(context, request):
    fr = FieldedResponse(
        _meta={
            'params_parser': ParamsParser(request)
        },
        response_fields=[
            TitleResponseField(
                title=AUDIT_TITLE
            ),
            TypeResponseField(
                at_type=[AUDIT_TITLE]
            ),
            IDResponseField(),
            SearchBaseResponseField(),
            ContextResponseField(),
            AuditMatrixWithFacetsResponseField(
                default_item_types=DEFAULT_ITEM_TYPES
            ),
            NotificationResponseField(),
            FiltersResponseField(),
            TypeOnlyClearFiltersResponseField(),
            DebugQueryResponseField()
        ]
    )
    return fr.render()<|MERGE_RESOLUTION|>--- conflicted
+++ resolved
@@ -1,16 +1,8 @@
 from pyramid.view import view_config
 
-from snovault.elasticsearch.searches.interfaces import AUDIT_TITLE
 from snovault.elasticsearch.searches.interfaces import REPORT_TITLE
 from snovault.elasticsearch.searches.interfaces import SEARCH_TITLE
-<<<<<<< HEAD
-from snovault.elasticsearch.searches.interfaces import SUMMARY
-=======
->>>>>>> 5f24163a
-from snovault.elasticsearch.searches.interfaces import SUMMARY_TITLE
-from snovault.elasticsearch.searches.fields import AuditMatrixWithFacetsResponseField
 from snovault.elasticsearch.searches.fields import AllResponseField
-from snovault.elasticsearch.searches.fields import BasicMatrixWithFacetsResponseField
 from snovault.elasticsearch.searches.fields import BasicSearchResponseField
 from snovault.elasticsearch.searches.fields import BasicSearchWithFacetsResponseField
 from snovault.elasticsearch.searches.fields import BasicReportWithFacetsResponseField
@@ -38,8 +30,6 @@
     config.add_route('searchv2_raw', '/searchv2_raw{slash:/?}')
     config.add_route('searchv2_quick', '/searchv2_quick{slash:/?}')
     config.add_route('report', '/report{slash:/?}')
-    config.add_route('summary', '/summary{slash:/?}')
-    config.add_route('audit', '/audit{slash:/?}')
     config.scan(__name__)
 
 
@@ -164,65 +154,4 @@
             DebugQueryResponseField()
         ]
     )
-    return fr.render()
-
-
-@view_config(route_name='summary', request_method='GET', permission='search')
-def summary(context, request):
-    fr = FieldedResponse(
-        _meta={
-            'params_parser': ParamsParser(request)
-        },
-        response_fields=[
-            TitleResponseField(
-                title=SUMMARY_TITLE
-            ),
-            TypeResponseField(
-                at_type=[SUMMARY_TITLE]
-            ),
-            IDResponseField(),
-            SearchBaseResponseField(),
-            ContextResponseField(),
-            BasicMatrixWithFacetsResponseField(
-<<<<<<< HEAD
-                default_item_types=DEFAULT_ITEM_TYPES,
-                matrix_definition_name=SUMMARY
-=======
-                default_item_types=DEFAULT_ITEM_TYPES
->>>>>>> 5f24163a
-            ),
-            NotificationResponseField(),
-            FiltersResponseField(),
-            TypeOnlyClearFiltersResponseField(),
-            DebugQueryResponseField()
-        ]
-    )
-    return fr.render()
-
-
-@view_config(route_name='audit', request_method='GET', permission='search')
-def audit(context, request):
-    fr = FieldedResponse(
-        _meta={
-            'params_parser': ParamsParser(request)
-        },
-        response_fields=[
-            TitleResponseField(
-                title=AUDIT_TITLE
-            ),
-            TypeResponseField(
-                at_type=[AUDIT_TITLE]
-            ),
-            IDResponseField(),
-            SearchBaseResponseField(),
-            ContextResponseField(),
-            AuditMatrixWithFacetsResponseField(
-                default_item_types=DEFAULT_ITEM_TYPES
-            ),
-            NotificationResponseField(),
-            FiltersResponseField(),
-            TypeOnlyClearFiltersResponseField(),
-            DebugQueryResponseField()
-        ]
-    )
     return fr.render()