from typedsheets import cast_row_values
import logging
import os.path

logger = logging.getLogger('encoded')
logger.setLevel(logging.INFO)  # doesn't work to shut off sqla INFO

ORDER = [
    'user',
    'award',
    'lab',
    'organism',
    'source',
    'target',
    'antibody_lot',
    'antibody_characterization',
    'antibody_approval',
    'mouse_donor',
    'human_donor',
    'document',
    'treatment',
    'construct',
    'construct_characterization',
    'rnai',
    'rnai_characterization',
    'fly_donor',
    'worm_donor',
<<<<<<< HEAD
    'donor_characterization',
=======
>>>>>>> d19a23ec
    'biosample',
    'biosample_characterization',
    'platform',
    'library',
    'experiment',
    'replicate',
    # 'software',
    'dataset',
    'file',

    'about',
]


##############################################################################
# Pipeline components
#
# http://www.stylight.com/Numbers/pipes-and-filters-architectures-with-python-generators/
#
# Dictionaries are passed through the pipeline. By convention, values starting
# with an underscore (_) are ignored by the component posting a final value
# so are free for communicating information down the pipeline.


def noop(dictrows):
    """ No-op component

    Useful for pipeline component factories.
    """
    return dictrows


def remove_keys_with_empty_value(dictrows):
    for row in dictrows:
        yield {
            k: v for k, v in row.iteritems()
            if k and v not in ('', None, [])
        }


##############################################################################
# Pipeline component factories


def warn_keys_with_unknown_value_except_for(*keys):
    def component(dictrows):
        for row in dictrows:
            for k, v in row.iteritems():
                if k not in keys and unicode(v).lower() == 'unknown':
                    logger.warn('unknown %r for %s' % (k, row.get('uuid', '<empty uuid>')))
            yield row

    return component


def skip_rows_missing_all_keys(*keys):
    def component(dictrows):
        for row in dictrows:
            if not any(key in row for key in keys):
                row['_skip'] = True
            yield row

    return component


def skip_rows_with_all_key_value(**kw):
    def component(dictrows):
        for row in dictrows:
            if all(row[k] == v if k in row else False for k, v in kw.iteritems()):
                row['_skip'] = True
            yield row

    return component


def skip_rows_without_all_key_value(**kw):
    def component(dictrows):
        for row in dictrows:
            if not all(row[k] == v if k in row else False for k, v in kw.iteritems()):
                row['_skip'] = True
            yield row

    return component


def remove_keys(*keys):
    def component(dictrows):
        for row in dictrows:
            for key in keys:
                row.pop(key, None)
            yield row

    return component


def skip_rows_with_all_falsey_value(*keys):
    def component(dictrows):
        for row in dictrows:
            if all(not row[key] if key in row else False for key in keys):
                row['_skip'] = True
            yield row

    return component


def add_attachment(docsdir):
    def component(dictrows):
        for row in dictrows:
            filename = row.get('attachment', None)
            if filename is None:
                yield row
                continue
            try:
                path = find_doc(docsdir, filename)
                row['attachment'] = attachment(path)
            except ValueError, e:
                row['_errors'] = repr(e)
            yield row

    return component


##############################################################################
# Read input from spreadsheets
#
# Downloading a zipfile of xlsx files from Google Drive is most convenient
# but it's better to check tsv into git.


def read_single_sheet(path, name=None):
    """ Read an xlsx, csv or tsv from a zipfile or directory
    """
    from zipfile import ZipFile
    import xlreader

    if name is None:
        root, ext = os.path.splitext(path)
        stream = open(path, 'rb')

        if ext == '.xlsx':
            return read_xl(stream)

        if ext == '.tsv':
            return read_csv(stream, dialect='excel-tab')

        if ext == '.csv':
            return read_csv(stream)

        if ext == '.json':
            return read_json(stream)

        raise ValueError('Unknown file extension for %r' % path)

    if path.endswith('.xlsx'):
        return cast_row_values(xlreader.DictReader(open(path, 'rb'), sheetname=name))

    if path.endswith('.zip'):
        zf = ZipFile(path)
        names = zf.namelist()

        if (name + '.xlsx') in names:
            stream = zf.open(name + '.xlsx', 'r')
            return read_xl(stream)

        if (name + '.tsv') in names:
            stream = zf.open(name + '.tsv', 'rU')
            return read_csv(stream, dialect='excel-tab')

        if (name + '.csv') in names:
            stream = zf.open(name + '.csv', 'rU')
            return read_csv(stream)

        if (name + '.json') in names:
            stream = zf.open(name + '.json', 'r')
            return read_json(stream)

    if os.path.isdir(path):
        root = os.path.join(path, name)

        if os.path.exists(root + '.xlsx'):
            stream = open(root + '.xlsx', 'rb')
            return read_xl(stream)

        if os.path.exists(root + '.tsv'):
            stream = open(root + '.tsv', 'rbU')
            return read_csv(stream, dialect='excel-tab')

        if os.path.exists(root + '.csv'):
            stream = open(root + '.csv', 'rbU')
            return read_csv(stream)

        if os.path.exists(root + '.json'):
            stream = open(root + '.json', 'rb')
            return read_json(stream)

    return []


def read_xl(stream):
    import xlreader
    return cast_row_values(xlreader.DictReader(stream))


def read_csv(stream, **kw):
    import csv
    return cast_row_values(csv.DictReader(stream, **kw))


def read_json(stream):
    import json
    obj = json.load(stream)
    if isinstance(obj, dict):
        return [obj]
    return obj


##############################################################################
# Posting json
#
# This would a one liner except for logging

def request_url(item_type, method):
    def component(rows):
        for row in rows:
            if method == 'POST':
                url = row['_url'] = '/' + item_type
                yield row
                continue

            if '@id' in row:
                url = row['@id']
                if not url.startswith('/'):
                    url = '/' + url
                row['_url'] = url
                yield row
                continue

            # XXX support for aliases
            for key in ['uuid', 'accession']:
                if key in row:
                    url = row['_url'] = '/' + row[key]
                    break
            else:
                row['_errors'] = ValueError('No key found. Need uuid or accession.')

            yield row

    return component

def make_request(testapp, item_type, method):
    json_method = getattr(testapp, method.lower() + '_json')

    def component(rows):
        for row in rows:
            if row.get('_skip') or row.get('_errors') or not row.get('_url'):
                continue

            # Keys with leading underscores are for communicating between
            # sections
            value = row['_value'] = {
                k: v for k, v in row.iteritems() if not k.startswith('_') and not k.startswith('@')
            }

            url = row['_url']
            row['_response'] = json_method(url, value, status='*')

            yield row

    return component


##############################################################################
# Logging


def trim(value):
    """ Shorten excessively long fields in error log
    """
    if isinstance(value, dict):
        return {k: trim(v) for k, v in value.iteritems()}
    if isinstance(value, list):
        return [trim(v) for v in value]
    if isinstance(value, basestring) and len(value) > 160:
        return value[:77] + '...' + value[-80:]
    return value


def pipeline_logger(item_type, phase):
    def component(rows):
        created = 0
        updated = 0
        errors = 0
        skipped = 0
        count = 0
        for index, row in enumerate(rows):
            row_number = index + 2  # header row
            count = index + 1
            res = row.get('_response')

            if res is None:
                _skip = row.get('_skip')
                _errors = row.get('_errors')
                if row.get('_skip'):
                    skipped += 1
                elif _errors:
                    errors += 1
                    logger.error('%s row %d: Error PROCESSING: %s\n%r\n' % (item_type, row_number, _errors, trim(row)))
                yield row
                continue

            url = row.get('_url')
            uuid = row.get('uuid')

            if res.status_int == 200:
                updated += 1
                logger.debug('UPDATED: %s' % url)

            if res.status_int == 201:
                created += 1
                logger.debug('CREATED: %s' % res.location)

            if res.status_int == 409:
                logger.error('CONFLICT: %r' % res.json['detail'])

            if res.status_int == 422:
                logger.error('VALIDATION FAILED: %r' % trim(res.json['errors']))

            if res.status_int // 100 == 4:
                errors += 1
                logger.error('%s row %d: %s (%s)\n%r\n' % (item_type, row_number, res.status, url, trim(row['_value'])))

            yield row

        loaded = created + updated
        logger.info('Loaded %d of %d %s (phase %s). CREATED: %d, UPDATED: %d, SKIPPED: %d, ERRORS: %d' % (
             loaded, count, item_type, phase, created, updated, skipped, errors))

    return component


##############################################################################
# Attachments


def find_doc(docsdir, filename):
    path = None
    for dirpath in docsdir:
        candidate = os.path.join(dirpath, filename)
        if not os.path.exists(candidate):
            continue
        if path is not None:
            msg = 'Duplicate filenames: %s, %s' % (path, candidate)
            raise ValueError(msg)
        path = candidate
    if path is None:
        raise ValueError('File not found: %s' % filename)
    return path


def attachment(path):
    """ Create an attachment upload object from a filename

    Embeds the attachment as a data url.
    """
    import magic
    import mimetypes
    from PIL import Image
    from base64 import b64encode

    filename = os.path.basename(path)
    mime_type, encoding = mimetypes.guess_type(path)
    major, minor = mime_type.split('/')
    detected_type = magic.from_file(path, mime=True)

    # XXX This validation logic should move server-side.
    if not (detected_type == mime_type or
            detected_type == 'text/plain' and major == 'text'):
        raise ValueError('Wrong extension for %s: %s' % (detected_type, filename))

    with open(path, 'rb') as stream:
        attach = {
            'download': filename,
            'type': mime_type,
            'href': 'data:%s;base64,%s' % (mime_type, b64encode(stream.read()))
        }

        if mime_type in ('application/pdf', 'text/plain', 'text/tab-separated-values'):
            # XXX Should use chardet to detect charset for text files here.
            return attach

        if major == 'image' and minor in ('png', 'jpeg', 'gif', 'tiff'):
            # XXX we should just convert our tiffs to pngs
            stream.seek(0, 0)
            im = Image.open(stream)
            im.verify()
            if im.format != minor.upper():
                msg = "Image file format %r does not match extension for %s"
                raise ValueError(msg % (im.format, filename))

            attach['width'], attach['height'] = im.size
            return attach

    raise ValueError("Unknown file type for %s" % filename)


##############################################################################
# Pipelines


def combine(source, pipeline):
    """ Construct a combined generator from a source and pipeline
    """
    return reduce(lambda x, y: y(x), pipeline, source)


def process(rows):
    """ Pull rows through the pipeline
    """
    for row in rows:
        pass


def get_pipeline(testapp, docsdir, test_only, item_type, phase=None, method=None):
    pipeline = [
        skip_rows_with_all_key_value(test='skip'),
        skip_rows_with_all_key_value(_test='skip'),
        skip_rows_with_all_falsey_value('test') if test_only else noop,
        skip_rows_with_all_falsey_value('_test') if test_only else noop,
        remove_keys_with_empty_value,
        skip_rows_missing_all_keys('uuid', 'accession', '@id'),
        remove_keys('schema_version'),
        warn_keys_with_unknown_value_except_for(
            'lot_id', 'sex', 'life_stage', 'health_status', 'ethnicity',
            'strain_background', 'age',  # 'flowcell_details.machine',
        ),
        add_attachment(docsdir),
    ]
    if phase == 1:
        method = 'POST'
        pipeline.extend(PHASE1_PIPELINES.get(item_type, []))
    elif phase == 2:
        method = 'PUT'
        pipeline.extend(PHASE2_PIPELINES.get(item_type, []))

    pipeline.extend([
        request_url(item_type, method),
        remove_keys('uuid') if method in ('PUT', 'PATCH') else noop,
        make_request(testapp, item_type, method),
        pipeline_logger(item_type, phase),
    ])
    return pipeline


# Additional pipeline sections for item types

PHASE1_PIPELINES = {
    'user': [
        remove_keys('lab', 'submits_for'),
    ],
    'biosample': [
        remove_keys('derived_from', 'pooled_from'),
    ],
    'dataset': [
        remove_keys('related_files'),
    ],
    'experiment': [
        remove_keys('related_files', 'possible_controls'),
    ],
}


##############################################################################
# Phase 2 pipelines
#
# A second pass is required to cope with reference cycles. Only rows with
# filtered out keys are updated.


PHASE2_PIPELINES = {
    'user': [
        skip_rows_missing_all_keys('lab', 'submits_for'),
    ],
    'biosample': [
        skip_rows_missing_all_keys('derived_from', 'pooled_from'),
    ],
    'experiment': [
        skip_rows_missing_all_keys('related_files', 'possible_controls'),
    ],
    'dataset': [
        skip_rows_missing_all_keys('related_files'),
    ],
}


def load_all(testapp, filename, docsdir, test=False):
    for item_type in ORDER:
        try:
            source = read_single_sheet(filename, item_type)
        except ValueError:
            continue
        pipeline = get_pipeline(testapp, docsdir, test, item_type, phase=1)
        process(combine(source, pipeline))

    for item_type in ORDER:
        if item_type not in PHASE2_PIPELINES:
            continue
        try:
            source = read_single_sheet(filename, item_type)
        except ValueError:
            continue
        pipeline = get_pipeline(testapp, docsdir, test, item_type, phase=2)
        process(combine(source, pipeline))<|MERGE_RESOLUTION|>--- conflicted
+++ resolved
@@ -25,10 +25,7 @@
     'rnai_characterization',
     'fly_donor',
     'worm_donor',
-<<<<<<< HEAD
     'donor_characterization',
-=======
->>>>>>> d19a23ec
     'biosample',
     'biosample_characterization',
     'platform',
