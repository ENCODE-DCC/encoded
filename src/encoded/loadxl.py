--- conflicted
+++ resolved
@@ -56,11 +56,6 @@
     'analysis_step_version',
     'pipeline',
     'analysis_step_run',
-    'annotation',
-    'project',
-    'publication_data',
-    'reference',
-    'ucsc_browser_composite',
     'file',
     'star_quality_metric',
     'bismark_quality_metric',
@@ -545,11 +540,7 @@
         remove_keys('datasets'),
     ],
     'annotation': [
-<<<<<<< HEAD
-        remove_keys('related_files'),
-=======
         remove_keys('related_files', 'software_used'),
->>>>>>> 4c9ccdda
     ],
     'project': [
         remove_keys('related_files'),
@@ -558,16 +549,10 @@
         remove_keys('related_files'),
     ],
     'reference': [
-<<<<<<< HEAD
-        remove_keys('related_files'),
+        remove_keys('related_files', 'software_used'),
     ],
     'ucsc_browser_composite': [
         remove_keys('related_files'),
-=======
-        remove_keys('related_files', 'software_used'),
-    ],
-    'ucsc_browser_composite': [
-        remove_keys('related_files'),
     ],
     'treatment_time_series': [
         remove_keys('related_datasets'),
@@ -586,7 +571,6 @@
     ],
     'matched_set': [
         remove_keys('related_datasets'),
->>>>>>> 4c9ccdda
     ]
 }
 
@@ -647,24 +631,6 @@
     'publication': [
         skip_rows_missing_all_keys('datasets'),
     ],
-<<<<<<< HEAD
-    'annotation': [
-        skip_rows_missing_all_keys('related_files'),
-    ],
-    'project': [
-        skip_rows_missing_all_keys('related_files'),
-    ],
-    'publication_data': [
-        skip_rows_missing_all_keys('related_files'),
-    ],
-    'reference': [
-        skip_rows_missing_all_keys('related_files'),
-    ],
-    'ucsc_browser_composite': [
-        skip_rows_missing_all_keys('related_files'),
-    ]
-=======
->>>>>>> 4c9ccdda
 }
 
 
