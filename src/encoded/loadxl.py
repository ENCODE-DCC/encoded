from past.builtins import basestring
from .typedsheets import cast_row_values
from functools import reduce
import io
import logging
import os.path

text = type(u'')

DEFAULT_LOG_LEVEL = logging.INFO
logger = logging.getLogger('encoded')
logger.setLevel(DEFAULT_LOG_LEVEL)  # doesn't work to shut off sqla INFO


ORDER = [
    'user',
    'award',
    'lab',
    'organism',
    'source',
    'gene',
    'target',
    'publication',
    'document',
    'antibody_lot',
    'biosample_type',
    'antibody_characterization',
    'treatment',
    'mouse_donor',
    'fly_donor',
    'worm_donor',
    'human_donor',
    'manatee_donor',
    'donor_characterization',
    'genetic_modification',
    'genetic_modification_characterization',
    'biosample',
    'biosample_characterization',
    'platform',
    'library',
    'experiment',
    'single_cell_unit',
    'functional_characterization_experiment',
    'transgenic_enhancer_experiment',
    'replicate',
    'annotation',
    'project',
    'publication_data',
    'reference',
    'computational_model',
    'ucsc_browser_composite',
    'matched_set',
    'functional_characterization_series',
    'single_cell_rna_series',
    'treatment_time_series',
    'treatment_concentration_series',
    'organism_development_series',
    'replication_timing_series',
    'aggregate_series',
    'experiment_series',
    'gene_silencing_series',
    'differentiation_series',
    'pulse_chase_time_series',
    'multiomics_series',
    'reference_epigenome',
    'disease_series',
    'collection_series',
    'differential_accessibility_series',
    'software',
    'software_version',
    'analysis_step',
    'analysis_step_version',
    'pipeline',
    'analysis_step_run',
    'file',
    'star_quality_metric',
    'gene_quantification_quality_metric',
    'gene_type_quantification_quality_metric',
    'bismark_quality_metric',
    'cpg_correlation_quality_metric',
    'atac_alignment_quality_metric',
    'atac_alignment_enrichment_quality_metric',
    'atac_library_complexity_quality_metric',
    'atac_peak_enrichment_quality_metric',
    'atac_replication_quality_metric',
    'chia_pet_alignment_quality_metric',
    'chia_pet_chr_interactions_quality_metric',
    'chia_pet_peak_enrichment_quality_metric',
    'chip_alignment_samstat_quality_metric',
    'chip_alignment_enrichment_quality_metric',
    'chip_library_quality_metric',
    'chip_peak_enrichment_quality_metric',
    'chip_replication_quality_metric',
    'chipseq_filter_quality_metric',
    'dnase_alignment_quality_metric',
    'dnase_footprinting_quality_metric',
    'hic_quality_metric',
    'micro_rna_quantification_quality_metric',
    'micro_rna_mapping_quality_metric',
    'long_read_rna_mapping_quality_metric',
    'long_read_rna_quantification_quality_metric',
    'samtools_flagstats_quality_metric',
    'mad_quality_metric',
    'correlation_quality_metric',
    'edwbamstats_quality_metric',
    'hotspot_quality_metric',
    'idr_summary_quality_metric',
    'complexity_xcorr_quality_metric',
    'duplicates_quality_metric',
    'filtering_quality_metric',
    'trimming_quality_metric',
    'samtools_stats_quality_metric',
    'idr_quality_metric',
    'histone_chipseq_quality_metric',
    'generic_quality_metric',
    'gencode_category_quality_metric',
    'gembs_alignment_quality_metric',
    'sc_atac_alignment_quality_metric',
    'sc_atac_read_quality_metric',
    'sc_atac_multiplet_quality_metric',
    'sc_atac_library_complexity_quality_metric',
    'sc_atac_analysis_quality_metric',
    'sc_atac_counts_summary_quality_metric',
<<<<<<< HEAD
    'star_solo_quality_metric',
    'scrna_seq_counts_summary_quality_metric',
=======
    'segway_quality_metric',
>>>>>>> 9043bca6
    'quality_standard',
    'analysis',
    'image',
    'page',
    'cart',
    'access_key',
]

IS_ATTACHMENT = [
    'attachment',
    'IDR_plot_true',
    'IDR_plot_rep1_pr',
    'IDR_plot_rep2_pr',
    'IDR_plot_pool_pr',
    'IDR_parameters_true',
    'IDR_parameters_rep1_pr',
    'IDR_parameters_rep2_pr',
    'IDR_parameters_pool_pr',
    'cross_correlation_plot',
    'jsd_plot',
    'gc_bias_plot',
    'IDR_dispersion_plot',
    'idr_dispersion_plot',
    'idr_parameters',
    'tss_enrichment_plot',
    'fragment_length_distribution_plot',
    'peak_width_distribution_plot',
    'dispersion_model',
    'mapq_plot',
    'insert_size_plot',
    'insert_size_histogram',
    'insert_size_metric',
    'nuclear_preseq',
    'nuclear_preseq_targets',
    'multiplet_stats',
    'picard_markdup_stats',
    'pbc_stats',
    'archr_doublet_summary_figure',
    'archr_fragment_size_distribution',
    'archr_tss_by_unique_frags',
    'archr_doublet_summary_text',
    'archr_pre_filter_metadata',
    'barcode_matching_stats',
    'adapter_trimming_stats',
    'barcode_revcomp_stats',
    'mito_stats',
    'samstats',
    'barcodes_status',
    'barcode_pairs_multiplets',
    'barcode_pairs_expanded',
    'multiplet_threshold_plot',
<<<<<<< HEAD
    'barcode_rank_plot',
    'sequencing_saturation_plot',
    'total_counts_vs_pct_mitochondria',
    'total_counts_vs_genes_by_count',
    'counts_violin_plot'
=======
    'trackname_assay',
    'feature_aggregation_tab',
    'signal_distribution_tab',
    'segment_sizes_tab',
    'length_distribution_tab',
>>>>>>> 9043bca6
]


def _reset_log_level(log_level):
    '''
    Resets the default log level, usually for running bin tests
    '''
    if logger and log_level is not DEFAULT_LOG_LEVEL:
        numeric_level = getattr(logging, log_level.upper(), None)
        if not isinstance(numeric_level, int):
            raise ValueError('Invalid log level: %s' % log_level)
        logger.setLevel(log_level)


##############################################################################
# Pipeline components
#
# http://www.stylight.com/Numbers/pipes-and-filters-architectures-with-python-generators/
#
# Dictionaries are passed through the pipeline. By convention, values starting
# with an underscore (_) are ignored by the component posting a final value
# so are free for communicating information down the pipeline.


def noop(dictrows):
    """ No-op component

    Useful for pipeline component factories.
    """
    return dictrows


def remove_keys_with_empty_value(dictrows):
    for row in dictrows:
        yield {
            k: v for k, v in row.items()
            if k and v not in ('', None, [])
        }


##############################################################################
# Pipeline component factories


def warn_keys_with_unknown_value_except_for(*keys):
    def component(dictrows):
        for row in dictrows:
            for k, v in row.items():
                if k not in keys and text(v).lower() == 'unknown':
                    logger.warn('unknown %r for %s' % (k, row.get('uuid', '<empty uuid>')))
            yield row

    return component


def skip_rows_missing_all_keys(*keys):
    def component(dictrows):
        for row in dictrows:
            if not any(key in row for key in keys):
                row['_skip'] = True
            yield row

    return component


def skip_rows_with_all_key_value(**kw):
    def component(dictrows):
        for row in dictrows:
            if all(row[k] == v if k in row else False for k, v in kw.items()):
                row['_skip'] = True
            yield row

    return component


def skip_rows_without_all_key_value(**kw):
    def component(dictrows):
        for row in dictrows:
            if not all(row[k] == v if k in row else False for k, v in kw.items()):
                row['_skip'] = True
            yield row

    return component


def remove_keys(*keys):
    def component(dictrows):
        for row in dictrows:
            for key in keys:
                row.pop(key, None)
            yield row

    return component


def skip_rows_with_all_falsey_value(*keys):
    def component(dictrows):
        for row in dictrows:
            if all(not row[key] if key in row else False for key in keys):
                row['_skip'] = True
            yield row

    return component


def add_attachments(docsdir):
    def component(dictrows):
        for row in dictrows:
            for attachment_property in IS_ATTACHMENT:
                filename = row.get(attachment_property, None)
                if filename is None:
                    continue
                try:
                    path = find_doc(docsdir, filename)
                    row[attachment_property] = attachment(path)
                except ValueError as e:
                    row['_errors'] = repr(e)
            yield row

    return component


##############################################################################
# Read input from spreadsheets
#
# Downloading a zipfile of xlsx files from Google Drive is most convenient
# but it's better to check tsv into git.


def read_single_sheet(path, name=None):
    """ Read an xlsx, csv or tsv from a zipfile or directory
    """
    from zipfile import ZipFile
    from . import xlreader

    if name is None:
        root, ext = os.path.splitext(path)
        stream = open(path, 'r')

        if ext == '.xlsx':
            return read_xl(stream)

        if ext == '.tsv':
            return read_csv(stream, dialect='excel-tab')

        if ext == '.csv':
            return read_csv(stream)

        if ext == '.json':
            return read_json(stream)

        raise ValueError('Unknown file extension for %r' % path)

    if path.endswith('.xlsx'):
        return cast_row_values(xlreader.DictReader(open(path, 'rb'), sheetname=name))

    if path.endswith('.zip'):
        zf = ZipFile(path)
        names = zf.namelist()

        if (name + '.xlsx') in names:
            stream = zf.open(name + '.xlsx', 'r')
            return read_xl(stream)

        if (name + '.tsv') in names:
            stream = io.TextIOWrapper(zf.open(name + '.tsv'), encoding='utf-8')
            return read_csv(stream, dialect='excel-tab')

        if (name + '.csv') in names:
            stream = io.TextIOWrapper(zf.open(name + '.csv'), encoding='utf-8')
            return read_csv(stream)

        if (name + '.json') in names:
            stream = io.TextIOWrapper(zf.open(name + '.json'), encoding='utf-8')
            return read_json(stream)

    if os.path.isdir(path):
        root = os.path.join(path, name)

        if os.path.exists(root + '.xlsx'):
            stream = open(root + '.xlsx', 'rb')
            return read_xl(stream)

        if os.path.exists(root + '.tsv'):
            stream = open(root + '.tsv', 'rU')
            return read_csv(stream, dialect='excel-tab')

        if os.path.exists(root + '.csv'):
            stream = open(root + '.csv', 'rU')
            return read_csv(stream)

        if os.path.exists(root + '.json'):
            stream = open(root + '.json', 'r')
            return read_json(stream)

    return []


def read_xl(stream):
    from . import xlreader
    return cast_row_values(xlreader.DictReader(stream))


def read_csv(stream, **kw):
    import csv
    return cast_row_values(csv.DictReader(stream, **kw))


def read_json(stream):
    import json
    obj = json.load(stream)
    if isinstance(obj, dict):
        return [obj]
    return obj


##############################################################################
# Posting json
#
# This would a one liner except for logging

def request_url(item_type, method):
    def component(rows):
        for row in rows:
            if method == 'POST':
                url = row['_url'] = '/' + item_type
                yield row
                continue

            if '@id' in row:
                url = row['@id']
                if not url.startswith('/'):
                    url = '/' + url
                row['_url'] = url
                yield row
                continue

            # XXX support for aliases
            for key in ['uuid', 'accession']:
                if key in row:
                    url = row['_url'] = '/' + row[key]
                    break
            else:
                row['_errors'] = ValueError('No key found. Need uuid or accession.')

            yield row

    return component


def make_request(testapp, item_type, method):
    json_method = getattr(testapp, method.lower() + '_json')

    def component(rows):
        for row in rows:
            if row.get('_skip') or row.get('_errors') or not row.get('_url'):
                continue

            # Keys with leading underscores are for communicating between
            # sections
            value = row['_value'] = {
                k: v for k, v in row.items() if not k.startswith('_') and not k.startswith('@')
            }

            url = row['_url']
            row['_response'] = json_method(url, value, status='*')

            yield row

    return component


##############################################################################
# Logging


def trim(value):
    """ Shorten excessively long fields in error log
    """
    if isinstance(value, dict):
        return {k: trim(v) for k, v in value.items()}
    if isinstance(value, list):
        return [trim(v) for v in value]
    if isinstance(value, basestring) and len(value) > 160:
        return value[:77] + '...' + value[-80:]
    return value


def pipeline_logger(item_type, phase):
    def component(rows):
        created = 0
        updated = 0
        errors = 0
        skipped = 0
        count = 0
        for index, row in enumerate(rows):
            row_number = index + 2  # header row
            count = index + 1
            res = row.get('_response')

            if res is None:
                _skip = row.get('_skip')
                _errors = row.get('_errors')
                if row.get('_skip'):
                    skipped += 1
                elif _errors:
                    errors += 1
                    logger.error('%s row %d: Error PROCESSING: %s\n%r\n' % (item_type, row_number, _errors, trim(row)))
                yield row
                continue

            url = row.get('_url')
            uuid = row.get('uuid')

            if res.status_int == 200:
                updated += 1
                logger.debug('UPDATED: %s' % url)

            if res.status_int == 201:
                created += 1
                logger.debug('CREATED: %s' % res.location)

            if res.status_int == 409:
                logger.error('CONFLICT: %r' % res.json['detail'])

            if res.status_int == 422:
                logger.error('VALIDATION FAILED: %r' % trim(res.json['errors']))

            if res.status_int // 100 == 4:
                errors += 1
                logger.error('%s row %d: %s (%s)\n%r\n' % (item_type, row_number, res.status, url, trim(row['_value'])))

            yield row

        loaded = created + updated
        logger.info('Loaded %d of %d %s (phase %s). CREATED: %d, UPDATED: %d, SKIPPED: %d, ERRORS: %d' % (
            loaded, count, item_type, phase, created, updated, skipped, errors))

    return component


##############################################################################
# Attachments


def find_doc(docsdir, filename):
    path = None
    for dirpath in docsdir:
        candidate = os.path.join(dirpath, filename)
        if not os.path.exists(candidate):
            continue
        if path is not None:
            msg = 'Duplicate filenames: %s, %s' % (path, candidate)
            raise ValueError(msg)
        path = candidate
    if path is None:
        raise ValueError('File not found: %s' % filename)
    return path


def attachment(path):
    """ Create an attachment upload object from a filename

    Embeds the attachment as a data url.
    """
    import magic
    import mimetypes
    from PIL import Image
    from base64 import b64encode

    filename = os.path.basename(path)
    mime_type, encoding = mimetypes.guess_type(path)
    if encoding == 'gzip':
        mime_type = 'application/gzip'
    major, minor = mime_type.split('/')
    detected_type = magic.from_file(path, mime=True)

    # XXX This validation logic should move server-side.
    if not (detected_type == mime_type or
            detected_type == 'text/plain' and major == 'text'):
        raise ValueError('Wrong extension for %s: %s' % (detected_type, filename))

    with open(path, 'rb') as stream:
        attach = {
            'download': filename,
            'type': mime_type,
            'href': 'data:%s;base64,%s' % (mime_type, b64encode(stream.read()).decode('ascii'))
        }

        if mime_type in ('application/pdf', 'application/json', 'application/gzip', 'text/plain', 'text/tab-separated-values', 'text/html'):
            # XXX Should use chardet to detect charset for text files here.
            return attach

        if major == 'image' and minor in ('png', 'jpeg', 'gif', 'tiff'):
            # XXX we should just convert our tiffs to pngs
            stream.seek(0, 0)
            im = Image.open(stream)
            im.verify()
            if im.format != minor.upper():
                msg = "Image file format %r does not match extension for %s"
                raise ValueError(msg % (im.format, filename))

            attach['width'], attach['height'] = im.size
            return attach

    raise ValueError("Unknown file type for %s" % filename)


##############################################################################
# Pipelines


def combine(source, pipeline):
    """ Construct a combined generator from a source and pipeline
    """
    return reduce(lambda x, y: y(x), pipeline, source)


def process(rows):
    """ Pull rows through the pipeline
    """
    for row in rows:
        pass


def get_pipeline(testapp, docsdir, test_only, item_type, phase=None, method=None):
    pipeline = [
        skip_rows_with_all_key_value(test='skip'),
        skip_rows_with_all_key_value(_test='skip'),
        skip_rows_with_all_falsey_value('test') if test_only else noop,
        skip_rows_with_all_falsey_value('_test') if test_only else noop,
        remove_keys_with_empty_value,
        skip_rows_missing_all_keys('uuid', 'accession', '@id', 'name'),
        remove_keys('schema_version'),
        warn_keys_with_unknown_value_except_for(
            'lot_id', 'sex', 'life_stage', 'health_status', 'ethnicity',
            'strain_background', 'age', 'version',
            'model_organism_health_status',
            'model_organism_age',
            'model_organism_sex',
            'mouse_life_stage',
            # 'flowcell_details.machine',
        ),
        add_attachments(docsdir),
    ]
    if phase == 1:
        method = 'POST'
        pipeline.extend(PHASE1_PIPELINES.get(item_type, []))
    elif phase == 2:
        method = 'PUT'
        pipeline.extend(PHASE2_PIPELINES.get(item_type, []))

    pipeline.extend([
        request_url(item_type, method),
        remove_keys('uuid') if method in ('PUT', 'PATCH') else noop,
        make_request(testapp, item_type, method),
        pipeline_logger(item_type, phase),
    ])
    return pipeline


# Additional pipeline sections for item types

PHASE1_PIPELINES = {
    'user': [
        remove_keys('lab', 'submits_for'),
    ],
    'biosample': [
        remove_keys('derived_from', 'pooled_from', 'part_of', 'host'),
    ],
    'library': [
        remove_keys('spikeins_used', 'adapters', 'inclusion_list'),
    ],
    'experiment': [
        remove_keys('possible_controls', 'related_files', 'supersedes', 'analyses'),
    ],
    'functional_characterization_experiment': [
        remove_keys('possible_controls', 'supersedes', 'elements_mappings', 'elements_references', 'analyses'),
    ],
    'single_cell_unit': [
        remove_keys('possible_controls', 'related_files', 'supersedes', 'analyses'),
    ],
    'transgenic_enhancer_experiment': [
        remove_keys('related_files', 'supersedes'),
    ],
    'mouse_donor': [
        remove_keys('parent_strains', 'genetic_modifications'),
    ],
    'fly_donor': [
        remove_keys('parent_strains', 'genetic_modifications'),
    ],
    'worm_donor': [
        remove_keys('outcrossed_strain', 'parent_strains', 'genetic_modifications'),
    ],
    'human_donor': [
        remove_keys('parents', 'children', 'siblings', 'twin'),
    ],
    'publication': [
        remove_keys('datasets'),
    ],
    'annotation': [
        remove_keys('related_files', 'software_used', 'analyses'),
    ],
    'project': [
        remove_keys('related_files'),
    ],
    'publication_data': [
        remove_keys('related_files'),
    ],
    'reference': [
        remove_keys('related_files', 'software_used', 'related_pipelines'),
    ],
    'computational_model': [
        remove_keys('related_files', 'software_used'),
    ],
    'ucsc_browser_composite': [
        remove_keys('related_files'),
    ],
    'functional_characterization_series': [
        remove_keys('related_datasets'),
    ],
    'single_cell_rna_series': [
        remove_keys('related_datasets'),
    ],
    'treatment_time_series': [
        remove_keys('related_datasets'),
    ],
    'treatment_concentration_series': [
        remove_keys('related_datasets'),
    ],
    'aggregate_series': [
        remove_keys('related_datasets'),
    ],
    'organism_development_series': [
        remove_keys('related_datasets'),
    ],
    'replication_timing_series': [
        remove_keys('related_datasets'),
    ],
    'gene_silencing_series': [
        remove_keys('related_datasets'),
    ],
    'differentiation_series': [
        remove_keys('related_datasets'),
    ],
    'pulse_chase_time_series': [
        remove_keys('related_datasets'),
    ],
    'multiomics_series': [
        remove_keys('related_datasets'),
    ],
    'reference_epigenome': [
        remove_keys('related_datasets', 'supersedes'),
    ],
    'disease_series': [
        remove_keys('related_datasets', 'supersedes'),
    ],
    'collection_series': [
        remove_keys('related_datasets'),
    ],
    'matched_set': [
        remove_keys('related_datasets'),
    ],
    'differential_accessibility_series': [
        remove_keys('related_datasets', 'supersedes'),
    ],
    'file': [
        remove_keys('derived_from', 'controlled_by', 'supersedes')
    ],
    'analysis_step': [
        remove_keys('parents')
    ],
    'treatment': [
        remove_keys('biosamples_used')
    ]
}


##############################################################################
# Phase 2 pipelines
#
# A second pass is required to cope with reference cycles. Only rows with
# filtered out keys are updated.


PHASE2_PIPELINES = {
    'user': [
        skip_rows_missing_all_keys('lab', 'submits_for'),
    ],
    'biosample': [
        skip_rows_missing_all_keys('derived_from', 'pooled_from', 'part_of', 'host'),
    ],
    'library': [
        skip_rows_missing_all_keys('spikeins_used', 'adapters', 'inclusion_list'),
    ],
    'experiment': [
        skip_rows_missing_all_keys('related_files', 'possible_controls', 'supersedes', 'analyses'),
    ],
    'functional_characterization_experiment': [
        skip_rows_missing_all_keys('possible_controls', 'supersedes', 'elements_mappings', 'elements_references', 'analyses'),
    ],
    'single_cell_unit': [
        remove_keys('possible_controls', 'related_files', 'supersedes', 'analyses'),
    ],
    'transgenic_enhancer_experiment': [
        skip_rows_missing_all_keys('related_files', 'supersedes'),
    ],
    'human_donor': [
        skip_rows_missing_all_keys('parents', 'children ', 'siblings', 'twin'),
    ],
    'mouse_donor': [
        skip_rows_missing_all_keys('parent_strains', 'genetic_modifications'),
    ],
    'worm_donor': [
        skip_rows_missing_all_keys('outcrossed_strain', 'parent_strains', 'genetic_modifications'),
    ],
    'fly_donor': [
        skip_rows_missing_all_keys('parent_strains', 'genetic_modifications'),
    ],
    'annotation': [
        skip_rows_missing_all_keys('related_files', 'software_used', 'analyses'),
    ],
    'project': [
        skip_rows_missing_all_keys('related_files'),
    ],
    'publication_data': [
        skip_rows_missing_all_keys('related_files'),
    ],
    'reference': [
        skip_rows_missing_all_keys('related_files', 'software_used', 'related_pipelines'),
    ],
    'computational_model': [
        skip_rows_missing_all_keys('related_files', 'software_used'),
    ],
    'ucsc_browser_composite': [
        skip_rows_missing_all_keys('related_files'),
    ],
    'functional_characterization_series': [
        skip_rows_missing_all_keys('related_datasets'),
    ],
    'single_cell_rna_series': [
        skip_rows_missing_all_keys('related_datasets'),
    ],
    'treatment_time_series': [
        skip_rows_missing_all_keys('related_datasets'),
    ],
    'aggregate_series': [
        skip_rows_missing_all_keys('related_datasets'),
    ],
    'treatment_concentration_series': [
        skip_rows_missing_all_keys('related_datasets'),
    ],
    'organism_development_series': [
        skip_rows_missing_all_keys('related_datasets'),
    ],
    'replication_timing_series': [
        skip_rows_missing_all_keys('related_datasets'),
    ],
    'gene_silencing_series': [
        skip_rows_missing_all_keys('related_datasets'),
    ],
    'differentiation_series': [
        skip_rows_missing_all_keys('related_datasets'),
    ],
    'pulse_chase_time_series': [
        skip_rows_missing_all_keys('related_datasets'),
    ],
    'multiomics_series': [
        skip_rows_missing_all_keys('related_datasets'),
    ],
    'reference_epigenome': [
        skip_rows_missing_all_keys('related_datasets', 'supersedes'),
    ],
    'disease_series': [
        skip_rows_missing_all_keys('related_datasets', 'supersedes'),
    ],
    'collection_series': [
        skip_rows_missing_all_keys('related_datasets'),
    ],
    'matched_set': [
        skip_rows_missing_all_keys('related_datasets'),
    ],
    'differential_accessibility_series': [
        skip_rows_missing_all_keys('related_datasets', 'supersedes'),
    ],
    'publication': [
        skip_rows_missing_all_keys('datasets'),
    ],
    'file': [
        skip_rows_missing_all_keys('derived_from', 'controlled_by', 'supersedes')
    ],
    'analysis_step': [
        skip_rows_missing_all_keys('parents')
    ],
    'treatment': [
        skip_rows_missing_all_keys('biosamples_used')
    ]
}


def load_all(testapp, filename, docsdir, log_level=None, test=False):
    if log_level is not None:
        _reset_log_level(log_level)
    for item_type in ORDER:
        try:
            source = read_single_sheet(filename, item_type)
        except ValueError:
            logger.error('Opening %s %s failed.', filename, item_type)
            continue
        pipeline = get_pipeline(testapp, docsdir, test, item_type, phase=1)
        process(combine(source, pipeline))

    for item_type in ORDER:
        if item_type not in PHASE2_PIPELINES:
            continue
        try:
            source = read_single_sheet(filename, item_type)
        except ValueError:
            continue
        pipeline = get_pipeline(testapp, docsdir, test, item_type, phase=2)
        process(combine(source, pipeline))


def load_test_data(app):
    from webtest import TestApp
    environ = {
        'HTTP_ACCEPT': 'application/json',
        'REMOTE_USER': 'TEST',
    }
    testapp = TestApp(app, environ)

    from pkg_resources import resource_filename
    inserts = resource_filename('encoded', 'tests/data/inserts/')
    docsdir = [resource_filename('encoded', 'tests/data/documents/')]
    load_all(testapp, inserts, docsdir)<|MERGE_RESOLUTION|>--- conflicted
+++ resolved
@@ -121,12 +121,9 @@
     'sc_atac_library_complexity_quality_metric',
     'sc_atac_analysis_quality_metric',
     'sc_atac_counts_summary_quality_metric',
-<<<<<<< HEAD
     'star_solo_quality_metric',
     'scrna_seq_counts_summary_quality_metric',
-=======
     'segway_quality_metric',
->>>>>>> 9043bca6
     'quality_standard',
     'analysis',
     'image',
@@ -178,19 +175,16 @@
     'barcode_pairs_multiplets',
     'barcode_pairs_expanded',
     'multiplet_threshold_plot',
-<<<<<<< HEAD
     'barcode_rank_plot',
     'sequencing_saturation_plot',
     'total_counts_vs_pct_mitochondria',
     'total_counts_vs_genes_by_count',
-    'counts_violin_plot'
-=======
+    'counts_violin_plot',
     'trackname_assay',
     'feature_aggregation_tab',
     'signal_distribution_tab',
     'segment_sizes_tab',
     'length_distribution_tab',
->>>>>>> 9043bca6
 ]
 
 
