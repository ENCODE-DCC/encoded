--- conflicted
+++ resolved
@@ -36,80 +36,12 @@
     'dataset',
     'reference_file_set',
     'library',
-<<<<<<< HEAD
-    'experiment',
-    'functional_characterization_experiment',
-    'transgenic_enhancer_experiment',
-    'replicate',
-    'annotation',
-    'project',
-    'publication_data',
-    'reference',
-    'computational_model',
-    'ucsc_browser_composite',
-    'matched_set',
-    'functional_characterization_series',
-    'single_cell_rna_series',
-    'treatment_time_series',
-    'treatment_concentration_series',
-    'organism_development_series',
-    'replication_timing_series',
-    'aggregate_series',
-    'experiment_series',
-    'reference_epigenome',
-    'software',
-    'software_version',
-    'analysis_step',
-    'analysis_step_version',
-    'pipeline',
-    'analysis_step_run',
-    'file',
-    'star_quality_metric',
-    'gene_quantification_quality_metric',
-    'gene_type_quantification_quality_metric',
-    'bismark_quality_metric',
-    'cpg_correlation_quality_metric',
-    'atac_alignment_quality_metric',
-    'atac_alignment_enrichment_quality_metric',
-    'atac_library_complexity_quality_metric',
-    'atac_peak_enrichment_quality_metric',
-    'atac_replication_quality_metric',
-    'chip_alignment_samstat_quality_metric',
-    'chip_alignment_enrichment_quality_metric',
-    'chip_library_quality_metric',
-    'chip_peak_enrichment_quality_metric',
-    'chip_replication_quality_metric',
-    'chipseq_filter_quality_metric',
-    'dnase_footprinting_quality_metric',
-    'micro_rna_quantification_quality_metric',
-    'micro_rna_mapping_quality_metric',
-    'long_read_rna_mapping_quality_metric',
-    'long_read_rna_quantification_quality_metric',
-    'samtools_flagstats_quality_metric',
-    'mad_quality_metric',
-    'correlation_quality_metric',
-    'edwbamstats_quality_metric',
-    'hotspot_quality_metric',
-    'idr_summary_quality_metric',
-    'complexity_xcorr_quality_metric',
-    'duplicates_quality_metric',
-    'filtering_quality_metric',
-    'trimming_quality_metric',
-    'samtools_stats_quality_metric',
-    'idr_quality_metric',
-    'histone_chipseq_quality_metric',
-    'generic_quality_metric',
-    'gencode_category_quality_metric',
-    'gembs_alignment_quality_metric',
-    'analysis',
-=======
     'software',
     'software_version',
     'analysis_step',
     'reference_file',
     'raw_sequence_file',
     'sequence_alignment_file',
->>>>>>> c782cd30
     'image',
     'page',
     'access_key'
@@ -186,7 +118,8 @@
         for row in dictrows:
             for k, v in row.items():
                 if k not in keys and text(v).lower() == 'unknown':
-                    logger.warn('unknown %r for %s' % (k, row.get('uuid', '<empty uuid>')))
+                    logger.warn('unknown %r for %s' %
+                                (k, row.get('uuid', '<empty uuid>')))
             yield row
 
     return component
@@ -310,7 +243,8 @@
             return read_csv(stream)
 
         if (name + '.json') in names:
-            stream = io.TextIOWrapper(zf.open(name + '.json'), encoding='utf-8')
+            stream = io.TextIOWrapper(
+                zf.open(name + '.json'), encoding='utf-8')
             return read_json(stream)
 
     if os.path.isdir(path):
@@ -380,7 +314,8 @@
                     url = row['_url'] = '/' + row[key]
                     break
             else:
-                row['_errors'] = ValueError('No key found. Need uuid or accession.')
+                row['_errors'] = ValueError(
+                    'No key found. Need uuid or accession.')
 
             yield row
 
@@ -444,7 +379,8 @@
                     skipped += 1
                 elif _errors:
                     errors += 1
-                    logger.error('%s row %d: Error PROCESSING: %s\n%r\n' % (item_type, row_number, _errors, trim(row)))
+                    logger.error('%s row %d: Error PROCESSING: %s\n%r\n' % (
+                        item_type, row_number, _errors, trim(row)))
                 yield row
                 continue
 
@@ -463,11 +399,13 @@
                 logger.error('CONFLICT: %r' % res.json['detail'])
 
             if res.status_int == 422:
-                logger.error('VALIDATION FAILED: %r' % trim(res.json['errors']))
+                logger.error('VALIDATION FAILED: %r' %
+                             trim(res.json['errors']))
 
             if res.status_int // 100 == 4:
                 errors += 1
-                logger.error('%s row %d: %s (%s)\n%r\n' % (item_type, row_number, res.status, url, trim(row['_value'])))
+                logger.error('%s row %d: %s (%s)\n%r\n' % (
+                    item_type, row_number, res.status, url, trim(row['_value'])))
 
             yield row
 
@@ -515,7 +453,8 @@
     # XXX This validation logic should move server-side.
     if not (detected_type == mime_type or
             detected_type == 'text/plain' and major == 'text'):
-        raise ValueError('Wrong extension for %s: %s' % (detected_type, filename))
+        raise ValueError('Wrong extension for %s: %s' %
+                         (detected_type, filename))
 
     with open(path, 'rb') as stream:
         attach = {
@@ -615,28 +554,10 @@
         remove_keys('spikeins_used', 'adapters'),
     ],
     'dataset': [
-        remove_keys('possible_controls', 'related_files', 'supersedes', 'analyses'),
-    ],
-<<<<<<< HEAD
-    'functional_characterization_experiment': [
-        remove_keys('possible_controls', 'supersedes', 'elements_mapping', 'elements_references'),
-    ],
-    'transgenic_enhancer_experiment': [
-        remove_keys('related_files', 'supersedes'),
-    ],
-    'mouse_donor': [
-        remove_keys('parent_strains', 'genetic_modifications'),
-    ],
-    'fly_donor': [
-        remove_keys('parent_strains', 'genetic_modifications'),
-    ],
-    'worm_donor': [
-        remove_keys('outcrossed_strain', 'parent_strains', 'genetic_modifications'),
-    ],
-    'human_donor': [
-=======
+        remove_keys('possible_controls', 'related_files',
+                    'supersedes', 'analyses'),
+    ],
     'human_postnatal_donor': [
->>>>>>> c782cd30
         remove_keys('parents', 'children', 'siblings', 'twin'),
     ],
     'publication': [
@@ -681,19 +602,10 @@
         skip_rows_missing_all_keys('spikeins_used', 'adapters'),
     ],
     'dataset': [
-        skip_rows_missing_all_keys('related_files', 'possible_controls', 'supersedes', 'analyses'),
-    ],
-<<<<<<< HEAD
-    'functional_characterization_experiment': [
-        skip_rows_missing_all_keys('possible_controls', 'supersedes', 'elements_mapping', 'elements_references'),
-    ],
-    'transgenic_enhancer_experiment': [
-        skip_rows_missing_all_keys('related_files', 'supersedes'),
-    ],
-    'human_donor': [
-=======
+        skip_rows_missing_all_keys(
+            'related_files', 'possible_controls', 'supersedes', 'analyses'),
+    ],
     'human_postnatal_donor': [
->>>>>>> c782cd30
         skip_rows_missing_all_keys('parents', 'children ', 'siblings', 'twin'),
     ],
     'reference_file_set': [
@@ -703,7 +615,8 @@
         skip_rows_missing_all_keys('datasets'),
     ],
     'file': [
-        skip_rows_missing_all_keys('derived_from', 'controlled_by', 'supersedes')
+        skip_rows_missing_all_keys(
+            'derived_from', 'controlled_by', 'supersedes')
     ],
     'analysis_step': [
         skip_rows_missing_all_keys('parents')
