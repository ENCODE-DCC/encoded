--- conflicted
+++ resolved
@@ -40,23 +40,16 @@
     'experiment',
     'replicate',
     'annotation',
-<<<<<<< HEAD
-=======
-    'matched_set',
->>>>>>> 370ae118
     'project',
     'publication_data',
     'reference',
     'ucsc_browser_composite',
-<<<<<<< HEAD
     'matched_set',
     'treatment_time_series',
     'treatment_concentration_series',
     'organism_development_series',
     'replication_timing_series',
     'reference_epigenome',
-=======
->>>>>>> 370ae118
     'software',
     'software_version',
     'analysis_step',
@@ -540,8 +533,6 @@
     'library': [
         remove_keys('spikeins_used'),
     ],
-<<<<<<< HEAD
-=======
     'annotation': [
         remove_keys('related_files'),
     ],
@@ -560,9 +551,8 @@
     'ucsc_browser_composite': [
         remove_keys('related_files'),
     ],
->>>>>>> 370ae118
     'experiment': [
-        remove_keys('possible_controls'),
+        remove_keys('possible_controls', 'related_files'),
     ],
     'publication': [
         remove_keys('datasets'),
@@ -621,7 +611,7 @@
         skip_rows_missing_all_keys('spikeins_used'),
     ],
     'experiment': [
-        skip_rows_missing_all_keys('possible_controls'),
+        skip_rows_missing_all_keys('related_files', 'possible_controls'),
     ],
     'annotation': [
         skip_rows_missing_all_keys('related_files', 'software_used'),
@@ -629,9 +619,9 @@
     'project': [
         skip_rows_missing_all_keys('related_files'),
     ],
-<<<<<<< HEAD
     'publication_data': [
-=======
+        skip_rows_missing_all_keys('related_files'),
+    ],
     'annotation': [
         skip_rows_missing_all_keys('related_files'),
     ],
@@ -648,7 +638,6 @@
         skip_rows_missing_all_keys('related_files'),
     ],
     'ucsc_browser_composite': [
->>>>>>> 370ae118
         skip_rows_missing_all_keys('related_files'),
     ],
     'reference': [
