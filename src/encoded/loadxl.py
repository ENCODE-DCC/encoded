from past.builtins import basestring
from .typedsheets import cast_row_values
from functools import reduce
import io
import logging
import os.path

text = type(u'')

logger = logging.getLogger('encoded')
logger.setLevel(logging.INFO)  # doesn't work to shut off sqla INFO

ORDER = [
    'user',
    'award',
    'lab',
    'organism',
    'source',
    'target',
    'publication',
    'document',
    'antibody_lot',
    'antibody_characterization',
    'antibody_approval',
    'treatment',
    'construct',
    'rnai',
    'rnai_temp',
    'talen',
    'tale',
    'crispr',
    'transfection',
    'genetic_modification',
    'genetic_modification_characterization',
    'mouse_donor',
    'fly_donor',
    'worm_donor',
    'human_donor',
    'donor_characterization',
    'biosample',
    'biosample_characterization',
    'platform',
    'library',
    'experiment',
    'replicate',
    'mpra',
    'transgenic_organism',
    'annotation',
    'project',
    'publication_data',
    'reference',
    'ucsc_browser_composite',
    'matched_set',
    'treatment_time_series',
    'treatment_concentration_series',
    'organism_development_series',
    'replication_timing_series',
    'reference_epigenome',
    'software',
    'software_version',
    'analysis_step',
    'analysis_step_version',
    'pipeline',
    'analysis_step_run',
    'file',
    'star_quality_metric',
    'bismark_quality_metric',
    'cpg_correlation_quality_metric',
    'chipseq_filter_quality_metric',
    'fastqc_quality_metric',
    'samtools_flagstats_quality_metric',
    'mad_quality_metric',
    'correlation_quality_metric',
    'edwbamstats_quality_metric',
    'hotspot_quality_metric',
    'idr_summary_quality_metric',
    'complexity_xcorr_quality_metric',
    'duplicates_quality_metric',
    'filtering_quality_metric',
    'trimming_quality_metric',
    'samtools_stats_quality_metric',
    'idr_quality_metric',
    'generic_quality_metric',
    'image',
    'page'
]

IS_ATTACHMENT = [
    'attachment',
    'IDR_plot_true',
    'IDR_plot_rep1_pr',
    'IDR_plot_rep2_pr',
    'IDR_plot_pool_pr',
    'IDR_parameters_true',
    'IDR_parameters_rep1_pr',
    'IDR_parameters_rep2_pr',
    'IDR_parameters_pool_pr',
    'cross_correlation_plot'
]

##############################################################################
# Pipeline components
#
# http://www.stylight.com/Numbers/pipes-and-filters-architectures-with-python-generators/
#
# Dictionaries are passed through the pipeline. By convention, values starting
# with an underscore (_) are ignored by the component posting a final value
# so are free for communicating information down the pipeline.


def noop(dictrows):
    """ No-op component

    Useful for pipeline component factories.
    """
    return dictrows


def remove_keys_with_empty_value(dictrows):
    for row in dictrows:
        yield {
            k: v for k, v in row.items()
            if k and v not in ('', None, [])
        }


##############################################################################
# Pipeline component factories


def warn_keys_with_unknown_value_except_for(*keys):
    def component(dictrows):
        for row in dictrows:
            for k, v in row.items():
                if k not in keys and text(v).lower() == 'unknown':
                    logger.warn('unknown %r for %s' % (k, row.get('uuid', '<empty uuid>')))
            yield row

    return component


def skip_rows_missing_all_keys(*keys):
    def component(dictrows):
        for row in dictrows:
            if not any(key in row for key in keys):
                row['_skip'] = True
            yield row

    return component


def skip_rows_with_all_key_value(**kw):
    def component(dictrows):
        for row in dictrows:
            if all(row[k] == v if k in row else False for k, v in kw.items()):
                row['_skip'] = True
            yield row

    return component


def skip_rows_without_all_key_value(**kw):
    def component(dictrows):
        for row in dictrows:
            if not all(row[k] == v if k in row else False for k, v in kw.items()):
                row['_skip'] = True
            yield row

    return component


def remove_keys(*keys):
    def component(dictrows):
        for row in dictrows:
            for key in keys:
                row.pop(key, None)
            yield row

    return component


def skip_rows_with_all_falsey_value(*keys):
    def component(dictrows):
        for row in dictrows:
            if all(not row[key] if key in row else False for key in keys):
                row['_skip'] = True
            yield row

    return component


def add_attachments(docsdir):
    def component(dictrows):
        for row in dictrows:
            for attachment_property in IS_ATTACHMENT:
                filename = row.get(attachment_property, None)
                if filename is None:
                    continue
                try:
                    path = find_doc(docsdir, filename)
                    row[attachment_property] = attachment(path)
                except ValueError as e:
                    row['_errors'] = repr(e)
            yield row

    return component


##############################################################################
# Read input from spreadsheets
#
# Downloading a zipfile of xlsx files from Google Drive is most convenient
# but it's better to check tsv into git.


def read_single_sheet(path, name=None):
    """ Read an xlsx, csv or tsv from a zipfile or directory
    """
    from zipfile import ZipFile
    from . import xlreader

    if name is None:
        root, ext = os.path.splitext(path)
        stream = open(path, 'r')

        if ext == '.xlsx':
            return read_xl(stream)

        if ext == '.tsv':
            return read_csv(stream, dialect='excel-tab')

        if ext == '.csv':
            return read_csv(stream)

        if ext == '.json':
            return read_json(stream)

        raise ValueError('Unknown file extension for %r' % path)

    if path.endswith('.xlsx'):
        return cast_row_values(xlreader.DictReader(open(path, 'rb'), sheetname=name))

    if path.endswith('.zip'):
        zf = ZipFile(path)
        names = zf.namelist()

        if (name + '.xlsx') in names:
            stream = zf.open(name + '.xlsx', 'r')
            return read_xl(stream)

        if (name + '.tsv') in names:
            stream = io.TextIOWrapper(zf.open(name + '.tsv'), encoding='utf-8')
            return read_csv(stream, dialect='excel-tab')

        if (name + '.csv') in names:
            stream = io.TextIOWrapper(zf.open(name + '.csv'), encoding='utf-8')
            return read_csv(stream)

        if (name + '.json') in names:
            stream = io.TextIOWrapper(zf.open(name + '.json'), encoding='utf-8')
            return read_json(stream)

    if os.path.isdir(path):
        root = os.path.join(path, name)

        if os.path.exists(root + '.xlsx'):
            stream = open(root + '.xlsx', 'rb')
            return read_xl(stream)

        if os.path.exists(root + '.tsv'):
            stream = open(root + '.tsv', 'rU')
            return read_csv(stream, dialect='excel-tab')

        if os.path.exists(root + '.csv'):
            stream = open(root + '.csv', 'rU')
            return read_csv(stream)

        if os.path.exists(root + '.json'):
            stream = open(root + '.json', 'r')
            return read_json(stream)

    return []


def read_xl(stream):
    from . import xlreader
    return cast_row_values(xlreader.DictReader(stream))


def read_csv(stream, **kw):
    import csv
    return cast_row_values(csv.DictReader(stream, **kw))


def read_json(stream):
    import json
    obj = json.load(stream)
    if isinstance(obj, dict):
        return [obj]
    return obj


##############################################################################
# Posting json
#
# This would a one liner except for logging

def request_url(item_type, method):
    def component(rows):
        for row in rows:
            if method == 'POST':
                url = row['_url'] = '/' + item_type
                yield row
                continue

            if '@id' in row:
                url = row['@id']
                if not url.startswith('/'):
                    url = '/' + url
                row['_url'] = url
                yield row
                continue

            # XXX support for aliases
            for key in ['uuid', 'accession']:
                if key in row:
                    url = row['_url'] = '/' + row[key]
                    break
            else:
                row['_errors'] = ValueError('No key found. Need uuid or accession.')

            yield row

    return component

def make_request(testapp, item_type, method):
    json_method = getattr(testapp, method.lower() + '_json')

    def component(rows):
        for row in rows:
            if row.get('_skip') or row.get('_errors') or not row.get('_url'):
                continue

            # Keys with leading underscores are for communicating between
            # sections
            value = row['_value'] = {
                k: v for k, v in row.items() if not k.startswith('_') and not k.startswith('@')
            }

            url = row['_url']
            row['_response'] = json_method(url, value, status='*')

            yield row

    return component


##############################################################################
# Logging


def trim(value):
    """ Shorten excessively long fields in error log
    """
    if isinstance(value, dict):
        return {k: trim(v) for k, v in value.items()}
    if isinstance(value, list):
        return [trim(v) for v in value]
    if isinstance(value, basestring) and len(value) > 160:
        return value[:77] + '...' + value[-80:]
    return value


def pipeline_logger(item_type, phase):
    def component(rows):
        created = 0
        updated = 0
        errors = 0
        skipped = 0
        count = 0
        for index, row in enumerate(rows):
            row_number = index + 2  # header row
            count = index + 1
            res = row.get('_response')

            if res is None:
                _skip = row.get('_skip')
                _errors = row.get('_errors')
                if row.get('_skip'):
                    skipped += 1
                elif _errors:
                    errors += 1
                    logger.error('%s row %d: Error PROCESSING: %s\n%r\n' % (item_type, row_number, _errors, trim(row)))
                yield row
                continue

            url = row.get('_url')
            uuid = row.get('uuid')

            if res.status_int == 200:
                updated += 1
                logger.debug('UPDATED: %s' % url)

            if res.status_int == 201:
                created += 1
                logger.debug('CREATED: %s' % res.location)

            if res.status_int == 409:
                logger.error('CONFLICT: %r' % res.json['detail'])

            if res.status_int == 422:
                logger.error('VALIDATION FAILED: %r' % trim(res.json['errors']))

            if res.status_int // 100 == 4:
                errors += 1
                logger.error('%s row %d: %s (%s)\n%r\n' % (item_type, row_number, res.status, url, trim(row['_value'])))

            yield row

        loaded = created + updated
        logger.info('Loaded %d of %d %s (phase %s). CREATED: %d, UPDATED: %d, SKIPPED: %d, ERRORS: %d' % (
             loaded, count, item_type, phase, created, updated, skipped, errors))

    return component


##############################################################################
# Attachments


def find_doc(docsdir, filename):
    path = None
    for dirpath in docsdir:
        candidate = os.path.join(dirpath, filename)
        if not os.path.exists(candidate):
            continue
        if path is not None:
            msg = 'Duplicate filenames: %s, %s' % (path, candidate)
            raise ValueError(msg)
        path = candidate
    if path is None:
        raise ValueError('File not found: %s' % filename)
    return path


def attachment(path):
    """ Create an attachment upload object from a filename

    Embeds the attachment as a data url.
    """
    import magic
    import mimetypes
    from PIL import Image
    from base64 import b64encode

    filename = os.path.basename(path)
    mime_type, encoding = mimetypes.guess_type(path)
    major, minor = mime_type.split('/')
    detected_type = magic.from_file(path, mime=True).decode('ascii')

    # XXX This validation logic should move server-side.
    if not (detected_type == mime_type or
            detected_type == 'text/plain' and major == 'text'):
        raise ValueError('Wrong extension for %s: %s' % (detected_type, filename))

    with open(path, 'rb') as stream:
        attach = {
            'download': filename,
            'type': mime_type,
            'href': 'data:%s;base64,%s' % (mime_type, b64encode(stream.read()).decode('ascii'))
        }

        if mime_type in ('application/pdf', 'text/plain', 'text/tab-separated-values', 'text/html'):
            # XXX Should use chardet to detect charset for text files here.
            return attach

        if major == 'image' and minor in ('png', 'jpeg', 'gif', 'tiff'):
            # XXX we should just convert our tiffs to pngs
            stream.seek(0, 0)
            im = Image.open(stream)
            im.verify()
            if im.format != minor.upper():
                msg = "Image file format %r does not match extension for %s"
                raise ValueError(msg % (im.format, filename))

            attach['width'], attach['height'] = im.size
            return attach

    raise ValueError("Unknown file type for %s" % filename)


##############################################################################
# Pipelines


def combine(source, pipeline):
    """ Construct a combined generator from a source and pipeline
    """
    return reduce(lambda x, y: y(x), pipeline, source)


def process(rows):
    """ Pull rows through the pipeline
    """
    for row in rows:
        pass


def get_pipeline(testapp, docsdir, test_only, item_type, phase=None, method=None):
    pipeline = [
        skip_rows_with_all_key_value(test='skip'),
        skip_rows_with_all_key_value(_test='skip'),
        skip_rows_with_all_falsey_value('test') if test_only else noop,
        skip_rows_with_all_falsey_value('_test') if test_only else noop,
        remove_keys_with_empty_value,
        skip_rows_missing_all_keys('uuid', 'accession', '@id', 'name'),
        remove_keys('schema_version'),
        warn_keys_with_unknown_value_except_for(
            'lot_id', 'sex', 'life_stage', 'health_status', 'ethnicity',
            'strain_background', 'age', 'version',
            'model_organism_health_status',
            'model_organism_age',
            'model_organism_sex',
            'mouse_life_stage',
            # 'flowcell_details.machine',
        ),
        add_attachments(docsdir),
    ]
    if phase == 1:
        method = 'POST'
        pipeline.extend(PHASE1_PIPELINES.get(item_type, []))
    elif phase == 2:
        method = 'PUT'
        pipeline.extend(PHASE2_PIPELINES.get(item_type, []))

    pipeline.extend([
        request_url(item_type, method),
        remove_keys('uuid') if method in ('PUT', 'PATCH') else noop,
        make_request(testapp, item_type, method),
        pipeline_logger(item_type, phase),
    ])
    return pipeline


# Additional pipeline sections for item types

PHASE1_PIPELINES = {
    'user': [
        remove_keys('lab', 'submits_for'),
    ],
    'biosample': [
        remove_keys('derived_from', 'pooled_from', 'part_of', 'host'),
    ],
    'library': [
        remove_keys('spikeins_used'),
    ],
    'experiment': [
        remove_keys('possible_controls', 'related_files', 'supersedes'),
    ],
    'mouse_donor': [
        remove_keys('parent_strains'),
    ],
    'worm_donor': [
        remove_keys('outcrossed_strain'),
    ],
    'human_donor': [
        remove_keys('parents', 'children', 'siblings', 'fraternal_twin', 'identical_twin'),
    ],
    'publication': [
        remove_keys('datasets'),
    ],
    'annotation': [
        remove_keys('related_files', 'software_used'),
    ],
    'project': [
        remove_keys('related_files'),
    ],
    'publication_data': [
        remove_keys('related_files'),
    ],
    'reference': [
        remove_keys('related_files', 'software_used'),
    ],
    'ucsc_browser_composite': [
        remove_keys('related_files'),
    ],
    'treatment_time_series': [
        remove_keys('related_datasets'),
    ],
    'treatment_concentration_series': [
        remove_keys('related_datasets'),
    ],
    'organism_development_series': [
        remove_keys('related_datasets'),
    ],
    'replication_timing_series': [
        remove_keys('related_datasets'),
    ],
    'reference_epigenome': [
        remove_keys('related_datasets'),
    ],
    'matched_set': [
        remove_keys('related_datasets'),
    ],
    'file': [
        remove_keys('derived_from', 'controlled_by', 'supersedes')
    ],
    'analysis_step': [
        remove_keys('parents')
    ],
<<<<<<< HEAD
    'genetic_modification': [
        remove_keys('modification_techniques'),
        remove_keys('source_data')
=======
    'treatment': [
        remove_keys('biosamples_used')
>>>>>>> 76560a62
    ]

}


##############################################################################
# Phase 2 pipelines
#
# A second pass is required to cope with reference cycles. Only rows with
# filtered out keys are updated.


PHASE2_PIPELINES = {
    'user': [
        skip_rows_missing_all_keys('lab', 'submits_for'),
    ],
    'biosample': [
        skip_rows_missing_all_keys('derived_from', 'pooled_from', 'part_of', 'host'),
    ],
    'library': [
        skip_rows_missing_all_keys('spikeins_used'),
    ],
    'experiment': [
        skip_rows_missing_all_keys('related_files', 'possible_controls', 'supersedes'),
    ],
    'human_donor': [
        skip_rows_missing_all_keys('parents', 'children ', 'siblings', 'fraternal_twin', 'identical_twin'),
    ],
    'mouse_donor': [
        skip_rows_missing_all_keys('parent_strains'),
    ],
    'worm_donor': [
        skip_rows_missing_all_keys('outcrossed_strain'),
    ],
    'annotation': [
        skip_rows_missing_all_keys('related_files', 'software_used'),
    ],
    'project': [
        skip_rows_missing_all_keys('related_files'),
    ],
    'publication_data': [
        skip_rows_missing_all_keys('related_files'),
    ],
    'reference': [
        skip_rows_missing_all_keys('related_files', 'software_used'),
    ],
    'ucsc_browser_composite': [
        skip_rows_missing_all_keys('related_files'),
    ],
    'treatment_time_series': [
        skip_rows_missing_all_keys('related_datasets'),
    ],
    'treatment_concentration_series': [
        skip_rows_missing_all_keys('related_datasets'),
    ],
    'organism_development_series': [
        skip_rows_missing_all_keys('related_datasets'),
    ],
    'replication_timing_series': [
        skip_rows_missing_all_keys('related_datasets'),
    ],
    'reference_epigenome': [
        skip_rows_missing_all_keys('related_datasets'),
    ],
    'matched_set': [
        skip_rows_missing_all_keys('related_datasets'),
    ],
    'publication': [
        skip_rows_missing_all_keys('datasets'),
    ],
    'file': [
        skip_rows_missing_all_keys('derived_from', 'controlled_by', 'supersedes')
    ],
    'analysis_step': [
        skip_rows_missing_all_keys('parents')
    ],
<<<<<<< HEAD
    'genetic_modification': [
        skip_rows_missing_all_keys('modification_techniques'),
        skip_rows_missing_all_keys('source_data')
=======
    'treatment': [
        skip_rows_missing_all_keys('biosamples_used')
>>>>>>> 76560a62
    ]
}


def load_all(testapp, filename, docsdir, test=False):
    for item_type in ORDER:
        try:
            source = read_single_sheet(filename, item_type)
        except ValueError:
            logger.error('Opening %s %s failed.', filename, item_type)
            continue
        pipeline = get_pipeline(testapp, docsdir, test, item_type, phase=1)
        process(combine(source, pipeline))

    for item_type in ORDER:
        if item_type not in PHASE2_PIPELINES:
            continue
        try:
            source = read_single_sheet(filename, item_type)
        except ValueError:
            continue
        pipeline = get_pipeline(testapp, docsdir, test, item_type, phase=2)
        process(combine(source, pipeline))


def load_test_data(app):
    from webtest import TestApp
    environ = {
        'HTTP_ACCEPT': 'application/json',
        'REMOTE_USER': 'TEST',
    }
    testapp = TestApp(app, environ)

    from pkg_resources import resource_filename
    inserts = resource_filename('encoded', 'tests/data/inserts/')
    docsdir = [resource_filename('encoded', 'tests/data/documents/')]
    load_all(testapp, inserts, docsdir)<|MERGE_RESOLUTION|>--- conflicted
+++ resolved
@@ -333,6 +333,7 @@
 
     return component
 
+
 def make_request(testapp, item_type, method):
     json_method = getattr(testapp, method.lower() + '_json')
 
@@ -608,16 +609,13 @@
     'analysis_step': [
         remove_keys('parents')
     ],
-<<<<<<< HEAD
     'genetic_modification': [
         remove_keys('modification_techniques'),
         remove_keys('source_data')
-=======
+    ],
     'treatment': [
         remove_keys('biosamples_used')
->>>>>>> 76560a62
     ]
-
 }
 
 
@@ -692,14 +690,12 @@
     'analysis_step': [
         skip_rows_missing_all_keys('parents')
     ],
-<<<<<<< HEAD
     'genetic_modification': [
         skip_rows_missing_all_keys('modification_techniques'),
         skip_rows_missing_all_keys('source_data')
-=======
+    ],
     'treatment': [
         skip_rows_missing_all_keys('biosamples_used')
->>>>>>> 76560a62
     ]
 }
 
