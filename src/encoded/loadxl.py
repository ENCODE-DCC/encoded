from past.builtins import basestring
from .typedsheets import cast_row_values
from functools import reduce
import io
import logging
import os.path

text = type(u'')

DEFAULT_LOG_LEVEL = logging.INFO
logger = logging.getLogger('encoded')
logger.setLevel(DEFAULT_LOG_LEVEL)  # doesn't work to shut off sqla INFO


ORDER = [
    'user',
    'award',
    'lab',
    'image',
    'page',
    'patient',
    'lab_results',
    'vital_results',
<<<<<<< HEAD
    'consent',
=======
    'radiation',
    'medical_imaging',
>>>>>>> c7c53877
    'cart'
]

IS_ATTACHMENT = [
    'attachment',
]


def _reset_log_level(log_level):
    '''
    Resets the default log level, usually for running bin tests
    '''
    if logger and log_level is not DEFAULT_LOG_LEVEL:
        numeric_level = getattr(logging, log_level.upper(), None)
        if not isinstance(numeric_level, int):
            raise ValueError('Invalid log level: %s' % log_level)
        logger.setLevel(log_level)


##############################################################################
# Pipeline components
#
# http://www.stylight.com/Numbers/pipes-and-filters-architectures-with-python-generators/
#
# Dictionaries are passed through the pipeline. By convention, values starting
# with an underscore (_) are ignored by the component posting a final value
# so are free for communicating information down the pipeline.


def noop(dictrows):
    """ No-op component

    Useful for pipeline component factories.
    """
    return dictrows


def remove_keys_with_empty_value(dictrows):
    for row in dictrows:
        yield {
            k: v for k, v in row.items()
            if k and v not in ('', None, [])
        }


##############################################################################
# Pipeline component factories


def warn_keys_with_unknown_value_except_for(*keys):
    def component(dictrows):
        for row in dictrows:
            for k, v in row.items():
                if k not in keys and text(v).lower() == 'unknown':
                    logger.warn('unknown %r for %s' % (k, row.get('uuid', '<empty uuid>')))
            yield row

    return component


def skip_rows_missing_all_keys(*keys):
    def component(dictrows):
        for row in dictrows:
            if not any(key in row for key in keys):
                row['_skip'] = True
            yield row

    return component


def skip_rows_with_all_key_value(**kw):
    def component(dictrows):
        for row in dictrows:
            if all(row[k] == v if k in row else False for k, v in kw.items()):
                row['_skip'] = True
            yield row

    return component


def skip_rows_without_all_key_value(**kw):
    def component(dictrows):
        for row in dictrows:
            if not all(row[k] == v if k in row else False for k, v in kw.items()):
                row['_skip'] = True
            yield row

    return component


def remove_keys(*keys):
    def component(dictrows):
        for row in dictrows:
            for key in keys:
                row.pop(key, None)
            yield row

    return component


def skip_rows_with_all_falsey_value(*keys):
    def component(dictrows):
        for row in dictrows:
            if all(not row[key] if key in row else False for key in keys):
                row['_skip'] = True
            yield row

    return component


def add_attachments(docsdir):
    def component(dictrows):
        for row in dictrows:
            for attachment_property in IS_ATTACHMENT:
                filename = row.get(attachment_property, None)
                if filename is None:
                    continue
                try:
                    path = find_doc(docsdir, filename)
                    row[attachment_property] = attachment(path)
                except ValueError as e:
                    row['_errors'] = repr(e)
            yield row

    return component


##############################################################################
# Read input from spreadsheets
#
# Downloading a zipfile of xlsx files from Google Drive is most convenient
# but it's better to check tsv into git.


def read_single_sheet(path, name=None):
    """ Read an xlsx, csv or tsv from a zipfile or directory
    """
    from zipfile import ZipFile
    from . import xlreader

    if name is None:
        root, ext = os.path.splitext(path)
        stream = open(path, 'r')

        if ext == '.xlsx':
            return read_xl(stream)

        if ext == '.tsv':
            return read_csv(stream, dialect='excel-tab')

        if ext == '.csv':
            return read_csv(stream)

        if ext == '.json':
            return read_json(stream)

        raise ValueError('Unknown file extension for %r' % path)

    if path.endswith('.xlsx'):
        return cast_row_values(xlreader.DictReader(open(path, 'rb'), sheetname=name))

    if path.endswith('.zip'):
        zf = ZipFile(path)
        names = zf.namelist()

        if (name + '.xlsx') in names:
            stream = zf.open(name + '.xlsx', 'r')
            return read_xl(stream)

        if (name + '.tsv') in names:
            stream = io.TextIOWrapper(zf.open(name + '.tsv'), encoding='utf-8')
            return read_csv(stream, dialect='excel-tab')

        if (name + '.csv') in names:
            stream = io.TextIOWrapper(zf.open(name + '.csv'), encoding='utf-8')
            return read_csv(stream)

        if (name + '.json') in names:
            stream = io.TextIOWrapper(zf.open(name + '.json'), encoding='utf-8')
            return read_json(stream)

    if os.path.isdir(path):
        root = os.path.join(path, name)

        if os.path.exists(root + '.xlsx'):
            stream = open(root + '.xlsx', 'rb')
            return read_xl(stream)

        if os.path.exists(root + '.tsv'):
            stream = open(root + '.tsv', 'rU')
            return read_csv(stream, dialect='excel-tab')

        if os.path.exists(root + '.csv'):
            stream = open(root + '.csv', 'rU')
            return read_csv(stream)

        if os.path.exists(root + '.json'):
            stream = open(root + '.json', 'r')
            return read_json(stream)

    return []


def read_xl(stream):
    from . import xlreader
    return cast_row_values(xlreader.DictReader(stream))


def read_csv(stream, **kw):
    import csv
    return cast_row_values(csv.DictReader(stream, **kw))


def read_json(stream):
    import json
    obj = json.load(stream)
    if isinstance(obj, dict):
        return [obj]
    return obj


##############################################################################
# Posting json
#
# This would a one liner except for logging

def request_url(item_type, method):
    def component(rows):
        for row in rows:
            if method == 'POST':
                url = row['_url'] = '/' + item_type
                yield row
                continue

            if '@id' in row:
                url = row['@id']
                if not url.startswith('/'):
                    url = '/' + url
                row['_url'] = url
                yield row
                continue

            # XXX support for aliases
            for key in ['uuid', 'accession']:
                if key in row:
                    url = row['_url'] = '/' + row[key]
                    break
            else:
                row['_errors'] = ValueError('No key found. Need uuid or accession.')

            yield row

    return component


def make_request(testapp, item_type, method):
    json_method = getattr(testapp, method.lower() + '_json')

    def component(rows):
        for row in rows:
            if row.get('_skip') or row.get('_errors') or not row.get('_url'):
                continue

            # Keys with leading underscores are for communicating between
            # sections
            value = row['_value'] = {
                k: v for k, v in row.items() if not k.startswith('_') and not k.startswith('@')
            }

            url = row['_url']
            row['_response'] = json_method(url, value, status='*')

            yield row

    return component


##############################################################################
# Logging


def trim(value):
    """ Shorten excessively long fields in error log
    """
    if isinstance(value, dict):
        return {k: trim(v) for k, v in value.items()}
    if isinstance(value, list):
        return [trim(v) for v in value]
    if isinstance(value, basestring) and len(value) > 160:
        return value[:77] + '...' + value[-80:]
    return value


def pipeline_logger(item_type, phase):
    def component(rows):
        created = 0
        updated = 0
        errors = 0
        skipped = 0
        count = 0
        for index, row in enumerate(rows):
            row_number = index + 2  # header row
            count = index + 1
            res = row.get('_response')

            if res is None:
                _skip = row.get('_skip')
                _errors = row.get('_errors')
                if row.get('_skip'):
                    skipped += 1
                elif _errors:
                    errors += 1
                    logger.error('%s row %d: Error PROCESSING: %s\n%r\n' % (item_type, row_number, _errors, trim(row)))
                yield row
                continue

            url = row.get('_url')
            uuid = row.get('uuid')

            if res.status_int == 200:
                updated += 1
                logger.debug('UPDATED: %s' % url)

            if res.status_int == 201:
                created += 1
                logger.debug('CREATED: %s' % res.location)

            if res.status_int == 409:
                logger.error('CONFLICT: %r' % res.json['detail'])

            if res.status_int == 422:
                logger.error('VALIDATION FAILED: %r' % trim(res.json['errors']))

            if res.status_int // 100 == 4:
                errors += 1
                logger.error('%s row %d: %s (%s)\n%r\n' % (item_type, row_number, res.status, url, trim(row['_value'])))

            yield row

        loaded = created + updated
        logger.info('Loaded %d of %d %s (phase %s). CREATED: %d, UPDATED: %d, SKIPPED: %d, ERRORS: %d' % (
            loaded, count, item_type, phase, created, updated, skipped, errors))

    return component


##############################################################################
# Attachments


def find_doc(docsdir, filename):
    path = None
    for dirpath in docsdir:
        candidate = os.path.join(dirpath, filename)
        if not os.path.exists(candidate):
            continue
        if path is not None:
            msg = 'Duplicate filenames: %s, %s' % (path, candidate)
            raise ValueError(msg)
        path = candidate
    if path is None:
        raise ValueError('File not found: %s' % filename)
    return path


def attachment(path):
    """ Create an attachment upload object from a filename

    Embeds the attachment as a data url.
    """
    import magic
    import mimetypes
    from PIL import Image
    from base64 import b64encode

    filename = os.path.basename(path)
    mime_type, encoding = mimetypes.guess_type(path)
    major, minor = mime_type.split('/')
    detected_type = magic.from_file(path, mime=True).decode('ascii')

    # XXX This validation logic should move server-side.
    if not (detected_type == mime_type or
            detected_type == 'text/plain' and major == 'text'):
        raise ValueError('Wrong extension for %s: %s' % (detected_type, filename))

    with open(path, 'rb') as stream:
        attach = {
            'download': filename,
            'type': mime_type,
            'href': 'data:%s;base64,%s' % (mime_type, b64encode(stream.read()).decode('ascii'))
        }

        if mime_type in ('application/pdf', 'text/plain', 'text/tab-separated-values', 'text/html'):
            # XXX Should use chardet to detect charset for text files here.
            return attach

        if major == 'image' and minor in ('png', 'jpeg', 'gif', 'tiff'):
            # XXX we should just convert our tiffs to pngs
            stream.seek(0, 0)
            im = Image.open(stream)
            im.verify()
            if im.format != minor.upper():
                msg = "Image file format %r does not match extension for %s"
                raise ValueError(msg % (im.format, filename))

            attach['width'], attach['height'] = im.size
            return attach

    raise ValueError("Unknown file type for %s" % filename)


##############################################################################
# Pipelines


def combine(source, pipeline):
    """ Construct a combined generator from a source and pipeline
    """
    return reduce(lambda x, y: y(x), pipeline, source)


def process(rows):
    """ Pull rows through the pipeline
    """
    for row in rows:
        pass


def get_pipeline(testapp, docsdir, test_only, item_type, phase=None, method=None):
    pipeline = [
        skip_rows_with_all_key_value(test='skip'),
        skip_rows_with_all_key_value(_test='skip'),
        skip_rows_with_all_falsey_value('test') if test_only else noop,
        skip_rows_with_all_falsey_value('_test') if test_only else noop,
        remove_keys_with_empty_value,
        skip_rows_missing_all_keys('uuid', 'accession', '@id', 'name'),
        remove_keys('schema_version'),
        warn_keys_with_unknown_value_except_for(
            'lot_id', 'sex', 'life_stage', 'health_status', 'ethnicity',
            'strain_background', 'age', 'version',
            'model_organism_health_status',
            'model_organism_age',
            'model_organism_sex',
            'mouse_life_stage',
            'race',
            'gender'
            # 'flowcell_details.machine',
        ),
        add_attachments(docsdir),
    ]
    if phase == 1:
        method = 'POST'
        pipeline.extend(PHASE1_PIPELINES.get(item_type, []))
    elif phase == 2:
        method = 'PUT'
        pipeline.extend(PHASE2_PIPELINES.get(item_type, []))

    pipeline.extend([
        request_url(item_type, method),
        remove_keys('uuid') if method in ('PUT', 'PATCH') else noop,
        make_request(testapp, item_type, method),
        pipeline_logger(item_type, phase),
    ])
    return pipeline


# Additional pipeline sections for item types

PHASE1_PIPELINES = {
    'user': [
        remove_keys('lab', 'submits_for'),
    ],
    'biosample': [
        remove_keys('derived_from', 'pooled_from', 'part_of', 'host'),
    ],
    'library': [
        remove_keys('spikeins_used'),
    ],
    'experiment': [
        remove_keys('possible_controls', 'related_files', 'supersedes'),
    ],
    'mouse_donor': [
        remove_keys('parent_strains'),
    ],
    'fly_donor': [
        remove_keys('parent_strains'),
    ],
    'worm_donor': [
        remove_keys('outcrossed_strain', 'parent_strains'),
    ],
    'human_donor': [
        remove_keys('parents', 'children', 'siblings', 'twin'),
    ],
    'publication': [
        remove_keys('datasets'),
    ],
    'annotation': [
        remove_keys('related_files', 'software_used'),
    ],
    'project': [
        remove_keys('related_files'),
    ],
    'publication_data': [
        remove_keys('related_files'),
    ],
    'reference': [
        remove_keys('related_files', 'software_used'),
    ],
    'ucsc_browser_composite': [
        remove_keys('related_files'),
    ],
    'treatment_time_series': [
        remove_keys('related_datasets'),
    ],
    'treatment_concentration_series': [
        remove_keys('related_datasets'),
    ],
    'aggregate_series': [
        remove_keys('related_datasets'),
    ],
    'organism_development_series': [
        remove_keys('related_datasets'),
    ],
    'replication_timing_series': [
        remove_keys('related_datasets'),
    ],
    'reference_epigenome': [
        remove_keys('related_datasets', 'supersedes'),
    ],
    'matched_set': [
        remove_keys('related_datasets'),
    ],
    'file': [
        remove_keys('derived_from', 'controlled_by', 'supersedes')
    ],
    'analysis_step': [
        remove_keys('parents')
    ],
    'treatment': [
        remove_keys('biosamples_used')
    ]

}


##############################################################################
# Phase 2 pipelines
#
# A second pass is required to cope with reference cycles. Only rows with
# filtered out keys are updated.


PHASE2_PIPELINES = {
    'user': [
        skip_rows_missing_all_keys('lab', 'submits_for'),
    ],
    'biosample': [
        skip_rows_missing_all_keys('derived_from', 'pooled_from', 'part_of', 'host'),
    ],
    'library': [
        skip_rows_missing_all_keys('spikeins_used'),
    ],
    'experiment': [
        skip_rows_missing_all_keys('related_files', 'possible_controls', 'supersedes'),
    ],
    'human_donor': [
        skip_rows_missing_all_keys('parents', 'children ', 'siblings', 'twin'),
    ],
    'mouse_donor': [
        skip_rows_missing_all_keys('parent_strains'),
    ],
    'worm_donor': [
        skip_rows_missing_all_keys('outcrossed_strain', 'parent_strains'),
    ],
    'fly_donor': [
        skip_rows_missing_all_keys('parent_strains'),
    ],
    'annotation': [
        skip_rows_missing_all_keys('related_files', 'software_used'),
    ],
    'project': [
        skip_rows_missing_all_keys('related_files'),
    ],
    'publication_data': [
        skip_rows_missing_all_keys('related_files'),
    ],
    'reference': [
        skip_rows_missing_all_keys('related_files', 'software_used'),
    ],
    'ucsc_browser_composite': [
        skip_rows_missing_all_keys('related_files'),
    ],
    'treatment_time_series': [
        skip_rows_missing_all_keys('related_datasets'),
    ],
    'aggregate_series': [
        skip_rows_missing_all_keys('related_datasets'),
    ],
    'treatment_concentration_series': [
        skip_rows_missing_all_keys('related_datasets'),
    ],
    'organism_development_series': [
        skip_rows_missing_all_keys('related_datasets'),
    ],
    'replication_timing_series': [
        skip_rows_missing_all_keys('related_datasets'),
    ],
    'reference_epigenome': [
        skip_rows_missing_all_keys('related_datasets', 'supersedes'),
    ],
    'matched_set': [
        skip_rows_missing_all_keys('related_datasets'),
    ],
    'publication': [
        skip_rows_missing_all_keys('datasets'),
    ],
    'file': [
        skip_rows_missing_all_keys('derived_from', 'controlled_by', 'supersedes')
    ],
    'analysis_step': [
        skip_rows_missing_all_keys('parents')
    ],
    'treatment': [
        skip_rows_missing_all_keys('biosamples_used')
    ]
}


def load_all(testapp, filename, docsdir, log_level=None, test=False):
    if log_level is not None:
        _reset_log_level(log_level)
    for item_type in ORDER:
        try:
            source = read_single_sheet(filename, item_type)
        except ValueError:
            logger.error('Opening %s %s failed.', filename, item_type)
            continue
        pipeline = get_pipeline(testapp, docsdir, test, item_type, phase=1)
        process(combine(source, pipeline))

    for item_type in ORDER:
        if item_type not in PHASE2_PIPELINES:
            continue
        try:
            source = read_single_sheet(filename, item_type)
        except ValueError:
            continue
        pipeline = get_pipeline(testapp, docsdir, test, item_type, phase=2)
        process(combine(source, pipeline))


def load_test_data(app):
    from webtest import TestApp
    environ = {
        'HTTP_ACCEPT': 'application/json',
        'REMOTE_USER': 'TEST',
    }
    testapp = TestApp(app, environ)

    from pkg_resources import resource_filename
    inserts = resource_filename('encoded', 'tests/data/inserts/')
    docsdir = [resource_filename('encoded', 'tests/data/documents/')]
    load_all(testapp, inserts, docsdir)<|MERGE_RESOLUTION|>--- conflicted
+++ resolved
@@ -21,12 +21,9 @@
     'patient',
     'lab_results',
     'vital_results',
-<<<<<<< HEAD
     'consent',
-=======
     'radiation',
     'medical_imaging',
->>>>>>> c7c53877
     'cart'
 ]
 
