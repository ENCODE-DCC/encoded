--- conflicted
+++ resolved
@@ -88,11 +88,7 @@
             original_vary = request.response.vary or ()
             request.response.vary = original_vary + vary
 
-<<<<<<< HEAD
-        format = request.environ.get('encoded.format', 'html')
-=======
         format = request.environ.get('encoded.format', 'json')
->>>>>>> 24fdbf31
         if format == 'json':
             return self.json_renderer(value, system)
         else:
