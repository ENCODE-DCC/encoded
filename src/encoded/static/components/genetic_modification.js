--- conflicted
+++ resolved
@@ -1,24 +1,3 @@
-<<<<<<< HEAD
-'use strict';
-const React = require('react');
-const _ = require('underscore');
-const url = require('url');
-const {Panel, PanelHeading, PanelBody} = require('../libs/bootstrap/panel');
-const { collapseIcon } = require('../libs/svg-icons');
-const {SortTable} = require('./sorttable');
-const globals = require('./globals');
-const {StatusLabel} = require('./statuslabel');
-const {ProjectBadge, Attachment} = require('./image');
-const {AuditIndicators, AuditDetail, AuditMixin} = require('./audit');
-const {RelatedItems} = require('./item');
-const {DbxrefList} = require('./dbxref');
-const {FetchedItems} = require('./fetched');
-const {Breadcrumbs} = require('./navigation');
-const {TreatmentDisplay, SingleTreatment} = require('./objectutils');
-const {BiosampleTable} = require('./typeutils');
-const {Document, DocumentsPanel, DocumentsSubpanels, DocumentPreview, DocumentFile} = require('./doc');
-const {PickerActionsMixin} = require('./search');
-=======
 import React from 'react';
 import _ from 'underscore';
 import url from 'url';
@@ -36,7 +15,6 @@
 import { BiosampleTable } from './typeutils';
 import { DocumentsPanel } from './doc';
 import { PickerActionsMixin } from './search';
->>>>>>> 530ab0d4
 
 
 // Map GM techniques to a presentable string
