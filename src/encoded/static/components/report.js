--- conflicted
+++ resolved
@@ -1,10 +1,6 @@
 'use strict';
 var React = require('react');
-<<<<<<< HEAD
-var { svgIcon } = require('../libs/svg-icons');
-=======
 var svgIcon = require('../libs/svg-icons').svgIcon;
->>>>>>> e8c0c15d
 var fetched = require('./fetched');
 var search = require('./search');
 var url = require('url');
