'use strict';
var React = require('react');
var cx = require('react/lib/cx');
var url = require('url');
var _ = require('underscore');
var panel = require('../libs/bootstrap/panel');
<<<<<<< HEAD
var { CollapseIcon } = require('../libs/svg-icons');
=======
var {SvgIcon, collapseIcon} = require('../libs/svg-icons');
>>>>>>> d578b2b8
var globals = require('./globals');
var navigation = require('./navigation');
var dataset = require('./dataset');
var dbxref = require('./dbxref');
var image = require('./image');
var item = require('./item');
var audit = require('./audit');
var statuslabel = require('./statuslabel');
var doc = require('./doc');

var Breadcrumbs = navigation.Breadcrumbs;
var AuditIndicators = audit.AuditIndicators;
var AuditDetail = audit.AuditDetail;
var AuditMixin = audit.AuditMixin;
var DbxrefList = dbxref.DbxrefList;
var ExperimentTable = dataset.ExperimentTable;
var StatusLabel = statuslabel.StatusLabel;
var statusOrder = globals.statusOrder;
var RelatedItems = item.RelatedItems;
var {Panel, PanelBody} = panel;
var {DocumentsPanel, Document, DocumentPreview, DocumentFile} = doc;


var Lot = module.exports.Lot = React.createClass({
    mixins: [AuditMixin],
    render: function() {
        var context = this.props.context;

        // Sort characterization arrays
        var characterizations = _(context.characterizations).sortBy(function(characterization) {
            return [characterization.target.label, characterization.target.organism.name];
        });

        // Compile the document list
        var documentSpecs = [
            {documents: characterizations}
        ];

        // Build antibody status panel
        var PanelView = globals.panel_views.lookup(context);
        var antibodyStatuses = <PanelView context={context} key={context['@id']} />;

        // Make an array of targets with no falsy entries and no repeats
        var targets = {};
        if (context.lot_reviews && context.lot_reviews.length) {
            context.lot_reviews.forEach(function(lot_review) {
                lot_review.targets.forEach(function(target) {
                    targets[target['@id']] = target;
                });
            });
        }
        var targetKeys = Object.keys(targets);

        // Set up the breadcrumbs
        var organismComponents = [];
        var organismTerms = [];
        var organismTips = [];
        var geneComponents = [];
        var geneTerms = [];
        var geneTips = [];
        targetKeys.forEach(function(key, i) {
            var scientificName = targets[key].organism.scientific_name;
            var geneName = targets[key].gene_name;

            // Add to the information on organisms from the targets
            organismComponents.push(<span key={key}>{i > 0 ? <span> + <i>{scientificName}</i></span> : <i>{scientificName}</i>}</span>);
            organismTerms.push('targets.organism.scientific_name=' + scientificName);
            organismTips.push(scientificName);

            // Add to the information on gene names from the targets
            if (geneName && geneName !== 'unknown') {
                geneComponents.push(<span key={key}>{i > 0 ? <span> + {geneName}</span> : <span>{geneName}</span>}</span>);
                geneTerms.push('targets.gene_name=' + geneName);
                geneTips.push(geneName);
            }
        });

        var organismQuery = organismTerms.join('&');
        var geneQuery = geneTerms.join('&');
        var crumbs = [
            {id: 'Antibodies'},
            {id: organismComponents, query: organismQuery, tip: organismTips.join(' + ')},
            {id: geneComponents.length ? geneComponents : null, query: geneQuery, tip: geneTips.join(' + ')}
        ];

        // Make string of alternate accessions
        var altacc = context.alternate_accessions ? context.alternate_accessions.join(', ') : undefined;

        return (
            <div className={globals.itemClass(context, 'view-item')}>
                <header className="row">
                    <div className="col-sm-12">
                        <Breadcrumbs root='/search/?type=antibody_lot' crumbs={crumbs} />
                        <h2>{context.accession}</h2>
                        {altacc ? <h4 className="repl-acc">Replaces {altacc}</h4> : null}
                        <h3>
                            {targetKeys.length ?
                                <span>Antibody against {Object.keys(targets).map(function(target, i) {
                                    var targetObj = targets[target];
                                    return <span key={i}>{i !== 0 ? ', ' : ''}<em>{targetObj.organism.scientific_name}</em>{' ' + targetObj.label}</span>;
                                })}</span>
                            :
                                <span>Antibody</span>
                            }
                        </h3>
                        <div className="status-line">
                            <div className="characterization-status-labels">
                                <StatusLabel title="Status" status={context.status} />
                            </div>
                            <AuditIndicators audits={context.audit} id="antibody-audit" />
                        </div>
                    </div>
                </header>
                <AuditDetail audits={context.audit} except={context['@id']} id="antibody-audit" />

                {context.lot_reviews && context.lot_reviews.length ?
                    <div className="antibody-statuses">
                        {antibodyStatuses}
                    </div>
                :
                    <div className="characterization-status-labels">
                        <StatusLabel status="Awaiting lab characterization" />
                    </div>
                }

                <Panel addClasses="data-display">
                    <PanelBody>
                        <dl className="key-value">
                            <div data-test="source">
                                <dt>Source (vendor)</dt>
                                <dd><a href={context.source.url}>{context.source.title}</a></dd>
                            </div>

                            <div data-test="productid">
                                <dt>Product ID</dt>
                                <dd><a href={context.url}>{context.product_id}</a></dd>
                            </div>

                            <div data-test="lotid">
                                <dt>Lot ID</dt>
                                <dd>{context.lot_id}</dd>
                            </div>

                            {Object.keys(targets).length ?
                                <div data-test="targets">
                                    <dt>Targets</dt>
                                    <dd>
                                        {targetKeys.map(function(target, i) {
                                            var targetObj = targets[target];
                                            return <span key={i}>{i !== 0 ? ', ' : ''}<a href={target}>{targetObj.label}{' ('}<em>{targetObj.organism.scientific_name}</em>{')'}</a></span>;
                                        })}
                                    </dd>
                                </div>
                            : null}

                            {context.lot_id_alias && context.lot_id_alias.length ?
                                <div data-test="lotidalias">
                                    <dt>Lot ID aliases</dt>
                                    <dd>{context.lot_id_alias.join(', ')}</dd>
                                </div>
                            : null}

                            <div data-test="host">
                                <dt>Host</dt>
                                <dd className="sentence-case">{context.host_organism.name}</dd>
                            </div>

                            {context.clonality ?
                                <div data-test="clonality">
                                    <dt>Clonality</dt>
                                    <dd className="sentence-case">{context.clonality}</dd>
                                </div>
                            : null}

                            {context.purifications && context.purifications.length ?
                                <div data-test="purifications">
                                    <dt>Purification</dt>
                                    <dd className="sentence-case">{context.purifications.join(', ')}</dd>
                                </div>
                            : null}

                            {context.isotype ?
                                <div data-test="isotype">
                                    <dt>Isotype</dt>
                                    <dd className="sentence-case">{context.isotype}</dd>
                                </div>
                            : null}

                            {context.antigen_description ?
                                <div data-test="antigendescription">
                                    <dt>Antigen description</dt>
                                    <dd>{context.antigen_description}</dd>
                                </div>
                            : null}

                            {context.antigen_sequence ?
                                <div data-test="antigensequence">
                                    <dt>Antigen sequence</dt>
                                    <dd className="sequence">{context.antigen_sequence}</dd>
                                </div>
                            : null}

                            {context.aliases && context.aliases.length ?
                                <div data-test="aliases">
                                    <dt>Aliases</dt>
                                    <dd>{context.aliases.join(", ")}</dd>
                                </div>
                            : null}
                            
                            {context.dbxrefs && context.dbxrefs.length ?
                                <div data-test="dbxrefs">
                                    <dt>External resources</dt>
                                    <dd><DbxrefList values={context.dbxrefs} /></dd>
                                </div>
                            : null}

                        </dl>
                    </PanelBody>
                </Panel>

                <RelatedItems title={'Experiments using this antibody'}
                              url={'/search/?type=experiment&replicates.antibody.accession=' + context.accession}
                              Component={ExperimentTable} />

                <DocumentsPanel title="Characterizations" documentSpecs={documentSpecs} />
            </div>
        );
    }
});

globals.content_views.register(Lot, 'AntibodyLot');


var Documents = React.createClass({
    render: function() {
        return (
            <dd>
                {this.props.docs.map(function(doc, i) {
                    var attachmentHref = url.resolve(doc['@id'], doc.attachment.href);
                    var docName = (doc.aliases && doc.aliases.length) ? doc.aliases[0] :
                        ((doc.attachment && doc.attachment.download) ? doc.attachment.download : '');
                    return (
                        <div className="multi-dd dl-link" key={doc.uuid}>
                            <i className="icon icon-download"></i>&nbsp;
                            <a data-bypass="true" href={attachmentHref} download={doc.attachment.download}>
                                {docName}
                            </a>
                        </div>
                    );
                })}
            </dd>
        );
    }
});


var AntibodyStatus = module.exports.AntibodyStatus = React.createClass({
    render: function() {
        var context = this.props.context;

        // Sort the lot reviews by their status according to our predefined order
        // given in the statusOrder array.
        var lot_reviews = _.sortBy(context.lot_reviews, function(lot_review) {
            return _.indexOf(statusOrder, lot_review.status); // Use underscore indexOf so that this works in IE8
        });

        // Build antibody display object as a hierarchy: status=>organism=>biosample_term_name
        var statusTree = {};
        lot_reviews.forEach(function(lot_review) {
            // Status at top of hierarchy. If haven’t seen this status before, remember it
            if (!statusTree[lot_review.status]) {
                statusTree[lot_review.status] = {};
            }

            // Look at all organisms in current lot_review. They go under this lot_review's status
            var statusNode = statusTree[lot_review.status];
            lot_review.organisms.forEach(function(organism) {
                // If haven’t seen this organism with this status before, remember it
                if (!statusNode[organism.scientific_name]) {
                    statusNode[organism.scientific_name] = {};
                }

                // If haven't seen this biosample term name for this organism, remember it
                var organismNode = statusNode[organism.scientific_name];
                if (!organismNode[lot_review.biosample_term_name]) {
                    organismNode[lot_review.biosample_term_name] = true;
                }
            });
        });

        return (
            <section className="type-antibody-status view-detail panel">
                <div className="row">
                    <div className="col-xs-12">
                        {Object.keys(statusTree).map(function(status) {
                            var organisms = statusTree[status];
                            return (
                                <div key={status} className="row status-status-row">
                                    {Object.keys(organisms).map(function(organism, i) {
                                        var terms = Object.keys(organisms[organism]);
                                        return (
                                            <div key={i} className="row status-organism-row">
                                                <div className="col-sm-3 col-sm-push-9 status-status sentence-case">
                                                    {i === 0 ? <span><i className={globals.statusClass(status, 'indicator icon icon-circle')}></i>{status}</span> : ''}
                                                </div>
                                                <div className="col-sm-2 col-sm-pull-3 status-organism">
                                                    {organism}
                                                </div>
                                                <div className="col-sm-7 col-sm-pull-3 status-terms">
                                                    {terms.length === 1 && terms[0] === 'not specified' ? '' : terms.join(', ')}
                                                </div>
                                            </div>
                                        );
                                    })}
                                </div>
                            );
                        })}
                    </div>
                </div>
            </section>
        );
    }
});

globals.panel_views.register(AntibodyStatus, 'AntibodyLot');


//**********************************************************************
// Antibody characterization documents

const EXCERPT_LENGTH = 80; // Maximum number of characters in an excerpt

// Document header component -- antibody characterization
var CharacterizationHeader = React.createClass({
    propTypes: {
        doc: React.PropTypes.object.isRequired // Document object to render
    },

    render: function() {
        var doc = this.props.doc;

        return (
            <div className="panel-header">
                <div className="document-title">
                    {doc.target.label} {doc.target.organism.scientific_name ? <span>{' ('}<i>{doc.target.organism.scientific_name}</i>{')'}</span> : ''}
                </div>
                {doc.characterization_reviews && doc.characterization_reviews.length ?
                    <div className="characterization-biosample-terms">
                        {doc.characterization_reviews.map((review, i) => {
                            var flexItem = {
                                flex: review.biosample_term_name.length + ' 1 auto'
                            };
                            return <span key={i} className="characterization-biosample-term" style={flexItem}>{review.biosample_term_name}</span>;
                        })}
                    </div>
                : null}
            </div>
        );
    }
});

// Document caption component -- antibody characterization
var CharacterizationCaption = React.createClass({
    propTypes: {
        doc: React.PropTypes.object.isRequired // Document object to render
    },

    render: function() {
        var doc = this.props.doc;

        return (
            <div className="document-intro document-meta-data">
                {doc.characterization_method ?
                    <div data-test="method">
                        <strong>Method: </strong>
                        {doc.characterization_method}
                    </div>
                : null}
            </div>
        );
    }
});

var CharacterizationFile = React.createClass({
    propTypes: {
        doc: React.PropTypes.object.isRequired, // Document object to render
        detailOpen: React.PropTypes.bool, // True if detail panel is visible
        detailSwitch: React.PropTypes.func // Parent component function to call when detail switch clicked
    },

    render: function() {
        var {doc, detailOpen, detailSwitch} = this.props;
        var excerpt, caption = doc.caption;
        if (caption && caption.length > EXCERPT_LENGTH) {
            excerpt = globals.truncateString(caption, 44);
        }

        return (
            <div className="dl-bar">
                <div className="characterization-badge"><StatusLabel status={doc.status} /></div>
                {detailSwitch ?
                    <div className="detail-switch">
                        <a href="#" data-trigger onClick={detailSwitch} className="collapsing-doc">
                            {collapseIcon(!this.props.detailOpen)}
                        </a>
                    </div>
                : null}
            </div>
        );
    }
});

var CharacterizationDetail = React.createClass({
    propTypes: {
        doc: React.PropTypes.object.isRequired, // Document object to render
        detailOpen: React.PropTypes.bool, // True if detail panel is visible
        key: React.PropTypes.string // Unique key for identification
    },

    render: function() {
        var doc = this.props.doc;
        var keyClass = 'document-slider' + (this.props.detailOpen ? ' active' : '');
        var excerpt = doc.caption && doc.caption.length > EXCERPT_LENGTH;

        var download, attachmentHref;
        if (doc.attachment && doc.attachment.href && doc.attachment.download) {
            attachmentHref = url.resolve(doc['@id'], doc.attachment.href);
            download = (
                <dd className="dl-link">
                    <i className="icon icon-download"></i>&nbsp;
                    <a data-bypass="true" href={attachmentHref} download={doc.attachment.download}>
                        {doc.attachment.download}
                    </a>
                </dd>
            );
        } else {
            download = (
                <em>Document not available</em>
            );
        }

        return (
            <div className={keyClass}>
                <dl className='key-value-doc' id={'panel' + this.props.id} aria-labeledby={'tab' + this.props.id} role="tabpanel">
                    {excerpt ?
                        <div data-test="caption">
                            <dt>Caption</dt>
                            <dd className="sentence-case para-text">{doc.caption}</dd>
                        </div>
                    : null}

                    {doc.comment ?
                        <div data-test="comment">
                            <dt>Submitter comment</dt>
                            <dd className="para-text">{doc.comment}</dd>
                        </div>
                    : null}

                    {doc.notes ?
                        <div data-test="comment">
                            <dt>Reviewer comment</dt>
                            <dd className="para-text">{doc.notes}</dd>
                        </div>
                    : null}

                    {doc.submitted_by && doc.submitted_by.title ?
                        <div data-test="submitted">
                            <dt>Submitted by</dt>
                            <dd>{doc.submitted_by.title}</dd>
                        </div>
                    : null}

                    <div data-test="lab">
                        <dt>Lab</dt>
                        <dd>{doc.lab.title}</dd>
                    </div>

                    <div data-test="grant">
                        <dt>Grant</dt>
                        <dd>{doc.award.name}</dd>
                    </div>

                    <div data-test="download">
                        <dt>Download</dt>
                        {download}
                    </div>

                    {doc.documents && doc.documents.length ?
                        <div data-test="documents">
                            <dt>Documents</dt>
                            <Documents docs={doc.documents} />
                        </div>
                    : null}
                </dl>
            </div>
        );
    }
});

// Parts of individual document panels
globals.panel_views.register(Document, 'AntibodyCharacterization');
globals.document_views.header.register(CharacterizationHeader, 'AntibodyCharacterization');
globals.document_views.caption.register(CharacterizationCaption, 'AntibodyCharacterization');
globals.document_views.preview.register(DocumentPreview, 'AntibodyCharacterization');
globals.document_views.file.register(CharacterizationFile, 'AntibodyCharacterization');
globals.document_views.detail.register(CharacterizationDetail, 'AntibodyCharacterization');<|MERGE_RESOLUTION|>--- conflicted
+++ resolved
@@ -4,11 +4,7 @@
 var url = require('url');
 var _ = require('underscore');
 var panel = require('../libs/bootstrap/panel');
-<<<<<<< HEAD
-var { CollapseIcon } = require('../libs/svg-icons');
-=======
 var {SvgIcon, collapseIcon} = require('../libs/svg-icons');
->>>>>>> d578b2b8
 var globals = require('./globals');
 var navigation = require('./navigation');
 var dataset = require('./dataset');
