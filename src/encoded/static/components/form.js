--- conflicted
+++ resolved
@@ -1,10 +1,6 @@
 /* eslint-disable jsx-a11y/label-has-for */
 
 const React = require('react');
-<<<<<<< HEAD
-=======
-const cloneWithProps = require('react/lib/cloneWithProps');
->>>>>>> b74ea178
 const parseAndLogError = require('./mixins').parseAndLogError;
 const offset = require('../libs/offset');
 const fetched = require('./fetched');
@@ -27,8 +23,6 @@
     return error;
 };
 
-<<<<<<< HEAD
-=======
 // Parse object and property from `linkFrom`.
 // Backrefs have a linkFrom property in the form
 // (object type).(property name)
@@ -51,7 +45,6 @@
     return result;
 };
 
->>>>>>> b74ea178
 // Recursively filter an object to remove `schema_version`.
 // This is used before sending the value to the server.
 const filterValue = function (value) {
@@ -73,13 +66,9 @@
 // for any property that defines one,
 // with the exception of read-only and calculated properties.
 const defaultValue = function (schema) {
-<<<<<<< HEAD
-    if (schema.properties !== undefined) {
-=======
     if (schema.default !== undefined) {
         return schema.default || undefined;
     } else if (schema.properties !== undefined) {
->>>>>>> b74ea178
         const value = {};
         _.each(schema.properties, (property, name) => {
             if (property.calculatedProperty) return;
@@ -90,13 +79,7 @@
                 }
             }
         });
-<<<<<<< HEAD
-        return value;
-    } else if (schema.items !== undefined) {
-        return schema.default || [];
-=======
         return (Object.keys(value).length ? value : undefined);
->>>>>>> b74ea178
     }
     return schema.default || undefined;
 };
@@ -208,7 +191,6 @@
         readonly: React.PropTypes.bool,
         id: React.PropTypes.string,
     },
-<<<<<<< HEAD
 
     getInitialState: function () {
         // Counter which is incremented every time an item is removed.
@@ -219,31 +201,15 @@
         return { generation: 0 };
     },
 
-=======
-
-    getInitialState: function () {
-        // Counter which is incremented every time an item is removed.
-        // This is used as part of the React key for contained RepeatingItems
-        // to make sure that we re-render all items after one is removed.
-        // After a removal the same array index may point to a different
-        // item, so it's not safe to use the array index alone as the key.
-        return { generation: 0 };
-    },
-
->>>>>>> b74ea178
     onRemove(index) {
         // Called when a contained RepeatingItem is removed.
 
         // Remove the specified index from the current value.
         const oldValue = this.props.value;
-<<<<<<< HEAD
-        const value = oldValue.slice(0, index).concat(oldValue.slice(index + 1));
-=======
         let value = oldValue.slice(0, index).concat(oldValue.slice(index + 1));
         if (value.length === 0) {
             value = undefined;
         }
->>>>>>> b74ea178
 
         // Increment `this.state.generation` (see explanation in getInitialState)
         this.setState({ generation: this.state.generation + 1 });
@@ -262,19 +228,10 @@
             // This is an array of backreferences from separate objects of a different type.
             // We need to construct the default value for that type,
             // and also add a reference to the object being edited.
-<<<<<<< HEAD
-            const a = subschema.linkFrom.split('.');
-            const linkType = a[0];
-            const linkProp = a[1];
-            subschema = this.context.schemas[linkType];
-            newValue = defaultValue(subschema);
-            newValue[linkProp] = this.context.id;
-=======
             const linkFrom = parseLinkFrom(subschema.linkFrom);
             subschema = this.context.schemas[linkFrom.type];
             newValue = defaultValue(subschema);
             newValue[linkFrom.prop] = this.context.id;
->>>>>>> b74ea178
         } else {
             // Simple subitem; construct default value from schema.
             newValue = defaultValue(subschema);
@@ -341,36 +298,6 @@
         schemas: React.PropTypes.object,
         errors: React.PropTypes.object,
     },
-<<<<<<< HEAD
-
-    childContextTypes: {
-        id: React.PropTypes.string,
-    },
-
-    getInitialState() {
-        const schema = this.props.schema;
-
-        // We need to construct a modified schema for the child type,
-        // to avoid showing the field that links back to the main object being edited.
-
-        // Backrefs have a linkFrom property in the form
-        // (object type).(property name)
-        const a = schema.linkFrom.split('.');
-        const linkType = a[0];
-        const linkProp = a[1];
-        let subschema = this.context.schemas[linkType];
-        // FIXME Handle linkFrom abstract type.
-        if (subschema !== undefined) {
-            // The linkProp is the one that refers to the parent object.
-            // This should not be shown when accessed from the parent's form.
-            // Let's immutably clone the schema and delete it:
-            subschema = Object.assign({}, subschema, {
-                properties: Object.assign({}, subschema.properties),
-            });
-            delete subschema.properties[linkProp];
-        }
-
-=======
 
     childContextTypes: {
         id: React.PropTypes.string,
@@ -395,7 +322,6 @@
             delete subschema.properties[linkFrom.prop];
         }
 
->>>>>>> b74ea178
         const value = this.props.value;
         const error = this.context.errors[this.props.path];
         const url = typeof value === 'string' ? value : null;
@@ -415,21 +341,13 @@
 
     updateChild(name, value) {
         // Pass new value up to our parent.
-<<<<<<< HEAD
-        this.setState({ url: null });
-=======
         value['@id'] = this.state.url;
->>>>>>> b74ea178
         this.props.updateChild(this.props.name, value);
     },
 
     render() {
         const schema = this.state.schema;
-<<<<<<< HEAD
-        const value = this.props.value;
-=======
         const { path, value } = this.props;
->>>>>>> b74ea178
         let preview;
         let fieldset;
 
@@ -444,14 +362,6 @@
                 </fetched.FetchedData>
             );
             // When expanded, fetch the edit frame and render form fields.
-<<<<<<< HEAD
-            fieldset = (
-                <fetched.FetchedData>
-                    <fetched.Param name="value" url={`${this.state.url}?frame=edit`} />
-                    <Field schema={schema} updateChild={this.updateChild} />
-                </fetched.FetchedData>
-            );
-=======
             if (typeof value === 'string') {
                 fieldset = (
                     <fetched.FetchedData>
@@ -462,7 +372,6 @@
             } else {
                 fieldset = <Field path={path} schema={schema} value={value} updateChild={this.updateChild} />;
             }
->>>>>>> b74ea178
         } else {
             // We don't have a URI yet (it's a new object).
             // When collapsed, render a placeholder.
@@ -475,11 +384,7 @@
             );
             // When expanded, render form fields (but there's no edit frame to fetch)
             fieldset = (<Field
-<<<<<<< HEAD
-                value={value} schema={schema}
-=======
                 path={path} value={value} schema={schema}
->>>>>>> b74ea178
                 updateChild={this.updateChild}
             />);
         }
@@ -547,7 +452,6 @@
     childContextTypes: {
         readonly: React.PropTypes.bool,
     },
-<<<<<<< HEAD
 
     getDefaultProps() {
         return {
@@ -561,21 +465,6 @@
         return { isDirty: false };
     },
 
-=======
-
-    getDefaultProps() {
-        return {
-            path: 'instance',
-            hideLabel: false,
-            className: '',
-        };
-    },
-
-    getInitialState() {
-        return { isDirty: false };
-    },
-
->>>>>>> b74ea178
     getChildContext() {
         // Allow contained fields to tell whether they are inside a readonly field.
         return { readonly: this.context.readonly || this.props.schema.readonly };
@@ -597,12 +486,6 @@
         } else {
             // We were passed the value itself, not an event.
             value = e;
-<<<<<<< HEAD
-        }
-        // Remove empty and null values so they won't pass validation for required fields.
-        if (value === null || value === '') {
-            value = undefined;
-=======
         }
         // Remove empty and null values so they won't pass validation for required fields.
         if (value === null || value === '') {
@@ -615,7 +498,6 @@
             } catch (err) {
                 // Keep string, which should fail schema validation
             }
->>>>>>> b74ea178
         }
         // Record that this field was modified.
         this.setState({ isDirty: true });
@@ -653,11 +535,7 @@
             } else {
                 // We were passed an arbitrary custom input,
                 // which we need to clone to specify the correct props.
-<<<<<<< HEAD
                 input = React.cloneElement(input, inputProps);
-=======
-                input = cloneWithProps(input, inputProps);
->>>>>>> b74ea178
             }
         } else if (schema.linkFrom) {
             input = (<FetchedFieldset
@@ -838,12 +716,6 @@
 
     validate(value) {
         // Get validation errors from jsonschema validator.
-<<<<<<< HEAD
-        const validation = validator.validate(value, this.props.schema);
-
-        // for debugging:
-        // console.log(validation);
-=======
         const validation = validator.validate(value, this.props.schema, {
             schemas: this.props.schemas,
             // Don't validate `dependencies` in schema,
@@ -854,7 +726,6 @@
 
         // for debugging:
         console.log(validation);
->>>>>>> b74ea178
 
         // `jsonschema` uses field paths like
         //   `instance.aliases[0]`
@@ -980,11 +851,7 @@
                 if (match) {
                     path = `${path}.${match[1]}`;
                 }
-<<<<<<< HEAD
-                errors[path] = error.description;
-=======
                 errors[path] = err.description;
->>>>>>> b74ea178
             });
         } else if (data.description) {
             // This is a form-wide error rather than a field-specific one.
@@ -1004,7 +871,6 @@
             communicating: false,
         });
     },
-<<<<<<< HEAD
 
     finish(data) {
         // Handle a successful form submission.
@@ -1050,53 +916,6 @@
 
 });
 
-=======
-
-    finish(data) {
-        // Handle a successful form submission.
-
-        // Let the app know navigation is now allowed again
-        // without showing a confirmation dialog
-        // (i.e. the form is no longer dirty)
-        if (this.state.unsavedToken) {
-            this.state.unsavedToken.release();
-            this.setState({ unsavedToken: null });
-        }
-
-        // Call the `onFinish` prop, if specified.
-        if (this.props.onFinish) {
-            this.props.onFinish(data);
-        }
-    },
-
-    render() {
-        return (
-            <form
-                className="rf-Form"
-                onSubmit={this.save}
-            >
-                <Field
-                    schema={this.props.schema}
-                    value={this.state.value}
-                    updateChild={this.update}
-                />
-                <div className="pull-right">
-                    <a href="" className="btn btn-default">Cancel</a>
-                    {' '}
-                    <button
-                        className="btn btn-success"
-                        onClick={this.save}
-                        disabled={!this.canSave()}
-                    >{this.props.submitLabel}</button>
-                </div>
-                {this.state.error ? <div className="rf-Message">{this.state.error}</div> : ''}
-            </form>
-        );
-    },
-
-});
-
->>>>>>> b74ea178
 module.exports.JSONSchemaForm = React.createClass({
     // JSONSchemaForm is a wrapper of Form
     // that is used from the ItemEdit component after
