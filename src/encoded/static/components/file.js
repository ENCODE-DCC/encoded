import React from 'react';
import PropTypes from 'prop-types';
import moment from 'moment';
<<<<<<< HEAD
import shortid from 'shortid';
=======
import _ from 'underscore';
import Pager from '../libs/bootstrap/pager';
>>>>>>> 993e0287
import { Panel, PanelHeading, PanelBody } from '../libs/bootstrap/panel';
import { auditDecor } from './audit';
import { DbxrefList } from './dbxref';
import { DocumentsPanel } from './doc';
import { FetchedItems } from './fetched';
<<<<<<< HEAD
import globals from './globals';
import { requestFiles, requestObjects, RestrictedDownloadButton } from './objectutils';
=======
import { requestFiles, requestObjects, requestSearch, RestrictedDownloadButton } from './objectutils';
>>>>>>> 993e0287
import { ProjectBadge } from './image';
import { QualityMetricsPanel } from './quality_metric';
import { SortTablePanel, SortTable } from './sorttable';
import StatusLabel from './statuslabel';


// Columns to display in Deriving/Derived From file tables
const derivingCols = {
    accession: {
        title: 'Accession',
        display: file => <a href={file['@id']} title={`View page for file ${file.title}`}>{file.title}</a>,
    },
    dataset: {
        title: 'Dataset',
        display: (file) => {
            const datasetAccession = globals.atIdToAccession(file.dataset);
            return <a href={file.dataset} title={`View page for dataset ${datasetAccession}`}>{datasetAccession}</a>;
        },
    },
    file_format: { title: 'File format' },
    output_type: { title: 'Output type' },
    title: {
        title: 'Lab',
        getValue: file => (file.lab && file.lab.title ? file.lab.title : ''),
    },
    assembly: { title: 'Mapping assembly' },
    status: {
        title: 'File status',
        display: item => <div className="characterization-meta-data"><StatusLabel status={item.status} /></div>,
    },
};


<<<<<<< HEAD
// Display a table of files deriving from the one being displayed. This component gets called once
// a GET request's data returns.
class DerivedFiles extends React.Component {
    render() {
        const { items, context } = this.props;
=======
// Sort files processed from <PagedFileTable>. The files come in an array of objects with the
// format:
// [{
//     @id: @id of the file
//     accession: accession of the file, if any
//     title: title of the file, if any (either this or accession must have a value)
// }, {next file}, {...}]
//
// This function returns the same array, but sorted by accession, and then by title (all files with
// accessions appear first, followed by all files with titles, each sorted independently).
function sortProcessedPagedFiles(files) {
    // Split the list into two groups for basic sorting first by those with accessions,
    // then those with external_accessions.
    const accessionList = _(files).groupBy(file => (file.accession ? 'accession' : 'external'));

    // Start by sorting the accessioned files.
    let sortedAccession = [];
    let sortedExternal = [];
    if (accessionList.accession && accessionList.accession.length) {
        sortedAccession = accessionList.accession.sort((a, b) => (a.accession > b.accession ? 1 : (a.accession < b.accession ? -1 : 0)));
    }

    // Now sort the external_accession files
    if (accessionList.external && accessionList.external.length) {
        sortedExternal = accessionList.external.sort((a, b) => (a.title > b.title ? 1 : (a.title < b.title ? -1 : 0)));
    }
    return sortedAccession.concat(sortedExternal);
}



// Display a table of files that derive from this one as a paged component. It works by first
// doing a GET request an array of minimal file objects with barely enough information to know what
// files satisfy the search criteria for files that derive from the file passed in the `file` prop.
// We then sort his list of files, and that becomes the master list of all files deriving from this
// one. Finally, we do the first GET request with a search for the complete file objects, but only
// enough to fit the current page (initially page 0, or 1 on the display) based on the
// `PagedFileTableMax` constant below.
//
// When the user clicks on the Pager component, we change our current page (stored in the
// `currentPage` state variable) and do another GET request for the complete file objects for that
// page.
const PagedFileTableMax = 50; // Maximnum number of files per page
const PagedFileCacheMax = 10; // Maximum number of pages to cache

const DerivedFiles = React.createClass({
    propTypes: {
        file: React.PropTypes.object.isRequired, // Query string fragment for the search that ultimately generates the table of files
    },

    getInitialState: function () {
        return {
            currentPage: 0, // Current page of a multi-page table
            pageFiles: [], // Array of file objects displayed for the current page
            totalPages: 0, // Total number of pages; never gets updated after initialized
        };
    },

    componentDidMount: function () {
        this.allFileIds = [];
        this.pageCache = {};
        const { file } = this.props;

        // Search for all files that derive from the given one, but because we could get tens of
        // thousands of results, we do a search only on the @ids of the matching results to vastly
        // reduce the JSON size. We can then get take just a page of those to retrieve their
        // details for display in the table.
        requestSearch(`type=File&limit=all&field=@id&status!=deleted&status!=revoked&status!=replaced&field=accession&field=title&field=accession&derived_from=${file['@id']}`).then((result) => {
            // The server has returned search results. See if we got matching files to display
            // in the table.
            if (Object.keys(result).length && result['@graph'] && result['@graph'].length) {
                // Sort the files. We still get an array of search results from the server, just
                // sorted by accessioned files, followed by external_accession files.
                const sortedFiles = sortProcessedPagedFiles(result['@graph']);

                // Make a list of file @ids of all files for the current page and retrieve them
                // with a GET request. Also, now that we know how many total results we have, save
                // the total number of pages of results we'll show.
                this.allFileIds = sortedFiles.map(sortedFile => sortedFile['@id']);
                this.setState({ totalPages: parseInt(this.allFileIds.length / PagedFileTableMax, 10) + (this.allFileIds.length % PagedFileTableMax ? 1 : 0) });
                return requestFiles(this.currentPageFiles());
            }

            // No results. Just resolve with null.
            return Promise.resolve(null);
        }).then((files) => {
            this.setState({ pageFiles: files || [] });
        });
    },

    componentDidUpdate: function (prevProps, prevState) {
        if (prevState.currentPage !== this.state.currentPage) {
            // The currently displayed page of files has changed. First keep a reference to the
            // current page of files to keep it from getting GC'd, if it's not already referenced.
            if (!this.pageCache[prevState.currentPage]) {
                this.pageCache[prevState.currentPage] = prevState.pageFiles;

                // To save memory, see if we can lose a reference to a page so that it gets GC'd.
                const cachedPageNos = Object.keys(this.pageCache);
                if (cachedPageNos.length > PagedFileCacheMax) {
                    // Our cache with an arbitrarily determined size has filled. Find the entry
                    // with a page farthest from the current and kick it out.
                    let maxDiff = 0;
                    let maxDiffKey;
                    cachedPageNos.forEach((pageNo) => {
                        const diff = Math.abs(this.state.currentPage - parseInt(pageNo, 10));
                        if (diff > maxDiff) {
                            maxDiff = diff;
                            maxDiffKey = parseInt(pageNo, 10);
                        }
                    });
                    delete this.pageCache[maxDiffKey];
                }
            }

            // Get the requested page of files, either from the cache if it's there, or by
            // requesting them from the serer.
            if (this.pageCache[this.state.currentPage]) {
                // Page is in the cache; just get the cached reference.
                this.setState({ pageFiles: this.pageCache[this.state.currentPage] });
            } else {
                // Send a request for the file objects for that page, and update the state with
                // those files once the request completes so that the table redraws with the new
                // set of files.
                requestFiles(this.currentPageFiles()).then((files) => {
                    this.setState({ pageFiles: files || [] });
                });
            }
        }
    },

    // Get an array of file IDs for the current page. Requires this.allFileIds to hold all the file
    // @id of files that derive from the one being displayed, and this.state.currentPage to hold
    // the currently displayed page of files in the table.
    currentPageFiles: function () {
        if (this.allFileIds && this.allFileIds.length) {
            const start = this.state.currentPage * PagedFileTableMax;
            return this.allFileIds.slice(start, start + PagedFileTableMax);
        }
        return [];
    },

    updateCurrentPage: function (newCurrent) {
        this.setState({ currentPage: newCurrent });
    },

    render: function () {
        const { file } = this.props;

        if (this.state.pageFiles.length) {
            // If we have more than one page of files to display, render a pager component in the
            // footer.
            const pager = this.state.totalPages > 1 ? <Pager total={this.state.totalPages} current={this.state.currentPage} updateCurrentPage={this.updateCurrentPage} /> : null;
>>>>>>> 993e0287

            return (
                <SortTablePanel header={<h4>{`Files deriving from ${file.title}`}</h4>}>
                    <SortTable
                        list={this.state.pageFiles}
                        columns={derivingCols}
                        sortColumn="accession"
                        footer={pager}
                    />
                </SortTablePanel>
            );
        }
        return null;
    }
}

DerivedFiles.propTypes = {
    items: PropTypes.array, // Array of files from the GET request
    context: PropTypes.object, // File that requested this list
};


// Display a table of files the current file derives from.
class DerivedFromFiles extends React.Component {
    render() {
        const { file, derivedFromFiles } = this.props;

        return (
            <SortTablePanel header={<h4>{`Files ${file.title} derives from`}</h4>}>
                <SortTable
                    list={derivedFromFiles}
                    columns={derivingCols}
                    sortColumn="accession"
                />
            </SortTablePanel>
        );
    }
}

DerivedFromFiles.propTypes = {
    file: PropTypes.object.isRequired, // File being analyzed
    derivedFromFiles: PropTypes.array.isRequired, // Array of derived-from files
};


// Display a file download button.
class FileDownloadButton extends React.Component {
    onMouseEnter() {
        this.props.hoverDL(true);
    }

    onMouseLeave() {
        this.props.hoverDL(false);
    }

    render() {
        const { file, buttonEnabled } = this.props;

        return (
            <div className="tooltip-button-wrapper">
                <a
                    className="btn btn-info"
                    href={file.href}
                    download={file.href.substr(file.href.lastIndexOf('/') + 1)}
                    data-bypass="true"
                    disabled={!buttonEnabled}
                    onMouseEnter={file.restricted ? this.onMouseEnter : null}
                    onMouseLeave={file.restricted ? this.onMouseLeave : null}
                >Download {file.title}</a>
                {!buttonEnabled ?
                    <div className="tooltip-button-overlay" onMouseEnter={file.restricted ? this.onMouseEnter : null} onMouseLeave={file.restricted ? this.onMouseLeave : null} />
                : null}
            </div>
        );
    }
}

FileDownloadButton.propTypes = {
    file: PropTypes.object, // File we're possibly downloading by clicking this button
    hoverDL: PropTypes.func, // Function to call when hovering starts/stops over button
    buttonEnabled: PropTypes.bool, // `true` if button is enabled
};


class FileComponent extends React.Component {
    constructor() {
        super();
        this.state = {
            derivedFromFiles: [], // List of derived-from files
            fileFormatSpecs: [], // List of file_format_specifications
        };
    }

    componentDidMount() {
        // Now that this page is mounted, request the list of derived_from files and file
        // documents.
        this.requestFileDependencies();

        // In case the logged-in state changes, we have to keep track of the old logged-in state.
        this.loggedIn = !!(this.context.session && this.context.session['auth.userid']);
    }

    componentWillReceiveProps() {
        // If the logged-in state has changed since the last time we rendered, request files again
        // in case logging in changes the list of dependent files.
        const currLoggedIn = !!(this.context.session && this.context.session['auth.userid']);
        if (this.loggedIn !== currLoggedIn) {
            this.requestFileDependencies();
            this.loggedIn = currLoggedIn;
        }
    }

    requestFileDependencies() {
        // Perform GET requests of files that derive from this one, as well as file format
        // specification documents. This avoids embedding these arrays of objects in the file
        // object.
        const file = this.props.context;

        // Retrieve an array of file @ids that this file derives from. Once this array arrives.
        // it sets the derivedFromFiles React state that causes the list to render.
        const derivedFromFileIds = file.derived_from && file.derived_from.length ? file.derived_from : [];
        if (derivedFromFileIds.length) {
            requestFiles(derivedFromFileIds).then((derivedFromFiles) => {
                this.setState({ derivedFromFiles: derivedFromFiles });
            });
        }

        // Retrieve an array of file format specification document @ids. Once the array arrives,
        // set the fileFormatSpecs React state that causes the list to render.
        const fileFormatSpecs = file.file_format_specifications && file.file_format_specifications.length ? file.file_format_specifications : [];
        if (fileFormatSpecs.length) {
            requestObjects(fileFormatSpecs, '/search/?type=Document&limit=all&status!=deleted&status!=revoked&status!=replaced').then((docs) => {
                this.setState({ fileFormatSpecs: docs });
            });
        }
    }

    render() {
        const { context } = this.props;
        const itemClass = globals.itemClass(context, 'view-item');
        const altacc = (context.alternate_accessions && context.alternate_accessions.length) ? context.alternate_accessions.join(', ') : null;
        const aliasList = (context.aliases && context.aliases.length) ? context.aliases.join(', ') : '';
        const datasetAccession = globals.atIdToAccession(context.dataset);
        const adminUser = !!this.context.session_properties.admin;

        // Make array of superceded_by accessions.
        let supersededBys = [];
        if (context.superseded_by && context.superseded_by.length) {
            supersededBys = context.superseded_by.map(supersededBy => globals.atIdToAccession(supersededBy));
        }

        // Make array of supersedes accessions
        let supersedes = [];
        if (context.supersedes && context.supersedes.length) {
            supersedes = context.supersedes.map(supersede => globals.atIdToAccession(supersede));
        }

        // Collect up relevant pipelines.
        let pipelines = [];
        if (context.analysis_step_version && context.analysis_step_version.analysis_step.pipelines && context.analysis_step_version.analysis_step.pipelines.length) {
            pipelines = context.analysis_step_version.analysis_step.pipelines;
        }

        return (
            <div className={itemClass}>
                <header className="row">
                    <div className="col-sm-12">
                        <h2>File summary for {context.title} (<span className="sentence-case">{context.file_format}</span>)</h2>
                        {altacc ? <h4 className="repl-acc">Replaces {altacc}</h4> : null}
                        {supersededBys.length ? <h4 className="superseded-acc">Superseded by {supersededBys.join(', ')}</h4> : null}
                        {supersedes.length ? <h4 className="superseded-acc">Supersedes {supersedes.join(', ')}</h4> : null}
                        <div className="status-line">
                            {context.status ?
                                <div className="characterization-status-labels">
                                    <StatusLabel title="Status" status={context.status} />
                                </div>
                            : null}
                            {this.props.auditIndicators(context.audit, 'file-audit', { session: this.context.session })}
                        </div>
                        {this.props.auditDetail(context.audit, 'file-audit', { session: this.context.session, except: context['@id'] })}
                    </div>
                </header>
                <Panel addClasses="data-display">
                    <div className="split-panel">
                        <div className="split-panel__part split-panel__part--p50">
                            <div className="split-panel__heading"><h4>Summary</h4></div>
                            <div className="split-panel__content">
                                <dl className="key-value">
                                    <div data-test="term-name">
                                        <dt>Dataset</dt>
                                        <dd><a href={context.dataset} title={`View page for dataset ${datasetAccession}`}>{datasetAccession}</a></dd>
                                    </div>

                                    <div data-test="outputtype">
                                        <dt>File format</dt>
                                        <dd>{`${context.file_format}${context.file_format_type ? ` ${context.file_format_type}` : ''}`}</dd>
                                    </div>

                                    <div data-test="outputtype">
                                        <dt>Output type</dt>
                                        <dd>{context.output_type}</dd>
                                    </div>

                                    <div data-test="bioreplicate">
                                        <dt>Biological replicate(s)</dt>
                                        <dd>{`[${context.biological_replicates && context.biological_replicates.length ? context.biological_replicates.join(', ') : '-'}]`}</dd>
                                    </div>

                                    <div data-test="techreplicate">
                                        <dt>Technical replicate(s)</dt>
                                        <dd>{`[${context.technical_replicates && context.technical_replicates.length ? context.technical_replicates.join(', ') : '-'}]`}</dd>
                                    </div>

                                    {pipelines.length ?
                                        <div data-test="pipelines">
                                            <dt>Pipelines</dt>
                                            <dd>
                                                {pipelines.map((pipeline, i) =>
                                                    <span key={pipeline['@id']}>
                                                        {i > 0 ? <span>{','}<br /></span> : null}
                                                        <a href={pipeline['@id']} title="View page for this pipeline">{pipeline.title}</a>
                                                    </span>,
                                                )}
                                            </dd>
                                        </div>
                                    : null}

                                    <div data-test="md5sum">
                                        <dt>MD5sum</dt>
                                        <dd>{context.md5sum}</dd>
                                    </div>

                                    {context.content_md5sum ?
                                        <div data-test="contentmd5sum">
                                            <dt>Content MD5sum</dt>
                                            <dd>{context.content_md5sum}</dd>
                                        </div>
                                    : null}

                                    {context.read_count ?
                                        <div data-test="readcount">
                                            <dt>Read count</dt>
                                            <dd>{context.read_count}</dd>
                                        </div>
                                    : null}

                                    {context.read_length ?
                                        <div data-test="readlength">
                                            <dt>Read length</dt>
                                            <dd>{context.read_length}</dd>
                                        </div>
                                    : null}

                                    {context.file_size ?
                                        <div data-test="filesize">
                                            <dt>File size</dt>
                                            <dd>{globals.humanFileSize(context.file_size)}</dd>
                                        </div>
                                    : null}

                                    {context.mapped_read_length ?
                                        <div data-test="mappreadlength">
                                            <dt>Mapped read length</dt>
                                            <dd>{context.mapped_read_length}</dd>
                                        </div>
                                    : null}

                                    <div className="file-download-section">
                                        <RestrictedDownloadButton file={context} adminUser={adminUser} downloadComponent={<FileDownloadButton />} />
                                    </div>
                                </dl>
                            </div>
                        </div>

                        <div className="split-panel__part split-panel__part--p50">
                            <div className="split-panel__heading">
                                <h4>Attribution</h4>
                                <ProjectBadge award={context.award} addClasses="badge-heading" />
                            </div>
                            <div className="split-panel__content">
                                <dl className="key-value">
                                    <div data-test="lab">
                                        <dt>Lab</dt>
                                        <dd>{context.lab.title}</dd>
                                    </div>

                                    {context.award.pi && context.award.pi.lab ?
                                        <div data-test="awardpi">
                                            <dt>Award PI</dt>
                                            <dd>{context.award.pi.lab.title}</dd>
                                        </div>
                                    : null}

                                    <div data-test="submittedby">
                                        <dt>Submitted by</dt>
                                        <dd>{context.submitted_by.title}</dd>
                                    </div>

                                    {context.award.project ?
                                        <div data-test="project">
                                            <dt>Project</dt>
                                            <dd>{context.award.project}</dd>
                                        </div>
                                    : null}

                                    {context.date_created ?
                                        <div data-test="datecreated">
                                            <dt>Date added</dt>
                                            <dd>{moment.utc(context.date_created).format('YYYY-MM-DD')}</dd>
                                        </div>
                                    : null}

                                    {context.dbxrefs && context.dbxrefs.length ?
                                        <div data-test="externalresources">
                                            <dt>External resources</dt>
                                            <dd><DbxrefList values={context.dbxrefs} /></dd>
                                        </div>
                                    : null}

                                    {context.content_error_detail ?
                                        <div data-test="contenterrordetail">
                                            <dt>Content error detail</dt>
                                            <dd>{context.content_error_detail}</dd>
                                        </div>
                                    : null}

                                    {aliasList ?
                                        <div data-test="aliases">
                                            <dt>Aliases</dt>
                                            <dd className="sequence">{aliasList}</dd>
                                        </div>
                                    : null}

                                    {context.submitted_file_name ?
                                        <div data-test="submittedfilename">
                                            <dt>Original file name</dt>
                                            <dd className="sequence">{context.submitted_file_name}</dd>
                                        </div>
                                    : null}
                                </dl>
                            </div>
                        </div>
                    </div>
                </Panel>

                {context.file_format === 'fastq' ?
                    <SequenceFileInfo file={context} />
                : null}

                {this.state.derivedFromFiles && this.state.derivedFromFiles.length ? <DerivedFromFiles file={context} derivedFromFiles={this.state.derivedFromFiles} /> : null}

                <DerivedFiles file={context} />

                {this.state.fileFormatSpecs.length ?
                    <DocumentsPanel title="File format specifications" documentSpecs={[{ documents: this.state.fileFormatSpecs }]} />
                : null}

                {context.quality_metrics && context.quality_metrics.length ?
                    <QualityMetricsPanel qcMetrics={context.quality_metrics} file={context} />
                : null}
            </div>
        );
    }
}

FileComponent.propTypes = {
    context: PropTypes.object, // File object being displayed
    auditIndicators: PropTypes.func, // Audit indicator rendering function from auditDecor
    auditDetail: PropTypes.func, // Audit detail rendering function from auditDecor
};

FileComponent.contextTypes = {
    session: PropTypes.object, // Login information
    session_properties: PropTypes.object,
};

const File = auditDecor(FileComponent);

globals.content_views.register(File, 'File');


// Display the sequence file summary panel for fastq files.
class SequenceFileInfo extends React.Component {
    render() {
        const { file } = this.props;
        const pairedWithAccession = file.paired_with ? globals.atIdToAccession(file.paired_with) : '';
        const platformAccession = file.platform ? decodeURIComponent(globals.atIdToAccession(file.platform)) : '';

        // Generate keys for the flowcell details.
        if (file.flowcell_details && file.flowcell_details.map) {
            file.flowcell_details.forEach((detail) => {
                detail.id = shortid.generate();
            });
        }

        return (
            <Panel>
                <PanelHeading>
                    <h4>Sequencing file information</h4>
                </PanelHeading>

                <PanelBody>
                    <dl className="key-value">
                        {file.platform ?
                            <div data-test="platform">
                                <dt>Platform</dt>
                                <dd><a href={file.platform} title="View page for this platform">{platformAccession}</a></dd>
                            </div>
                        : null}

                        {file.flowcell_details && file.flowcell_details.length ?
                            <div data-test="flowcelldetails">
                                <dt>Flowcell</dt>
                                <dd>
                                    {file.flowcell_details.map((detail) => {
                                        const items = [
                                            detail.machine ? detail.machine : '',
                                            detail.flowcell ? detail.flowcell : '',
                                            detail.lane ? detail.lane : '',
                                            detail.barcode ? detail.barcode : '',
                                        ];
                                        return <span className="line-item" key={detail.id}>{items.join(':')}</span>;
                                    })}
                                </dd>
                            </div>
                        : null}

                        {file.fastq_signature && file.fastq_signature.length ?
                            <div data-test="fastqsignature">
                                <dt>Fastq flowcell signature</dt>
                                <dd>{file.fastq_signature.join(', ')}</dd>
                            </div>
                        : null}

                        {file.run_type ?
                            <div data-test="runtype">
                                <dt>Run type</dt>
                                <dd>
                                    {file.run_type}
                                    {file.read_length ? <span>{` ${file.read_length + file.read_length_units}`}</span> : null}
                                </dd>
                            </div>
                        : null}

                        {file.paired_end ?
                            <div data-test="pairedend">
                                <dt>Read</dt>
                                <dd>
                                    {file.paired_end}
                                    {file.paired_with ? <span> paired with <a href={file.paired_with} title={`View page for file ${pairedWithAccession}`}>{pairedWithAccession}</a></span> : null}
                                </dd>
                            </div>
                        : null}

                        {file.controlled_by && file.controlled_by.length ?
                            <div data-test="controlledby">
                                <dt>Controlled by</dt>
                                <dd>
                                    {file.controlled_by.map((controlFile, i) => {
                                        const controlFileAccession = globals.atIdToAccession(controlFile);
                                        return (
                                            <span key={controlFile}>
                                                {i > 0 ? <span>, </span> : null}
                                                <a href={controlFile} title={`View page for file ${controlFileAccession}`}>{controlFileAccession}</a>
                                            </span>
                                        );
                                    })}
                                </dd>
                            </div>
                        : null}
                    </dl>
                </PanelBody>
            </Panel>
        );
    }
}


SequenceFileInfo.propTypes = {
    file: PropTypes.object.isRequired, // File being displayed
};


class Listing extends React.Component {
    render() {
        const result = this.props.context;

        return (
            <li>
                <div className="clearfix">
                    <div className="pull-right search-meta">
                        <p className="type meta-title">File</p>
                        <p className="type">{` ${result.title}`}</p>
                        <p className="type meta-status">{` ${result.status}`}</p>
                    </div>
                    <div className="accession"><a href={result['@id']}>{`${result.file_format}${result.file_format_type ? ` (${result.file_format_type})` : ''}`}</a></div>
                    <div className="data-row">
                        <div><strong>Lab: </strong>{result.lab.title}</div>
                        {result.award.project ? <div><strong>Project: </strong>{result.award.project}</div> : null}
                    </div>
                </div>
            </li>
        );
    }
}

Listing.propTypes = {
    context: PropTypes.object, // File object being rendered
};

globals.listing_views.register(Listing, 'File');<|MERGE_RESOLUTION|>--- conflicted
+++ resolved
@@ -1,23 +1,15 @@
 import React from 'react';
 import PropTypes from 'prop-types';
 import moment from 'moment';
-<<<<<<< HEAD
 import shortid from 'shortid';
-=======
 import _ from 'underscore';
 import Pager from '../libs/bootstrap/pager';
->>>>>>> 993e0287
 import { Panel, PanelHeading, PanelBody } from '../libs/bootstrap/panel';
 import { auditDecor } from './audit';
 import { DbxrefList } from './dbxref';
 import { DocumentsPanel } from './doc';
-import { FetchedItems } from './fetched';
-<<<<<<< HEAD
 import globals from './globals';
-import { requestFiles, requestObjects, RestrictedDownloadButton } from './objectutils';
-=======
 import { requestFiles, requestObjects, requestSearch, RestrictedDownloadButton } from './objectutils';
->>>>>>> 993e0287
 import { ProjectBadge } from './image';
 import { QualityMetricsPanel } from './quality_metric';
 import { SortTablePanel, SortTable } from './sorttable';
@@ -51,13 +43,6 @@
 };
 
 
-<<<<<<< HEAD
-// Display a table of files deriving from the one being displayed. This component gets called once
-// a GET request's data returns.
-class DerivedFiles extends React.Component {
-    render() {
-        const { items, context } = this.props;
-=======
 // Sort files processed from <PagedFileTable>. The files come in an array of objects with the
 // format:
 // [{
@@ -88,7 +73,6 @@
 }
 
 
-
 // Display a table of files that derive from this one as a paged component. It works by first
 // doing a GET request an array of minimal file objects with barely enough information to know what
 // files satisfy the search criteria for files that derive from the file passed in the `file` prop.
@@ -103,20 +87,19 @@
 const PagedFileTableMax = 50; // Maximnum number of files per page
 const PagedFileCacheMax = 10; // Maximum number of pages to cache
 
-const DerivedFiles = React.createClass({
-    propTypes: {
-        file: React.PropTypes.object.isRequired, // Query string fragment for the search that ultimately generates the table of files
-    },
-
-    getInitialState: function () {
-        return {
+class DerivedFiles extends React.Component {
+    constructor() {
+        super();
+        this.state = {
             currentPage: 0, // Current page of a multi-page table
             pageFiles: [], // Array of file objects displayed for the current page
             totalPages: 0, // Total number of pages; never gets updated after initialized
         };
-    },
-
-    componentDidMount: function () {
+        this.currentPageFiles = this.currentPageFiles.bind(this);
+        this.updateCurrentPage = this.updateCurrentPage.bind(this);
+    }
+
+    componentDidMount() {
         this.allFileIds = [];
         this.pageCache = {};
         const { file } = this.props;
@@ -146,9 +129,9 @@
         }).then((files) => {
             this.setState({ pageFiles: files || [] });
         });
-    },
-
-    componentDidUpdate: function (prevProps, prevState) {
+    }
+
+    componentDidUpdate(prevProps, prevState) {
         if (prevState.currentPage !== this.state.currentPage) {
             // The currently displayed page of files has changed. First keep a reference to the
             // current page of files to keep it from getting GC'd, if it's not already referenced.
@@ -187,31 +170,30 @@
                 });
             }
         }
-    },
+    }
 
     // Get an array of file IDs for the current page. Requires this.allFileIds to hold all the file
     // @id of files that derive from the one being displayed, and this.state.currentPage to hold
     // the currently displayed page of files in the table.
-    currentPageFiles: function () {
+    currentPageFiles() {
         if (this.allFileIds && this.allFileIds.length) {
             const start = this.state.currentPage * PagedFileTableMax;
             return this.allFileIds.slice(start, start + PagedFileTableMax);
         }
         return [];
-    },
-
-    updateCurrentPage: function (newCurrent) {
+    }
+
+    updateCurrentPage(newCurrent) {
         this.setState({ currentPage: newCurrent });
-    },
-
-    render: function () {
+    }
+
+    render() {
         const { file } = this.props;
 
         if (this.state.pageFiles.length) {
             // If we have more than one page of files to display, render a pager component in the
             // footer.
             const pager = this.state.totalPages > 1 ? <Pager total={this.state.totalPages} current={this.state.currentPage} updateCurrentPage={this.updateCurrentPage} /> : null;
->>>>>>> 993e0287
 
             return (
                 <SortTablePanel header={<h4>{`Files deriving from ${file.title}`}</h4>}>
@@ -229,8 +211,7 @@
 }
 
 DerivedFiles.propTypes = {
-    items: PropTypes.array, // Array of files from the GET request
-    context: PropTypes.object, // File that requested this list
+    file: React.PropTypes.object.isRequired, // Query string fragment for the search that ultimately generates the table of files
 };
 
 
