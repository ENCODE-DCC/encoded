--- conflicted
+++ resolved
@@ -5,16 +5,10 @@
 import { DbxrefList } from './dbxref';
 import { DocumentsPanel } from './doc';
 import { FetchedItems } from './fetched';
-<<<<<<< HEAD
 import globals from './globals';
-import { ProjectBadge } from './image';
-import { requestFiles } from './objectutils';
-=======
 import { requestFiles, requestObjects, RestrictedDownloadButton } from './objectutils';
 import { ProjectBadge } from './image';
 import { QualityMetricsPanel } from './quality_metric';
-import { PickerActionsMixin } from './search';
->>>>>>> 421b0940
 import { SortTablePanel, SortTable } from './sorttable';
 import { StatusLabel } from './statuslabel';
 
@@ -90,29 +84,23 @@
     }
 }
 
-<<<<<<< HEAD
 DerivedFromFiles.propTypes = {
     file: React.PropTypes.object.isRequired, // File being analyzed
     derivedFromFiles: React.PropTypes.array.isRequired, // Array of derived-from files
 };
-=======
+
+
 // Display a file download button.
-const FileDownloadButton = React.createClass({
-    propTypes: {
-        file: React.PropTypes.object, // File we're possibly downloading by clicking this button
-        hoverDL: React.PropTypes.func, // Function to call when hovering starts/stops over button
-        buttonEnabled: React.PropTypes.bool, // `true` if button is enabled
-    },
-
-    onMouseEnter: function () {
+class FileDownloadButton extends React.Component {
+    onMouseEnter() {
         this.props.hoverDL(true);
-    },
-
-    onMouseLeave: function () {
+    }
+
+    onMouseLeave() {
         this.props.hoverDL(false);
-    },
-
-    render: function () {
+    }
+
+    render() {
         const { file, buttonEnabled } = this.props;
 
         return (
@@ -131,20 +119,14 @@
                 : null}
             </div>
         );
-    },
-});
-
-
-const File = React.createClass({
-    propTypes: {
-        context: React.PropTypes.object, // File object being displayed
-    },
-
-    contextTypes: {
-        session: React.PropTypes.object, // Login information
-        session_properties: React.PropTypes.object,
-    },
->>>>>>> 421b0940
+    }
+}
+
+FileDownloadButton.propTypes = {
+    file: React.PropTypes.object, // File we're possibly downloading by clicking this button
+    hoverDL: React.PropTypes.func, // Function to call when hovering starts/stops over button
+    buttonEnabled: React.PropTypes.bool, // `true` if button is enabled
+};
 
 
 class FileComponent extends React.Component {
@@ -156,21 +138,16 @@
         };
     }
 
-<<<<<<< HEAD
     componentDidMount() {
-        const { context } = this.props;
-        const derivedFromFileIds = context.derived_from && context.derived_from.length ? context.derived_from : [];
-=======
-    componentDidMount: function () {
         // Now that this page is mounted, request the list of derived_from files and file
         // documents.
         this.requestFileDependencies();
 
         // In case the logged-in state changes, we have to keep track of the old logged-in state.
         this.loggedIn = !!(this.context.session && this.context.session['auth.userid']);
-    },
-
-    componentWillReceiveProps: function () {
+    }
+
+    componentWillReceiveProps() {
         // If the logged-in state has changed since the last time we rendered, request files again
         // in case logging in changes the list of dependent files.
         const currLoggedIn = !!(this.context.session && this.context.session['auth.userid']);
@@ -178,9 +155,9 @@
             this.requestFileDependencies();
             this.loggedIn = currLoggedIn;
         }
-    },
-
-    requestFileDependencies: function () {
+    }
+
+    requestFileDependencies() {
         // Perform GET requests of files that derive from this one, as well as file format
         // specification documents. This avoids embedding these arrays of objects in the file
         // object.
@@ -189,15 +166,11 @@
         // Retrieve an array of file @ids that this file derives from. Once this array arrives.
         // it sets the derivedFromFiles React state that causes the list to render.
         const derivedFromFileIds = file.derived_from && file.derived_from.length ? file.derived_from : [];
->>>>>>> 421b0940
         if (derivedFromFileIds.length) {
             requestFiles(derivedFromFileIds).then((derivedFromFiles) => {
                 this.setState({ derivedFromFiles: derivedFromFiles });
             });
         }
-<<<<<<< HEAD
-    }
-=======
 
         // Retrieve an array of file format specification document @ids. Once the array arrives,
         // set the fileFormatSpecs React state that causes the list to render.
@@ -207,8 +180,7 @@
                 this.setState({ fileFormatSpecs: docs });
             });
         }
-    },
->>>>>>> 421b0940
+    }
 
     render() {
         const { context } = this.props;
@@ -539,6 +511,7 @@
     }
 }
 
+
 SequenceFileInfo.propTypes = {
     file: React.PropTypes.object.isRequired, // File being displayed
 };
