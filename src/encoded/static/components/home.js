--- conflicted
+++ resolved
@@ -602,25 +602,15 @@
                     animation: {
                         duration: 200,
                     },
-<<<<<<< HEAD
                     legendCallback: (chart) => { // allows for legend clicking
                         const chartData = chart.data.datasets[0].data;
                         const text = [];
                         const query = this.computationalPredictions ? 'biosample_type=' : 'replicates.library.biosample.biosample_type=';
-=======
-                    legendCallback: function (chart) { // allows for legend clicking
-                        let data = chart.data.datasets[0].data;
-                        let text = [];
->>>>>>> 486117a9
                         text.push('<ul>');
                         for (let i = 0; i < chartData.length; i += 1) {
                             if (chartData[i]) {
                                 text.push('<li>');
-<<<<<<< HEAD
                                 text.push(`<a href="/matrix/${this.props.query}&${query}${chart.data.labels[i]}">`); // go to matrix view when clicked
-=======
-                                text.push(`<a href="/matrix/${this.props.query}&biosample_type=${chart.data.labels[i]}">`); // go to matrix view when clicked
->>>>>>> 486117a9
                                 text.push(`<span class="chart-legend-chip" style="background-color:${chart.data.datasets[0].backgroundColor[i]}"></span>`);
                                 if (chart.data.labels[i]) {
                                     text.push(`<span class="chart-legend-label">${chart.data.labels[i]}</span>`);
@@ -633,20 +623,12 @@
                     },
                     onClick: (e) => {
                         // React to clicks on pie sections
-<<<<<<< HEAD
                         const query = this.computationalPredictions ? 'biosample_type=' : 'replicates.library.biosample.biosample_type=';
                         const activePoints = this.myPieChart.getElementAtEvent(e);
                         if (activePoints[0]) {
                             const clickedElementIndex = activePoints[0]._index;
                             const term = this.myPieChart.data.labels[clickedElementIndex];
                             this.context.navigate(`/matrix/${this.props.query}&${query}${term}`); // go to matrix view
-=======
-                        let activePoints = this.myPieChart.getElementAtEvent(e);
-                        if (activePoints[0]) {
-                            let clickedElementIndex = activePoints[0]._index;
-                            let term = this.myPieChart.data.labels[clickedElementIndex];
-                            this.context.navigate(`/matrix/${this.props.query}&biosample_type=${term}`); // go to matrix view
->>>>>>> 486117a9
                         }
                     },
                 },
