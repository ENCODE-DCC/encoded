--- conflicted
+++ resolved
@@ -318,41 +318,22 @@
 
 // Draw the total chart count in the middle of the donut.
 function drawDonutCenter(chart) {
-<<<<<<< HEAD
     const canvasId = chart.chart.canvas.id;
+    const width = chart.chart.width;
+    const height = chart.chart.height;
+    const ctx = chart.chart.ctx;
+
+    ctx.fillStyle = '#000000';
+    ctx.restore();
+    const fontSize = (height / 114).toFixed(2);
+    ctx.font = `${fontSize}em sans-serif`;
+    ctx.textBaseline = 'middle';
+
     if (canvasId === 'myChart' || canvasId === 'myChart2') {
-        const width = chart.chart.width;
-        const height = chart.chart.height;
-        const ctx = chart.chart.ctx;
-
-        ctx.fillStyle = '#000000';
-        ctx.restore();
-        const fontSize = (height / 114).toFixed(2);
-        ctx.font = `${fontSize}em sans-serif`;
-        ctx.textBaseline = 'middle';
-
         const data = chart.data.datasets[0].data;
         const total = data.reduce((prev, curr) => prev + curr);
         const textX = Math.round((width - ctx.measureText(total).width) / 2);
         const textY = height / 2;
-=======
-    let canvasId = chart.chart.canvas.id;
-    let width = chart.chart.width;
-    let height = chart.chart.height;
-    let ctx = chart.chart.ctx;
-
-    ctx.fillStyle = '#000000';
-    ctx.restore();
-    let fontSize = (height / 114).toFixed(2);
-    ctx.font = fontSize + "em sans-serif";
-    ctx.textBaseline = "middle";
-
-    if (canvasId === 'myChart' || canvasId === 'myChart2') {
-        let data = chart.data.datasets[0].data;
-        let total = data.reduce((prev, curr) => prev + curr);
-        let textX = Math.round((width - ctx.measureText(total).width) / 2);
-        let textY = height / 2;
->>>>>>> 0a9c2458
 
         ctx.clearRect(0, 0, width, height);
         ctx.fillText(total, textX, textY);
