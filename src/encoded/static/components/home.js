import React from 'react';
import _ from 'underscore';
import moment from 'moment';
import { FetchedData, FetchedItems, Param } from './fetched';
import { Panel, PanelBody } from '../libs/bootstrap/panel';


const newsUri = '/search/?type=Page&news=true&status=released';


// Convert the selected organisms and assays into an encoded query.
function generateQuery(selectedOrganisms, selectedAssayCategory) {
    // Make the base query.
    let query = selectedAssayCategory === 'COMPPRED' ? '?type=Annotation&encyclopedia_version=3' : '?type=Experiment&status=released';

    // Add the selected assay category, if any (doesn't apply to Computational Predictions).
    if (selectedAssayCategory && selectedAssayCategory !== 'COMPPRED') {
        query += `&assay_slims=${selectedAssayCategory}`;
    }

    // Add all the selected organisms, if any
    if (selectedOrganisms.length) {
        const organismSpec = selectedAssayCategory === 'COMPPRED' ? 'organism.scientific_name=' : 'replicates.library.biosample.donor.organism.scientific_name=';
        const queryStrings = {
            HUMAN: `${organismSpec}Homo+sapiens`, // human
            MOUSE: `${organismSpec}Mus+musculus`, // mouse
            WORM: `${organismSpec}Caenorhabditis+elegans`, // worm
            FLY: `${organismSpec}Drosophila+melanogaster&${organismSpec}Drosophila+pseudoobscura&${organismSpec}Drosophila+simulans&${organismSpec}Drosophila+mojavensis&${organismSpec}Drosophila+ananassae&${organismSpec}Drosophila+virilis&${organismSpec}Drosophila+yakuba`,
        };
        const organismQueries = selectedOrganisms.map(organism => queryStrings[organism]);
        query += `&${organismQueries.join('&')}`;
    }

    return query;
}


// Main page component to render the home page
export default class Home extends React.Component {
    constructor(props) {
        super(props);

        // Set initial React state.
        this.state = {
            current: '?type=Experiment&status=released', // show all released experiments
            organisms: [], // create empty array of selected tabs
            assayCategory: '',
            socialHeight: 0,
        };

        // Required binding of `this` to component methods or else they can't see `this`.
        this.handleAssayCategoryClick = this.handleAssayCategoryClick.bind(this);
        this.handleTabClick = this.handleTabClick.bind(this);
        this.newsLoaded = this.newsLoaded.bind(this);
    }

    handleAssayCategoryClick(assayCategory) {
        if (this.state.assayCategory === assayCategory) {
            this.setState({ assayCategory: '' });
        } else {
            this.setState({ assayCategory: assayCategory });
        }
    }

    handleTabClick(selectedTab) {
        // Create a copy of this.state.newtabs so we can manipulate it in peace.
        const tempArray = _.clone(this.state.organisms);
        if (tempArray.indexOf(selectedTab) === -1) {
            // if tab isn't already in array, then add it
            tempArray.push(selectedTab);
        } else {
            // otherwise if it is in array, remove it from array and from link
            const indexToRemoveArray = tempArray.indexOf(selectedTab);
            tempArray.splice(indexToRemoveArray, 1);
        }

        // Update the list of user-selected organisms.
        this.setState({ organisms: tempArray });
    }

    // Called when the news content loads so that we can get its height. That lets us match up the
    // height of <TwitterWidget>.
    newsLoaded() {
        this.setState({ socialHeight: this.nodeRef.clientHeight });
    }

    render() {
        // Based on the currently selected organisms and assay category, generate a query string
        // for the GET request to retrieve chart data.
        const currentQuery = generateQuery(this.state.organisms, this.state.assayCategory);

        return (
            <div className="whole-page">
                <div className="row">
                    <div className="col-xs-12">
                        <Panel>
                            <AssayClicking assayCategory={this.state.assayCategory} handleAssayCategoryClick={this.handleAssayCategoryClick} />
                            <div className="organism-tabs">
                                <TabClicking organisms={this.state.organisms} handleTabClick={this.handleTabClick} />
                            </div>
                            <div className="graphs">
                                <div className="row">
                                    <HomepageChartLoader organisms={this.state.organisms} assayCategory={this.state.assayCategory} query={currentQuery} />
                                </div>
                            </div>
                            <div className="social">
                                <div className="social-news">
                                    <div className="news-header">
                                        <h2>News <a href={newsUri} title="All ENCODE news" className="twitter-ref">All news</a></h2>
                                    </div>
                                    <NewsLoader nodeRef={(node) => { this.nodeRef = node; }} newsLoaded={this.newsLoaded} />
                                </div>
                                <div className="social-twitter">
                                    <TwitterWidget height={this.state.socialHeight} />
                                </div>
                            </div>
                        </Panel>
                    </div>
                </div>
            </div>
        );
    }
}


// Given retrieved data, draw all home-page charts.
const ChartGallery = props => (
    <PanelBody>
        <div className="view-all">
            <a href={`/matrix/${props.query}`} className="view-all-button btn btn-info btn-sm" role="button">View Assay Matrix</a>
        </div>
        <div className="chart-gallery">
            <div className="chart-single">
                <HomepageChart {...props} />
            </div>
            <div className="chart-single">
                <HomepageChart2 {...props} />
            </div>
            <div className="chart-single">
                <HomepageChart3 {...props} />
            </div>
        </div>
    </PanelBody>
);

ChartGallery.propTypes = {
    query: React.PropTypes.string, // Query string to add to /matrix/ URI
};


// Component to allow clicking boxes on classic image
class AssayClicking extends React.Component {
    constructor(props) {
        super(props);

        // Required binding of `this` to component methods or else they can't see `this`.
        this.sortByAssay = this.sortByAssay.bind(this);
    }

    // Properly adds or removes assay category from link
    sortByAssay(category, e) {
        function handleClick(cat, ctx) {
            // Call the Home component's function to record the new assay cateogry
            ctx.props.handleAssayCategoryClick(cat); // handles assay category click
        }

        if (e.type === 'touchend') {
            handleClick(category, this);
            this.assayClickHandled = true;
        } else if (e.type === 'click' && !this.assayClickHandled) {
            handleClick(category, this);
        } else {
            this.assayClickHandled = false;
        }
    }

    // Renders classic image and svg rectangles
    render() {
        const assayList = [
            '3D+chromatin+structure',
            'DNA+accessibility',
            'DNA+binding',
            'DNA+methylation',
            'COMPPRED',
            'Transcription',
            'RNA+binding',
        ];
        const assayCategory = this.props.assayCategory;

        return (
            <div ref="graphdisplay">
                <div className="overall-classic">

                    <h1>ENCODE: Encyclopedia of DNA Elements</h1>

                    <div className="site-banner">
                        <div className="site-banner-img">
                            <img src="static/img/classic-image.jpg" alt="ENCODE representational diagram with embedded assay selection buttons" />

                            <svg id="site-banner-overlay" xmlns="http://www.w3.org/2000/svg" viewBox="0 0 2260 1450" className="classic-svg">
                                <BannerOverlayButton item={assayList[0]} x="101.03" y="645.8" width="257.47" height="230.95" selected={assayCategory === assayList[0]} clickHandler={this.sortByAssay} />
                                <BannerOverlayButton item={assayList[1]} x="386.6" y="645.8" width="276.06" height="230.95" selected={assayCategory === assayList[1]} clickHandler={this.sortByAssay} />
                                <BannerOverlayButton item={assayList[2]} x="688.7" y="645.8" width="237.33" height="230.95" selected={assayCategory === assayList[2]} clickHandler={this.sortByAssay} />
                                <BannerOverlayButton item={assayList[3]} x="950.83" y="645.8" width="294.65" height="230.95" selected={assayCategory === assayList[3]} clickHandler={this.sortByAssay} />
                                <BannerOverlayButton item={assayList[4]} x="1273.07" y="645.8" width="373.37" height="230.95" selected={assayCategory === assayList[4]} clickHandler={this.sortByAssay} />
                                <BannerOverlayButton item={assayList[5]} x="1674.06" y="645.8" width="236.05" height="230.95" selected={assayCategory === assayList[5]} clickHandler={this.sortByAssay} />
                                <BannerOverlayButton item={assayList[6]} x="1937.74" y="645.8" width="227.38" height="230.95" selected={assayCategory === assayList[6]} clickHandler={this.sortByAssay} />
                            </svg>
                        </div>

                        <div className="site-banner-intro">
                            <div className="site-banner-intro-content">
                                <p>The ENCODE (Encyclopedia of DNA Elements) Consortium is an international collaboration of research groups funded by the National Human Genome Research Institute (NHGRI). The goal of ENCODE is to build a comprehensive parts list of functional elements in the human genome, including elements that act at the protein and RNA levels, and regulatory elements that control cells and circumstances in which a gene is active.</p>
                                <div className="getting-started-button">
                                    <a href="/matrix/?type=Experiment&status=released" className="btn btn-info" role="button">Get Started</a>
                                </div>
                            </div>
                        </div>
                    </div>
                </div>
            </div>
        );
    }
}

AssayClicking.propTypes = {
    assayCategory: React.PropTypes.string.isRequired, // Test to display in each audit's detail, possibly containing @ids that this component turns into links automatically
};


// Draw an overlay button on the ENCODE banner.
const BannerOverlayButton = (props) => {
    const { item, x, y, width, height, selected, clickHandler } = props;

    return (
        <rect
            id={item}
            x={x}
            y={y}
            width={width}
            height={height}
            className={`rectangle-box${selected ? ' selected' : ''}`}
            onClick={(e) => { clickHandler(item, e); }}
        />
    );
};

BannerOverlayButton.propTypes = {
    item: React.PropTypes.string, // ID of button being clicked
    x: React.PropTypes.string, // X coordinate of button
    y: React.PropTypes.string, // Y coordinate of button
    width: React.PropTypes.string, // Width of button in pixels
    height: React.PropTypes.string, // Height of button in pixels
    selected: React.PropTypes.bool, // `true` if button is selected
    clickHandler: React.PropTypes.func, // Function to call when the button is clicked
};


// Passes in tab to handleTabClick
class TabClicking extends React.Component {
    render() {
        const { organisms, handleTabClick } = this.props;
        return (
            <div ref="tabdisplay">
                <div className="organism-selector">
                    <OrganismSelector organism="Human" selected={organisms.indexOf('HUMAN') !== -1} clickHandler={handleTabClick} />
                    <OrganismSelector organism="Mouse" selected={organisms.indexOf('MOUSE') !== -1} clickHandler={handleTabClick} />
                    <OrganismSelector organism="Worm" selected={organisms.indexOf('WORM') !== -1} clickHandler={handleTabClick} />
                    <OrganismSelector organism="Fly" selected={organisms.indexOf('FLY') !== -1} clickHandler={handleTabClick} />
                </div>
            </div>
        );
    }
}

TabClicking.propTypes = {
    organisms: React.PropTypes.array, // Array of currently selected tabs
    handleTabClick: React.PropTypes.func, // Function to call when a tab is clicked
};


const OrganismSelector = (props) => {
    const { organism, selected, clickHandler } = props;

    return (
        <button className={`organism-selector__tab${selected ? ' organism-selector--selected' : ''}`} onClick={() => { clickHandler(organism.toUpperCase(organism)); }}>
            {organism}
        </button>
    );
};

OrganismSelector.propTypes = {
    organism: React.PropTypes.string, // Organism this selector represents
    selected: React.PropTypes.bool, // `true` if selector is selected
    clickHandler: React.PropTypes.func, // Function to call to handle a selector click
};


// Initiates the GET request to search for experiments, and then pass the data to the HomepageChart
// component to draw the resulting chart.
const HomepageChartLoader = (props) => {
    const { query, organisms, assayCategory } = props;

    return (
        <FetchedData ignoreErrors>
            <Param name="data" url={`/search/${query}`} />
            <ChartGallery organisms={organisms} assayCategory={assayCategory} query={query} />
        </FetchedData>
    );
};

HomepageChartLoader.propTypes = {
    query: React.PropTypes.string, // Current search URI based on selected assayCategory
    organisms: React.PropTypes.array, // Array of selected organism strings
    assayCategory: React.PropTypes.string, // Selected assay category
};


// Draw the total chart count in the middle of the donut.
function drawDonutCenter(chart) {
    const canvasId = chart.chart.canvas.id;
    const width = chart.chart.width;
    const height = chart.chart.height;
    const ctx = chart.chart.ctx;

    ctx.fillStyle = '#000000';
    ctx.restore();
    const fontSize = (height / 114).toFixed(2);
    ctx.font = `${fontSize}em sans-serif`;
    ctx.textBaseline = 'middle';

    if (canvasId === 'myChart' || canvasId === 'myChart2') {
        const data = chart.data.datasets[0].data;
        const total = data.reduce((prev, curr) => prev + curr);
        const textX = Math.round((width - ctx.measureText(total).width) / 2);
        const textY = height / 2;

        ctx.clearRect(0, 0, width, height);
        ctx.fillText(total, textX, textY);
        ctx.save();
    } else {
        ctx.clearRect(0, 0, width, height);
    }
}


// Component to display the D3-based chart for Project
class HomepageChart extends React.Component {
    constructor(props) {
        super(props);
        this.wrapperHeight = 200;
        this.createChart = this.createChart.bind(this);
        this.updateChart = this.updateChart.bind(this);
    }

    componentDidMount() {
        // Create the chart, and assign the chart to this.myPieChart when the process finishes.
        if (document.getElementById('myChart')) {
            this.createChart(this.facetData);
        }
    }

    componentDidUpdate() {
        if (this.myPieChart) {
            // Existing data updated
            this.updateChart(this.myPieChart, this.facetData);
        } else if (this.facetData.length) {
            // Chart existed but was destroyed for lack of data. Rebuild the chart.
            this.createChart(this.facetData);
        }
    }

    // Draw the Project chart, for initial load, or when the previous load had no data for this
    // chart.
    createChart(facetData) {
        require.ensure(['chart.js'], (require) => {
            const Chart = require('chart.js');

            // for each item, set doc count, add to total doc count, add proper label, and assign color.
            const colors = this.context.projectColors.colorList(facetData.map(term => term.key), { shade: 10 });
            const data = [];
            const labels = [];

            // Convert facet data to chart data.
            facetData.forEach((term, i) => {
                data[i] = term.doc_count;
                labels[i] = term.key;
            });

            // adding total doc count to middle of donut
            // http://stackoverflow.com/questions/20966817/how-to-add-text-inside-the-doughnut-chart-using-chart-js/24671908
            Chart.pluginService.register({
                beforeDraw: drawDonutCenter,
            });

            // Pass the assay_title counts to the charting library to render it.
            const canvas = document.getElementById('myChart');
            if (canvas) {
                const ctx = canvas.getContext('2d');
                this.myPieChart = new Chart(ctx, {
                    type: 'doughnut',
                    data: {
                        labels: labels,
                        datasets: [{
                            data: data,
                            backgroundColor: colors,
                        }],
                    },

                    options: {
                        responsive: true,
                        maintainAspectRatio: false,
                        legend: {
                            display: false, // Hide automatically generated legend; we draw it ourselves
                        },
                        animation: {
                            duration: 200,
                        },
                        legendCallback: (chart) => { // allows for legend clicking
                            const chartData = chart.data.datasets[0].data;
                            const text = [];
                            text.push('<ul>');
                            for (let i = 0; i < chartData.length; i += 1) {
                                if (chartData[i]) {
                                    text.push('<li>');
                                    text.push(`<a href="/matrix/${this.props.query}&award.project=${chart.data.labels[i]}">`); // go to matrix view when clicked
                                    text.push(`<span class="chart-legend-chip" style="background-color:${chart.data.datasets[0].backgroundColor[i]}"></span>`);
                                    if (chart.data.labels[i]) {
                                        text.push(`<span class="chart-legend-label">${chart.data.labels[i]}</span>`);
                                    }
                                    text.push('</a></li>');
                                }
                            }
                            text.push('</ul>');
                            return text.join('');
                        },
                        onClick: (e) => {
                            // React to clicks on pie sections
                            const activePoints = this.myPieChart.getElementAtEvent(e);

                            if (activePoints[0]) { // if click on wrong area, do nothing
                                const clickedElementIndex = activePoints[0]._index;
                                const term = this.myPieChart.data.labels[clickedElementIndex];
                                this.context.navigate(`/matrix/${this.props.query}&award.project=${term}`);
                            }
                        },
                    },
                });

                // Have chartjs draw the legend into the DOM.
                document.getElementById('chart-legend').innerHTML = this.myPieChart.generateLegend();

                // Save the chart <div> height so we can set it to that value when no data's available.
                const chartWrapperDiv = document.getElementById('chart-wrapper-1');
                this.wrapperHeight = chartWrapperDiv.clientHeight;
            }
        });
    }

    // Update existing chart with new data.
    updateChart(Chart, facetData) {
        // for each item, set doc count, add to total doc count, add proper label, and assign color.
        const colors = this.context.projectColors.colorList(facetData.map(term => term.key), { shade: 10 });
        const data = [];
        const labels = [];

        // Convert facet data to chart data.
        facetData.forEach((term, i) => {
            data[i] = term.doc_count;
            labels[i] = term.key;
        });

        // Update chart data and redraw with the new data
        Chart.data.datasets[0].data = data;
        Chart.data.datasets[0].backgroundColor = colors;
        Chart.data.labels = labels;
        Chart.update();

        // Redraw the updated legend
        document.getElementById('chart-legend').innerHTML = Chart.generateLegend();
    }

    render() {
        const facets = this.props.data && this.props.data.facets;
        let total;

        // Get all project facets, or an empty array if none.
        if (facets) {
            const projectFacet = facets.find(facet => facet.field === 'award.project');
            this.facetData = projectFacet ? projectFacet.terms : [];
            const docCounts = this.facetData.length ? this.facetData.map(data => data.doc_count) : [];
            total = docCounts.length ? docCounts.reduce((prev, curr) => prev + curr) : 0;

            // No data with the current selection, but we used to? Destroy the existing chart so we can
            // display a no-data message instead.
            if ((this.facetData.length === 0 || total === 0) && this.myPieChart) {
                this.myPieChart.destroy();
                this.myPieChart = null;
            }
        } else {
            this.facets = null;
            if (this.myPieChart) {
                this.myPieChart.destroy();
                this.myPiechart = null;
            }
        }

        return (
            <div>
                <div className="title">
                    Project
                    <center><hr width="80%" color="blue" /></center>
                </div>
                {this.facetData.length && total ?
                    <div id="chart-wrapper-1" className="chart-wrapper">
                        <div className="chart-container">
                            <canvas id="myChart" />
                        </div>
                        <div id="chart-legend" className="chart-legend" />
                    </div>
                    :
                    <div className="chart-no-data" style={{ height: this.wrapperHeight }}><p>No data to display</p></div>
                }
            </div>
        );
    }
}

HomepageChart.propTypes = {
    query: React.PropTypes.string,
    data: React.PropTypes.object,
};

HomepageChart.contextTypes = {
    navigate: React.PropTypes.func,
    projectColors: React.PropTypes.object, // DataColor instance for experiment project
};


// Component to display the D3-based chart for Biosample
class HomepageChart2 extends React.Component {
    constructor(props) {
        super(props);
        this.wrapperHeight = 200;
        this.createChart = this.createChart.bind(this);
        this.updateChart = this.updateChart.bind(this);
    }

    componentDidMount() {
        if (document.getElementById('myChart2')) {
            this.createChart(this.facetData);
        }
    }

    componentDidUpdate() {
        if (this.myPieChart) {
            // Existing data updated
            this.updateChart(this.myPieChart, this.facetData);
        } else if (this.facetData.length) {
            // Chart existed but was destroyed for lack of data. Rebuild the chart.
            this.createChart(this.facetData);
        }
    }

    createChart(facetData) {
        // Draw the chart of search results given in this.props.data.facets. Since D3 doesn't work
        // with the React virtual DOM, we have to load it separately using the webpack .ensure
        // mechanism. Once the callback is called, it's loaded and can be referenced through
        // require.
        require.ensure(['chart.js'], (require) => {
            const Chart = require('chart.js');
            const colors = this.context.biosampleTypeColors.colorList(facetData.map(term => term.key), { shade: 10 });
            const data = [];
            const labels = [];

            facetData.forEach((term, i) => {
                data[i] = term.doc_count;
                labels[i] = term.key;
            });

            // adding total doc count to middle of donut
            // http://stackoverflow.com/questions/20966817/how-to-add-text-inside-the-doughnut-chart-using-chart-js/24671908
            Chart.pluginService.register({
                beforeDraw: drawDonutCenter,
            });

            // Pass the assay_title counts to the charting library to render it.
<<<<<<< HEAD
            const canvas = document.getElementById('myChart2');
            if (canvas) {
                const ctx = canvas.getContext('2d');
=======
            var canvas = document.getElementById("myChart2");
            if (canvas) {
                var ctx = canvas.getContext("2d");
>>>>>>> f195117a
                this.myPieChart = new Chart(ctx, {
                    type: 'doughnut',
                    data: {
                        labels: labels,
                        datasets: [{
                            data: data,
<<<<<<< HEAD
                            backgroundColor: colors,
                        }],
=======
                            backgroundColor: colors
                        }]
>>>>>>> f195117a
                    },
                    options: {
                        responsive: true,
                        maintainAspectRatio: false,
                        legend: {
<<<<<<< HEAD
                            display: false, // hiding automatically generated legend
                        },
                        animation: {
                            duration: 200,
                        },
                        legendCallback: (chart) => { // allows for legend clicking
                            const chartData = chart.data.datasets[0].data;
                            const text = [];
                            const query = this.computationalPredictions ? 'biosample_type=' : 'replicates.library.biosample.biosample_type=';
                            text.push('<ul>');
                            for (let i = 0; i < chartData.length; i += 1) {
                                if (chartData[i]) {
                                    text.push('<li>');
                                    text.push(`<a href="/matrix/${this.props.query}&${query}${chart.data.labels[i]}">`); // go to matrix view when clicked
=======
                            display: false // hiding automatically generated legend
                        },
                        animation: {
                            duration: 200
                        },
                        legendCallback: function (chart) { // allows for legend clicking
                            let data = chart.data.datasets[0].data;
                            let text = [];
                            text.push('<ul>');
                            for (let i = 0; i < data.length; i++) {
                                if (data[i]) {
                                    text.push('<li>');
                                    text.push(`<a href="/matrix/${this.props.query}&biosample_type=${chart.data.labels[i]}">`); // go to matrix view when clicked
>>>>>>> f195117a
                                    text.push(`<span class="chart-legend-chip" style="background-color:${chart.data.datasets[0].backgroundColor[i]}"></span>`);
                                    if (chart.data.labels[i]) {
                                        text.push(`<span class="chart-legend-label">${chart.data.labels[i]}</span>`);
                                    }
                                    text.push('</a></li>');
                                }
                            }
                            text.push('</ul>');
                            return text.join('');
<<<<<<< HEAD
                        },
                        onClick: (e) => {
                            // React to clicks on pie sections
                            const query = this.computationalPredictions ? 'biosample_type=' : 'replicates.library.biosample.biosample_type=';
                            const activePoints = this.myPieChart.getElementAtEvent(e);
                            if (activePoints[0]) {
                                const clickedElementIndex = activePoints[0]._index;
                                const term = this.myPieChart.data.labels[clickedElementIndex];
                                this.context.navigate(`/matrix/${this.props.query}&${query}${term}`); // go to matrix view
                            }
                        },
                    },
                });

                // Have chartjs draw the legend into the DOM.
                document.getElementById('chart-legend-2').innerHTML = this.myPieChart.generateLegend();

                // Save the chart <div> height so we can set it to that value when no data's available.
                const chartWrapperDiv = document.getElementById('chart-wrapper-2');
                this.wrapperHeight = chartWrapperDiv.clientHeight;
            }
        });
    }
=======
                        }.bind(this),
                        onClick: function (e) {
                            // React to clicks on pie sections
                            let activePoints = this.myPieChart.getElementAtEvent(e);
                            if (activePoints[0]) {
                                let clickedElementIndex = activePoints[0]._index;
                                let term = this.myPieChart.data.labels[clickedElementIndex];
                                this.context.navigate(`/matrix/${this.props.query}&biosample_type=${term}`); // go to matrix view
                            }
                        }.bind(this)
                    }
                });
            } else {
                this.myPieChart = null;
            }

            // Have chartjs draw the legend into the DOM.
            const legendElement = document.getElementById('chart-legend-2');
            if (legendElement) {
                legendElement.innerHTML = this.myPieChart.generateLegend();
            }

            // Save the chart <div> height so we can set it to that value when no data's available.
            let chartWrapperDiv = document.getElementById('chart-wrapper-2');
            if (chartWrapperDiv) {
                this.wrapperHeight = chartWrapperDiv.clientHeight;
            }
        }.bind(this));
    },
>>>>>>> f195117a

    updateChart(Chart, facetData) {
        // for each item, set doc count, add to total doc count, add proper label, and assign color.
        const colors = this.context.biosampleTypeColors.colorList(facetData.map(term => term.key), { shade: 10 });
        const data = [];
        const labels = [];

        // Convert facet data to chart data.
        facetData.forEach((term, i) => {
            data[i] = term.doc_count;
            labels[i] = term.key;
        });

        // Update chart data and redraw with the new data
        Chart.data.datasets[0].data = data;
        Chart.data.datasets[0].backgroundColor = colors;
        Chart.data.labels = labels;
        Chart.update();

        // Redraw the updated legend
        document.getElementById('chart-legend-2').innerHTML = Chart.generateLegend(); // generates legend
    }

    render() {
        const facets = this.props.data && this.props.data.facets;
        let total;

        // Our data source will be different for computational predictions
        if (facets) {
            let assayFacet;
            this.computationalPredictions = this.props.assayCategory === 'COMPPRED';
            assayFacet = facets.find(facet => facet.field === 'biosample_type');
            this.facetData = assayFacet ? assayFacet.terms : [];
            const docCounts = this.facetData.length ? this.facetData.map(data => data.doc_count) : [];
            total = docCounts.length ? docCounts.reduce((prev, curr) => prev + curr) : 0;

            // No data with the current selection, but we used to destroy the existing chart so we can
            // display a no-data message instead.
            if ((this.facetData.length === 0 || total === 0) && this.myPieChart) {
                this.myPieChart.destroy();
                this.myPieChart = null;
            }
        } else {
            this.facets = null;
            if (this.myPieChart) {
                this.myPieChart.destroy();
                this.myPiechart = null;
            }
        }

        return (
            <div>
                <div className="title">
                    Biosample Type
                    <center><hr width="80%" color="blue" /></center>
                </div>
                {this.facetData.length && total ?
                    <div id="chart-wrapper-2" className="chart-wrapper">
                        <div className="chart-container">
                            <canvas id="myChart2" />
                        </div>
                        <div id="chart-legend-2" className="chart-legend" />
                    </div>
                    :
                    <div className="chart-no-data" style={{ height: this.wrapperHeight }}>No data to display</div>
                }
            </div>
        );
    }
}

HomepageChart2.propTypes = {
    query: React.PropTypes.string,
    data: React.PropTypes.object,
    assayCategory: React.PropTypes.string,
};

<<<<<<< HEAD
HomepageChart2.contextTypes = {
    navigate: React.PropTypes.func,
    biosampleTypeColors: React.PropTypes.object, // DataColor instance for experiment project
};
=======
// Draw the small triangle above the selected assay in the "Assay Categories" chart if the user has
// selected an assay from the classic image.
function drawColumnSelects(currentAssay, ctx, data) {
    // Adapted from https://github.com/chartjs/Chart.js/issues/2477#issuecomment-255042267
    if (currentAssay) {
        ctx.fillStyle = '#2138B2';

        // Find the data with a label matching the currently selected assay.
        const currentColumn = data.labels.indexOf(currentAssay);
        if (currentColumn !== -1) {
            // Get information on the matching column's coordinates so we know where to draw the
            // triangle.
            const dataset = data.datasets[0];
            const model = dataset._meta[Object.keys(dataset._meta)[0]].data[currentColumn]._model;

            // Draw the triangle into the HTML5 <canvas> element.
            ctx.beginPath();
            ctx.moveTo(model.x - 5, model.y - 8);
            ctx.lineTo(model.x, model.y - 3);
            ctx.lineTo(model.x + 5, model.y - 8);
            ctx.fill();
        }
    }
}


// Component to display the D3-based chart for Biosample
let HomepageChart3 = React.createClass({
>>>>>>> f195117a


// Component to display the D3-based chart for Biosample
class HomepageChart3 extends React.Component {
    constructor(props) {
        super(props);
        this.wrapperHeight = 200;
        this.createChart = this.createChart.bind(this);
        this.updateChart = this.updateChart.bind(this);
    }

    componentDidMount() {
        if (document.getElementById('myChart3')) {
            this.createChart(this.facetData);
        }
    }

    componentDidUpdate() {
        if (this.myPieChart) {
            // Existing data updated
            this.updateChart(this.myPieChart, this.facetData);
        } else if (this.facetData.length) {
            // Chart existed but was destroyed for lack of data. Rebuild the chart.
            this.createChart(this.facetData);
        }
    }

    createChart(facetData) {
        // Draw the chart of search results given in this.props.data.facets. Since D3 doesn't work
        // with the React virtual DOM, we have to load it separately using the webpack .ensure
        // mechanism. Once the callback is called, it's loaded and can be referenced through
        // require.
<<<<<<< HEAD
        require.ensure(['chart.js'], (require) => {
            const Chart = require('chart.js');
            const colors = [];
            const data = [];
            const labels = [];
=======
        require.ensure(['chart.js'], function (require) {
            let Chart = require('chart.js');
            let colors = [];
            let data = [];
            let labels = [];
>>>>>>> f195117a
            const selectedAssay = (this.props.assayCategory && this.props.assayCategory !== 'COMPPRED') ? this.props.assayCategory.replace(/\+/g, ' ') : '';

            // For each item, set doc count, add to total doc count, add proper label, and assign
            // color.
            facetData.forEach((term, i) => {
                data[i] = term.doc_count;
                labels[i] = term.key;
                colors[i] = selectedAssay ? (term.key === selectedAssay ? 'rgb(255,217,98)' : 'rgba(255,217,98,.4)') : '#FFD962';
            });

            // Pass the counts to the charting library to render it.
<<<<<<< HEAD
            const canvas = document.getElementById('myChart3');
            if (canvas) {
                const ctx = canvas.getContext('2d');
                this.myPieChart = new Chart(ctx, {
                    type: 'bar',
                    data: {
                        labels: labels, // full labels
                        datasets: [{
                            data: data,
                            backgroundColor: colors,
                        }],
=======
            let canvas = document.getElementById("myChart3");
            let ctx = canvas.getContext("2d");
            this.myPieChart = new Chart(ctx, {
                type: 'bar',
                data: {
                    labels: labels, // full labels
                    datasets: [{
                        data: data,
                        backgroundColor: colors
                    }]
                },
                options: {
                    responsive: true,
                    maintainAspectRatio: false,
                    legend: {
                        display: false // hiding automatically generated legend
                    },
                    hover: {
                        mode: false,
                    },
                    animation: {
                        duration: 0,
                        onProgress: function() { drawColumnSelects(selectedAssay, this.chart.ctx, this.data); },
                        onComplete: function() { drawColumnSelects(selectedAssay, this.chart.ctx, this.data); },
>>>>>>> f195117a
                    },
                    options: {
                        responsive: true,
                        maintainAspectRatio: false,
                        legend: {
                            display: false, // hiding automatically generated legend
                        },
                        animation: {
                            duration: 200,
                        },
                        scales: {
                            xAxes: [{
                                gridLines: {
                                    display: false,
                                },
                                ticks: {
                                    autoSkip: false,
                                },
                            }],
                        },
                        onClick: (e) => {
                            // React to clicks on pie sections
                            const query = 'assay_slims=';
                            const activePoints = this.myPieChart.getElementAtEvent(e);
                            if (activePoints[0]) {
                                const clickedElementIndex = activePoints[0]._index;
                                const term = this.myPieChart.data.labels[clickedElementIndex];
                                this.context.navigate(`/matrix/${this.props.query}&${query}${term}`); // go to matrix view
                            }
<<<<<<< HEAD
                        },
=======
                        }],
                    },
                    layout: {
                        padding: {
                            top: 10,
                        }
>>>>>>> f195117a
                    },
                });

                // Save height of wrapper div.
                const chartWrapperDiv = document.getElementById('chart-wrapper-3');
                this.wrapperHeight = chartWrapperDiv.clientHeight;
            }
        });
    }

    updateChart(Chart, facetData) {
        // for each item, set doc count, add to total doc count, add proper label, and assign color.
        const data = [];
        const labels = [];
        const colors = [];

        // Convert facet data to chart data.
        const selectedAssay = (this.props.assayCategory && this.props.assayCategory !== 'COMPPRED') ? this.props.assayCategory.replace(/\+/g, ' ') : '';
        facetData.forEach((term, i) => {
            data[i] = term.doc_count;
            labels[i] = term.key;
            colors[i] = selectedAssay ? (term.key === selectedAssay ? 'rgb(255,217,98)' : 'rgba(255,217,98,.4)') : '#FFD962';
        });

        // Update chart data and redraw with the new data
        Chart.data.datasets[0].data = data;
        Chart.data.labels = labels;
        Chart.data.datasets[0].backgroundColor = colors;
        Chart.options.hover.mode = false;
        Chart.options.animation.onProgress = function() { drawColumnSelects(selectedAssay, this.chart.ctx, this.data); }
        Chart.options.animation.onComplete = function() { drawColumnSelects(selectedAssay, this.chart.ctx, this.data); }
        Chart.update();
    }

    render() {
        const facets = this.props.data && this.props.data.facets;
        let total;

        // Get all assay category facets, or an empty array if none
        if (facets) {
            const projectFacet = facets.find(facet => facet.field === 'assay_slims');
            this.facetData = projectFacet ? projectFacet.terms : [];
            const docCounts = this.facetData.length ? this.facetData.map(data => data.doc_count) : [];
            total = docCounts.length ? docCounts.reduce((prev, curr) => prev + curr) : 0;

            // No data with the current selection, but we used to? Destroy the existing chart so we can
            // display a no-data message instead.
            if ((this.facetData.length === 0 || total === 0) && this.myPieChart) {
                this.myPieChart.destroy();
                this.myPieChart = null;
            }
        } else {
            this.facets = null;
            if (this.myPieChart) {
                this.myPieChart.destroy();
                this.myPiechart = null;
            }
        }

        return (
            <div>
                <div className="title">
                    Assay Categories
                    <center><hr width="80%" color="blue" /></center>
                </div>
                {this.facetData.length && total ?
                    <div id="chart-wrapper-3" className="chart-wrapper">
                        <div className="chart-container-assaycat">
                            <canvas id="myChart3" />
                        </div>
                    </div>
                    :
                    <div className="chart-no-data" style={{ height: this.wrapperHeight }}>No data to display</div>
                }
            </div>
        );
    }
}

HomepageChart3.propTypes = {
    assayCategory: React.PropTypes.string,
    query: React.PropTypes.string,
    data: React.PropTypes.object,
};

HomepageChart3.contextTypes = {
    navigate: React.PropTypes.func,
};


// Render the most recent five news posts
class News extends React.Component {
    componentDidMount() {
        this.props.newsLoaded();
    }

    render() {
        const { items, nodeRef } = this.props;
        if (items && items.length) {
            return (
                <div ref={nodeRef} className="news-listing">
                    {items.map(item =>
                        <div key={item['@id']} className="news-listing-item">
                            <h3>{item.title}</h3>
                            <h4>{moment.utc(item.date_created).format('MMMM D, YYYY')}</h4>
                            <div className="news-excerpt">{item.news_excerpt}</div>
                            <div className="news-listing-readmore">
                                <a className="btn btn-info btn-sm" href={item['@id']} title={`View news post for ${item.title}`} key={item['@id']}>Read more</a>
                            </div>
                        </div>,
                    )}
                </div>
            );
        }
        return <div className="news-empty">No news available at this time</div>;
    }
}

News.propTypes = {
    items: React.PropTypes.array,
    newsLoaded: React.PropTypes.func.isRequired, // Called parent once the news is loaded
    nodeRef: React.PropTypes.func, // React ref callback so we can get the news-listing DOM element in a higher component
};


// Send a GET request for the most recent five news posts. Don't make this a stateless component
// because we attach `ref` to this, and stateless components don't support that.
class NewsLoader extends React.Component {
    render() {
        return <FetchedItems {...this.props} url={`${newsUri}&limit=5`} Component={News} ignoreErrors newsLoaded={this.props.newsLoaded} />;
    }
}

NewsLoader.propTypes = {
    newsLoaded: React.PropTypes.func.isRequired, // Called parent once the news is loaded
};


class TwitterWidget extends React.Component {
    constructor(props) {
        super(props);
        this.initialized = false;
        this.injectTwitter = this.injectTwitter.bind(this);
    }

    componentDidMount() {
        if (!this.initialized && this.props.height) {
            this.injectTwitter();
        }
    }

    componentDidUpdate() {
        if (!this.initialized && this.props.height) {
            this.injectTwitter();
        }
    }

    injectTwitter() {
        if (!this.initialized) {
            const link = this.anchor;
            this.initialized = true;
            const js = document.createElement('script');
            js.id = 'twitter-wjs';
            js.src = '//platform.twitter.com/widgets.js';
            return link.parentNode.appendChild(js);
        }
        return null;
    }

    render() {
        return (
            <div ref="twitterwidget">
                <div className="twitter-header">
                    <h2>Twitter <a href="https://twitter.com/EncodeDCC" title="ENCODE DCC Twitter page in a new window or tab" target="_blank" rel="noopener noreferrer"className="twitter-ref">@EncodeDCC</a></h2>
                </div>
                {this.props.height ?
                    <a
                        ref={(anchor) => { this.anchor = anchor; }}
                        className="twitter-timeline"
                        href="https://twitter.com/encodedcc" // from encodedcc twitter
                        data-chrome="noheader"
                        data-screen-name="EncodeDCC"
                        data-height={this.props.height.toString()} // height so it matches with rest of site
                    >
                        @EncodeDCC
                    </a>
                : null}
            </div>
        );
    }
}

TwitterWidget.propTypes = {
    height: React.PropTypes.number.isRequired, // Number of pixels tall to make widget
};<|MERGE_RESOLUTION|>--- conflicted
+++ resolved
@@ -585,34 +585,22 @@
             });
 
             // Pass the assay_title counts to the charting library to render it.
-<<<<<<< HEAD
             const canvas = document.getElementById('myChart2');
             if (canvas) {
                 const ctx = canvas.getContext('2d');
-=======
-            var canvas = document.getElementById("myChart2");
-            if (canvas) {
-                var ctx = canvas.getContext("2d");
->>>>>>> f195117a
                 this.myPieChart = new Chart(ctx, {
                     type: 'doughnut',
                     data: {
                         labels: labels,
                         datasets: [{
                             data: data,
-<<<<<<< HEAD
                             backgroundColor: colors,
                         }],
-=======
-                            backgroundColor: colors
-                        }]
->>>>>>> f195117a
                     },
                     options: {
                         responsive: true,
                         maintainAspectRatio: false,
                         legend: {
-<<<<<<< HEAD
                             display: false, // hiding automatically generated legend
                         },
                         animation: {
@@ -621,27 +609,11 @@
                         legendCallback: (chart) => { // allows for legend clicking
                             const chartData = chart.data.datasets[0].data;
                             const text = [];
-                            const query = this.computationalPredictions ? 'biosample_type=' : 'replicates.library.biosample.biosample_type=';
                             text.push('<ul>');
                             for (let i = 0; i < chartData.length; i += 1) {
                                 if (chartData[i]) {
                                     text.push('<li>');
-                                    text.push(`<a href="/matrix/${this.props.query}&${query}${chart.data.labels[i]}">`); // go to matrix view when clicked
-=======
-                            display: false // hiding automatically generated legend
-                        },
-                        animation: {
-                            duration: 200
-                        },
-                        legendCallback: function (chart) { // allows for legend clicking
-                            let data = chart.data.datasets[0].data;
-                            let text = [];
-                            text.push('<ul>');
-                            for (let i = 0; i < data.length; i++) {
-                                if (data[i]) {
-                                    text.push('<li>');
                                     text.push(`<a href="/matrix/${this.props.query}&biosample_type=${chart.data.labels[i]}">`); // go to matrix view when clicked
->>>>>>> f195117a
                                     text.push(`<span class="chart-legend-chip" style="background-color:${chart.data.datasets[0].backgroundColor[i]}"></span>`);
                                     if (chart.data.labels[i]) {
                                         text.push(`<span class="chart-legend-label">${chart.data.labels[i]}</span>`);
@@ -651,7 +623,6 @@
                             }
                             text.push('</ul>');
                             return text.join('');
-<<<<<<< HEAD
                         },
                         onClick: (e) => {
                             // React to clicks on pie sections
@@ -665,29 +636,6 @@
                         },
                     },
                 });
-
-                // Have chartjs draw the legend into the DOM.
-                document.getElementById('chart-legend-2').innerHTML = this.myPieChart.generateLegend();
-
-                // Save the chart <div> height so we can set it to that value when no data's available.
-                const chartWrapperDiv = document.getElementById('chart-wrapper-2');
-                this.wrapperHeight = chartWrapperDiv.clientHeight;
-            }
-        });
-    }
-=======
-                        }.bind(this),
-                        onClick: function (e) {
-                            // React to clicks on pie sections
-                            let activePoints = this.myPieChart.getElementAtEvent(e);
-                            if (activePoints[0]) {
-                                let clickedElementIndex = activePoints[0]._index;
-                                let term = this.myPieChart.data.labels[clickedElementIndex];
-                                this.context.navigate(`/matrix/${this.props.query}&biosample_type=${term}`); // go to matrix view
-                            }
-                        }.bind(this)
-                    }
-                });
             } else {
                 this.myPieChart = null;
             }
@@ -699,13 +647,12 @@
             }
 
             // Save the chart <div> height so we can set it to that value when no data's available.
-            let chartWrapperDiv = document.getElementById('chart-wrapper-2');
+            const chartWrapperDiv = document.getElementById('chart-wrapper-2');
             if (chartWrapperDiv) {
                 this.wrapperHeight = chartWrapperDiv.clientHeight;
             }
-        }.bind(this));
-    },
->>>>>>> f195117a
+        });
+    }
 
     updateChart(Chart, facetData) {
         // for each item, set doc count, add to total doc count, add proper label, and assign color.
@@ -735,9 +682,8 @@
 
         // Our data source will be different for computational predictions
         if (facets) {
-            let assayFacet;
             this.computationalPredictions = this.props.assayCategory === 'COMPPRED';
-            assayFacet = facets.find(facet => facet.field === 'biosample_type');
+            const assayFacet = facets.find(facet => facet.field === 'biosample_type');
             this.facetData = assayFacet ? assayFacet.terms : [];
             const docCounts = this.facetData.length ? this.facetData.map(data => data.doc_count) : [];
             total = docCounts.length ? docCounts.reduce((prev, curr) => prev + curr) : 0;
@@ -783,12 +729,12 @@
     assayCategory: React.PropTypes.string,
 };
 
-<<<<<<< HEAD
 HomepageChart2.contextTypes = {
     navigate: React.PropTypes.func,
     biosampleTypeColors: React.PropTypes.object, // DataColor instance for experiment project
 };
-=======
+
+
 // Draw the small triangle above the selected assay in the "Assay Categories" chart if the user has
 // selected an assay from the classic image.
 function drawColumnSelects(currentAssay, ctx, data) {
@@ -816,11 +762,6 @@
 
 
 // Component to display the D3-based chart for Biosample
-let HomepageChart3 = React.createClass({
->>>>>>> f195117a
-
-
-// Component to display the D3-based chart for Biosample
 class HomepageChart3 extends React.Component {
     constructor(props) {
         super(props);
@@ -850,19 +791,11 @@
         // with the React virtual DOM, we have to load it separately using the webpack .ensure
         // mechanism. Once the callback is called, it's loaded and can be referenced through
         // require.
-<<<<<<< HEAD
         require.ensure(['chart.js'], (require) => {
             const Chart = require('chart.js');
             const colors = [];
             const data = [];
             const labels = [];
-=======
-        require.ensure(['chart.js'], function (require) {
-            let Chart = require('chart.js');
-            let colors = [];
-            let data = [];
-            let labels = [];
->>>>>>> f195117a
             const selectedAssay = (this.props.assayCategory && this.props.assayCategory !== 'COMPPRED') ? this.props.assayCategory.replace(/\+/g, ' ') : '';
 
             // For each item, set doc count, add to total doc count, add proper label, and assign
@@ -874,7 +807,6 @@
             });
 
             // Pass the counts to the charting library to render it.
-<<<<<<< HEAD
             const canvas = document.getElementById('myChart3');
             if (canvas) {
                 const ctx = canvas.getContext('2d');
@@ -886,32 +818,6 @@
                             data: data,
                             backgroundColor: colors,
                         }],
-=======
-            let canvas = document.getElementById("myChart3");
-            let ctx = canvas.getContext("2d");
-            this.myPieChart = new Chart(ctx, {
-                type: 'bar',
-                data: {
-                    labels: labels, // full labels
-                    datasets: [{
-                        data: data,
-                        backgroundColor: colors
-                    }]
-                },
-                options: {
-                    responsive: true,
-                    maintainAspectRatio: false,
-                    legend: {
-                        display: false // hiding automatically generated legend
-                    },
-                    hover: {
-                        mode: false,
-                    },
-                    animation: {
-                        duration: 0,
-                        onProgress: function() { drawColumnSelects(selectedAssay, this.chart.ctx, this.data); },
-                        onComplete: function() { drawColumnSelects(selectedAssay, this.chart.ctx, this.data); },
->>>>>>> f195117a
                     },
                     options: {
                         responsive: true,
@@ -919,8 +825,13 @@
                         legend: {
                             display: false, // hiding automatically generated legend
                         },
+                        hover: {
+                            mode: false,
+                        },
                         animation: {
-                            duration: 200,
+                            duration: 0,
+                            onProgress: function () { drawColumnSelects(selectedAssay, this.chart.ctx, this.data); },
+                            onComplete: function () { drawColumnSelects(selectedAssay, this.chart.ctx, this.data); },
                         },
                         scales: {
                             xAxes: [{
@@ -932,6 +843,11 @@
                                 },
                             }],
                         },
+                        layout: {
+                            padding: {
+                                top: 10,
+                            },
+                        },
                         onClick: (e) => {
                             // React to clicks on pie sections
                             const query = 'assay_slims=';
@@ -941,16 +857,7 @@
                                 const term = this.myPieChart.data.labels[clickedElementIndex];
                                 this.context.navigate(`/matrix/${this.props.query}&${query}${term}`); // go to matrix view
                             }
-<<<<<<< HEAD
-                        },
-=======
-                        }],
-                    },
-                    layout: {
-                        padding: {
-                            top: 10,
-                        }
->>>>>>> f195117a
+                        },
                     },
                 });
 
@@ -980,8 +887,8 @@
         Chart.data.labels = labels;
         Chart.data.datasets[0].backgroundColor = colors;
         Chart.options.hover.mode = false;
-        Chart.options.animation.onProgress = function() { drawColumnSelects(selectedAssay, this.chart.ctx, this.data); }
-        Chart.options.animation.onComplete = function() { drawColumnSelects(selectedAssay, this.chart.ctx, this.data); }
+        Chart.options.animation.onProgress = function () { drawColumnSelects(selectedAssay, this.chart.ctx, this.data); };
+        Chart.options.animation.onComplete = function () { drawColumnSelects(selectedAssay, this.chart.ctx, this.data); };
         Chart.update();
     }
 
