--- conflicted
+++ resolved
@@ -69,29 +69,14 @@
                     <fieldset>
                         <legend className="sr-only">KCE search</legend>
                         <div className="site-search__input">
-<<<<<<< HEAD
                             <label htmlFor="encode-search">Search KCE portal</label>
                             <Tooltip trigger={<i className="icon icon-info-circle" />} tooltipId="search-encode" css="tooltip-home-info">
                                 Search the entire KCE portal by using terms like &ldquo;skin,&rdquo; &ldquo;ChIP-seq,&rdquo; or &ldquo;CTCF.&rdquo;
-=======
-                            <label htmlFor="encode-search" className="label--inline">Search ENCODE portal</label>
-                            <Tooltip
-                                trigger={<i className="icon icon-info-circle" />}
-                                tooltipId="search-encode"
-                                css="tooltip-home-info"
-                            >
-                                Search the entire ENCODE portal by using terms like &ldquo;skin,&rdquo; &ldquo;ChIP-seq,&rdquo; or &ldquo;CTCF.&rdquo;
->>>>>>> 0b155136
                             </Tooltip>
                             <input id="encode-search" value={this.state.inputText} name="searchTerm" type="text" onChange={this.handleOnChange} />
                         </div>
                         <div className="site-search__submit">
-<<<<<<< HEAD
                             <button type="submit" aria-label="ENCODE portal search" title="ENCODE portal search" disabled={this.state.disabledSearch} className="btn btn-info btn-sm site-search__submit-element">KCE <i className="icon icon-search" /></button>
-=======
-                            <button type="submit" aria-label="ENCODE portal search" title="ENCODE portal search" disabled={this.state.disabledSearch} className="btn btn-info btn-sm site-search__submit-element">ENCODE <i className="icon icon-search" /></button>
-                            <a href="/search/?type=FunctionalCharacterizationExperiment" className="btn btn-info btn-sm">Functional Characterization Experiments</a>
->>>>>>> 0b155136
                         </div>
                     </fieldset>
                 </form>
