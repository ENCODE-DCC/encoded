import React from 'react';
import _ from 'underscore';
import url from 'url';
import { Panel, PanelBody, PanelHeading } from '../libs/bootstrap/panel';
import { ExperimentTable } from './dataset';
import { DbxrefList } from './dbxref';
import { DocumentsPanel, DocumentsSubpanels } from './doc';
import globals from './globals';
import { RelatedItems } from './item';
import { Breadcrumbs } from './navigation';
import { requestObjects } from './objectutils';
import { pubReferenceList } from './reference';
import { SortTablePanel, SortTable } from './sorttable';
import { StatusLabel } from './statuslabel';
import { BiosampleTable } from './typeutils';


const HumanDonor = React.createClass({
    propTypes: {
        context: React.PropTypes.object.isRequired, // Donor being displayed
        biosample: React.PropTypes.object, // Biosample this donor is associated with
    },

    contextTypes: {
        session: React.PropTypes.object, // Login information
    },

    getInitialState: function () {
        return {
            parentDonors: [],
            childDOnors: [],
        };
    },

    componentDidMount: function () {
        // Now that the component has mounted, we can do a GET request of the donor's children and
        // parents so we can display them once the results come back.
        this.requestRelations();

        // In case the logged-in state changes, we have to keep track of the old logged-in state.
        this.loggedIn = !!(this.context.session && this.context.session['auth.userid']);
    },

    componentWillReceiveProps: function () {
        // If the logged-in state has changed since the last time we rendered, request files again
        // in case logging in changes the list of dependent files.
        const currLoggedIn = !!(this.context.session && this.context.session['auth.userid']);
        if (this.loggedIn !== currLoggedIn) {
            this.requestRelations();
            this.loggedIn = currLoggedIn;
        }
    },

    requestRelations: function () {
        // donor.parents and donor.children aren't embedded in the human donor object -- they're
        // just arrays of human_donor @ids. This function does a database search to retrieve all
        // donor.parent and donor.children objects.
        const donor = this.props.context;
        const parentAtids = donor.parents && donor.parents.length ? donor.parents : [];
        const childrenAtids = donor.children && donor.children.length ? donor.children : [];

        // Do both the donor.parent and donor.children as a combined search, and sort the results
        // out after they get retrieved.
        const atIds = parentAtids.concat(childrenAtids);

        // atIds now has an array of human_donor parents and children @ids. Send a GET request to
        // perform a search.
        if (atIds.length) {
            requestObjects(atIds, '/search/?type=HumanDonor&limit=all&status!=deleted&status!=revoked&status!=replaced').then((parentChildDonors) => {
                // Got search results with all human_donor parents and children as one search
                // result array. Sort them into parents and children based on their locations in
                // the donor.
                const relations = _(parentChildDonors).groupBy((parentChildDonor) => {
                    // Any results that have a matching @id in the array of parents in the donor
                    // get put into the 'parents' key in the `relations` object as an array. Any
                    // with a matching @id in the array of children get put into the 'children' key
                    // as an array.
                    if (parentAtids.indexOf(parentChildDonor['@id']) !== -1) {
                        return 'parents';
                    }
                    if (childrenAtids.indexOf(parentChildDonor['@id']) !== -1) {
                        return 'children';
                    }

                    // This should *never* happen.
                    return 'unknown';
                });

                // Rerender the page with the parents and children tables.
                this.setState({
                    parentDonors: relations.parents || [],
                    childDonors: relations.children || [],
                });
            });
        }
    },

    render: function () {
        const { context, biosample } = this.props;
        const references = pubReferenceList(context.references);

        // Render tags badges
        let tagBadges;
        if (context.internal_tags && context.internal_tags.length) {
            tagBadges = context.internal_tags.map(tag => <img src={`/static/img/tag-${tag}.png`} alt={`${tag} tag`} />);
        }

        return (
            <div>
                <Panel>
                    <PanelHeading>
                        <h4>Donor information</h4>
                    </PanelHeading>
                    <PanelBody>
                        <dl className="key-value">
                            <div data-test="accession">
                                <dt>Accession</dt>
                                <dd>{biosample ? <a href={context['@id']}>{context.accession}</a> : context.accession}</dd>
                            </div>

                            {context.aliases.length ?
                                <div data-test="aliases">
                                    <dt>Aliases</dt>
                                    <dd>{context.aliases.join(', ')}</dd>
                                </div>
                            : null}

                            {context.organism.scientific_name ?
                                <div data-test="species">
                                    <dt>Species</dt>
                                    <dd className="sentence-case"><em>{context.organism.scientific_name}</em></dd>
                                </div>
                            : null}

                            {context.life_stage ?
                                <div data-test="life-stage">
                                    <dt>Life stage</dt>
                                    <dd className="sentence-case">{context.life_stage}</dd>
                                </div>
                            : null}

                            {context.age ?
                                <div data-test="age">
                                    <dt>Age</dt>
                                    <dd className="sentence-case">{context.age}{context.age_units ? ` ${context.age_units}` : null}</dd>
                                </div>
                            : null}

                            {context.sex ?
                                <div data-test="sex">
                                    <dt>Sex</dt>
                                    <dd className="sentence-case">{context.sex}</dd>
                                </div>
                            : null}

                            {context.health_status ?
                                <div data-test="health-status">
                                    <dt>Health status</dt>
                                    <dd className="sentence-case">{context.health_status}</dd>
                                </div>
                            : null}

                            {context.ethnicity ?
                                <div data-test="ethnicity">
                                    <dt>Ethnicity</dt>
                                    <dd className="sentence-case">{context.ethnicity}</dd>
                                </div>
                            : null}

                            {context.dbxrefs && context.dbxrefs.length ?
                                <div data-test="external-resources">
                                    <dt>External resources</dt>
                                    <dd><DbxrefList values={context.dbxrefs} /></dd>
                                </div>
                            : null}

                            {references ?
                                <div data-test="references">
                                    <dt>References</dt>
                                    <dd>{references}</dd>
                                </div>
                            : null}

                            {tagBadges ?
                                <div className="tag-badges" data-test="tags">
                                    <dt>Tags</dt>
                                    <dd>{tagBadges}</dd>
                                </div>
                            : null}
                        </dl>
                    </PanelBody>
                </Panel>

                <RelatedItems
                    title={`Biosamples from this ${context.organism.name === 'human' ? 'donor' : 'strain'}`}
                    url={`/search/?type=biosample&donor.uuid=${context.uuid}`}
                    Component={BiosampleTable}
                />

                {this.state.childDonors && this.state.childDonors.length ?
                    <DonorTable title="Children of this donor" donors={this.state.childDonors} />
                : null}

                {this.state.parentDonors && this.state.parentDonors.length ?
                    <DonorTable title="Parents of this donor" donors={this.state.parentDonors} />
                : null}
            </div>
        );
    },
});

globals.panel_views.register(HumanDonor, 'HumanDonor');


/**
 * Display a table of donors. Mostly useful for arrays of donors related to the one being
 * displayed.
 */
const DonorTable = React.createClass({
    propTypes: {
        title: React.PropTypes.string, // Title to display in the title bar of the donor table
        donors: React.PropTypes.array, // Array of donors to display in the table
    },

    columns: {
        accession: {
            title: 'Accession',
            display: donor => <a href={donor['@id']}>{donor.accession}</a>,
        },
        age_display: {
            title: 'Age',
            display: (donor) => {
                if (donor.age) {
                    return (
                        <span>
                            {donor.age}
                            {donor.age_units ? ` ${donor.age_units}` : null}
                        </span>
                    );
                }
                return null;
            },
        },
        health_status: { title: 'Health status' },
        life_stage: { title: 'Life stage' },
        sex: { title: 'Sex' },
        status: {
            title: 'Status',
            display: donor => <div className="characterization-meta-data"><StatusLabel status={donor.status} /></div>,
        },
    },

    render: function () {
        const { title, donors } = this.props;

        return (
            <SortTablePanel title={title}>
                <SortTable list={donors} columns={this.columns} />
            </SortTablePanel>
        );
    },
});


const MouseDonor = React.createClass({
    propTypes: {
        context: React.PropTypes.object, // Mouse donor object being rendered
        biosample: React.PropTypes.object, // Biosample object this donor belongs to
    },

    render: function () {
        const { context, biosample } = this.props;
        let donorUrlDomain;

        // Get the domain name of the donor URL.
        if (biosample && biosample.donor && biosample.donor.url) {
            const donorUrl = url.parse(biosample.donor.url);
            donorUrlDomain = donorUrl.hostname || '';
        }

        // Render tags badges.
        let tagBadges;
        if (context.internal_tags && context.internal_tags.length) {
            tagBadges = context.internal_tags.map(tag => <img src={`/static/img/tag-${tag}.png`} alt={`${tag} tag`} />);
        }

        return (
            <div>
                <Panel>
                    <PanelHeading>
                        <h4>Strain information</h4>
                    </PanelHeading>
                    <PanelBody>
                        <dl className="key-value">
                            <div data-test="accession">
                                <dt>Accession</dt>
                                <dd>{biosample ? <a href={context['@id']}>{context.accession}</a> : context.accession}</dd>
                            </div>

                            {context.aliases.length ?
                                <div data-test="aliases">
                                    <dt>Aliases</dt>
                                    <dd>{context.aliases.join(', ')}</dd>
                                </div>
                            : null}

                            {context.organism.scientific_name ?
                                <div data-test="organism">
                                    <dt>Species</dt>
                                    <dd className="sentence-case"><em>{context.organism.scientific_name}</em></dd>
                                </div>
                            : null}

                            {context.genotype ?
                                <div data-test="genotype">
                                    <dt>Genotype</dt>
                                    <dd>{context.genotype}</dd>
                                </div>
                            : null}

                            {context.mutated_gene && biosample && biosample.donor && biosample.donor.mutated_gene && biosample.donor.mutated_gene.label ?
                                <div data-test="mutatedgene">
                                    <dt>Mutated gene</dt>
                                    <dd><a href={context.mutated_gene}>{biosample.donor.mutated_gene.label}</a></dd>
                                </div>
                            : null}

                            {biosample && biosample.sex ?
                                <div data-test="sex">
                                    <dt>Sex</dt>
                                    <dd className="sentence-case">{biosample.sex}</dd>
                                </div>
                            : null}

                            {biosample && biosample.health_status ?
                                <div data-test="health-status">
                                    <dt>Health status</dt>
                                    <dd className="sentence-case">{biosample.health_status}</dd>
                                </div>
                            : null}

                            {donorUrlDomain ?
                                <div data-test="mutatedgene">
                                    <dt>Strain reference</dt>
                                    <dd><a href={biosample.donor.url}>{donorUrlDomain}</a></dd>
                                </div>
                            : null}

                            {context.strain_background ?
                                <div data-test="strain-background">
                                    <dt>Strain background</dt>
                                    <dd className="sentence-case">{context.strain_background}</dd>
                                </div>
                            : null}

                            {context.strain_name ?
                                <div data-test="strain-name">
                                    <dt>Strain name</dt>
                                    <dd>{context.strain_name}</dd>
                                </div>
                            : null}

                            {context.dbxrefs && context.dbxrefs.length ?
                                <div data-test="external-resources">
                                    <dt>External resources</dt>
                                    <dd><DbxrefList values={context.dbxrefs} /></dd>
                                </div>
                            : null}

                            {context.references && context.references.length ?
                                <div data-test="references">
                                    <dt>References</dt>
                                    <dd>{pubReferenceList(context.references)}</dd>
                                </div>
                            : null}

                            {tagBadges ?
                                <div className="tag-badges" data-test="tags">
                                    <dt>Tags</dt>
                                    <dd>{tagBadges}</dd>
                                </div>
                            : null}
                        </dl>

                        {biosample && biosample.donor.characterizations && biosample.donor.characterizations.length ?
                            <div>
                                <hr />
                                <h4>Characterizations</h4>
                                <PanelBody addClasses="panel-body-doc-interior">
                                    <DocumentsSubpanels documentSpec={{ documents: biosample.donor.characterizations }} />
                                </PanelBody>
                            </div>
                        : null}
                    </PanelBody>
                </Panel>

                <RelatedItems
                    title={`Biosamples from this ${context.organism.name === 'human' ? 'donor' : 'strain'}`}
                    url={`/search/?type=biosample&donor.uuid=${context.uuid}`}
                    Component={BiosampleTable}
                />
            </div>
        );
    },
});

globals.panel_views.register(MouseDonor, 'MouseDonor');


const FlyWormDonor = React.createClass({
    propTypes: {
        context: React.PropTypes.object, // Mouse donor object being rendered
        biosample: React.PropTypes.object, // Biosample object this donor belongs to
    },

    render: function () {
        const { context, biosample } = this.props;
        let donorUrlDomain;

        // Render tags badges.
        let tagBadges;
        if (context.internal_tags && context.internal_tags.length) {
            tagBadges = context.internal_tags.map(tag => <img src={`/static/img/tag-${tag}.png`} alt={`${tag} tag`} />);
        }

        return (
            <div>
                <Panel>
                    <PanelHeading>
                        <h4>Strain information</h4>
                    </PanelHeading>
                    <PanelBody>
                        <dl className="key-value">
                            <div data-test="accession">
                                <dt>Accession</dt>
                                <dd>{biosample ? <a href={context['@id']}>{context.accession}</a> : context.accession}</dd>
                            </div>

                            {context.aliases.length ?
                                <div data-test="aliases">
                                    <dt>Aliases</dt>
                                    <dd>{context.aliases.join(', ')}</dd>
                                </div>
                            : null}

                            {context.organism.scientific_name ?
                                <div data-test="species">
                                    <dt>Species</dt>
                                    <dd className="sentence-case"><em>{context.organism.scientific_name}</em></dd>
                                </div>
                            : null}

                            {context.genotype ?
                                <div data-test="genotype">
                                    <dt>Genotype</dt>
                                    <dd>{context.genotype}</dd>
                                </div>
                            : null}

                            {context.mutated_gene && biosample && biosample.donor && biosample.donor.mutated_gene && biosample.donor.mutated_gene.label ?
                                <div data-test="mutatedgene">
                                    <dt>Mutated gene</dt>
                                    <dd><a href={context.mutated_gene['@id']}>{biosample.donor.mutated_gene.label}</a></dd>
                                </div>
                            : null}

                            {biosample && biosample.sex ?
                                <div data-test="sex">
                                    <dt>Sex</dt>
                                    <dd className="sentence-case">{biosample.sex}</dd>
                                </div>
                            : null}

                            {biosample && biosample.health_status ?
                                <div data-test="health-status">
                                    <dt>Health status</dt>
                                    <dd className="sentence-case">{biosample.health_status}</dd>
                                </div>
                            : null}

                            {donorUrlDomain ?
                                <div data-test="mutatedgene">
                                    <dt>Strain reference</dt>
                                    <dd><a href={biosample.donor.url}>{donorUrlDomain}</a></dd>
                                </div>
                            : null}

                            {context.strain_background ?
                                <div data-test="strain-background">
                                    <dt>Strain background</dt>
                                    <dd className="sentence-case">{context.strain_background}</dd>
                                </div>
                            : null}

                            {context.strain_name ?
                                <div data-test="strain-name">
                                    <dt>Strain name</dt>
                                    <dd>{context.strain_name}</dd>
                                </div>
                            : null}

                            {context.dbxrefs && context.dbxrefs.length ?
                                <div data-test="external-resources">
                                    <dt>External resources</dt>
                                    <dd><DbxrefList values={context.dbxrefs} /></dd>
                                </div>
                            : null}

                            {tagBadges ?
                                <div className="tag-badges" data-test="tags">
                                    <dt>Tags</dt>
                                    <dd>{tagBadges}</dd>
                                </div>
                            : null}
                        </dl>
                    </PanelBody>
                </Panel>

                <RelatedItems
                    title={`Biosamples from this ${context.organism.name === 'human' ? 'donor' : 'strain'}`}
                    url={`/search/?type=biosample&donor.uuid=${context.uuid}`}
                    Component={BiosampleTable}
                />
            </div>
        );
    },
});

globals.panel_views.register(FlyWormDonor, 'FlyDonor');
globals.panel_views.register(FlyWormDonor, 'WormDonor');


// This component activates for any donors that aren't any of the above registered types.
const Donor = React.createClass({
    propTypes: {
        context: React.PropTypes.object, // Donor being rendered
    },

    render: function () {
        const { context } = this.props;
        const itemClass = globals.itemClass(context, 'view-item');
        const altacc = context.alternate_accessions ? context.alternate_accessions.join(', ') : undefined;
        const PanelView = globals.panel_views.lookup(context);
        let characterizationDocuments = [];
        let donorDocuments = [];

        // Collect the characterization documents.
        if (context.characterizations && context.characterizations.length) {
            characterizationDocuments = context.characterizations;
        }

        // Collect the donor documents.
        if (context.documents && context.documents.length) {
            donorDocuments = context.documents;
        }

        // Combine characterization and donor documents.
        const combinedDocuments = [].concat(characterizationDocuments, donorDocuments);

        // Set up breadcrumbs
        const crumbs = [
            { id: 'Donors' },
            { id: <i>{context.organism.scientific_name}</i> },
        ];

        return (
            <div className={itemClass}>
                <header className="row">
                    <div className="col-sm-12">
                        <Breadcrumbs crumbs={crumbs} />
                        <h2>{context.accession}</h2>
                        {altacc ? <h4 className="repl-acc">Replaces {altacc}</h4> : null}
                        <div className="status-line">
                            <div className="characterization-status-labels">
                                <StatusLabel title="Status" status={context.status} />
                            </div>
                        </div>
                    </div>
                </header>

                <PanelView key={context.uuid} {...this.props} />

<<<<<<< HEAD
                <RelatedItems
                    title={`Biosamples from this ${context.organism.name === 'human' ? 'donor' : 'strain'}`}
                    url={`/search/?type=Biosample&donor.uuid=${context.uuid}`}
                    Component={BiosampleTable}
                />

                <RelatedItems
                    title={`Experiments from this ${context.organism.name === 'human' ? 'donor' : 'strain'}`}
                    url={`/search/?type=Experiment&replicates.library.biosample.donor.uuid=${context.uuid}`}
                    Component={ExperimentTable}
                />

=======
>>>>>>> 66a2194f
                {combinedDocuments.length ?
                    <DocumentsPanel documentSpecs={[{ documents: combinedDocuments }]} />
                : null}
            </div>
        );
    },
});

globals.content_views.register(Donor, 'Donor');<|MERGE_RESOLUTION|>--- conflicted
+++ resolved
@@ -580,21 +580,12 @@
 
                 <PanelView key={context.uuid} {...this.props} />
 
-<<<<<<< HEAD
-                <RelatedItems
-                    title={`Biosamples from this ${context.organism.name === 'human' ? 'donor' : 'strain'}`}
-                    url={`/search/?type=Biosample&donor.uuid=${context.uuid}`}
-                    Component={BiosampleTable}
-                />
-
                 <RelatedItems
                     title={`Experiments from this ${context.organism.name === 'human' ? 'donor' : 'strain'}`}
                     url={`/search/?type=Experiment&replicates.library.biosample.donor.uuid=${context.uuid}`}
                     Component={ExperimentTable}
                 />
 
-=======
->>>>>>> 66a2194f
                 {combinedDocuments.length ?
                     <DocumentsPanel documentSpecs={[{ documents: combinedDocuments }]} />
                 : null}
