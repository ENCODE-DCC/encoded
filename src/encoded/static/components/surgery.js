import React from 'react';
import PropTypes from 'prop-types';
import { Panel, PanelBody, PanelHeading } from '../libs/bootstrap/panel';
import * as globals from './globals';
import { Breadcrumbs } from './navigation';
import Status from './status';
import { PanelLookup } from './objectutils';
import CollapsiblePanel from './collapsiblePanel';
<<<<<<< HEAD
import PathologyReportTable from './patholgoyReprotTable';
=======
import PathologyReportTable from './pathologyReportTable';
// import IHCTable from './ihcTable';
>>>>>>> 46decabc



class Surgery extends React.Component {
    constructor(props) {
        super(props);
    }
    render() {
        const context = this.props.context;
        const itemClass = globals.itemClass(context, 'view-item');

        const crumbs = [
            { id: 'Surgeries' },
            { id: <i>{context.accession}</i> },
        ];
        const crumbsReleased = (context.status === 'released');

       
        let hasPathology=false;

        if (Object.keys(this.props.context.pathology_report).length > 0) {
          hasPathology = true;
            
        }
        
      
         return (
            <div className={itemClass}>
                <header className="row">
                    <div className="col-sm-12">
                        <Breadcrumbs root="/search/?type=Surgery" crumbs={crumbs} crumbsReleased={crumbsReleased} />
                        <h2>{context.accession}</h2>

                    </div>

                </header>
                <Panel>
                    <PanelHeading>
                        <h4>Surgery view</h4>
                    </PanelHeading>
                    <PanelBody>
                    <dl className="key-value">
                        <div data-test="status">
                            <dt>Status</dt>
                            <dd><Status item={context} inline /></dd>
                        </div>
                        <div data-test="patient">
                            <dt>Patient</dt>
                            <dd><a href={context.patient}>{context.patient.split("/")[2]}</a></dd>
                        </div>
                        <div data-test="surgery date">
                            <dt>Surgery Date</dt>
                            <dd>{context.date}</dd>
                        </div>
                        <div data-test="hospital">
                            <dt>Hospital Location</dt>
                            <dd>{context.hospital_location}</dd>
                        </div>

                    </dl>
                    </PanelBody>
                </Panel>
                {hasPathology && <PathologyReportTable data={context.pathology_report} tableTitle="Pathology Report " ></PathologyReportTable>}
            
            </div>


            );

    }
}
/* eslint-enable react/prefer-stateless-function */

Surgery.propTypes = {
    context: PropTypes.object, // Target object to display
  };

Surgery.defaultProps = {
  context: null,
};

globals.contentViews.register(Surgery, 'Surgery');<|MERGE_RESOLUTION|>--- conflicted
+++ resolved
@@ -6,12 +6,8 @@
 import Status from './status';
 import { PanelLookup } from './objectutils';
 import CollapsiblePanel from './collapsiblePanel';
-<<<<<<< HEAD
-import PathologyReportTable from './patholgoyReprotTable';
-=======
 import PathologyReportTable from './pathologyReportTable';
 // import IHCTable from './ihcTable';
->>>>>>> 46decabc
 
 
 
