--- conflicted
+++ resolved
@@ -9,15 +9,7 @@
 import { CartToggle } from './cart';
 import Status from './status';
 import PatientChart from "./PatientChart";
-<<<<<<< HEAD
 import GermlineTable from './germlineTable';
-=======
-// import GermlineTable from './GermlineTable';
-import GermlineTableNoState from './GermlineTableNoState';
-//import GermlineTableNoStatePanel from './GermlineTableNoStatePanel';
-
-//import { SortTablePanel, SortTable } from './sorttable';
->>>>>>> 59e4e596
 
 
 
@@ -108,31 +100,10 @@
                         <PatientChart chartId="vitalChart" data={context.vitals} chartTitle="Vital Results Over Time"></PatientChart>
                     </PanelBody>
                 </Panel> }
-<<<<<<< HEAD
-
                 {
-                            <GermlineTable data={context.germline} tableTitle="Germline mutation"></GermlineTable>
+                    <GermlineTable data={context.germline} tableTitle="Germline mutation"></GermlineTable>
                 }
               </div>
-=======
-                <Panel>
-                  <PanelHeading>
-                    <h4>Germline mutations</h4>
-                  </PanelHeading>
-                  <PanelBody>
-                      {/* <GermlineTable tableId="germlineMutation" data={context.germline} tableTitle="Germline mutations" ></GermlineTable> */}
-                      <GermlineTableNoState tableId="germlineMutation" data={context.germline} tableTitle="Germline mutations " ></GermlineTableNoState>
-                      {/* {/* <GermlineTableNoStatePanel tableId="germlineMutation" data={context.germline} tableTitle="Germline mutations " ></GermlineTableNoStatePanel>
-                   */}
-                  </PanelBody> 
-               </Panel>
-
-                  {/* {Object.keys(context.germline).length ?
-                      <GermlineTable1 filteredGermline={context.germline}/>
-                  : null} */}
-
-             </div>
->>>>>>> 59e4e596
         );
     }
 }
@@ -146,34 +117,4 @@
     context: null,
 };
 
-<<<<<<< HEAD
-globals.contentViews.register(Patient, 'Patient');
-=======
-globals.contentViews.register(Patient, 'Patient');
-
-// const germlineTableColumns = {
-//     target: {
-//         title: 'Target Gene',
-//     },
-
-//     significance: {
-//         title: 'Clinical Significance',
-//     },
-// };
-
-// // Display the table of germline mutations.
-// const GermlineTable1 = (props) => {
-//     let tableTitle1;
-//     const { filteredGermline } = props;
-//     tableTitle1 = 'Germline Mutations';
-//     return (
-//         <SortTablePanel title={tableTitle1}>
-//             <SortTable list={filteredGermline} columns={germlineTableColumns} />
-//         </SortTablePanel>
-//     );
-// };
-
-// GermlineTable1.propTypes = {
-//     filteredGermline: PropTypes.array.isRequired, // Condensed 'array' of germline objects
-// };
->>>>>>> 59e4e596
+globals.contentViews.register(Patient, 'Patient');