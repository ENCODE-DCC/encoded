import React from 'react';
import PropTypes from 'prop-types';
import { Panel, PanelBody, PanelHeading } from '../libs/bootstrap/panel';
import * as globals from './globals';
import { Breadcrumbs } from './navigation';
import { RelatedItems } from './item';
import { DisplayAsJson } from './objectutils';
import formatMeasurement from './../libs/formatMeasurement';
import { CartToggle } from './cart';
import Status from './status';
import PatientChart from "./PatientChart";
import GermlineTable from './GermlineTable';



/* eslint-disable react/prefer-stateless-function */
class Patient extends React.Component {
    render() {
        const context = this.props.context;
        const itemClass = globals.itemClass(context, 'view-item');

        // Set up breadcrumbs
        const crumbs = [
            { id: 'Patients' },
            { id: <i>{context.accession}</i> },
        ];

        const crumbsReleased = (context.status === 'released');
<<<<<<< HEAD
        console.log(context.accession);
=======

        let hasLabs = false;
        let hasVitals = false;
        if (Object.keys(this.props.context.labs).length > 0) {
          hasLabs = true;
        };
        if (Object.keys(this.props.context.vitals).length > 0) {
          hasVitals = true;
        };

>>>>>>> 4399f9c4
        return (
            <div className={globals.itemClass(context, 'view-item')}>
                <header className="row">
                <script src="https://cdn.zingchart.com/zingchart.min.js"></script>
                <script src="http://cdn.zingchart.com/modules/zingchart-grid.min.js"></script>
                <script src="https://unpkg.com/axios@0.18.0/dist/axios.min.js" ></script>
                <script src="https://cdnjs.cloudflare.com/ajax/libs/moment.js/2.24.0/moment.min.js" ></script>
                    <div className="col-sm-12">
                        <Breadcrumbs root="/search/?type=Patient" crumbs={crumbs} crumbsReleased={crumbsReleased} />
                        <h2>{context.accession}</h2>

                    </div>
                </header>

                <Panel>
                    <PanelHeading>
                        <h4>Patient Information</h4>
                    </PanelHeading>
                    <PanelBody>
                    <dl className="key-value">
                        <div data-test="status">
                            <dt>Status</dt>
                            <dd><Status item={context} inline /></dd>
                        </div>
                        <div data-test="gender">
                            <dt>Gender</dt>
                            <dd>{context.gender}</dd>
                        </div>

                        <div data-test="ethnicity">
                            <dt>Ethnicity</dt>
                            <dd>{context.ethnicity}</dd>
                        </div>

                        <div data-test="race">
                            <dt>Race</dt>
                            <dd>{context.race}</dd>
                        </div>

                        <div data-test="age">
                            <dt>Age at diagnosis</dt>
                            <dd className="sentence-case">
                                {formatMeasurement(context.age, context.age_units)}
                            </dd>
                        </div>
<<<<<<< HEAD

                    </dl>
                    </PanelBody>
                </Panel>
                
                <PatientChart chartId="labsChart" data={context.labs} chartTitle ="Lab Results Over Time"></PatientChart>
                <PatientChart chartId="vitalChart" data={context.vitals} chartTitle="Vital Results Over Time"></PatientChart>
                <GermlineTable tableId="germlineMutation" data={context.germline} tableTitle="Germline mutations " ></GermlineTable>


=======
                    </dl>
                    </PanelBody>
                </Panel>
                { hasLabs && <Panel>
                    <PanelHeading>
                        <h4>Lab Results Over Time</h4>
                    </PanelHeading>
                    <PanelBody>
                        <PatientChart chartId="labsChart" data={context.labs} chartTitle ="Lab Results Over Time"></PatientChart>
                    </PanelBody>
                </Panel> }
                { hasVitals && <Panel>
                    <PanelHeading>
                        <h4>Vital Results Over Time</h4>
                    </PanelHeading>
                    <PanelBody>
                        <PatientChart chartId="vitalChart" data={context.vitals} chartTitle="Vital Results Over Time"></PatientChart>
                    </PanelBody>
                </Panel> }
>>>>>>> 4399f9c4
            </div>
        );
    }
}
/* eslint-enable react/prefer-stateless-function */

Patient.propTypes = {
    context: PropTypes.object, // Target object to display
};

Patient.defaultProps = {
    context: null,
};

globals.contentViews.register(Patient, 'Patient');<|MERGE_RESOLUTION|>--- conflicted
+++ resolved
@@ -26,9 +26,6 @@
         ];
 
         const crumbsReleased = (context.status === 'released');
-<<<<<<< HEAD
-        console.log(context.accession);
-=======
 
         let hasLabs = false;
         let hasVitals = false;
@@ -39,7 +36,6 @@
           hasVitals = true;
         };
 
->>>>>>> 4399f9c4
         return (
             <div className={globals.itemClass(context, 'view-item')}>
                 <header className="row">
@@ -85,18 +81,6 @@
                                 {formatMeasurement(context.age, context.age_units)}
                             </dd>
                         </div>
-<<<<<<< HEAD
-
-                    </dl>
-                    </PanelBody>
-                </Panel>
-                
-                <PatientChart chartId="labsChart" data={context.labs} chartTitle ="Lab Results Over Time"></PatientChart>
-                <PatientChart chartId="vitalChart" data={context.vitals} chartTitle="Vital Results Over Time"></PatientChart>
-                <GermlineTable tableId="germlineMutation" data={context.germline} tableTitle="Germline mutations " ></GermlineTable>
-
-
-=======
                     </dl>
                     </PanelBody>
                 </Panel>
@@ -116,7 +100,13 @@
                         <PatientChart chartId="vitalChart" data={context.vitals} chartTitle="Vital Results Over Time"></PatientChart>
                     </PanelBody>
                 </Panel> }
->>>>>>> 4399f9c4
+                <Panel>
+                <PanelHeading>
+                  <h4>Germline mutations</h4>
+                </PanelHeading>
+                <PanelBody>
+                    <GermlineTable tableId="germlineMutation" data={context.germline} tableTitle="Germline mutations" ></GermlineTable>
+                </PanelBody>
             </div>
         );
     }
