import React from 'react';
import PropTypes from 'prop-types';
import { Panel, PanelBody, PanelHeading } from '../libs/bootstrap/panel';
import * as globals from './globals';
import { Breadcrumbs } from './navigation';
import { RelatedItems } from './item';
import { DisplayAsJson } from './objectutils';
import formatMeasurement from './../libs/formatMeasurement';
import { CartToggle } from './cart';
import Status from './status';
import PatientChart from "./PatientChart";
<<<<<<< HEAD
import GermlineTable from './GermlineTable';
// import GermlineTableNoState from './GermlineTableNoState';
import GermlineTableNoStatePanel from './GermlineTableNoStatePanel';

=======
import { SortTablePanel, SortTable } from './sorttable';
>>>>>>> 1e0701f0



/* eslint-disable react/prefer-stateless-function */
class Patient extends React.Component {
    render() {
        const context = this.props.context;
        const itemClass = globals.itemClass(context, 'view-item');

        // Set up breadcrumbs
        const crumbs = [
            { id: 'Patients' },
            { id: <i>{context.accession}</i> },
        ];

        const crumbsReleased = (context.status === 'released');
        let hasLabs = false;
        let hasVitals = false;
        if (Object.keys(this.props.context.labs).length > 0) {
            hasLabs = true;
        }
        if (Object.keys(this.props.context.vitals).length > 0) {
            hasVitals = true;
        }

        return (
            <div className={globals.itemClass(context, 'view-item')}>
                <header className="row">
                <script src="https://cdn.zingchart.com/zingchart.min.js"></script>
                <script src="http://cdn.zingchart.com/modules/zingchart-grid.min.js"></script>
                <script src="https://unpkg.com/axios@0.18.0/dist/axios.min.js" ></script>
                <script src="https://cdnjs.cloudflare.com/ajax/libs/moment.js/2.24.0/moment.min.js" ></script>
                    <div className="col-sm-12">
                        <Breadcrumbs root="/search/?type=Patient" crumbs={crumbs} crumbsReleased={crumbsReleased} />
                        <h2>{context.accession}</h2>

                    </div>
                </header>

                <Panel>
                    <PanelHeading>
                        <h4>Patient Information</h4>
                    </PanelHeading>
                    <PanelBody>
                    <dl className="key-value">
                        <div data-test="status">
                            <dt>Status</dt>
                            <dd><Status item={context} inline /></dd>
                        </div>
                        <div data-test="gender">
                            <dt>Gender</dt>
                            <dd>{context.gender}</dd>
                        </div>

                        <div data-test="ethnicity">
                            <dt>Ethnicity</dt>
                            <dd>{context.ethnicity}</dd>
                        </div>

                        <div data-test="race">
                            <dt>Race</dt>
                            <dd>{context.race}</dd>
                        </div>

                        <div data-test="age">
                            <dt>Age at diagnosis</dt>
                            <dd className="sentence-case">
                                {formatMeasurement(context.age, context.age_units)}
                            </dd>
                        </div>
                    </dl>
                    </PanelBody>
                </Panel>

                { hasLabs && <Panel>
                    <PanelHeading>
                        <h4>Lab Results Over Time</h4>
                    </PanelHeading>
                    <PanelBody>
                        <PatientChart chartId="labsChart" data={context.labs} chartTitle ="Lab Results Over Time"></PatientChart>
                    </PanelBody>
                </Panel> }
                { hasVitals && <Panel>
                    <PanelHeading>
                        <h4>Vital Results Over Time</h4>
                    </PanelHeading>
                    <PanelBody>
                        <PatientChart chartId="vitalChart" data={context.vitals} chartTitle="Vital Results Over Time"></PatientChart>
                    </PanelBody>
                </Panel> }
<<<<<<< HEAD
                <Panel>
                  <PanelHeading>
                    <h4>Germline mutations</h4>
                  </PanelHeading>
                  <PanelBody>
                      <GermlineTable tableId="germlineMutation" data={context.germline} tableTitle="Germline mutations" ></GermlineTable>
                      {/* <GermlineTableNoState tableId="germlineMutation" data={context.germline} tableTitle="Germline mutations " ></GermlineTableNoState> */}
                      <GermlineTableNoStatePanel tableId="germlineMutation" data={context.germline} tableTitle="Germline mutations " ></GermlineTableNoStatePanel>
                  
                  </PanelBody>
                </Panel>
            </div>
=======

                  {Object.keys(context.germline).length ?
                      <GermlineTable filteredGermline={context.germline}/>
                  : null}

              </div>
>>>>>>> 1e0701f0
        );
    }
}
/* eslint-enable react/prefer-stateless-function */

Patient.propTypes = {
    context: PropTypes.object, // Target object to display
};

Patient.defaultProps = {
    context: null,
};

globals.contentViews.register(Patient, 'Patient');

const germlineTableColumns = {
    target: {
        title: 'Target Gene',
    },

    significance: {
        title: 'Clinical Significance',
    },
};

// Display the table of germline mutations.
const GermlineTable = (props) => {
    let tableTitle;
    const { filteredGermline } = props;
    

    tableTitle = 'Germline Mutations';
    return (
        <SortTablePanel title={tableTitle}>
            <SortTable list={filteredGermline} columns={germlineTableColumns} />
        </SortTablePanel>
    );
};

GermlineTable.propTypes = {
    filteredGermline: PropTypes.array.isRequired, // Condensed 'array' of germline objects
};<|MERGE_RESOLUTION|>--- conflicted
+++ resolved
@@ -9,14 +9,11 @@
 import { CartToggle } from './cart';
 import Status from './status';
 import PatientChart from "./PatientChart";
-<<<<<<< HEAD
-import GermlineTable from './GermlineTable';
-// import GermlineTableNoState from './GermlineTableNoState';
-import GermlineTableNoStatePanel from './GermlineTableNoStatePanel';
+// import GermlineTable from './GermlineTable';
+import GermlineTableNoState from './GermlineTableNoState';
+//import GermlineTableNoStatePanel from './GermlineTableNoStatePanel';
 
-=======
-import { SortTablePanel, SortTable } from './sorttable';
->>>>>>> 1e0701f0
+//import { SortTablePanel, SortTable } from './sorttable';
 
 
 
@@ -31,7 +28,7 @@
             { id: 'Patients' },
             { id: <i>{context.accession}</i> },
         ];
-
+        console.log(context.germline);
         const crumbsReleased = (context.status === 'released');
         let hasLabs = false;
         let hasVitals = false;
@@ -107,27 +104,23 @@
                         <PatientChart chartId="vitalChart" data={context.vitals} chartTitle="Vital Results Over Time"></PatientChart>
                     </PanelBody>
                 </Panel> }
-<<<<<<< HEAD
                 <Panel>
                   <PanelHeading>
                     <h4>Germline mutations</h4>
                   </PanelHeading>
                   <PanelBody>
-                      <GermlineTable tableId="germlineMutation" data={context.germline} tableTitle="Germline mutations" ></GermlineTable>
-                      {/* <GermlineTableNoState tableId="germlineMutation" data={context.germline} tableTitle="Germline mutations " ></GermlineTableNoState> */}
-                      <GermlineTableNoStatePanel tableId="germlineMutation" data={context.germline} tableTitle="Germline mutations " ></GermlineTableNoStatePanel>
-                  
-                  </PanelBody>
-                </Panel>
-            </div>
-=======
+                      {/* <GermlineTable tableId="germlineMutation" data={context.germline} tableTitle="Germline mutations" ></GermlineTable> */}
+                      <GermlineTableNoState tableId="germlineMutation" data={context.germline} tableTitle="Germline mutations " ></GermlineTableNoState>
+                      {/* {/* <GermlineTableNoStatePanel tableId="germlineMutation" data={context.germline} tableTitle="Germline mutations " ></GermlineTableNoStatePanel>
+                   */}
+                  </PanelBody> 
+               </Panel>
 
-                  {Object.keys(context.germline).length ?
-                      <GermlineTable filteredGermline={context.germline}/>
-                  : null}
+                  {/* {Object.keys(context.germline).length ?
+                      <GermlineTable1 filteredGermline={context.germline}/>
+                  : null} */}
 
-              </div>
->>>>>>> 1e0701f0
+             </div>
         );
     }
 }
@@ -143,30 +136,28 @@
 
 globals.contentViews.register(Patient, 'Patient');
 
-const germlineTableColumns = {
-    target: {
-        title: 'Target Gene',
-    },
+// const germlineTableColumns = {
+//     target: {
+//         title: 'Target Gene',
+//     },
 
-    significance: {
-        title: 'Clinical Significance',
-    },
-};
+//     significance: {
+//         title: 'Clinical Significance',
+//     },
+// };
 
-// Display the table of germline mutations.
-const GermlineTable = (props) => {
-    let tableTitle;
-    const { filteredGermline } = props;
-    
+// // Display the table of germline mutations.
+// const GermlineTable1 = (props) => {
+//     let tableTitle1;
+//     const { filteredGermline } = props;
+//     tableTitle1 = 'Germline Mutations';
+//     return (
+//         <SortTablePanel title={tableTitle1}>
+//             <SortTable list={filteredGermline} columns={germlineTableColumns} />
+//         </SortTablePanel>
+//     );
+// };
 
-    tableTitle = 'Germline Mutations';
-    return (
-        <SortTablePanel title={tableTitle}>
-            <SortTable list={filteredGermline} columns={germlineTableColumns} />
-        </SortTablePanel>
-    );
-};
-
-GermlineTable.propTypes = {
-    filteredGermline: PropTypes.array.isRequired, // Condensed 'array' of germline objects
-};+// GermlineTable1.propTypes = {
+//     filteredGermline: PropTypes.array.isRequired, // Condensed 'array' of germline objects
+// };