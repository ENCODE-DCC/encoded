--- conflicted
+++ resolved
@@ -8,15 +8,10 @@
 import formatMeasurement from './../libs/formatMeasurement';
 import { CartToggle } from './cart';
 import Status from './status';
-<<<<<<< HEAD
-import PatientChart from "./PatientChart";
 import GermlineTable from './germlineTable';
-
-=======
 import PatientChart from "./patientChart";
 import Radiation from "./radiation";
 import CollapsiblePanel from './collapsiblePanel';
->>>>>>> eeb28cc6
 
 
 /* eslint-disable react/prefer-stateless-function */
@@ -116,34 +111,14 @@
                     </dl>
                     </PanelBody>
                 </Panel>
-<<<<<<< HEAD
-
-                { hasLabs && <Panel>
-                    <PanelHeading>
-                        <h4>Lab Results Over Time</h4>
-                    </PanelHeading>
-                    <PanelBody>
-                        <PatientChart chartId="labsChart" data={context.labs} chartTitle ="Lab Results Over Time"></PatientChart>
-                    </PanelBody>
-                </Panel> }
-                { hasVitals && <Panel>
-                    <PanelHeading>
-                        <h4>Vital Results Over Time</h4>
-                    </PanelHeading>
-                    <PanelBody>
-                        <PatientChart chartId="vitalChart" data={context.vitals} chartTitle="Vital Results Over Time"></PatientChart>
-                    </PanelBody>
-                </Panel> }
                 {
                     <GermlineTable data={context.germline} tableTitle="Germline mutation"></GermlineTable>
                 }
               </div>
-=======
                 { hasLabs && <CollapsiblePanel  panelId="myPanelId1" title="Lab Results Over Time" content = {labsPanelBody}/>}
                 { hasVitals && <CollapsiblePanel  panelId="myPanelId2"  title="Vital Results Over Time" content = {vitalsPanelBody}/>}
                 { hasRadiation && <CollapsiblePanel  panelId="myPanelId3"  title = "Radiation History" content = {radiationPanelBody}/> }
             </div>
->>>>>>> eeb28cc6
         );
     }
 }
