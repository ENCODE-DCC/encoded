--- conflicted
+++ resolved
@@ -84,13 +84,8 @@
       }
     }
 
-<<<<<<< HEAD
-
-      ganttData.sort((a, b) => a.startDate - b.startDate);
-=======
-      
+
       ganttData.sort((a, b) => new Date(a.startDate) - new Date(b.startDate));
->>>>>>> fe036f33
       let yLabels = [];
 
 let scaleYIndex = 0;
@@ -131,7 +126,7 @@
     if (ganttData[i].endDate.split(" ")[0] !== "undefined") {
         endDate = "<br>End date: "+ganttData[i].endDate.split(" ")[0]
     }
-    
+
     hoverData[i] = {
         x: [midDate],
         y: [yLabels.indexOf(ganttData[i].id)],
@@ -272,11 +267,7 @@
 
   height: (scaleYIndex+ 2)*65,
   margin: {
-<<<<<<< HEAD
-
-=======
-    l: 120,          
->>>>>>> fe036f33
+    l: 120,
     r: 20,
     b: 20,
     t: 60,
@@ -333,12 +324,4 @@
   }
 }
 
-<<<<<<< HEAD
-export default Radiation;
-=======
-export default Radiation;
-
-
-
-
->>>>>>> fe036f33
+export default Radiation;