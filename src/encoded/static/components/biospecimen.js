import React from 'react';
import PropTypes from 'prop-types';
import { Panel, PanelBody, PanelHeading } from '../libs/bootstrap/panel';
import * as globals from './globals';
import { Breadcrumbs } from './navigation';
import Status from './status';
import CollapsiblePanel from './collapsiblePanel';
import { PanelLookup } from './objectutils';
import GenomicsTable from './genomicsTable';
import IHCTable from './ihcTable';



class Biospecimen extends React.Component {
    constructor(props) {
        super(props);


    }
    createSurgeryTable(){
        const context = this.props.context;
        let list = []
        if (context.surgery && context.surgery.surgery_procedure) {
            for(let i = 0; i < context.surgery.surgery_procedure.length; i++){
                list.push(<div data-test="surgery.surgery_procedure"><dt>Surgery Procedure</dt><dd>{context.surgery.surgery_procedure[i].procedure_type}</dd> </div>)
            }
        }

        return list
      }

      createPathTable(){
        const context = this.props.context;
        let list = []
        if (context.surgery && context.surgery.pathology_report) {
            
            for(let i = 0; i < context.surgery.pathology_report.length; i++){
                list.push(<div className="row" style={{ borderTop: "1px solid #151313" }}></div>)
                list.push(<div data-test="surgery.pathology_report"><dt>Pathology Report</dt><dd><a href={context.surgery.pathology_report[i]['@id']}>{context.surgery.pathology_report[i].accession}</a></dd> </div>)
                list.push(<div data-test="surgery.pathology_report"><dt>Histologic Subtype</dt><dd>{context.surgery.pathology_report[i].histology}</dd> </div>)
                list.push(<div data-test="surgery.pathology_report"><dt>pT Stage</dt><dd>{context.surgery.pathology_report[i].t_stage}</dd> </div>)
                list.push(<div data-test="surgery.pathology_report"><dt>pN Stage</dt><dd>{context.surgery.pathology_report[i].n_stage}</dd> </div>)
                list.push(<div data-test="surgery.pathology_report"><dt>pM Stage</dt><dd>{context.surgery.pathology_report[i].m_stage}</dd> </div>)
            }
        }

        return list
      }
    

    render() {
        const context = this.props.context;
        const itemClass = globals.itemClass(context, 'view-item');
        // Set up breadcrumbs
        const crumbs = [
            { id: 'Biospecimens' },
            { id: <i>{context.accession}</i> },
        ];
        const crumbsReleased = (context.status === 'released');
        let hasGenomics =false;
        if (Object.keys(this.props.context.biolibrary).length > 0) {
            hasGenomics = true;
        }
        let hasIHC=false;
        if (Object.keys(this.props.context.ihc).length > 0) {
            hasIHC = true;
          }
        return (
            <div className={itemClass}>
                <header className="row">
                    <div className="col-sm-12">
                        <Breadcrumbs root="/search/?type=Biospecimen" crumbs={crumbs} crumbsReleased={crumbsReleased} />
                        <h2>{context.accession}</h2>

                    </div>

                </header>
<<<<<<< HEAD
                <Panel>
                    <PanelHeading>
                        <h4>Biospecimen Information</h4>
                    </PanelHeading>
                    <PanelBody>
                    <dl className="key-value">
                        <div data-test="status">
                            <dt>Status</dt>
                            <dd><Status item={context} inline /></dd>
                        </div>
                        <div data-test="openspecimen_ID">
                            <dt>OpenSpecimen ID</dt>
                            <dd>{context.openspecimen_ID}</dd>
                        </div>
                        <div data-test="internal_ID">
                            <dt>Internal ID</dt>
                            <dd>{context.internal_ID}</dd>
                        </div>
                        <div data-test="award">
                            <dt>Project</dt>
                            <dd><a href={context.award['@id']}>{context.award.project}</a></dd>
                            
                        </div>
                        <div data-test="patient">
                            <dt>Patient</dt>
                            <dd><a href={context.patient}>{context.patient.split("/")[2]}</a></dd>
                            
                        </div>
                        <div data-test="collection_date">
                            <dt>Collection Date</dt>
                            <dd>{context.collection_date}</dd>
                        </div>
                        <div data-test="collection_type">
                            <dt>Collection Type</dt>
                            <dd>{context.collection_type}</dd>
                        </div>
=======
                <Panel addClasses="data-display">

                    <PanelBody addClasses="panel-body-with-header">
                    <div className="flexrow">
                        <div className="flexcol-sm-6">
                            <div className="flexcol-heading experiment-heading"><h4>Biospecimen Infomation</h4></div>   
                            <dl className="key-value">
                            <div data-test="status">
                                <dt>Status</dt>
                                <dd><Status item={context} inline /></dd>
                            </div>
                            <div data-test="openspecimen_ID">
                                <dt>OpenSpecimen ID</dt>
                                <dd>{context.openspecimen_ID}</dd>
                            </div>
                            <div data-test="internal_ID">
                                <dt>Internal ID</dt>
                                <dd>{context.internal_ID}</dd>
                            </div>
>>>>>>> e4560c24

                            <div data-test="patient">
                                <dt>Patient</dt>
                                <dd><a href={context.patient}>{context.patient.split("/")[2]}</a></dd>
                            </div>

                            <div data-test="collection_date">
                                <dt>Collection Date</dt>
                                <dd>{context.collection_date}</dd>
                            </div>
                            <div data-test="collection_type">
                                <dt>Collection Type</dt>
                                <dd>{context.collection_type}</dd>
                            </div>

                            <div data-test="processing_type">
                                <dt>Processing Type</dt>
                                <dd>{context.processing_type}</dd>
                            </div>
                            <div data-test="host">
                                <dt>Host</dt>
                                <dd>{context.host}</dd>
                            </div>
                            {context.originated_from && <div data-test="originated_from">
                                <dt>Originated From</dt>
                                <dd><a href={context.originated_from}>{context.originated_from.split("/")[2]}</a></dd>
                            </div>}
                            {context.path_ID && <div data-test="path_ID">
                                <dt>Path Report</dt>
                                <dd>{context.path_ID}</dd>
                            </div>}
                            {context.tissue_type && <div data-test="tissue_type">
                                <dt>Tissue Type</dt>
                                <dd>{context.tissue_type}</dd>
                            </div>}
                            {context.anatomic_site && <div data-test="anatomic_site">
                                <dt>Anatomic Site</dt>
                                <dd>{context.anatomic_site}</dd>
                            </div>}
                            {context.primary_site && <div data-test="primary_site">
                                <dt>Primary Site</dt>
                                <dd>{context.primary_site}</dd>
                            </div>}

                            <div data-test="distributed">
                                <dt>Distributed</dt>
                                <dd>{context.distributed}</dd>
                            </div>
                        
                            </dl>
                        </div>
                        {context.surgery && <div className="flexcol-sm-6">
                            <div className="flexcol-heading experiment-heading"><h4>Case Infomation</h4></div>
                            <dl className="key-value">   
                            {context.surgery && <div data-test="surgery">
                                <dt>Surgery</dt>
                                <dd><a href={context.surgery['@id']}>{context.surgery.accession}</a></dd>
                            </div>}
                            {this.createSurgeryTable()}
                            {this.createPathTable()}
                        
                            </dl>
                        </div>}
                    </div>
                    </PanelBody>
                </Panel>
                { hasGenomics && <GenomicsTable data={context.biolibrary} tableTitle="Genomics for this specimen"></GenomicsTable>}
                {hasIHC&&<IHCTable data={context.ihc} tableTitle="IHC Assay Staining Results"></IHCTable>}

                {false && 
                    <div>
                        {PanelLookup({ context: context.patient, biospecimen: context })}
                    </div>}


            </div>
        )
    }
}

globals.contentViews.register(Biospecimen, 'Biospecimen');

<|MERGE_RESOLUTION|>--- conflicted
+++ resolved
@@ -75,44 +75,7 @@
                     </div>
 
                 </header>
-<<<<<<< HEAD
-                <Panel>
-                    <PanelHeading>
-                        <h4>Biospecimen Information</h4>
-                    </PanelHeading>
-                    <PanelBody>
-                    <dl className="key-value">
-                        <div data-test="status">
-                            <dt>Status</dt>
-                            <dd><Status item={context} inline /></dd>
-                        </div>
-                        <div data-test="openspecimen_ID">
-                            <dt>OpenSpecimen ID</dt>
-                            <dd>{context.openspecimen_ID}</dd>
-                        </div>
-                        <div data-test="internal_ID">
-                            <dt>Internal ID</dt>
-                            <dd>{context.internal_ID}</dd>
-                        </div>
-                        <div data-test="award">
-                            <dt>Project</dt>
-                            <dd><a href={context.award['@id']}>{context.award.project}</a></dd>
-                            
-                        </div>
-                        <div data-test="patient">
-                            <dt>Patient</dt>
-                            <dd><a href={context.patient}>{context.patient.split("/")[2]}</a></dd>
-                            
-                        </div>
-                        <div data-test="collection_date">
-                            <dt>Collection Date</dt>
-                            <dd>{context.collection_date}</dd>
-                        </div>
-                        <div data-test="collection_type">
-                            <dt>Collection Type</dt>
-                            <dd>{context.collection_type}</dd>
-                        </div>
-=======
+          
                 <Panel addClasses="data-display">
 
                     <PanelBody addClasses="panel-body-with-header">
@@ -132,8 +95,6 @@
                                 <dt>Internal ID</dt>
                                 <dd>{context.internal_ID}</dd>
                             </div>
->>>>>>> e4560c24
-
                             <div data-test="patient">
                                 <dt>Patient</dt>
                                 <dd><a href={context.patient}>{context.patient.split("/")[2]}</a></dd>
