export let tooltips = {
    //for patient page dominant tumor
    "ACD-RCC": "Acquired cystic disease-associated renal cell carcinoma",
    "AML": "Angiomyolipoma",
    "ChRCC": "Chromophobe renal cell carcinoma",
    "ccPRCC": "Clear cell papillary renal cell carcinoma",
    "ccRCC": "Clear cell renal cell carcinoma",
    "CDC": "Collecting duct carcinoma",
    "CN": "Cystic nephroma",
    "FH RCC": "Hereditary leiomyomatosis and RCC-associated RCC",
    "MA": "Metanephric adenoma",
    "MiT TRCC": "MiT family translocation renal cell carcinoma",
    "MTSCC": "Mucinous tubular and spindle cell carcinoma",
    "MCRN": "Multilocular cystic renal neoplasm of low malignant potential",
    "RON": "Oncocytic renal neoplasm, not further classified",
    "RO": "Oncocytoma",
    "Other": "Other",
    "PRCC": "Papillary renal cell carcinoma",
    "RCC, NOS": "Renal cell carcinoma, not further classified",
    "RMC": "Renal medullary carcinoma",
    "SDH RCC": "SDH deficient renal cell carcinoma",
    "TC RCC": "Tubulocystic renal cell carcinoma",
    "Unclassified RCC": "Unclassified RCC",

    //for patient page other facets
    "Tumor Laterality": "Laterality of the tumor is recorded when available in the pathology report.",
    "Tumor Size Range": "Greatest dimension range of tumor was recorded in cm.",

    //other page facets
    "Tumor Focality": "Single or multiple foci of tumors in that specimen is recorded when available.",
    "Sarcomatoid Change": "Presence of sarcomatoid dedifferentiation when reported",
    "Tumor Necrosis": "Presence of tumor necrosis (this is available only after 2012).",
    "Tumor Grade": " Highest Fuhrman or ISUP grade seen in tumor, 1-4. Benign tumors and ChRCC are recorded as not applicable. Tumors for which grade was not reported in pathology are considered not available. Some of the cases have been reviewed centrally, and the centrally reviewed grade has been depicted in KCE for these cases.",
    "Margin Status": "Tumor transected at the surgical margins are considered positive/involved.",
    "Lymphvascular invasion(LVI)": "Lymphovascular invasion in non-muscle containing vessels.",
    "6th edition": "TNM Stage composite stage based on 6th edition rules.",
    "7th edition": "TNM Stage composite stage based on 7th edition rules.",
    "8th edition": "TNM Stage composite stage based on 7th edition rules.",

    //patient page facets
    "Metastatic Site": "This is recorded either from pathology report using natural language search or from clinical and radiotherapy notes. These may not be all inclusive.",
    "Metastasis Histology Proven": "Record of metastatic RCC in pathology reports and nephrectomy specimens are considered histologically proven.",
    "Medication Duration": "The duration (in months) of the following prescribed Cancer and Support drugs (courtesy Dr. Bowman) are recorded.",
    "Radiation Treatment Status": "Patients with RCC that received radiotherapy (any technique including SBRT and Stereotactic radiotherapy) at UTSW. The date, dose, fraction, and site of RT are extracted. The patient may receive RT to multiple sites. Brain RT data were partly manually extracted.",

    // Patient Demographics
    "Sex": "Identifies the sex of the patient as recorded in the patient’s EMR.",
    "Ethnicity": "Persons of Spanish or Hispanic origin as recorded in the patient’s EMR. Patients that declined or their records were not found are recorded as unknown.",
    "Race": "The primary race of the person (American Indian, Asian, Black, Hawaiian Pacific, White, Others) as recorded in the patient’s EMR.",
    "Age at Diagnosis": "The age of the patient in years at diagnosis of renal tumor.",
    "Last Follow Up Date": "Patient's most recent visit date as recorded in EMR.",
    "Vital Status": "Patient's status (Alive or deceased) as recorded in EMR or in Tumor Registry.",
    "Dominant Tumor": "The patient's dominant tumor based on current data availability ( stage, histology and size)",

    // Surgery
    "Hospital Location": "The location procedure was conducted For patients with surgery at an outside institution, the surgery hospital location is recorded as “Outside”.",
    "Surgery Treatment Summary": "The surgery treatment status. For patients that did not undergo surgery, their status is recorded as “No” (management at UTSW for active surveillance or metastasis without surgical treatment).",
    "Procedure": "The surgical procedure conducted as recorded in the EMR.",
    "Nephrectomy Details": "The Nephrectomy type, and the method (Nephrectomy approach and nephrectomy robotic assist) of nephrectomy for patients that underwent surgery.",

    // Pathology Report
    "Laterality": "Laterality of the tumor is recorded when available in the pathology report.",
    "Size": "The greatest dimension of the tumor was recorded in cm.",
    "Focality": "Single or multiple foci of tumors in that specimen is recorded when available.",
    "Sarcomatoid": "The presence of sarcomatoid dedifferentiation when reported. The percentage is reported if available.",
    "Necrosis": "The presence of tumor necrosis (this is available only after 2012).",
    "Grade": "highest Fuhrman or ISUP grade seen in tumor, 1-4. ChRCC are recorded as “Not applicable”. Tumors for which grade was not reported in pathology are considered “Not available”.",
    "Margins": "Tumor transected at the surgical margins are considered positive.",
    "LVI": "Lymphovascular invasion in non-muscle containing vessels.",
    "Perinephric Infiltration": "Tumor extension into perinephric tissues, identified microscopically.",
    "Renal Vein Involvement": "Tumor extension into major renal veins, identified microscopically.",
    "Ipsilateral Adrenal Gland Involvement": "Tumor extension into adrenal gland, identified microscopically. Contiguous or not (this was reported only after 2010 and were derived based on gross description in prior pathology reports. If not stated in old reports, it was assumed to be continuous).",
    "Pelvicaliceal Involvement": "Tumor extension into pelvicalyceal, identified microscopically (this will be part of staging 2018 onwards and is may not be mentioned in the prior pathology reports).",
    "AJCC TNM Stage": "Included both the pathology and clinical stage. The edition used is noted at the time of report.",

    // Follow up Data
    "Diagnosis Date: The earliest date of diagnosis of renal tumor (irrespective of the laterality and focality). It is the earliest date of any of the following": "documented renal carcinoma in patient’s electronic medical records (EMR) in clinical notes, or date of nephrectomy or date of metastasis or initiation of treatment for (medication or radiation). If physicians stated that in retrospect the patient had cancer earlier, earlier date is used. Ambiguous terms in the notes are not used for diagnosis (likely, cannot be ruled out, suggests, worrisome, possible, potentially malignant). When treatment is received as first course before definite diagnosis, treatment date was used as date of diagnosis. For nephrectomies with benign tumors, date of nephrectomy as considered date of diagnosis. Date of diagnosis/resection of contralateral tumor in an outside institution is not always available but when available was considered as date of diagnosis. When only the year is available, the 1st of July for that year, if only month is available, 1st of that month is considered as date of diagnosis.",
    "Surgery Date": "The date (yyyy-mm-dd) of nephrectomy, RCC metastasectomy, biopsy and/or radioablation are recorded for patients that underwent surgery at UTSW . Data are extracted from CPT codes and when not available from pathology reports. For patients with prior nephrectomy at an outside institution, the data are extracted whenever available from pathology reports. If only the month and year are available, the date was rounded to 01 for that month. If only the year is available, the date is rounded to July first of that year. If no dates were available, it is recorded as “not available”.",

    // Other:
    "Radiation Treatment": "Patients with RCC that received radiotherapy (any technique including SBRT and Stereotactic radiotherapy) at UTSW. The date, dose, fraction, and site of RT are extracted. The patient may receive RT to multiple sites. Brain RT data were partly manually extracted.",
    "Medication": "The duration (in days) of the prescribed cancer drugs as recorded in EMR.",
    "Supportive medication": "The duration (in days) of the prescribed supportive drugs as recorded in EMR.",

    // Summary definitions :
    "Metastasis Status": "Patients that had histologic proven metastasis either at the time of nephrectomy or subsequently (FNA, core biopsy or metastasectomy), or patients started on systemic cancer drug, or received radiotherapy in non-renal site (including thrombus) or stated to have metastasis in the clinical notes are categorized as “Yes”.",

    // "Metastasis Site": "This is recorded either from pathology report using natural language search or from clinical and radiotherapy notes. These may not be all-inclusive.",
    "Histology Proven": "Record of metastatic RCC in pathology reports and nephrectomy specimens are considered histologically proven.",
    "Biometric Parameters and Basic Blood Workup ": "Biometric parameters (Blood Pressure (BP_Systolic and BP_Diastolic) and Body Mass Index (BMI)) and laboratory values (serum albumin, creatinine, corrected calcium, hemoglobin, lactate dehydrogenase (LDH), neutrophils, platelets, sodium and WBC count) recorded in the patient's EMR within 30 days prior to first nephrectomy. If there are multiple entries of the same parameter within 30 days, the closest to surgery are displayed.",
    "Medical Imaging": "Types of medical imaging (CT abdomen and pelvis (with or without contrast), MRI abdomen (with or without contrast), and PET done within 90 days prior to Nephrectomy. If there are multiple entries of the same imaging modality within 90 days, only the closest to Nephrectomy is displayed.",
    "Germline Mutation": "Mutation of clinical significance or a variant of uncertain clinical significance in any of the genes from 76 cancer genes tested at the UTSW Genetics lab for these patients when available.",
    // bioexperiment, biodataset, bioreference, bioproject :
    "Biological replicate": "Replication on two distinct biosamples on which the same experimental protocol was performed. For example, on different growths, two different knockdowns, etc.",
    "Technical replicate": "Two replicates from the same biosample, treated identically for each replicate (e.g. same growth, same knockdown).",
    "Genome assembly": "Genome assembly that files were mapped to.",
    "Reference type": "The category that best describes the reference set.",
    "spike-in": "Designed to bind to a DNA molecule with a matching sequence, known as a control probe.",
    "Isogenic": "Biological replication. Two replicates from biosamples derived from the same human donor or model organism strain. These biosamples have been treated separately (i.e. two growths, two separate knockdowns, or two different excisions).",
    "Anisogenic": "Biological replication. Two replicates from similar tissue biosamples derived from different human donors or model organism strains.",
    "Sequencing replication": "A library can be run through a sequencer multiple times. Each one of these runs could be considered a sequencing replicate of the experiment, especially if the sequencing run is treated differently, e.g. paired- versus single-ended.",

    //facets for specimen:
    "Specimen Class": "The class of the biospecimen when it was taken.",
    "Specimen Type": "The final product after sample processing. It is the subtype of specimen/derivative (paired with Specimen Class).",
    "Specimen Lineage": "Parent vs derived sample. New is parent sample. Derived is the sample derived from another sample.Aliquot is an aliquot of a sample.",
    "Specimen Pathological Type": "Normal sample is Non-Malignant. Tumor sample is Malignant, which can be primary or metastatic.",
    "Specimen Activity Status": "Whether this sample is still available. Active is for available samples. Closed is for unavailable samples. Disabled is for revoked samples."
<<<<<<< HEAD
    
};
=======

};
>>>>>>> 17a9397c
<|MERGE_RESOLUTION|>--- conflicted
+++ resolved
@@ -85,7 +85,7 @@
     // Summary definitions :
     "Metastasis Status": "Patients that had histologic proven metastasis either at the time of nephrectomy or subsequently (FNA, core biopsy or metastasectomy), or patients started on systemic cancer drug, or received radiotherapy in non-renal site (including thrombus) or stated to have metastasis in the clinical notes are categorized as “Yes”.",
 
-    // "Metastasis Site": "This is recorded either from pathology report using natural language search or from clinical and radiotherapy notes. These may not be all-inclusive.",
+    "Metastasis Site": "This is recorded either from pathology report using natural language search or from clinical and radiotherapy notes. These may not be all-inclusive.",
     "Histology Proven": "Record of metastatic RCC in pathology reports and nephrectomy specimens are considered histologically proven.",
     "Biometric Parameters and Basic Blood Workup ": "Biometric parameters (Blood Pressure (BP_Systolic and BP_Diastolic) and Body Mass Index (BMI)) and laboratory values (serum albumin, creatinine, corrected calcium, hemoglobin, lactate dehydrogenase (LDH), neutrophils, platelets, sodium and WBC count) recorded in the patient's EMR within 30 days prior to first nephrectomy. If there are multiple entries of the same parameter within 30 days, the closest to surgery are displayed.",
     "Medical Imaging": "Types of medical imaging (CT abdomen and pelvis (with or without contrast), MRI abdomen (with or without contrast), and PET done within 90 days prior to Nephrectomy. If there are multiple entries of the same imaging modality within 90 days, only the closest to Nephrectomy is displayed.",
@@ -106,10 +106,5 @@
     "Specimen Lineage": "Parent vs derived sample. New is parent sample. Derived is the sample derived from another sample.Aliquot is an aliquot of a sample.",
     "Specimen Pathological Type": "Normal sample is Non-Malignant. Tumor sample is Malignant, which can be primary or metastatic.",
     "Specimen Activity Status": "Whether this sample is still available. Active is for available samples. Closed is for unavailable samples. Disabled is for revoked samples."
-<<<<<<< HEAD
     
 };
-=======
-
-};
->>>>>>> 17a9397c
