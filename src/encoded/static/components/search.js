--- conflicted
+++ resolved
@@ -1148,19 +1148,10 @@
     );
 };
 
-<<<<<<< HEAD
-    getDefaultProps: function () {
-        return {
-            restrictions: {},
-            searchBase: '',
-        };
-    },
-=======
 BatchDownload.propTypes = {
     context: PropTypes.object,
 };
 
->>>>>>> f6dcdf14
 
 class ResultTable extends React.Component {
     constructor(props) {
@@ -1222,12 +1213,7 @@
         const columns = context.columns;
         const filters = context.filters;
         const label = 'results';
-<<<<<<< HEAD
-        const trimmedSearchBase = searchBase.replace(/[\?|&]limit=all/, '');
-=======
         const trimmedSearchBase = searchBase.replace(/[?|&]limit=all/, '');
-        const loggedIn = this.context.session && this.context.session['auth.userid'];
->>>>>>> f6dcdf14
         let browseAllFiles = true; // True to pass all files to browser
         let browserAssembly = ''; // Assembly to pass to ResultsBrowser component
         let browserDatasets = []; // Datasets will be used to get vis_json blobs
