--- conflicted
+++ resolved
@@ -536,7 +536,6 @@
         const ageUnit = (result.diagnosis.age_unit && hasAge && age != "90 or above") ? ` ${result.diagnosis.age_unit}` : '';
 
         return (
-<<<<<<< HEAD
             <li>
                 <div className="clearfix">
                     <PickerActions {...this.props} />
@@ -557,33 +556,6 @@
                         <div><strong>Ethnicity: </strong>{result.ethnicity}</div>
                         <div><strong>Race: </strong>{result.race}</div>
                     </div>
-=======
-          <li>
-              <div className="clearfix">
-                  <PickerActions {...this.props} />
-                  <div className="pull-right search-meta">
-                      <p className="type meta-title">Patient</p>
-                      <p className="type">{` ${result.accession}`}</p>
-                      <Status item={result.status} badgeSize="small" css="result-table__status" />
-                      {this.props.auditIndicators(result.audit, result['@id'], { session: this.context.session, search: true })}
-                  </div>
-                  <div className="accession">
-                      <a href={result['@id']}>
-                          {`${result.accession} (`}
-                          {`${age}${ageUnits} )`}
-                      </a>
-                  </div>
-                  <div className="data-row">
-                      <div><strong>Gender: </strong>{result.gender}</div>
-                      <div><strong>Ethnicity: </strong>{result.ethnicity}</div>
-                      <div><strong>Race: </strong>{result.race}</div>
-                  </div>
-                    {cartControls ?
-                        <div className="result-item__cart-control">
-                            <CartToggle element={result} />
-                        </div>
-                        : null}
->>>>>>> d6e6f133
                 </div>
                 {this.props.auditDetail(result.audit, result['@id'], { session: this.context.session, except: result['@id'], forcedEditLink: true })}
             </li>
