'use strict';
var React = require('react');
var cloneWithProps = require('react/lib/cloneWithProps');
var Modal = require('react-bootstrap/lib/Modal');
var OverlayMixin = require('react-bootstrap/lib/OverlayMixin');
var cx = require('react/lib/cx');
var url = require('url');
var _ = require('underscore');
var globals = require('./globals');
var image = require('./image');
var search = module.exports;
var dbxref = require('./dbxref');
var audit = require('./audit');
var objectutils = require('./objectutils');

var DbxrefList = dbxref.DbxrefList;
var Dbxref = dbxref.Dbxref;
var statusOrder = globals.statusOrder;
var SingleTreatment = objectutils.SingleTreatment;
var AuditIndicators = audit.AuditIndicators;
var AuditDetail = audit.AuditDetail;
var AuditMixin = audit.AuditMixin;

    // Should really be singular...
    var types = {
        annotation: {title: 'Annotation file set'},
        antibody_lot: {title: 'Antibodies'},
        biosample: {title: 'Biosamples'},
        experiment: {title: 'Experiments'},
        target: {title: 'Targets'},
        dataset: {title: 'Datasets'},
        image: {title: 'Images'},
        matched_set: {title: 'Matched set series'},
        organism_development_series: {title: 'Organism development series'},
        publication: {title: 'Publications'},
        page: {title: 'Web page'},
        pipeline: {title: 'Pipeline'},
        project: {title: 'Project file set'},
        publication_data: {title: 'Publication file set'},
        reference: {title: 'Reference file set'},
        reference_epigenome: {title: 'Reference epigenome series'},
        replication_timing_series: {title: 'Replication timing series'},
        software: {title: 'Software'},
        treatment_concentration_series: {title: 'Treatment concentration series'},
        treatment_time_series: {title: 'Treatment time series'},
        ucsc_browser_composite: {title: 'UCSC browser composite file set'}
    };

    var datasetTypes = {
        'Annotation': types['annotation'].title,
        'Dataset': types['dataset'].title,
        'MatchedSet': types['matched_set'].title,
        'OrganismDevelopmentSeries': types['organism_development_series'].title,
        'Project': types['project'].title,
        'PublicationData': types['publication_data'].title,
        'Reference': types['reference'].title,
        'ReferenceEpigenome': types['reference_epigenome'].title,
        'ReplicationTimingSeries': types['replication_timing_series'].title,
        'TreatmentConcentrationSeries': types['treatment_concentration_series'].title,
        'TreatmentTimeSeries': types['treatment_time_series'].title,
        'UcscBrowserComposite': types['ucsc_browser_composite'].title
    };

    var Listing = module.exports.Listing = function (props) {
        // XXX not all panels have the same markup
        var context;
        if (props['@id']) {
            context = props;
            props = {context: context,  key: context['@id']};
        }
        var ListingView = globals.listing_views.lookup(props.context);
        return <ListingView {...props} />;
    };

    var PickerActionsMixin = module.exports.PickerActionsMixin = {
        contextTypes: {actions: React.PropTypes.array},
        renderActions: function() {
            if (this.context.actions && this.context.actions.length) {
                return (
                    <div className="pull-right">
                        {this.context.actions.map(action => cloneWithProps(action, {id: this.props.context['@id']}))}
                    </div>
                );
            } else {
                return <span/>;
            }
        }
    };

    var Item = module.exports.Item = React.createClass({
        mixins: [PickerActionsMixin, AuditMixin],
        render: function() {
            var result = this.props.context;
            var title = globals.listing_titles.lookup(result)({context: result});
            var item_type = result['@type'][0];
            return (
                <li>
                    <div className="clearfix">
                        {this.renderActions()}
                        {result.accession ?
                            <div className="pull-right type sentence-case search-meta">
                                <p>{item_type}: {' ' + result['accession']}</p>
                                <AuditIndicators audits={result.audit} id={this.props.context['@id']} search />
                            </div>
                        : null}
                        <div className="accession">
                            <a href={result['@id']}>{title}</a>
                        </div>
                        <div className="data-row">
                            {result.description}
                        </div>
                    </div>
                    <AuditDetail context={result} id={this.props.context['@id']} forcedEditLink />
                </li>
            );
        }
    });
    globals.listing_views.register(Item, 'Item');

    // Display one antibody status indicator
    var StatusIndicator = React.createClass({
        getInitialState: function() {
            return {
                tipOpen: false,
                tipStyles: {}
            };
        },

        // Display tooltip on hover
        onMouseEnter: function () {
            function getNextElementSibling(el) {
                // IE8 doesn't support nextElementSibling
                return el.nextElementSibling ? el.nextElementSibling : el.nextSibling;
            }

            // Get viewport bounds of result table and of this tooltip
            var whiteSpace = 'nowrap';
            var resultBounds = document.getElementById('result-table').getBoundingClientRect();
            var resultWidth = resultBounds.right - resultBounds.left;
            var tipBounds = _.clone(getNextElementSibling(this.refs.indicator.getDOMNode()).getBoundingClientRect());
            var tipWidth = tipBounds.right - tipBounds.left;
            var width = tipWidth;
            if (tipWidth > resultWidth) {
                // Tooltip wider than result table; set tooltip to result table width and allow text to wrap
                tipBounds.right = tipBounds.left + resultWidth - 2;
                whiteSpace = 'normal';
                width = tipBounds.right - tipBounds.left - 2;
            }

            // Set an inline style to move the tooltip if it runs off right edge of result table
            var leftOffset = resultBounds.right - tipBounds.right;
            if (leftOffset < 0) {
                // Tooltip goes outside right edge of result table; move it to the left
                this.setState({tipStyles: {left: (leftOffset + 10) + 'px', maxWidth: resultWidth + 'px', whiteSpace: whiteSpace, width: width + 'px'}});
            } else {
                // Tooltip fits inside result table; move it to native position
                this.setState({tipStyles: {left: '10px', maxWidth: resultWidth + 'px', whiteSpace: whiteSpace, width: width + 'px'}});
            }

            this.setState({tipOpen: true});
        },

        // Close tooltip when not hovering
        onMouseLeave: function() {
            this.setState({tipStyles: {maxWidth: 'none', whiteSpace: 'nowrap', width: 'auto', left: '15px'}}); // Reset position and width
            this.setState({tipOpen: false});
        },

        render: function() {
            var classes = {tooltipopen: this.state.tipOpen};

            return (
                <span className="tooltip-status-trigger">
                    <i className={globals.statusClass(this.props.status, 'indicator icon icon-circle')} ref="indicator" onMouseEnter={this.onMouseEnter} onMouseLeave={this.onMouseLeave}></i>
                    <div className={"tooltip-status sentence-case " + cx(classes)} style={this.state.tipStyles}>
                        {this.props.status}<br /><span>{this.props.terms.join(', ')}</span>
                    </div>
                </span>
            );
        }
    });

    // Display the status indicators for one target
    var StatusIndicators = React.createClass({
        render: function() {
            var targetTree = this.props.targetTree;
            var target = this.props.target;

            return (
                <span className="status-indicators">
                    {Object.keys(targetTree[target]).map(function(status, i) {
                        if (status !== 'target') {
                            return <StatusIndicator key={i} status={status} terms={targetTree[target][status]} />;
                        } else {
                            return null;
                        }
                    })}
                </span>
            );
        }
    });

    var Antibody = module.exports.Antibody = React.createClass({
        mixins: [PickerActionsMixin, AuditMixin],
        render: function() {
            var result = this.props.context;

            // Sort the lot reviews by their status according to our predefined order
            // given in the statusOrder array.
            var lot_reviews = _.sortBy(result.lot_reviews, function(lot_review) {
                return _.indexOf(statusOrder, lot_review.status); // Use underscore indexOf so that this works in IE8
            });

            // Build antibody display object as a hierarchy: target=>status=>biosample_term_names
            var targetTree = {};
            lot_reviews.forEach(function(lot_review) {
                lot_review.targets.forEach(function(target) {
                    // If we haven't seen this target, save it in targetTree along with the
                    // corresponding target and organism structures.
                    if (!targetTree[target.name]) {
                        targetTree[target.name] = {target: target};
                    }
                    var targetNode = targetTree[target.name];

                    // If we haven't seen the status, save it in the targetTree target
                    if (!targetNode[lot_review.status]) {
                        targetNode[lot_review.status] = [];
                    }
                    var statusNode = targetNode[lot_review.status];

                    // If we haven't seen the biosample term name, save it in the targetTree target status
                    if (statusNode.indexOf(lot_review.biosample_term_name) === -1) {
                        statusNode.push(lot_review.biosample_term_name);
                    }
                });
            });
            lot_reviews = null; // Tell GC we're done, just to be sure

            return (
                <li>
                    <div className="clearfix">
                        {this.renderActions()}
                        <div className="pull-right search-meta">
                            <p className="type meta-title">Antibody</p>
                            <p className="type">{' ' + result.accession}</p>
                            <AuditIndicators audits={result.audit} id={this.props.context['@id']} search />
                        </div>
                        <div className="accession">
                            {Object.keys(targetTree).map(function(target) {
                                return (
                                    <div key={target}>
                                        <a href={result['@id']}>
                                            {targetTree[target].target.label}
                                            {targetTree[target].target.organism ? <span>{' ('}<i>{targetTree[target].target.organism.scientific_name}</i>{')'}</span> : ''}
                                        </a>
                                        <StatusIndicators targetTree={targetTree} target={target} />
                                    </div>
                                );
                            })}
                        </div>
                        <div className="data-row">
                            <div><strong>Source: </strong>{result.source.title}</div>
                            <div><strong>Product ID / Lot ID: </strong>{result.product_id} / {result.lot_id}</div>
                        </div>
                    </div>
                    <AuditDetail context={result} id={this.props.context['@id']} forcedEditLink />
                </li>
            );
        }
    });
    globals.listing_views.register(Antibody, 'AntibodyLot');

    var Biosample = module.exports.Biosample = React.createClass({
        mixins: [PickerActionsMixin, AuditMixin],
        render: function() {
            var result = this.props.context;
            var lifeStage = (result['life_stage'] && result['life_stage'] != 'unknown') ? ' ' + result['life_stage'] : '';
            var age = (result['age'] && result['age'] != 'unknown') ? ' ' + result['age'] : '';
            var ageUnits = (result['age_units'] && result['age_units'] != 'unknown' && age) ? ' ' + result['age_units'] : '';
            var separator = (lifeStage || age) ? ',' : '';
            var rnais = (result.rnais[0] && result.rnais[0].target && result.rnais[0].target.label) ? result.rnais[0].target.label : '';
            var constructs;
            if (result.model_organism_donor_constructs && result.model_organism_donor_constructs.length) {
                constructs = result.model_organism_donor_constructs[0].target.label;
            } else {
                constructs = result.constructs[0] ? result.constructs[0].target.label : '';
            }
            var treatment = (result.treatments[0] && result.treatments[0].treatment_term_name) ? result.treatments[0].treatment_term_name : '';
            var mutatedGenes = result.donor && result.donor.mutated_gene && result.donor.mutated_gene.label;

            // Build the text of the synchronization string
            var synchText;
            if (result.synchronization) {
                synchText = result.synchronization +
                    (result.post_synchronization_time ?
                        ' + ' + result.post_synchronization_time + (result.post_synchronization_time_units ? ' ' + result.post_synchronization_time_units : '')
                    : '');
            }

            return (
                <li>
                    <div className="clearfix">
                        {this.renderActions()}
                        <div className="pull-right search-meta">
                            <p className="type meta-title">Biosample</p>
                            <p className="type">{' ' + result['accession']}</p>
                            <p className="type meta-status">{' ' + result['status']}</p>
                            <AuditIndicators audits={result.audit} id={this.props.context['@id']} search />
                        </div>
                        <div className="accession">
                            <a href={result['@id']}>
                                {result['biosample_term_name'] + ' ('}
                                <em>{result.organism.scientific_name}</em>
                                {separator + lifeStage + age + ageUnits + ')'}
                            </a>
                        </div>
                        <div className="data-row">
                            <div><strong>Type: </strong>{result['biosample_type']}</div>
                            {result.summary ? <div><strong>Summary: </strong>{globals.truncateString(result.summary, 80)}</div> : null}
                            {rnais ? <div><strong>RNAi target: </strong>{rnais}</div> : null}
                            {constructs ? <div><strong>Construct: </strong>{constructs}</div> : null}
                            {treatment ? <div><strong>Treatment: </strong>{treatment}</div> : null}
                            {mutatedGenes ? <div><strong>Mutated gene: </strong>{mutatedGenes}</div> : null}
                            {result.culture_harvest_date ? <div><strong>Culture harvest date: </strong>{result.culture_harvest_date}</div> : null}
                            {result.date_obtained ? <div><strong>Date obtained: </strong>{result.date_obtained}</div> : null}
                            {synchText ? <div><strong>Synchronization timepoint: </strong>{synchText}</div> : null}
                            <div><strong>Source: </strong>{result.source.title}</div>
                        </div>
                    </div>
                    <AuditDetail context={result} id={this.props.context['@id']} forcedEditLink />
                </li>
            );
        }
    });
    globals.listing_views.register(Biosample, 'Biosample');


    var Experiment = module.exports.Experiment = React.createClass({
        mixins: [PickerActionsMixin, AuditMixin],
        render: function() {
            var result = this.props.context;

            // Make array of scientific names from replicates; remove all duplicates
            var names = _.uniq(result.replicates.map(function(replicate) {
                return (replicate.library && replicate.library.biosample && replicate.library.biosample.organism &&
                        replicate.library.biosample.organism) ? replicate.library.biosample.organism.scientific_name : undefined;
            }));
            var name = (names.length === 1 && names[0] && names[0] !== 'unknown') ? names[0] : '';

            // Make array of life stages from replicates; remove all duplicates
            var lifeStages = _.uniq(result.replicates.map(function(replicate) {
                return (replicate.library && replicate.library.biosample) ? replicate.library.biosample.life_stage : undefined;
            }));
            var lifeStage = (lifeStages.length === 1 && lifeStages[0] && lifeStages[0] !== 'unknown') ? ' ' + lifeStages[0] : '';

            // Make array of ages from replicates; remove all duplicates
            var ages = _.uniq(result.replicates.map(function(replicate) {
                return (replicate.library && replicate.library.biosample) ? replicate.library.biosample.age : undefined;
            }));
            var age = (ages.length === 1 && ages[0] && ages[0] !== 'unknown') ? ' ' + ages[0] : '';

            // Collect synchronizations
            var synchronizations = _.uniq(result.replicates.filter(function(replicate) {
                return (replicate.library && replicate.library.biosample && replicate.library.biosample.synchronization);
            }).map(function(replicate) {
                var biosample = replicate.library.biosample;
                return (biosample.synchronization +
                    (biosample.post_synchronization_time ?
                        ' + ' + biosample.post_synchronization_time + (biosample.post_synchronization_time_units ? ' ' + biosample.post_synchronization_time_units : '')
                    : ''));
            }));

            // Make array of age units from replicates; remove all duplicates
            var ageUnit = '';
            if (age) {
                var ageUnits = _.uniq(result.replicates.map(function(replicate) {
                    return (replicate.library && replicate.library.biosample) ? replicate.library.biosample.age_units : undefined;
                }));
                ageUnit = (ageUnits.length === 1 && ageUnits[0] && ageUnits[0] !== 'unknown') ? ' ' + ageUnits[0] : '';
            }

            // If we have life stage or age, need to separate from scientific name with comma
            var separator = (lifeStage || age) ? ', ' : '';

            // Get the first treatment if it's there
            var treatment = (result.replicates[0] && result.replicates[0].library && result.replicates[0].library.biosample &&
                    result.replicates[0].library.biosample.treatments[0]) ? SingleTreatment(result.replicates[0].library.biosample.treatments[0]) : '';

            return (
                <li>
                    <div className="clearfix">
                        {this.renderActions()}
                        <div className="pull-right search-meta">
                            <p className="type meta-title">Experiment</p>
                            <p className="type">{' ' + result['accession']}</p>
                            <p className="type meta-status">{' ' + result['status']}</p>
                            <AuditIndicators audits={result.audit} id={this.props.context['@id']} search />
                        </div>
                        <div className="accession">
                            <a href={result['@id']}>
                                {result['assay_term_name']}<span>{result['biosample_term_name'] ? ' of ' + result['biosample_term_name'] : ''}</span>
                                {name || lifeStage || age || ageUnit ?
                                    <span>
                                        {' ('}
                                        {name ? <em>{name}</em> : ''}
                                        {separator + lifeStage + age + ageUnit + ')'}
                                    </span>
                                : ''}
                            </a>
                        </div>
                        <div className="data-row">
                            {result.target && result.target.label ?
                                <div><strong>Target: </strong>{result.target.label}</div>
                            : null}

                            {treatment ?
                                <div><strong>Treatment: </strong>{treatment}</div>
                            : null}

                            {synchronizations && synchronizations.length ?
                                <div><strong>Synchronization timepoint: </strong>{synchronizations.join(', ')}</div>
                            : null}

                            <div><strong>Lab: </strong>{result.lab.title}</div>
                            <div><strong>Project: </strong>{result.award.project}</div>
                        </div>
                    </div>
                    <AuditDetail context={result} id={this.props.context['@id']} forcedEditLink />
                </li>
            );
        }
    });
    globals.listing_views.register(Experiment, 'Experiment');

    var Dataset = module.exports.Dataset = React.createClass({
        mixins: [PickerActionsMixin, AuditMixin],
        render: function() {
            var result = this.props.context;
            var biosampleTerm, organism, lifeSpec, targets, lifeStages = [], ages = [];

            // Determine whether the dataset is a series or not
            var seriesDataset = result['@type'].indexOf('Series') >= 0;

            // Get the biosample info for Series types if any. Can be string or array. If array, only use iff 1 term name exists
            if (seriesDataset) {
                biosampleTerm = (result.biosample_term_name && typeof result.biosample_term_name === 'object' && result.biosample_term_name.length === 1) ? result.biosample_term_name[0] :
                    ((result.biosample_term_name && typeof result.biosample_term_name === 'string') ? result.biosample_term_name : '');
                var organisms = _.uniq(result.organism && result.organism.length && result.organism.map(function(organism) {
                    return organism.scientific_name;
                }));
                if (organisms.length === 1) {
                    organism = organisms[0];
                }

                // Dig through the biosample life stages and ages
                if (result.related_datasets && result.related_datasets.length) {
                    result.related_datasets.forEach(function(dataset) {
                        if (dataset.replicates && dataset.replicates.length) {
                            dataset.replicates.forEach(function(replicate) {
                                if (replicate.library && replicate.library.biosample) {
                                    var biosample = replicate.library.biosample;
                                    var lifeStage = (biosample.life_stage && biosample.life_stage !== 'unknown') ? biosample.life_stage : '';

                                    if (lifeStage) { lifeStages.push(lifeStage); }
                                    if (biosample.age_display) { ages.push(biosample.age_display); }
                                }
                            });
                        }
                    });
                    lifeStages = _.uniq(lifeStages);
                    ages = _.uniq(ages);
                }
                lifeSpec = _.compact([lifeStages.length === 1 ? lifeStages[0] : null, ages.length === 1 ? ages[0] : null]);

                // Get list of target labels
                if (result.target) {
                    targets = _.uniq(result.target.map(function(target) {
                        return target.label;
                    }));
                }
            }

            var haveSeries = result['@type'].indexOf('Series') >= 0;
            var haveFileSet = result['@type'].indexOf('FileSet') >= 0;

            return (
                <li>
                    <div className="clearfix">
                        {this.renderActions()}
                        <div className="pull-right search-meta">
                            <p className="type meta-title">{haveSeries ? 'Series' : (haveFileSet ? 'FileSet' : 'Dataset')}</p>
                            <p className="type">{' ' + result['accession']}</p>
                            <p className="type meta-status">{' ' + result['status']}</p>
                            <AuditIndicators audits={result.audit} id={this.props.context['@id']} search />
                        </div>
                        <div className="accession">
                            <a href={result['@id']}>
                                {datasetTypes[result['@type'][0]]}
                                {seriesDataset ?
                                    <span>
                                        {biosampleTerm ? <span>{' in ' + biosampleTerm}</span> : null}
                                        {organism || lifeSpec.length > 0 ?
                                            <span>
                                                {' ('}
                                                {organism ? <i>{organism}</i> : null}
                                                {lifeSpec.length > 0 ? <span>{organism ? ', ' : ''}{lifeSpec.join(', ')}</span> : null}
                                                {')'}
                                            </span>
                                        : null}
                                    </span>
                                :
                                    <span>{result.description ? <span>{': ' + result.description}</span> : null}</span>
                                }
                            </a>
                        </div>
                        <div className="data-row">
                            {result['dataset_type'] ? <div><strong>Dataset type: </strong>{result['dataset_type']}</div> : null}
                            {targets && targets.length ? <div><strong>Targets: </strong>{targets.join(', ')}</div> : null}
                            <div><strong>Lab: </strong>{result.lab.title}</div>
                            <div><strong>Project: </strong>{result.award.project}</div>
                        </div>
                    </div>
                    <AuditDetail context={result} id={this.props.context['@id']} forcedEditLink />
                </li>
            );
        }
    });
    globals.listing_views.register(Dataset, 'Dataset');

    var Target = module.exports.Target = React.createClass({
        mixins: [PickerActionsMixin, AuditMixin],
        render: function() {
            var result = this.props.context;
            return (
                <li>
                    <div className="clearfix">
                        {this.renderActions()}
                        <div className="pull-right search-meta">
                            <p className="type meta-title">Target</p>
                            <AuditIndicators audits={result.audit} id={this.props.context['@id']} search />
                        </div>
                        <div className="accession">
                            <a href={result['@id']}>
                                {result['label']}
                                {result.organism && result.organism.scientific_name ? <em>{' (' + result.organism.scientific_name + ')'}</em> : null}
                            </a>
                        </div>
                        <div className="data-row">
                            <strong>External resources: </strong>
                            {result.dbxref && result.dbxref.length ?
                                <DbxrefList values={result.dbxref} target_gene={result.gene_name} />
                            : <em>None submitted</em> }
                        </div>
                    </div>
                    <AuditDetail context={result} id={this.props.context['@id']} forcedEditLink />
                </li>
            );
        }
    });
    globals.listing_views.register(Target, 'Target');


    var Image = module.exports.Image = React.createClass({
        mixins: [PickerActionsMixin, ],
        render: function() {
            var result = this.props.context;
            var Attachment = image.Attachment;
            return (
                <li>
                    <div className="clearfix">
                        {this.renderActions()}
                        <div className="pull-right search-meta">
                            <p className="type meta-title">Image</p>
                            <AuditIndicators audits={result.audit} id={this.props.context['@id']} search />
                        </div>
                        <div className="accession">
                            <a href={result['@id']}>{result.caption}</a>
                        </div>
                        <div className="data-row">
                            <Attachment context={result} />
                        </div>
                    </div>
                    <AuditDetail context={result} id={this.props.context['@id']} forcedEditLink />
                </li>
            );
        }
    });
    globals.listing_views.register(Image, 'Image');


    // If the given term is selected, return the href for the term
    function termSelected(term, field, filters) {
        for (var filter in filters) {
            if (filters[filter]['field'] == field && filters[filter]['term'] == term) {
                return url.parse(filters[filter]['remove']).search;
            }
        }
        return null;
    }

    // Determine whether any of the given terms are selected
    function countSelectedTerms(terms, field, filters) {
        var count = 0;
        for(var oneTerm in terms) {
            if(termSelected(terms[oneTerm].key, field, filters)) {
                count++;
            }
        }
        return count;
    }

    var Term = search.Term = React.createClass({
        render: function () {
            var filters = this.props.filters;
            var term = this.props.term['key'];
            var count = this.props.term['doc_count'];
            var title = this.props.title || term;
            var field = this.props.facet['field'];
            var em = field === 'target.organism.scientific_name' ||
                     field === 'organism.scientific_name' ||
                     field === 'replicates.library.biosample.donor.organism.scientific_name';
            var barStyle = {
                width:  Math.ceil( (count/this.props.total) * 100) + "%"
            };
            var selected = termSelected(term, field, filters);
            var href;
            if (selected && !this.props.canDeselect) {
                href = null;
            } else if (selected) {
                href = selected;
            } else {
                href = this.props.searchBase + field + '=' + encodeURIComponent(term).replace(/%20/g, '+')
            }
            return (
                <li id={selected ? "selected" : null} key={term}>
                    {selected ? '' : <span className="bar" style={barStyle}></span>}
                    {field === 'lot_reviews.status' ? <span className={globals.statusClass(term, 'indicator pull-left facet-term-key icon icon-circle')}></span> : null}
                    <a id={selected ? "selected" : null} href={href} onClick={href ? this.props.onFilter : null}>
                        <span className="pull-right">{count} {selected && this.props.canDeselect ? <i className="icon icon-times-circle-o"></i> : ''}</span>
                        <span className="facet-item">
                            {em ? <em>{title}</em> : <span>{title}</span>}
                        </span>
                    </a>
                </li>
            );
        }
    });

    var TypeTerm = search.TypeTerm = React.createClass({
        render: function () {
            var term = this.props.term['key'];
            var filters = this.props.filters;
            var title;
            try {
                title = types[term];
            } catch (e) {
                title = term;
            }
            var total = this.props.total;
            return <Term {...this.props} title={title} filters={filters} total={total} />;
        }
    });


    var Facet = search.Facet = React.createClass({
        getDefaultProps: function() {
            return {width: 'inherit'};
        },

        getInitialState: function () {
            return {
                facetOpen: false
            };
        },

        handleClick: function () {
            this.setState({facetOpen: !this.state.facetOpen});
        },

        render: function() {
            var facet = this.props.facet;
            var filters = this.props.filters;
            var title = facet['title'];
            var field = facet['field'];
            var total = facet['total'];
            var termID = title.replace(/\s+/g, '');
            var terms = facet['terms'].filter(function (term) {
                if (term.key) {
                    for(var filter in filters) {
                        if(filters[filter].term === term.key) {
                            return true;
                        }
                    }
                    return term.doc_count > 0;
                } else {
                    return false;
                }
            });
            var moreTerms = terms.slice(5);
            var TermComponent = field === 'type' ? TypeTerm : Term;
            var selectedTermCount = countSelectedTerms(moreTerms, field, filters);
            var moreTermSelected = selectedTermCount > 0;
            var canDeselect = (!facet.restrictions || selectedTermCount >= 2);
            var moreSecClass = 'collapse' + ((moreTermSelected || this.state.facetOpen) ? ' in' : '');
            var seeMoreClass = 'btn btn-link' + ((moreTermSelected || this.state.facetOpen) ? '' : ' collapsed');
            return (
                <div className="facet" hidden={terms.length === 0} style={{width: this.props.width}}>
                    <h5>{title}</h5>
                    <ul className="facet-list nav">
                        <div>
                            {terms.slice(0, 5).map(function (term) {
                                return <TermComponent {...this.props} key={term.key} term={term} filters={filters} total={total} canDeselect={canDeselect} />;
                            }.bind(this))}
                        </div>
                        {terms.length > 5 ?
                            <div id={termID} className={moreSecClass}>
                                {moreTerms.map(function (term) {
                                    return <TermComponent {...this.props} key={term.key} term={term} filters={filters} total={total} canDeselect={canDeselect} />;
                                }.bind(this))}
                            </div>
                        : null}
                        {(terms.length > 5 && !moreTermSelected) ?
                            <label className="pull-right">
                                    <small>
                                        <button type="button" className={seeMoreClass} data-toggle="collapse" data-target={'#'+termID} onClick={this.handleClick} />
                                    </small>
                            </label>
                        : null}
                    </ul>
                </div>
            );
        }
    });

    var TextFilter = search.TextFilter = React.createClass({

        getValue: function(props) {
            var filter = this.props.filters.filter(function(f) {
                return f.field == 'searchTerm';
            });
            return filter.length ? filter[0].term : '';
        },

        shouldUpdateComponent: function(nextProps) {
            return (this.getValue(this.props) != this.getValue(nextProps));
        },

        render: function() {
            return (
                <div className="facet">
                    <input ref="input" type="search" className="form-control search-query"
                           placeholder="Enter search term(s)"
                           defaultValue={this.getValue(this.props)}
                           onChange={this.onChange} onBlur={this.onBlur} onKeyDown={this.onKeyDown} />
                </div>
            );
        },

        onChange: function(e) {
            e.stopPropagation();
            e.preventDefault();
        },

        onBlur: function(e) {
            var search = this.props.searchBase.replace(/&?searchTerm=[^&]*/, '');
            var value = e.target.value;
            if (value) {
                search += 'searchTerm=' + e.target.value;
            } else {
                search = search.substring(0, search.length - 1);
            }
            this.props.onChange(search);
        },

        onKeyDown: function(e) {
            if (e.keyCode == 13) {
                this.onBlur(e);
                e.preventDefault();
            }
        }
    });

    var FacetList = search.FacetList = React.createClass({
        getDefaultProps: function() {
            return {orientation: 'vertical'};
        },

        render: function() {
<<<<<<< HEAD
=======
            var term = this.props.term;

            // Get all facets, and "normal" facets, meaning non-audit facets
>>>>>>> 15cd51ee
            var facets = this.props.facets;
            var normalFacets = facets.filter(facet => facet.field.substring(0, 6) !== 'audit.');

            var filters = this.props.filters;
            var width = 'inherit';
            if (!facets.length && this.props.mode != 'picker') return <div />;
            var hideTypes;
            if (this.props.mode == 'picker') {
                hideTypes = false;
            } else {
                hideTypes = filters.filter(filter => filter.field === 'type').length === 1 && normalFacets.length > 1;
            }
            if (this.props.orientation == 'horizontal') {
                width = (100 / facets.length) + '%';
            }
            return (
                <div className={"box facets " + this.props.orientation}>
                    {this.props.mode === 'picker' && !this.props.hideTextFilter ? <TextFilter {...this.props} filters={filters} /> : ''}
                    {facets.map(function (facet) {
                        if (hideTypes && facet.field == 'type') {
                            return <span key={facet.field} />;
                        } else {
                            return <Facet {...this.props} key={facet.field} facet={facet} filters={filters}
                                          width={width} />;
                        }
                    }.bind(this))}
                </div>
            );
        }
    });

    var BatchDownload = search.BatchDownload = React.createClass({
        mixins: [OverlayMixin],

        getInitialState: function () {
            return {
              isModalOpen: false
            };
          },

          handleToggle: function () {
            this.setState({
              isModalOpen: !this.state.isModalOpen
            });
          },

          render: function () {
            return (
                <a className="btn btn-info btn-sm" onClick={this.handleToggle}>Download</a>
            );
          },

          renderOverlay: function () {
            var link = this.props.context['batch_download'];
            if (!this.state.isModalOpen) {
              return <span/>;
            }
            return (
                <Modal title="Using batch download" onRequestHide={this.handleToggle}>
                  <div className="modal-body">
                    <p>Click the "Download" button below to download a "files.txt" file that contains a list of URLs to a file containing all the experimental metadata and links to download the file.
                    The first line of the file will always be the URL to download the metadata file. <br />
                    Further description of the contents of the metadata file are described in the <a href="/help/batch-download/">Batch Download help doc</a>.</p><br />

                    <p>The "files.txt" file can be copied to any server.<br />
                    The following command using cURL can be used to download all the files in the list:</p><br />
                    <code>xargs -n 1 curl -O -L &lt; files.txt</code><br />
                  </div>
                  <div className="modal-footer">
                        <a className="btn btn-info btn-sm" onClick={this.handleToggle}>Close</a>
                        <a data-bypass="true" target="_self" private-browsing="true" className="btn btn-info btn-sm"
                            href={link}>{'Download'}</a>
                  </div>
                </Modal>
              );
          }
    });

    var ResultTable = search.ResultTable = React.createClass({

        getDefaultProps: function() {
            return {
                restrictions: {},
                searchBase: ''
            };
        },

        childContextTypes: {actions: React.PropTypes.array},
        getChildContext: function() {
            return {
                actions: this.props.actions
            };
        },

        render: function() {
            var context = this.props.context;
            var results = context['@graph'];
            var total = context['total'];
            var batch_hub_disabled = total > 500;
            var columns = context['columns'];
            var filters = context['filters'];
            var label = 'results';
            var searchBase = this.props.searchBase;
            var trimmedSearchBase = searchBase.replace(/[\?|\&]limit=all/, "");

            var facets = context['facets'].map(function(facet) {
                if (this.props.restrictions[facet.field] !== undefined) {
                    facet = _.clone(facet);
                    facet.restrictions = this.props.restrictions[facet.field];
                    facet.terms = facet.terms.filter(term => _.contains(facet.restrictions, term.key));
                }
                return facet;
            }.bind(this));

            // See if a specific result type was requested ('type=x')
            // Satisfied iff exactly one type is in the search
            if (results.length) {
                var specificFilter;
                filters.forEach(function(filter) {
                    if (filter.field === 'type') {
                        specificFilter = specificFilter ? '' : filter.term;
                    }
                });
            }

            return (
                    <div>
                        <div className="row">
                            {facets.length ? <div className="col-sm-5 col-md-4 col-lg-3">
                                <FacetList {...this.props} facets={facets} filters={filters}
                                           searchBase={searchBase ? searchBase + '&' : searchBase + '?'} onFilter={this.onFilter} />
                            </div> : ''}
                            <div className="col-sm-7 col-md-8 col-lg-9">
                                {context['notification'] === 'Success' ?
                                    <h4>
                                        Showing {results.length} of {total} {label}
                                        {context.views && context.views.map((view, i) => <span key={i}> <a href={view.href} title={view.title}><i className={'icon icon-' + view.icon}></i></a></span>)}
                                        {total > results.length && searchBase.indexOf('limit=all') === -1 ?
                                            <span className="pull-right">
                                                <a rel="nofollow" className="btn btn-info btn-sm"
                                                     href={searchBase ? searchBase + '&limit=all' : '?limit=all'}
                                                     onClick={this.onFilter}>View All</a>
                                            </span>
                                        :
                                            <span>
                                                {results.length > 25 ?
                                                    <span className="pull-right">
                                                        <a className="btn btn-info btn-sm"
                                                           href={trimmedSearchBase ? trimmedSearchBase : "/search/"}
                                                           onClick={this.onFilter}>View 25</a>
                                                    </span>
                                                : null}
                                            </span>
                                        }

                                        {context['batch_download'] ?
                                            <span className="pull-right">
                                                <BatchDownload context={context} />&nbsp;
                                            </span>
                                        : null}

                                        {context['batch_hub'] ?
                                            <span className="pull-right">
                                                <a disabled={batch_hub_disabled} data-bypass="true" target="_blank" private-browsing="true" className="btn btn-info btn-sm"
                                                   href={context['batch_hub']}>{batch_hub_disabled ? 'Filter to 500 to visualize' :'Visualize'}</a>&nbsp;
                                            </span>
                                        :null}
                                    </h4>
                                :
                                    <h4>{context['notification']}</h4>
                                }
                                <hr />
                                <ul className="nav result-table" id="result-table">
                                    {results.length ?
                                        results.map(function (result) {
                                            return Listing({context:result, columns: columns, key: result['@id']});
                                        })
                                    : null}
                                </ul>
                            </div>
                        </div>
                    </div>
            );
        },

        onFilter: function(e) {
            var search = e.currentTarget.getAttribute('href');
            this.props.onChange(search);
            e.stopPropagation();
            e.preventDefault();
        }
    });

    var Search = search.Search = React.createClass({
        contextTypes: {
            location_href: React.PropTypes.string,
            navigate: React.PropTypes.func
        },

        render: function() {
            var context = this.props.context;
            var results = context['@graph'];
            var notification = context['notification'];
            var searchBase = url.parse(this.context.location_href).search || '';
            var facetdisplay = context.facets && context.facets.some(function(facet) {
                return facet.total > 0;
            });
            return (
                <div>
                    {facetdisplay ?
                        <div className="panel data-display main-panel">
                            <ResultTable {...this.props} key={undefined} searchBase={searchBase} onChange={this.context.navigate} />
                        </div>
                    : <h4>{notification}</h4>}
                </div>
            );
        }
    });

    globals.content_views.register(Search, 'Search');<|MERGE_RESOLUTION|>--- conflicted
+++ resolved
@@ -786,12 +786,9 @@
         },
 
         render: function() {
-<<<<<<< HEAD
-=======
             var term = this.props.term;
 
             // Get all facets, and "normal" facets, meaning non-audit facets
->>>>>>> 15cd51ee
             var facets = this.props.facets;
             var normalFacets = facets.filter(facet => facet.field.substring(0, 6) !== 'audit.');
 
