'use strict';
var React = require('react');
import PropTypes from 'prop-types';
import createReactClass from 'create-react-class';
var queryString = require('query-string');
var button = require('../libs/bootstrap/button');
var {Modal, ModalHeader, ModalBody, ModalFooter} = require('../libs/bootstrap/modal');
var dropdownMenu = require('../libs/bootstrap/dropdown-menu');
import { TabPanel, TabPanelPane } from '../libs/bootstrap/panel';
var svgIcon = require('../libs/svg-icons').svgIcon;
var url = require('url');
var _ = require('underscore');
import { auditDecor } from './audit';
var globals = require('./globals');
var image = require('./image');
import { FetchedData, Param } from './fetched';
var search = module.exports;
import GenomeBrowser from './genome_browser';
var { donorDiversity, BrowserSelector } = require('./objectutils');
var dbxref = require('./dbxref');
var objectutils = require('./objectutils');
var {BiosampleSummaryString, BiosampleOrganismNames} = require('./typeutils');

var DbxrefList = dbxref.DbxrefList;
var statusOrder = globals.statusOrder;
var SingleTreatment = objectutils.SingleTreatment;
var DropdownButton = button.DropdownButton;
var DropdownMenu = dropdownMenu.DropdownMenu;


// Should really be singular...
const types = {
    annotation: { title: 'Annotation file set' },
    antibody_lot: { title: 'Antibodies' },
    biosample: { title: 'Biosamples' },
    experiment: { title: 'Experiments' },
    target: { title: 'Targets' },
    dataset: { title: 'Datasets' },
    image: { title: 'Images' },
    matched_set: { title: 'Matched set series' },
    organism_development_series: { title: 'Organism development series' },
    publication: { title: 'Publications' },
    page: { title: 'Web page' },
    pipeline: { title: 'Pipeline' },
    project: { title: 'Project file set' },
    publication_data: { title: 'Publication file set' },
    reference: { title: 'Reference file set' },
    reference_epigenome: { title: 'Reference epigenome series' },
    replication_timing_series: { title: 'Replication timing series' },
    software: { title: 'Software' },
    treatment_concentration_series: { title: 'Treatment concentration series' },
    treatment_time_series: { title: 'Treatment time series' },
    ucsc_browser_composite: { title: 'UCSC browser composite file set' },
};

const datasetTypes = {
    Annotation: types.annotation.title,
    Dataset: types.dataset.title,
    MatchedSet: types.matched_set.title,
    OrganismDevelopmentSeries: types.organism_development_series.title,
    Project: types.project.title,
    PublicationData: types.publication_data.title,
    Reference: types.reference.title,
    ReferenceEpigenome: types.reference_epigenome.title,
    ReplicationTimingSeries: types.replication_timing_series.title,
    TreatmentConcentrationSeries: types.treatment_concentration_series.title,
    TreatmentTimeSeries: types.treatment_time_series.title,
    UcscBrowserComposite: types.ucsc_browser_composite.title,
};

const listing = module.exports.listing = function (reactProps) {
    // XXX not all panels have the same markup
    let context;
    let viewProps = reactProps;
    if (reactProps['@id']) {
        context = reactProps;
        viewProps = { context: context, key: context['@id'] };
    }
    const ListingView = globals.listing_views.lookup(viewProps.context);
    return <ListingView {...viewProps} />;
};

const PickerActions = module.exports.PickerActions = createReactClass ({
    contextTypes: {
        actions: PropTypes.array,
    },

    render: function () {
        if (this.context.actions && this.context.actions.length) {
            return (
                <div className="pull-right">
                    {this.context.actions.map(action => React.cloneElement(action, { key: this.props.context.name, id: this.props.context['@id'] }))}
                </div>
            );
        } else {
            return <span />;
        }
    },
});

var ItemComponent = createReactClass({
    render: function() {
        var result = this.props.context;
        var title = globals.listing_titles.lookup(result)({context: result});
        var itemType = result['@type'][0];
        return (
            <li>
                <div className="clearfix">
                    <PickerActions {...this.props} />
                    {result.accession ?
                        <div className="pull-right type sentence-case search-meta">
                            <p>{itemType}: {` ${result.accession}`}</p>
                            {this.props.auditIndicators(result.audit, result['@id'], { session: this.context.session, search: true })}
                        </div>
                    : null}
                    <div className="accession">
                        <a href={result['@id']}>{title}</a>
                    </div>
                    <div className="data-row">
                        {result.description}
                    </div>
                </div>
                {this.props.auditDetail(result.audit, result['@id'], { except: result['@id'], forcedEditLink: true })}
            </li>
        );
    },
});

const Item = module.exports.Item = auditDecor(ItemComponent);

globals.listing_views.register(Item, 'Item');


// Display one antibody status indicator
const StatusIndicator = createReactClass({
    propTypes: {
        status: PropTypes.string,
        terms: PropTypes.array,
    },

    getInitialState: function () {
        return {
            tipOpen: false,
            tipStyles: {},
        };
    },

    // Display tooltip on hover
    onMouseEnter: function () {
        function getNextElementSibling(el) {
            // IE8 doesn't support nextElementSibling
            return el.nextElementSibling ? el.nextElementSibling : el.nextSibling;
        }

        // Get viewport bounds of result table and of this tooltip
        let whiteSpace = 'nowrap';
        const resultBounds = document.getElementById('result-table').getBoundingClientRect();
        const resultWidth = resultBounds.right - resultBounds.left;
        const tipBounds = _.clone(getNextElementSibling(this.indicator).getBoundingClientRect());
        const tipWidth = tipBounds.right - tipBounds.left;
        let width = tipWidth;
        if (tipWidth > resultWidth) {
            // Tooltip wider than result table; set tooltip to result table width and allow text to wrap
            tipBounds.right = (tipBounds.left + resultWidth) - 2;
            whiteSpace = 'normal';
            width = tipBounds.right - tipBounds.left - 2;
        }

        // Set an inline style to move the tooltip if it runs off right edge of result table
        const leftOffset = resultBounds.right - tipBounds.right;
        if (leftOffset < 0) {
            // Tooltip goes outside right edge of result table; move it to the left
            this.setState({ tipStyles: { left: `${leftOffset + 10}px`, maxWidth: `${resultWidth}px`, whiteSpace: whiteSpace, width: `${width}px` } });
        } else {
            // Tooltip fits inside result table; move it to native position
            this.setState({ tipStyles: { left: '10px', maxWidth: `${resultWidth}px`, whiteSpace: whiteSpace, width: `${width}px` } });
        }

        this.setState({ tipOpen: true });
    },

    // Close tooltip when not hovering
    onMouseLeave: function () {
        this.setState({ tipStyles: { maxWidth: 'none', whiteSpace: 'nowrap', width: 'auto', left: '15px' } }); // Reset position and width
        this.setState({ tipOpen: false });
    },

    render: function() {
        const classes = `tooltip-status sentence-case${this.state.tipOpen ? ' tooltipopen' : ''}`;

        return (
            <span className="tooltip-status-trigger">
                <i className={globals.statusClass(this.props.status, 'indicator icon icon-circle')} ref={(indicator) => { this.indicator = indicator; }} onMouseEnter={this.onMouseEnter} onMouseLeave={this.onMouseLeave} />
                <div className={classes} style={this.state.tipStyles}>
                    {this.props.status}<br /><span>{this.props.terms.join(', ')}</span>
                </div>
            </span>
        );
    },
});

// Display the status indicators for one target
const StatusIndicators = createReactClass({
    propTypes: {
        targetTree: PropTypes.object,
        target: PropTypes.string,
    },

    render: function () {
        const targetTree = this.props.targetTree;
        const target = this.props.target;

        return (
            <span className="status-indicators">
                {Object.keys(targetTree[target]).map((status, i) => {
                    if (status !== 'target') {
                        return <StatusIndicator key={i} status={status} terms={targetTree[target][status]} />;
                    }
                    return null;
                })}
            </span>
        );
    },
});

var AntibodyComponent = createReactClass({
    render: function() {
        var result = this.props.context;

        // Sort the lot reviews by their status according to our predefined order
        // given in the statusOrder array.
        const lotReviews = _.sortBy(result.lot_reviews, lotReview => _.indexOf(globals.statusOrder, lotReview.status)); // Use underscore indexOf so that this works in IE8

        // Build antibody display object as a hierarchy: target=>status=>biosample_term_names
        const targetTree = {};
        lotReviews.forEach((lotReview) => {
            lotReview.targets.forEach((target) => {
                // If we haven't seen this target, save it in targetTree along with the
                // corresponding target and organism structures.
                if (!targetTree[target.name]) {
                    targetTree[target.name] = { target: target };
                }
                const targetNode = targetTree[target.name];

                // If we haven't seen the status, save it in the targetTree target
                if (!targetNode[lotReview.status]) {
                    targetNode[lotReview.status] = [];
                }
                const statusNode = targetNode[lotReview.status];

                // If we haven't seen the biosample term name, save it in the targetTree target status
                if (statusNode.indexOf(lotReview.biosample_term_name) === -1) {
                    statusNode.push(lotReview.biosample_term_name);
                }
            });
        });

        return (
            <li>
                <div className="clearfix">
                    <PickerActions {...this.props} />
                    <div className="pull-right search-meta">
                        <p className="type meta-title">Antibody</p>
                        <p className="type">{` ${result.accession}`}</p>
                        <p className="type meta-status">{` ${result.status}`}</p>
                        {this.props.auditIndicators(result.audit, result['@id'], { search: true })}
                    </div>
                    <div className="accession">
                        {Object.keys(targetTree).map(target =>
                            <div key={target}>
                                <a href={result['@id']}>
                                    {targetTree[target].target.label}
                                    {targetTree[target].target.organism ? <span>{' ('}<i>{targetTree[target].target.organism.scientific_name}</i>{')'}</span> : ''}
                                </a>
                                <StatusIndicators targetTree={targetTree} target={target} />
                            </div>
                        )}
                    </div>
                    <div className="data-row">
                        <div><strong>Source: </strong>{result.source.title}</div>
                        <div><strong>Product ID / Lot ID: </strong>{result.product_id} / {result.lot_id}</div>
                    </div>
                </div>
                {this.props.auditDetail(result.audit, result['@id'], { except: result['@id'], forcedEditLink: true })}
            </li>
        );
    },
});

const Antibody = module.exports.Antibody = auditDecor(AntibodyComponent);

globals.listing_views.register(Antibody, 'AntibodyLot');


var BiosampleComponent = createReactClass({
    render: function() {
        const result = this.props.context;
        const lifeStage = (result.life_stage && result.life_stage !== 'unknown') ? ` ${result.life_stage}` : '';
        const age = (result.age && result.age !== 'unknown') ? ` ${result.age}` : '';
        const ageUnits = (result.age_units && result.age_units !== 'unknown' && age) ? ` ${result.age_units}` : '';
        const separator = (lifeStage || age) ? ',' : '';
        const rnais = (result.rnais[0] && result.rnais[0].target && result.rnais[0].target.label) ? result.rnais[0].target.label : '';
        let constructs;

        if (result.model_organism_donor_constructs && result.model_organism_donor_constructs.length) {
            constructs = result.model_organism_donor_constructs[0].target.label;
        } else {
            constructs = result.constructs[0] ? result.constructs[0].target.label : '';
        }
        const treatment = (result.treatments[0] && result.treatments[0].treatment_term_name) ? result.treatments[0].treatment_term_name : '';
        const mutatedGenes = result.donor && result.donor.mutated_gene && result.donor.mutated_gene.label;

        // Build the text of the synchronization string
        let synchText;
        if (result.synchronization) {
            synchText = result.synchronization +
                (result.post_synchronization_time ?
                    ` + ${result.post_synchronization_time}${result.post_synchronization_time_units ? ` ${result.post_synchronization_time_units}` : ''}`
                : '');
        }

        return (
            <li>
                <div className="clearfix">
                    <PickerActions {...this.props} />
                    <div className="pull-right search-meta">
                        <p className="type meta-title">Biosample</p>
                        <p className="type">{` ${result.accession}`}</p>
                        <p className="type meta-status">{` ${result.status}`}</p>
                        {this.props.auditIndicators(result.audit, result['@id'], { search: true })}
                    </div>
                    <div className="accession">
                        <a href={result['@id']}>
                            {`${result.biosample_term_name} (`}
                            <em>{result.organism.scientific_name}</em>
                            {`${separator}${lifeStage}${age}${ageUnits})`}
                        </a>
                    </div>
                    <div className="data-row">
                        <div><strong>Type: </strong>{result.biosample_type}</div>
                        {result.summary ? <div><strong>Summary: </strong>{BiosampleSummaryString(result)}</div> : null}
                        {rnais ? <div><strong>RNAi target: </strong>{rnais}</div> : null}
                        {constructs ? <div><strong>Construct: </strong>{constructs}</div> : null}
                        {treatment ? <div><strong>Treatment: </strong>{treatment}</div> : null}
                        {mutatedGenes ? <div><strong>Mutated gene: </strong>{mutatedGenes}</div> : null}
                        {result.culture_harvest_date ? <div><strong>Culture harvest date: </strong>{result.culture_harvest_date}</div> : null}
                        {result.date_obtained ? <div><strong>Date obtained: </strong>{result.date_obtained}</div> : null}
                        {synchText ? <div><strong>Synchronization timepoint: </strong>{synchText}</div> : null}
                        <div><strong>Source: </strong>{result.source.title}</div>
                    </div>
                </div>
                {this.props.auditDetail(result.audit, result['@id'], { except: result['@id'], forcedEditLink: true })}
            </li>
        );
    },
});

const Biosample = module.exports.Biosample = auditDecor(BiosampleComponent);

globals.listing_views.register(Biosample, 'Biosample');


var ExperimentComponent = createReactClass({
    render: function() {
        var result = this.props.context;

        // Collect all biosamples associated with the experiment. This array can contain duplicate
        // biosamples, but no null entries.
        let biosamples = [];
        if (result.replicates && result.replicates.length) {
            biosamples = _.compact(result.replicates.map(replicate => replicate.library && replicate.library.biosample));
        }

        // Get all biosample organism names
        const organismNames = biosamples.length ? BiosampleOrganismNames(biosamples) : [];

        // Bek: Forrest should review the change for correctness
        // Collect synchronizations
<<<<<<< HEAD
        if (result.replicates && result.replicates.length) {
            var synchronizations = _.uniq(result.replicates.filter(function(replicate) {
                return (replicate.library && replicate.library.biosample && replicate.library.biosample.synchronization);
            }).map(function(replicate) {
                var biosample = replicate.library.biosample;
                return (biosample.synchronization +
                    (biosample.post_synchronization_time ?
                        ' + ' + biosample.post_synchronization_time + (biosample.post_synchronization_time_units ? ' ' + biosample.post_synchronization_time_units : '')
                    : ''));
            }));
        
        }
=======
        const synchronizations = _.uniq(result.replicates.filter(replicate =>
            replicate.library && replicate.library.biosample && replicate.library.biosample.synchronization
        ).map((replicate) => {
            const biosample = replicate.library.biosample;
            return (biosample.synchronization +
                (biosample.post_synchronization_time ?
                    ` + ${biosample.post_synchronization_time}${biosample.post_synchronization_time_units ? ` ${biosample.post_synchronization_time_units}` : ''}`
                : ''));
        }));
>>>>>>> 3cf38e4d

        return (
            <li>
                <div className="clearfix">
                    <PickerActions {...this.props} />
                    <div className="pull-right search-meta">
                        <p className="type meta-title">Experiment</p>
                        <p className="type">{` ${result.accession}`}</p>
                        <p className="type meta-status">{` ${result.status}`}</p>
                        {this.props.auditIndicators(result.audit, result['@id'], { search: true })}
                    </div>
                    <div className="accession">
                        <a href={result['@id']}>
                            {result.assay_title ?
                                <span>{result.assay_title}</span>
                            :
                                <span>{result.assay_term_name}</span>
                            }
                            {result.biosample_term_name ? <span>{` of ${result.biosample_term_name}`}</span> : null}
                        </a>
                    </div>
                    {result.biosample_summary ?
                        <div className="highlight-row">
                            {organismNames.length ?
                                <span>
                                    {organismNames.map((organism, i) => 
                                        <span key={organism}>
                                            {i > 0 ? <span>and </span> : null}
                                            <i>{organism} </i>
                                        </span>
                                    )}
                                </span>
                            : null}
                            {result.biosample_summary}
                        </div>
                    : null}
                    <div className="data-row">
                        {result.target && result.target.label ?
                            <div><strong>Target: </strong>{result.target.label}</div>
                        : null}

                        {synchronizations && synchronizations.length ?
                            <div><strong>Synchronization timepoint: </strong>{synchronizations.join(', ')}</div>
                        : null}

                        <div><strong>Lab: </strong>{result.lab.title}</div>
                        <div><strong>Project: </strong>{result.award.project}</div>
                    </div>
                </div>
                {this.props.auditDetail(result.audit, result['@id'], { except: result['@id'], forcedEditLink: true })}
            </li>
        );
    },
});

const Experiment = module.exports.Experiment = auditDecor(ExperimentComponent);

globals.listing_views.register(Experiment, 'Experiment');


var DatasetComponent =  createReactClass({
    render: function() {
        const result = this.props.context;
        let biosampleTerm;
        let organism;
        let lifeSpec;
        let targets;
        let lifeStages = [];
        let ages = [];

        // Determine whether the dataset is a series or not
        const seriesDataset = result['@type'].indexOf('Series') >= 0;

        // Get the biosample info for Series types if any. Can be string or array. If array, only use iff 1 term name exists
        if (seriesDataset) {
            biosampleTerm = (result.biosample_term_name && typeof result.biosample_term_name === 'object' && result.biosample_term_name.length === 1) ? result.biosample_term_name[0] :
                ((result.biosample_term_name && typeof result.biosample_term_name === 'string') ? result.biosample_term_name : '');
            const organisms = _.uniq(result.organism && result.organism.length && result.organism.map(resultOrganism => resultOrganism.scientific_name));
            if (organisms.length === 1) {
                organism = organisms[0];
            }

            // Dig through the biosample life stages and ages
            if (result.related_datasets && result.related_datasets.length) {
                result.related_datasets.forEach((dataset) => {
                    if (dataset.replicates && dataset.replicates.length) {
                        dataset.replicates.forEach((replicate) => {
                            if (replicate.library && replicate.library.biosample) {
                                const biosample = replicate.library.biosample;
                                const lifeStage = (biosample.life_stage && biosample.life_stage !== 'unknown') ? biosample.life_stage : '';

                                if (lifeStage) { lifeStages.push(lifeStage); }
                                if (biosample.age_display) { ages.push(biosample.age_display); }
                            }
                        });
                    }
                });
                lifeStages = _.uniq(lifeStages);
                ages = _.uniq(ages);
            }
            lifeSpec = _.compact([lifeStages.length === 1 ? lifeStages[0] : null, ages.length === 1 ? ages[0] : null]);

            // Get list of target labels
            if (result.target) {
                targets = _.uniq(result.target.map(target => target.label));
            }
        }

        const haveSeries = result['@type'].indexOf('Series') >= 0;
        const haveFileSet = result['@type'].indexOf('FileSet') >= 0;

        return (
            <li>
                <div className="clearfix">
                    <PickerActions {...this.props} />
                    <div className="pull-right search-meta">
                        <p className="type meta-title">{haveSeries ? 'Series' : (haveFileSet ? 'FileSet' : 'Dataset')}</p>
                        <p className="type">{` ${result.accession}`}</p>
                        <p className="type meta-status">{` ${result.status}`}</p>
                        {this.props.auditIndicators(result.audit, result['@id'], { search: true })}
                    </div>
                    <div className="accession">
                        <a href={result['@id']}>
                            {datasetTypes[result['@type'][0]]}
                            {seriesDataset ?
                                <span>
                                    {biosampleTerm ? <span>{` in ${biosampleTerm}`}</span> : null}
                                    {organism || lifeSpec.length > 0 ?
                                        <span>
                                            {' ('}
                                            {organism ? <i>{organism}</i> : null}
                                            {lifeSpec.length > 0 ? <span>{organism ? ', ' : ''}{lifeSpec.join(', ')}</span> : null}
                                            {')'}
                                        </span>
                                    : null}
                                </span>
                            :
                                <span>{result.description ? <span>{`: ${result.description}`}</span> : null}</span>
                            }
                        </a>
                    </div>
                    <div className="data-row">
                        {result.dataset_type ? <div><strong>Dataset type: </strong>{result.dataset_type}</div> : null}
                        {targets && targets.length ? <div><strong>Targets: </strong>{targets.join(', ')}</div> : null}
                        <div><strong>Lab: </strong>{result.lab.title}</div>
                        <div><strong>Project: </strong>{result.award.project}</div>
                    </div>
                </div>
                {this.props.auditDetail(result.audit, result['@id'], { except: result['@id'], forcedEditLink: true })}
            </li>
        );
    },
});

const Dataset = module.exports.Dataset = auditDecor(DatasetComponent);

globals.listing_views.register(Dataset, 'Dataset');


var TargetComponent = createReactClass({
    render: function() {
        const result = this.props.context;
        return (
            <li>
                <div className="clearfix">
                    <PickerActions {...this.props} />
                    <div className="pull-right search-meta">
                        <p className="type meta-title">Target</p>
                        {this.props.auditIndicators(result.audit, result['@id'], { search: true })}
                    </div>
                    <div className="accession">
                        <a href={result['@id']}>
                            {result.label}
                            {result.organism && result.organism.scientific_name ? <em>{` (${result.organism.scientific_name})`}</em> : null}
                        </a>
                    </div>
                    <div className="data-row">
                        <strong>External resources: </strong>
                        {result.dbxref && result.dbxref.length ?
                            <DbxrefList values={result.dbxref} target_gene={result.gene_name} target_ref />
                        : <em>None submitted</em> }
                    </div>
                </div>
                {this.props.auditDetail(result.audit, result['@id'], { except: result['@id'], forcedEditLink: true })}
            </li>
        );
    },
});

const Target = module.exports.Target = auditDecor(TargetComponent);

globals.listing_views.register(Target, 'Target');


const Image = module.exports.Image = createReactClass({
    render: function() {
        const result = this.props.context;
        var Attachment = image.Attachment;

        return (
            <li>
                <div className="clearfix">
                    <PickerActions {...this.props} />
                    <div className="pull-right search-meta">
                        <p className="type meta-title">Image</p>
                    </div>
                    <div className="accession">
                        <a href={result['@id']}>{result.caption}</a>
                    </div>
                    <div className="data-row">
                        <Attachment context={result} attachment={result.attachment} />
                    </div>
                </div>
            </li>
        );
    },
});

globals.listing_views.register(Image, 'Image');


// If the given term is selected, return the href for the term
function termSelected(term, facet, filters) {
    let matchingFilter;

    const selected = Object.keys(filters).some((filterKey) => {
        const filter = filters[filterKey];
        if (facet.type === 'exists') {
            if ((filter.field === `${facet.field}!` && term === 'no') ||
                (filter.field === facet.field && term === 'yes')) {
                matchingFilter = filter;
                return true;
            }
        } else if (filter.field === facet.field && filter.term === term) {
            matchingFilter = filter;
            return true;
        }
        return false;
    });
    if (selected) {
        return url.parse(matchingFilter.remove).search;
    }
    return null;
}

// Determine whether any of the given terms are selected
function countSelectedTerms(terms, facet, filters) {
    let count = 0;
    Object.keys(terms).forEach((termKey) => {
        if (termSelected(terms[termKey].key, facet, filters)) {
            count += 1;
        }
    });
    return count;
}

const Term = search.Term = createReactClass({
    propTypes: {
        filters: PropTypes.array,
        term: PropTypes.object,
        title: PropTypes.string,
        facet: PropTypes.object,
        total: PropTypes.number,
        canDeselect: PropTypes.bool,
        searchBase: PropTypes.string,
        onFilter: PropTypes.func,
    },

    render: function () {
        const filters = this.props.filters;
        const term = this.props.term.key;
        const count = this.props.term.doc_count;
        const title = this.props.title || term;
        const facet = this.props.facet;
        const field = facet.field;
        const em = field === 'target.organism.scientific_name' ||
                    field === 'organism.scientific_name' ||
                    field === 'replicates.library.biosample.donor.organism.scientific_name';
        const barStyle = {
            width: `${Math.ceil((count / this.props.total) * 100)}%`,
        };
        const selected = termSelected(term, facet, filters);
        let href;
        if (selected && !this.props.canDeselect) {
            href = null;
        } else if (selected) {
            href = selected;
        } else if (facet.type === 'exists') {
            if (term === 'yes') {
                href = `${this.props.searchBase}${field}=*`;
            } else {
                href = `${this.props.searchBase}${field}!=*`;
            }
        } else {
            href = `${this.props.searchBase}${field}=${globals.encodedURIComponent(term)}`;
        }
        return (
            <li id={selected ? 'selected' : null} key={term}>
                {selected ? '' : <span className="bar" style={barStyle} />}
                {field === 'lot_reviews.status' ? <span className={globals.statusClass(term, 'indicator pull-left facet-term-key icon icon-circle')} /> : null}
                <a id={selected ? 'selected' : null} href={href} onClick={href ? this.props.onFilter : null}>
                    <span className="pull-right">{count} {selected && this.props.canDeselect ? <i className="icon icon-times-circle-o" /> : ''}</span>
                    <span className="facet-item">
                        {em ? <em>{title}</em> : <span>{title}</span>}
                    </span>
                </a>
            </li>
        );
    },
});

const TypeTerm = search.TypeTerm = createReactClass({
    propTypes: {
        term: PropTypes.object,
        filters: PropTypes.array,
        total: PropTypes.number,
    },

    render: function () {
        const term = this.props.term.key;
        const filters = this.props.filters;
        let title;
        try {
            title = types[term];
        } catch (e) {
            title = term;
        }
        const total = this.props.total;
        return <Term {...this.props} title={title} filters={filters} total={total} />;
    },
});


const Facet = search.Facet = createReactClass({
    propTypes: {
        facet: PropTypes.object,
        filters: PropTypes.array,
        width: PropTypes.string,
    },

    getDefaultProps: function () {
        return { width: 'inherit' };
    },

    getInitialState: function () {
        return {
            facetOpen: false,
        };
    },

    handleClick: function () {
        this.setState({ facetOpen: !this.state.facetOpen });
    },

    render: function () {
        const facet = this.props.facet;
        const filters = this.props.filters;
        let title = facet.title;
        const field = facet.field;
        const total = facet.total;
        const termID = title.replace(/\s+/g, '');
        const terms = facet.terms.filter((term) => {
            if (term.key) {
                const found = Object.keys(filters).some(filterKey => filters[filterKey].term === term.key);
                if (!found) {
                    return term.doc_count > 0;
                }
                return found;
            }
            return false;
        });
        const moreTerms = terms.slice(5);
        const TermComponent = field === 'type' ? TypeTerm : Term;
        const selectedTermCount = countSelectedTerms(moreTerms, field, filters);
        const moreTermSelected = selectedTermCount > 0;
        const canDeselect = (!facet.restrictions || selectedTermCount >= 2);
        const moreSecClass = `collapse${(moreTermSelected || this.state.facetOpen) ? ' in' : ''}`;
        const seeMoreClass = `btn btn-link${(moreTermSelected || this.state.facetOpen) ? '' : ' collapsed'}`;

        // Handle audit facet titles
        if (field.substr(0, 6) === 'audit.') {
            const titleParts = title.split(': ');
            const fieldParts = field.match(/^audit.(.+).category$/i);
            if (fieldParts && fieldParts.length === 2 && titleParts) {
                const iconClass = `icon audit-activeicon-${fieldParts[1].toLowerCase()}`;
                title = <span>{titleParts[0]}: <i className={iconClass} /></span>;
            } else {
                title = <span>{title}</span>;
            }
        }

        return (
            <div className="facet">
                <h5>{title}</h5>
                <ul className="facet-list nav">
                    <div>
                        {terms.slice(0, 5).map(term =>
                            <TermComponent {...this.props} key={term.key} term={term} filters={filters} total={total} canDeselect={canDeselect} />
                        )}
                    </div>
                    {terms.length > 5 ?
                        <div id={termID} className={moreSecClass}>
                            {moreTerms.map(term =>
                                <TermComponent {...this.props} key={term.key} term={term} filters={filters} total={total} canDeselect={canDeselect} />
                            )}
                        </div>
                    : null}
                    {(terms.length > 5 && !moreTermSelected) ?
                        <label className="pull-right">
                            <small>
                                <button type="button" className={seeMoreClass} data-toggle="collapse" data-target={'#'+termID} onClick={this.handleClick} />
                            </small>
                        </label>
                    : null}
                </ul>
            </div>
        );
    }
});


const TextFilter = search.TextFilter = createReactClass({
    propTypes: {
        filters: PropTypes.array,
        searchBase: PropTypes.string,
        onChange: PropTypes.func,
    },

    onChange: function (e) {
        e.stopPropagation();
        e.preventDefault();
    },

    onBlur: function (e) {
        let searchStr = this.props.searchBase.replace(/&?searchTerm=[^&]*/, '');
        const value = e.target.value;
        if (value) {
            searchStr += `searchTerm=${e.target.value}`;
        } else {
            searchStr = searchStr.substring(0, searchStr.length - 1);
        }
        this.props.onChange(searchStr);
    },

    onKeyDown: function (e) {
        if (e.keyCode === 13) {
            this.onBlur(e);
            e.preventDefault();
        }
    },

    getValue: function () {
        const filter = this.props.filters.filter(f => f.field === 'searchTerm');
        return filter.length ? filter[0].term : '';
    },

    shouldUpdateComponent: function (nextProps) {
        return (this.getValue(this.props) !== this.getValue(nextProps));
    },

    render: function () {
        return (
            <div className="facet">
                <input
                    ref="input" type="search" className="form-control search-query"
                    placeholder="Enter search term(s)"
                    defaultValue={this.getValue(this.props)}
                    onChange={this.onChange} onBlur={this.onBlur} onKeyDown={this.onKeyDown}
                />
            </div>
        );
    },
});

const FacetList = search.FacetList = createReactClass({
    propTypes: {
        context: PropTypes.object,
        facets: PropTypes.oneOfType([
            PropTypes.array,
            PropTypes.object,
        ]),
        filters: PropTypes.array,
        mode: PropTypes.string,
        orientation: PropTypes.string,
        hideTextFilter: PropTypes.bool,
    },

    contextTypes: {
        session: PropTypes.object,
    },

    getDefaultProps: function () {
        return { orientation: 'vertical' };
    },

    render: function () {
        const { context } = this.props;
        const loggedIn = this.context.session && this.context.session['auth.userid'];

        // Get all facets, and "normal" facets, meaning non-audit facets
        const facets = this.props.facets;
        const normalFacets = facets.filter(facet => facet.field.substring(0, 6) !== 'audit.');

        const filters = this.props.filters;
        let width = 'inherit';
        if (!facets.length && this.props.mode !== 'picker') return <div />;
        let hideTypes;
        if (this.props.mode === 'picker') {
            hideTypes = false;
        } else {
            hideTypes = filters.filter(filter => filter.field === 'type').length === 1 && normalFacets.length > 1;
        }
        if (this.props.orientation === 'horizontal') {
            width = `${100 / facets.length}%`;
        }

        // See if we need the Clear Filters link or not. context.clear_filters
        let clearButton; // JSX for the clear button
        const searchQuery = context && context['@id'] && url.parse(context['@id']).search;
        if (searchQuery) {
            // Convert search query string to a query object for easy parsing
            const terms = queryString.parse(searchQuery);

            // See if there are terms in the query string aside from `searchTerm`. We have a Clear
            // Filters button if we do
            let nonPersistentTerms = _(Object.keys(terms)).any(term => term !== 'searchTerm');
            clearButton = nonPersistentTerms && terms.searchTerm;

            // If no Clear Filters button yet, do the same check with `type` in the query string
            if (!clearButton) {
                nonPersistentTerms = _(Object.keys(terms)).any(term => term !== 'type');
                clearButton = nonPersistentTerms && terms.type;
            }
        }

        return (
            <div className="box facets">
                <div className={`orientation${this.props.orientation === 'horizontal' ? ' horizontal' : ''}`}>
                    {clearButton ?
                        <div className="clear-filters-control">
                            <a href={context.clear_filters}>Clear Filters <i className="icon icon-times-circle" /></a>
                        </div>
                    : null}
                    {this.props.mode === 'picker' && !this.props.hideTextFilter ? <TextFilter {...this.props} filters={filters} /> : ''}
                    {facets.map((facet) => {
                        if (hideTypes && facet.field === 'type') {
                            return <span key={facet.field} />;
                        }
                        return <Facet {...this.props} key={facet.field} facet={facet} filters={filters} width={width} />;
                    })}
                </div>
            </div>
        );
    },
});

const BatchDownload = search.BatchDownload = createReactClass({
    propTypes: {
        context: PropTypes.object,
    },

    render: function () {
        const link = this.props.context.batch_download;
        return (
            <Modal actuator={<button className="btn btn-info btn-sm">Download</button>}>
                <ModalHeader title="Using batch download" closeModal />
                <ModalBody>
                    <p>Click the &ldquo;Download&rdquo; button below to download a &ldquo;files.txt&rdquo; file that contains a list of URLs to a file containing all the experimental metadata and links to download the file.
                    The first line of the file will always be the URL to download the metadata file. <br />
                    Further description of the contents of the metadata file are described in the <a href="/help/batch-download/">Batch Download help doc</a>.</p><br />
                    <p>The &ldquo;files.txt&rdquo; file can be copied to any server.<br />
                    The following command using cURL can be used to download all the files in the list:</p><br />
                    <code>xargs -n 1 curl -O -L &lt; files.txt</code><br />
                </ModalBody>
                <ModalFooter
                    closeModal={<a className="btn btn-info btn-sm">Close</a>}
                    submitBtn={<a data-bypass="true" target="_self" className="btn btn-info btn-sm" href={link}>{'Download'}</a>}
                    dontClose
                />
            </Modal>
        );
    },
});


const ResultTable = search.ResultTable = createReactClass({
    propTypes: {
        context: PropTypes.object,
        actions: PropTypes.array,
        restrictions: PropTypes.object,
        assemblies: PropTypes.array, // List of assemblies of all 'File' objects in search results
        searchBase: PropTypes.string,
        onChange: PropTypes.func,
        mode: PropTypes.string,
        currentRegion: PropTypes.func,
    },

    childContextTypes: { actions: PropTypes.array },

    contextTypes: {
        session: React.PropTypes.object,
    },

    getDefaultProps: function () {
        return {
            restrictions: {},
            searchBase: '',
        };
    },

    getInitialState: function () {
        return {
            browserAssembly: this.props.assemblies && this.props.assemblies[0], // Currently selected assembly for the browser
            selectedTab: '',
        };
    },

    getChildContext: function () {
        return {
            actions: this.props.actions,
        };
    },

    componentDidMount: function () {
        if (window !== undefined) {
            // Determining this in componentDidMount to avoid server/client reactJS conflict.
            if (window.location.hash === '#browser') {
                this.setState({ selectedTab: 'browserpane' });
            }
        }
    },

    onFilter: function (e) {
        const searchStr = e.currentTarget.getAttribute('href');
        this.props.onChange(searchStr);
        e.stopPropagation();
        e.preventDefault();
        this.setState({ selectedTab: 'listpane' });  // Always return to listpane so that browser can rerender
    },

    // Called when new value chosen from assembly dropdown.
    assemblyChange: function (e) {
        this.setState({ browserAssembly: e.target.value });
    },

    handleTabClick: function (tab) {
        // Since we force TabPanel tab selection, we need to keep track of selectedTab.
        if (this.state.selectedTab !== tab) {
            this.setState({ selectedTab: tab });
        }
        console.log(`selectedTab: ${tab}`);
    },

    render: function () {
        const visualizeLimit = 100;
        const { context, searchBase, assemblies } = this.props;
        const results = context['@graph'];
        const total = context.total;
        const visualizeDisabled = total > visualizeLimit;
        const columns = context.columns;
        const filters = context.filters;
        const label = 'results';
        const trimmedSearchBase = searchBase.replace(/[\?|&]limit=all/, '');
        const loggedIn = this.context.session && this.context.session['auth.userid'];
        let browseAllFiles = true; // True to pass all files to browser
        let browserAssembly = ''; // Assembly to pass to ResultsBrowser component
        let browserDatasets = []; // Datasets will be used to get vis_json blobs
        let browserFiles = [];   // Files to pass to ResultsBrowser component
        let assemblyChooser;

        const facets = context.facets.map((facet) => {
            if (this.props.restrictions[facet.field] !== undefined) {
                const workFacet = _.clone(facet);
                workFacet.restrictions = this.props.restrictions[workFacet.field];
                workFacet.terms = workFacet.terms.filter(term => _.contains(workFacet.restrictions, term.key));
            }
            return facet;
        });

        // See if a specific result type was requested ('type=x')
        // Satisfied iff exactly one type is in the search
        if (results.length) {
            let specificFilter;
            filters.forEach((filter) => {
                if (filter.field === 'type') {
                    specificFilter = specificFilter ? '' : filter.term;
                }
            });
        }

        // Get a sorted list of batch hubs keys with case-insensitive sort
        // NOTE: Tim thinks this is overkill as opposed to simple sort()
        let visualizeKeys = [];
        if (context.visualize_batch && Object.keys(context.visualize_batch).length) {
            visualizeKeys = Object.keys(context.visualize_batch).sort((a, b) => {
                const aLower = a.toLowerCase();
                const bLower = b.toLowerCase();
                return (aLower > bLower) ? 1 : ((aLower < bLower) ? -1 : 0);
            });
        }

        // Map view icons to svg icons
        const view2svg = {
            table: 'table',
            th: 'matrix',
        };

        // Check whether the search query qualifies for a genome browser display. Start by counting
        // the number of "type" filters exist.
        let typeFilter;
        const counter = filters.reduce((prev, curr) => {
            if (curr.field === 'type') {
                typeFilter = curr;
                return prev + 1;
            }
            return prev;
        }, 0);

        // If we have only one "type" term in the query string and it's for File, then we can
        // display the List/Browser tabs. Otherwise we just get the list.
        let browserAvail = counter === 1 && typeFilter && typeFilter.term === 'File' && assemblies.length === 1 && loggedIn;
        if (browserAvail) {
            // If dataset is in the query string, we can show all files.
            const datasetFilter = filters.find(filter => filter.field === 'dataset');
            if (datasetFilter) {
                browseAllFiles = true;

                // Probably not worth a define in globals.js for visualizable types and statuses.
                browserFiles = results.filter(file => ['bigBed', 'bigWig'].indexOf(file.file_format) > -1);
                if (browserFiles.length > 0) {
                    browserFiles = browserFiles.filter(file =>
                        ['released', 'in progress', 'archived'].indexOf(file.status) > -1
                    );
                }
                browserAvail = (browserFiles.length > 0);

                if (browserAvail) {
                    // Distill down to a list of datasets so they can be passed to genome_browser code.
                    browserDatasets = browserFiles.reduce((datasets, file) => (
                        (!file.dataset || datasets.indexOf(file.dataset) > -1) ? datasets : datasets.concat(file.dataset)
                    ), []);
                }
            } else {
                browseAllFiles = false;
                browserAvail = false;    // NEW: Limit browser option to type=File&dataset=... only!
            }
        }

        if (browserAvail) {
            // Now determine if we have a mix of assemblies in the files, or just one. If we have
            // a mix, we need to render a drop-down.
            if (assemblies.length === 1) {
                // Only one assembly in all the files. No menu needed.
                browserAssembly = assemblies[0];
                // empty div to avoid warning only.
                assemblyChooser = (
                    <div className="browser-assembly-chooser" />
                );
            } else {
                browserAssembly = this.state.browserAssembly;
                assemblyChooser = (
                    <div className="browser-assembly-chooser">
                        <div className="browser-assembly-chooser__title">Assembly:</div>
                        <div className="browser-assembly-chooser__menu">
                            <AssemblyChooser assemblies={assemblies} assemblyChange={this.assemblyChange} />
                        </div>
                    </div>
                );
            }
        }

        return (
            <div>
                <div className="row">
                    {facets.length ? <div className="col-sm-5 col-md-4 col-lg-3">
                        <FacetList
                            {...this.props} facets={facets} filters={filters}
                            searchBase={searchBase ? `${searchBase}&` : `${searchBase}?`} onFilter={this.onFilter}
                        />
                    </div> : ''}
                    <div className="col-sm-7 col-md-8 col-lg-9">

                        {context.notification === 'Success' ?
                            <div>
                                <h4>Showing {results.length} of {total} {label}</h4>
                                <div className="results-table-control">
                                    {context.views ?
                                        <div className="btn-attached">
                                            {context.views.map((view, i) =>
                                                <a key={i} className="btn btn-info btn-sm btn-svgicon" href={view.href} title={view.title}>{svgIcon(view2svg[view.icon])}</a>
                                            )}
                                        </div>
                                    : null}

                                    {total > results.length && searchBase.indexOf('limit=all') === -1 ?
                                        <a
                                            rel="nofollow" className="btn btn-info btn-sm"
                                            href={searchBase ? `${searchBase}&limit=all` : '?limit=all'}
                                            onClick={this.onFilter}
                                        >
                                            View All
                                        </a>
                                    :
                                        <span>
                                            {results.length > 25 ?
                                                <a
                                                    className="btn btn-info btn-sm"
                                                    href={trimmedSearchBase || '/search/'}
                                                    onClick={this.onFilter}
                                                >
                                                    View 25
                                                </a>
                                            : null}
                                        </span>
                                    }

                                    {context.batch_download ?
                                        <BatchDownload context={context} />
                                    : null}

                                    {visualizeKeys && context.visualize_batch ?
                                        <BrowserSelector
                                            visualizeCfg={context.visualize_batch}
                                            disabled={visualizeDisabled}
                                            title={visualizeDisabled ? `Filter to ${visualizeLimit} to visualize` : 'Visualize'}
                                        />
                                    : null}
                                </div>
                                <hr />
                                {browserAvail ?
                                    <TabPanel tabs={{ listpane: 'List', browserpane: <BrowserTabQuickView /> }} selectedTab={this.state.selectedTab} handleTabClick={this.handleTabClick} tabFlange>
                                        <TabPanelPane key="listpane">
                                            <ResultTableList results={results} columns={columns} tabbed />
                                        </TabPanelPane>
                                        <TabPanelPane key="browserpane">
                                            {assemblyChooser}
                                            <ResultBrowser files={results} assembly={browserAssembly} datasets={browserDatasets} limitFiles={!browseAllFiles} currentRegion={this.props.currentRegion} />
                                        </TabPanelPane>
                                    </TabPanel>
                                :
                                    <ResultTableList results={results} columns={columns} />
                                }
                            </div>
                        :
                            <h4>{context.notification}</h4>
                        }
                    </div>
                </div>
            </div>
        );
    },
});


const BrowserTabQuickView = createReactClass({
    render: function () {
        return <div>Quick View <span className="beta-badge">BETA</span></div>;
    },
});


const ResultTableList = createReactClass({
    propTypes: {
        results: PropTypes.array.isRequired, // Array of search results to display
        columns: PropTypes.object.isRequired, // Columns from search results
        tabbed: PropTypes.bool, // True if table is in a tab
    },

    render: function () {
        const { results, columns, tabbed } = this.props;
        return (
            <ul className={`nav result-table${tabbed ? ' result-table-tabbed' : ''}`} id="result-table">
                {results.length ?
                    results.map(result => listing({ context: result, columns: columns, key: result['@id'] }))
                : null}
            </ul>
        );
    },
});


// Display a local genome browser in the ResultTable where search results would normally go. This
// only gets displayed if the query string contains only one type and it's "File."
const ResultBrowser = createReactClass({
    propTypes: {
        files: PropTypes.array, // Array of files whose browser we're rendering
        assembly: PropTypes.string, // Filter `files` by this assembly
        datasets: PropTypes.array, // One or more '/dataset/ENCSRnnnXXX/' that files belong to
        limitFiles: PropTypes.bool, // True to limit browsing to 20 files
        currentRegion: PropTypes.func,
    },

    render: function () {
        let visUrl = '';
        const datasetCount = this.props.datasets.length;
        let region;  // optionally make a persistent region
        const lastRegion = this.props.currentRegion();
        if (lastRegion && lastRegion.assembly === this.props.assembly) {
            region = lastRegion.region;
            console.log('found region %s', region);
        }
        if (datasetCount === 1) {
            // /datasets/{ENCSR000AEI}/@@hub/{hg19}/jsonout/trackDb.txt
            visUrl = `${this.props.datasets[0]}/@@hub/${this.props.assembly}/jsonout/trackDb.txt`;
        } else if (datasetCount > 1) {
            // /batch_hub/type%3DExperiment%2C%2Caccession%3D{ENCSR000AAA}%2C%2Caccession%3D{ENCSR000AEI}%2C%2Caccjson/{hg19}/trackDb.txt
            for (let ix = 0; ix < datasetCount; ix += 1) {
                const accession = this.props.datasets[ix].split('/')[2];
                visUrl += `accession=${accession}%2C%2C`;
            }
            visUrl = `batch_hub/type=Experiment/${visUrl}&accjson/${this.props.assembly}/trackDb.txt`;
        }
        if (datasetCount > 0) {
            return (
                <FetchedData ignoreErrors>
                    <Param name="visBlobs" url={visUrl} />
                    <GenomeBrowser files={this.props.files} assembly={this.props.assembly} limitFiles={this.props.limitFiles} region={region} currentRegion={this.props.currentRegion} />
                </FetchedData>
            );
        }
        return (
            <div>
                <GenomeBrowser files={this.props.files} assembly={this.props.assembly} limitFiles={this.props.limitFiles} region={region} currentRegion={this.props.currentRegion} />
            </div>
        );
    },
});


// Display a dropdown menu of the given assemblies.
const AssemblyChooser = createReactClass({
    propTypes: {
        assemblies: PropTypes.array, // Array of assemblies to include in the dropdown
        currentAssembly: PropTypes.string, // Currently selected assembly
        assemblyChange: PropTypes.func, // Function to call when the user chooses a new assembly
    },

    render: function () {
        const { assemblies, currentAssembly, assemblyChange } = this.props;

        return (
            <select className="form-control" value={currentAssembly} onChange={assemblyChange}>
                {assemblies.map((assembly, i) =>
                    <option key={i} value={assembly}>{assembly}</option>
                )}
            </select>
        );
    },
});


const Search = search.Search = createReactClass({
    propTypes: {
        context: PropTypes.object,
    },

    contextTypes: {
        location_href: PropTypes.string,
        navigate: PropTypes.func,
    },

    // optionally make a persistent region
    lastRegion: {
        assembly: React.PropTypes.string,
        region: React.PropTypes.string,
    },

    currentRegion: function (assembly, region) {
        if (assembly && region) {
            this.lastRegion = {
                assembly: assembly,
                region: region,
            };
        }
        return this.lastRegion;
    },

    render: function () {
        const context = this.props.context;
        const notification = context.notification;
        const searchBase = url.parse(this.context.location_href).search || '';
        const facetdisplay = context.facets && context.facets.some(facet => facet.total > 0);
        let assemblies = [];

        // Make an array of all assemblies found in all files in the search results.
        const results = this.props.context['@graph'];
        const files = results.length ? results.filter(result => result['@type'][0] === 'File') : [];
        if (files.length) {
            // Reduce all found file assemblies so we don't have duplicates in the 'assemblies' array.
            assemblies = files.reduce((assembliesAcc, file) => ((!file.assembly || assembliesAcc.indexOf(file.assembly) > -1) ? assembliesAcc : assembliesAcc.concat(file.assembly)), []);
        }

        return (
            <div>
                {facetdisplay ?
                    <div className="panel data-display main-panel">
                        <ResultTable {...this.props} key={undefined} searchBase={searchBase} assemblies={assemblies} onChange={this.context.navigate} currentRegion={this.currentRegion} />
                    </div>
                : <h4>{notification}</h4>}
            </div>
        );
    },
});

globals.content_views.register(Search, 'Search');<|MERGE_RESOLUTION|>--- conflicted
+++ resolved
@@ -376,20 +376,6 @@
 
         // Bek: Forrest should review the change for correctness
         // Collect synchronizations
-<<<<<<< HEAD
-        if (result.replicates && result.replicates.length) {
-            var synchronizations = _.uniq(result.replicates.filter(function(replicate) {
-                return (replicate.library && replicate.library.biosample && replicate.library.biosample.synchronization);
-            }).map(function(replicate) {
-                var biosample = replicate.library.biosample;
-                return (biosample.synchronization +
-                    (biosample.post_synchronization_time ?
-                        ' + ' + biosample.post_synchronization_time + (biosample.post_synchronization_time_units ? ' ' + biosample.post_synchronization_time_units : '')
-                    : ''));
-            }));
-        
-        }
-=======
         const synchronizations = _.uniq(result.replicates.filter(replicate =>
             replicate.library && replicate.library.biosample && replicate.library.biosample.synchronization
         ).map((replicate) => {
@@ -399,7 +385,6 @@
                     ` + ${biosample.post_synchronization_time}${biosample.post_synchronization_time_units ? ` ${biosample.post_synchronization_time_units}` : ''}`
                 : ''));
         }));
->>>>>>> 3cf38e4d
 
         return (
             <li>
