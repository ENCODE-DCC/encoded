/** @jsx React.DOM */
'use strict';
var React = require('react');
var cloneWithProps = require('react/lib/cloneWithProps');
var url = require('url');
var globals = require('./globals');
var image = require('./image');
var search = module.exports;
var dbxref = require('./dbxref');
var DbxrefList = dbxref.DbxrefList;
var Dbxref = dbxref.Dbxref;

    // Should readlly be singular...
    var types = {
        antibody_approval: {title: 'Antibodies'},
        biosample: {title: 'Biosamples'},
        experiment: {title: 'Experiments'},
        target: {title: 'Targets'},
        dataset: {title: 'Datasets'},
        image: {title: 'Images'}
    }

    var Listing = module.exports.Listing = function (props) {
        // XXX not all panels have the same markup
        var context;
        if (props['@id']) {
            context = props;
            props = {context: context,  key: context['@id']};
        }
        return globals.listing_views.lookup(props.context)(props);
    };

    var PickerActionsMixin = {
        contextTypes: {actions: React.PropTypes.array},
        renderActions: function() {
            if (this.context.actions && this.context.actions.length) {
                return (
                    <div className="pull-right">
                        {this.context.actions.map(action => cloneWithProps(action, {id: this.props.context['@id']}))}
                    </div>
                );
            } else {
                return <span/>
            }
        }
    };

    var Item = module.exports.Item = React.createClass({
        mixins: [PickerActionsMixin],
        render: function() {
            var result = this.props.context;
            var title = globals.listing_titles.lookup(result)({context: result});
            var item_type = result['@type'][0];
            return (<li>
                        <div>
                            {this.renderActions()}
                            {result.accession ? <span className="pull-right type sentence-case">{item_type}: {' ' + result['accession']}</span> : null}
                            <div className="accession">
                                <a href={result['@id']}>{title}</a>
                            </div>
                        </div>
                        <div className="data-row">
                            {result.description}
                        </div>
                </li>
            );
        }
    });
    globals.listing_views.register(Item, 'item');

    var Antibody = module.exports.Antibody = React.createClass({
        mixins: [PickerActionsMixin],
        render: function() {
            var result = this.props.context;
            var columns = this.props.columns;
            return (<li>
                        <div>
                            {this.renderActions()}
                            <div className="pull-right search-meta">
                                <p className="type meta-title">Antibody</p>
                                <p className="type">{' ' + result['antibody.accession']}</p>
                                <p className="type meta-status">{' ' + result['status']}</p>
                            </div>
                            <div className="accession">
                                <a href={result['@id']}>
                                    {result['target.label'] + ' ('}
                                    <em>{result['target.organism.scientific_name']}</em>
                                    {')'}
                                </a> 
                            </div>
                        </div>
                        <div className="data-row"> 
                            <strong>{columns['antibody.source.title']['title']}</strong>: {result['antibody.source.title']}<br />
                            <strong>{columns['antibody.product_id']['title']}/{columns['antibody.lot_id']['title']}</strong>: {result['antibody.product_id']} / {result['antibody.lot_id']}<br />
                        </div>
                </li>
            );
        }
    });
    globals.listing_views.register(Antibody, 'antibody_approval');

    var Biosample = module.exports.Biosample = React.createClass({
        mixins: [PickerActionsMixin],
        render: function() {
            var result = this.props.context;
            var columns = this.props.columns;
            var lifeStage = (result['life_stage'] && result['life_stage'] != 'unknown') ? ' ' + result['life_stage'] : '';
            var age = (result['age'] && result['age'] != 'unknown') ? ' ' + result['age'] : '';
            var ageUnits = (result['age_units'] && result['age_units'] != 'unknown' && age) ? ' ' + result['age_units'] : '';
            var separator = (lifeStage || age) ? ',' : '';
            return (<li>
                        <div>
                            {this.renderActions()}
                            <div className="pull-right search-meta">
                                <p className="type meta-title">Biosample</p>
                                <p className="type">{' ' + result['accession']}</p>
                                <p className="type meta-status">{' ' + result['status']}</p>
                            </div>
                            <div className="accession">
                                <a href={result['@id']}>
                                    {result['biosample_term_name'] + ' ('}
                                    <em>{result['organism.scientific_name']}</em>
                                    {separator + lifeStage + age + ageUnits + ')'}
                                </a> 
                            </div>
                        </div>
                        <div className="data-row">
                            <div><strong>{columns['biosample_type']['title']}</strong>: {result['biosample_type']}</div>
                            {result['rnais.target.label'] ?
                                <div>
                                    <strong>{columns['rnais.target.label']['title'] + ': '}</strong>
                                    {result['rnais.target.label']}
                                </div>
                            : null}
                            {result['constructs.target.label'] ?
                                <div>
                                    <strong>{columns['constructs.target.label']['title'] + ': '}</strong>
                                    {result['constructs.target.label']}
                                </div>
                            : null}
                            {result['treatments.treatment_term_name'] ?
                                <div>
                                    <strong>{columns['treatments.treatment_term_name']['title'] + ': '}</strong>
                                    {result['treatments.treatment_term_name']}
                                </div>
                            : null}
                            <div><strong>{columns['source.title']['title']}</strong>: {result['source.title']}</div>
                        </div>
                </li>   
            );
        }
    });
    globals.listing_views.register(Biosample, 'biosample');


    // Returns array length if array 'a' with 1st index 'i' contains all same non-'unknown' value in its 2nd index
    // 0 if 'a' contains an 'unknown' value, non-'unknown' values differ, or 'a' has no elements
    function homogenousArray(a, i) {
        var aLen = a[i] ? a[i].length : 0;
        var j = 0;

        if (aLen > 0) {
            var a0 = a[i][0];
            if (a0 !== 'unknown' && a0 !== '') {
                for (j = 1; j < aLen; j++) {
                    if (a[i][j] === 'unknown' || a[i][j] !== a0) {
                        break;
                    }
                }
            }
            return j === aLen ? aLen : 0;
        }
        return 0;
    }

    var Experiment = module.exports.Experiment = React.createClass({
        mixins: [PickerActionsMixin],
        render: function() {
            var result = this.props.context;
            var columns = this.props.columns;
            var age = '';
            var ageUnits = '';

            // See if all life stage, age, and age_unit arrays are all homogeneous
            var name = homogenousArray(result, 'replicates.library.biosample.organism.scientific_name') ?
                    result['replicates.library.biosample.organism.scientific_name'][0] : '';
            var lifeStage = homogenousArray(result, 'replicates.library.biosample.life_stage') ?
                    result['replicates.library.biosample.life_stage'][0] : '';
            var ageLen = homogenousArray(result, 'replicates.library.biosample.age');
            var ageUnitsLen = homogenousArray(result, 'replicates.library.biosample.age_units');
            if (ageLen === ageUnitsLen) {
                age = ageLen ? ' ' + result['replicates.library.biosample.age'][0] : '';
                ageUnits = ageUnitsLen ? ' ' + result['replicates.library.biosample.age_units'][0] : '';
            }
            var separator = (lifeStage || age) ? ', ' : '';

            return (<li>
                        <div>
                            {this.renderActions()}
                            <div className="pull-right search-meta">
                                <p className="type meta-title">Experiment</p>
                                <p className="type">{' ' + result['accession']}</p>
                                <p className="type meta-status">{' ' + result['status']}</p>
                            </div>
                            <div className="accession">
                                <a href={result['@id']}>
                                    {result['assay_term_name']}<span>{result['biosample_term_name'] ? ' of ' + result['biosample_term_name'] : ''}</span>
                                    {name || lifeStage || age || ageUnits ?
                                        <span>
                                            {' ('}
                                            {name ? <em>{name}</em> : ''}
                                            {separator + lifeStage + age + ageUnits + ')'}
                                        </span>
                                    : ''}
                                </a>
                            </div>
                        </div>
                        <div className="data-row">
                            {result['target.label'] ?
                                <div>
                                    <strong>{columns['target.label']['title'] + ': '}</strong>
                                    {result['target.label']}
                                </div>
                            : null}
                            {result['replicates.library.biosample.treatments.treatment_term_name'] ?
                                <div>
                                    <strong>{columns['replicates.library.biosample.treatments.treatment_term_name']['title'] + ': '}</strong>
                                    {result['replicates.library.biosample.treatments.treatment_term_name']}
                                </div>
                            : null}
                            <div><strong>{columns['lab.title']['title']}</strong>: {result['lab.title']}</div>
                            <div><strong>{columns['award.project']['title']}</strong>: {result['award.project']}</div>
                        </div>
                </li>
            );
        }
    });
    globals.listing_views.register(Experiment, 'experiment');

    var Dataset = module.exports.Dataset = React.createClass({
        mixins: [PickerActionsMixin],
        render: function() {
            var result = this.props.context;
            var columns = this.props.columns;
            return (<li>
                        <div>
                            {this.renderActions()}
                            <div className="pull-right search-meta">
                                <p className="type meta-title">Dataset</p>
                                <p className="type">{' ' + result['accession']}</p>
                            </div>
                            <div className="accession">
                                <a href={result['@id']}>{result['description']}</a> 
                            </div>
                        </div>
                        <div className="data-row">
                            {result['dataset_type'] ? <strong>{columns['dataset_type']['title'] + ': '}</strong>: null}
                            <strong>{columns['lab.title']['title']}</strong>: {result['lab.title']}<br />
                            <strong>{columns['award.project']['title']}</strong>: {result['award.project']}
                        </div>
                </li>
            );
        }
    });
    globals.listing_views.register(Dataset, 'dataset');

    var Target = module.exports.Target = React.createClass({
        mixins: [PickerActionsMixin],
        render: function() {
            var result = this.props.context;
            var columns = this.props.columns;
            return (<li>
                        <div>
                            {this.renderActions()}
                            <div className="pull-right search-meta">
                                <p className="type meta-title">Target</p>
                            </div>
                            <div className="accession">
                                <a href={result['@id']}>
                                    {result['label'] + ' ('}
                                    <em>{result['organism.scientific_name']}</em>
                                    {')'}
                                </a> 
                            </div>
                        </div>
                        <div className="data-row">
                            <strong>{columns['dbxref']['title']}</strong>: 
                            {result.dbxref && result.dbxref.length ?
                                <DbxrefList values={result.dbxref} target_gene={result.gene_name} />
                                : <em> None submitted</em> }
                        </div>
                </li>
            );
        }
    });
    globals.listing_views.register(Target, 'target');


    var Image = module.exports.Image = React.createClass({
        mixins: [PickerActionsMixin],
        render: function() {
            var result = this.props.context;
            var Attachment = image.Attachment;
            return (<li>
                        <div>
                            {this.renderActions()}
                            <div className="pull-right search-meta">
                                <p className="type meta-title">Image</p>
                            </div>
                            <div className="accession">
                                <a href={result['@id']}>{result.caption}</a>
                            </div>
                        </div>
                        <div className="data-row">
                            <Attachment context={result} />
                        </div>
                </li>
            );
        }
    });
    globals.listing_views.register(Image, 'image');


    // If the given term is selected, return the href for the term
    function termSelected(term, field, filters) {
        for (var filter in filters) {
            if (filters[filter]['field'] == field && filters[filter]['term'] == term) {
                return url.parse(filters[filter]['remove']).search;
            }
        }
        return null;
    }

    // Determine whether any of the given terms are selected
    function anyTermSelected(terms, field, filters) {
        for(var oneTerm in terms) {
            if(termSelected(terms[oneTerm].term, field, filters)) {
                return true;
            }
        }
        return false;
    }

    var Term = search.Term = React.createClass({
        render: function () {
            var filters = this.props.filters;
            var term = this.props.term['term'];
            var count = this.props.term['count'];
            var title = this.props.title || term;
            var field = this.props.facet['field'];
            var em = field === 'target.organism.scientific_name' ||
                     field === 'organism.scientific_name' ||
                     field === 'replicates.library.biosample.donor.organism.scientific_name';
            var barStyle = {
                width:  Math.ceil( (count/this.props.total) * 100) + "%"
            };
            var link = termSelected(term, field, filters);
            if(link) {
                return (
                    <li id="selected" key={term}>
                        <a id="selected" href={link} onClick={this.props.onFilter}>
                            <span className="pull-right">{count}<i className="icon-remove-sign"></i></span>
                            <span className="facet-item">
                                {em ? <em>{title}</em> : {title}}
                            </span>
                        </a>
                    </li>
                );
            }else {
                return (
                    <li key={term}>
                        <span className="bar" style={barStyle}></span>
                        <a href={this.props.searchBase + field + '=' + term} onClick={this.props.onFilter}>
                            <span className="pull-right">{count}</span>
                            <span className="facet-item">
                                {em ? <em>{title}</em> : {title}}
                            </span>
                        </a>
                    </li>
                );
            }
        }
    });

    var TypeTerm = search.TypeTerm = React.createClass({
        render: function () {
            var term = this.props.term['term'];
            var filters = this.props.filters;
            try {
                var title = types[term];
            } catch (e) {
                var title = term;
            }
            var total = this.props.total;
            return this.transferPropsTo(<Term title={title} filters={filters} total={total} />);
        }
    });


    var Facet = search.Facet = React.createClass({
        getInitialState: function () {
            return {
                facetOpen: false
            };
        },

        handleClick: function () {
            this.setState({facetOpen: !this.state.facetOpen});
        },

        render: function() {
            var facet = this.props.facet;
            var filters = this.props.filters;
            var terms = facet['terms'].filter(function (term) {
<<<<<<< HEAD
                if (facet.field == 'type') {
                    return types.hasOwnProperty(term.term);
                }
                for(var filter in filters) {
                    if(filters[filter].term === term.term) {
                        return true;
=======
                if (term.term) {
                    for(var filter in filters) {
                        if(filters[filter].term === term.term) {
                            return true;
                        }
>>>>>>> b87f7ef9
                    }
                    return term.count > 0;
                } else {
                    return false;
                }
            });
            var moreTerms = terms.slice(5);
            var title = facet['title'];
            var field = facet['field'];
            var total = facet['total'];
            var termID = title.replace(/\s+/g, '');
            var TermComponent = field === 'type' ? TypeTerm : Term;
            var moreTermSelected = anyTermSelected(moreTerms, field, filters);
            var moreSecClass = 'collapse' + ((moreTermSelected || this.state.facetOpen) ? ' in' : '');
            var seeMoreClass = 'btn btn-link' + ((moreTermSelected || this.state.facetOpen) ? '' : ' collapsed');
            return (
                <div className="facet" key={field} hidden={terms.length === 0}>
                    <h5>{title}</h5>
                    <ul className="facet-list nav">
                        <div>
                            {terms.slice(0, 5).map(function (term) {
                                return this.transferPropsTo(<TermComponent term={term} filters={filters} total={total} />);
                            }.bind(this))}
                        </div>
                        {terms.length > 5 ?
                            <div id={termID} className={moreSecClass}>
                                {moreTerms.map(function (term) {
                                    return this.transferPropsTo(<TermComponent term={term} filters={filters} total={total} />);
                                }.bind(this))}
                            </div>
                        : null}
                        {(terms.length > 5 && !moreTermSelected) ?
                            <label className="pull-right">
                                    <small>
                                        <button type="button" className={seeMoreClass} data-toggle="collapse" data-target={'#'+termID} onClick={this.handleClick} />
                                    </small>
                            </label>
                        : null}
                    </ul>
                </div>
            );
        }
    });

    var TextFilter = React.createClass({

        getValue: function(props) {
            var filter = this.props.filters.filter(function(f) {
                return f.field == 'searchTerm';
            });
            return filter.length ? filter[0].term : '';
        },

        shouldUpdateComponent: function(nextProps) {
            return (this.getValue(this.props) != this.getValue(nextProps));
        },

        render: function() {
            return (
                <div className="facet">
                    <input ref="input" type="search" className="form-control search-query"
                           placeholder="Enter search term(s)"
                           defaultValue={this.getValue(this.props)} onChange={this.onChange} onBlur={this.onBlur} />
                </div>
            );
        },

        onChange: function(e) {
            e.stopPropagation();
            return false;
        },

        onBlur: function(e) {
            var search = this.props.searchBase.replace(/&?searchTerm=[^&]*/, '');
            var value = e.target.value;
            if (value) {
                search += 'searchTerm=' + e.target.value;
            } else {
                search = search.substring(0, search.length - 1);
            }
            this.props.onChange(search);
        }
    });

    var FacetList = search.FacetList = React.createClass({
        render: function() {
            var term = this.props.term;
            var facets = this.props.facets;
            var filters = this.props.filters;
            if (!facets.length) return <div />;
            if (this.props.mode == 'picker') {
                var hideTypes = false;
            } else {
                var hideTypes = filters.filter(function(filter) {
                    return filter.field == 'type';
                }).length;
            }
            return (
                <div className="box facets">
                    {this.props.mode === 'picker' ? this.transferPropsTo(<TextFilter filters={filters} />) : ''}
                    {facets.map(function (facet) {
                        if (hideTypes && facet.field == 'type') {
                            return <span />;
                        } else {
                            return this.transferPropsTo(<Facet facet={facet} filters={filters} />);
                        }
                    }.bind(this))}
                </div>
            );
        }
    });

    var ResultTable = search.ResultTable = React.createClass({

        getDefaultProps: function() {
            return {searchBase: ''};
        },

        childContextTypes: {actions: React.PropTypes.array},
        getChildContext: function() {
            return {
                actions: this.props.actions
            };
        },

        render: function() {
            var context = this.props.context;
            var results = context['@graph'];
            var facets = context['facets'];
            var total = context['total'];
            var columns = context['columns'];
            var filters = context['filters'];
            var searchBase = this.props.searchBase;
            searchBase += searchBase ? '&' : '?';
            
            return (
                    <div>
                        {results.length ?
                            <div className="row">
                                <div className="col-sm-5 col-md-4 col-lg-3">
                                    {this.transferPropsTo(
                                        <FacetList facets={facets} filters={filters}
                                                   searchBase={searchBase} onFilter={this.onFilter} />
                                    )}
                                </div>

                                <div className="col-sm-7 col-md-8 col-lg-9">
                                    <h4>Showing {results.length} of {total} 
                                        {total > results.length ?
                                                <span className="pull-right">
                                                    {searchBase.indexOf('&limit=all') !== -1 ? 
                                                        <a className="btn btn-info btn-sm"
                                                           href={searchBase.replace("&limit=all", "")}
                                                           onClick={this.onFilter}>View 25</a>
                                                    : <a rel="nofollow" className="btn btn-info btn-sm"
                                                         href={searchBase+ '&limit=all'}
                                                         onClick={this.onFilter}>View All</a>}
                                                </span>
                                            : null}
                                    </h4>
                                    <hr />
                                    <ul className="nav result-table">
                                        {results.length ?
                                            results.map(function (result) {
                                                return Listing({context:result, columns: columns, key: result['@id']});
                                            })
                                        : null}
                                    </ul>
                                </div>
                            </div>
                        : null }
                    </div>  
            );
        },

        onFilter: function(e) {
            var search = e.currentTarget.getAttribute('href');
            this.props.onChange(search);
            e.stopPropagation();
            return false;
        }
    });

    var Search = search.Search = React.createClass({
        render: function() {
            var context = this.props.context;
            var results = context['@graph'];
            var notification = context['notification'];
            var searchBase = url.parse(this.props.href).search || '';
            return (
                <div>
                    {notification === 'Success' ?
                        <div className="panel data-display main-panel"> 
                            {this.transferPropsTo(<ResultTable key={undefined} searchBase={searchBase} onChange={this.props.navigate} />)}
                        </div>
                    : <h4>{notification}</h4>}
                </div>
            );
        }
    });

    globals.content_views.register(Search, 'search');<|MERGE_RESOLUTION|>--- conflicted
+++ resolved
@@ -412,20 +412,14 @@
             var facet = this.props.facet;
             var filters = this.props.filters;
             var terms = facet['terms'].filter(function (term) {
-<<<<<<< HEAD
-                if (facet.field == 'type') {
-                    return types.hasOwnProperty(term.term);
-                }
-                for(var filter in filters) {
-                    if(filters[filter].term === term.term) {
-                        return true;
-=======
                 if (term.term) {
+                    if (facet.field == 'type') {
+                        return types.hasOwnProperty(term.term);
+                    }
                     for(var filter in filters) {
                         if(filters[filter].term === term.term) {
                             return true;
                         }
->>>>>>> b87f7ef9
                     }
                     return term.count > 0;
                 } else {
