import React from 'react';
import PropTypes from 'prop-types';
import queryString from 'query-string';
import _ from 'underscore';
import moment from 'moment';
import url from 'url';
import { Modal, ModalHeader, ModalBody, ModalFooter } from '../libs/bootstrap/modal';
import { TabPanel, TabPanelPane } from '../libs/bootstrap/panel';
import { auditDecor } from './audit';
import { CartToggle, CartSearchControls } from './cart';
import { FetchedData, Param } from './fetched';
import GenomeBrowser from './genome_browser';
import * as globals from './globals';
import { Attachment } from './image';
import {
    BrowserSelector,
    DisplayAsJson,
    requestSearch,
    DocTypeTitle,
    shadeOverflowOnScroll,
} from './objectutils';
import { DbxrefList } from './dbxref';
import Status from './status';
import { svgIcon } from '../libs/svg-icons';
import { BiosampleSummaryString, BiosampleOrganismNames } from './typeutils';


// Should really be singular...
const types = {
    annotation: { title: 'Annotation file set' },
    antibody_lot: { title: 'Antibodies' },
    biosample_type: { title: 'Biosample types' },
    biosample: { title: 'Biosamples' },
    experiment: { title: 'Experiments' },
    gene: { title: 'Genes' },
    target: { title: 'Targets' },
    dataset: { title: 'Datasets' },
    image: { title: 'Images' },
    matched_set: { title: 'Matched set series' },
    aggregate_series: { title: 'Aggregate series' },
    organism_development_series: { title: 'Organism development series' },
    publication: { title: 'Publications' },
    page: { title: 'Web page' },
    pipeline: { title: 'Pipeline' },
    project: { title: 'Project file set' },
    publication_data: { title: 'Publication file set' },
    reference: { title: 'Reference file set' },
    reference_epigenome: { title: 'Reference epigenome series' },
    replication_timing_series: { title: 'Replication timing series' },
    software: { title: 'Software' },
    treatment_concentration_series: { title: 'Treatment concentration series' },
    treatment_time_series: { title: 'Treatment time series' },
    ucsc_browser_composite: { title: 'UCSC browser composite file set' },
    patient: { title: 'Patients' },
};

const datasetTypes = {
    Annotation: types.annotation.title,
    Dataset: types.dataset.title,
    MatchedSet: types.matched_set.title,
    OrganismDevelopmentSeries: types.organism_development_series.title,
    Project: types.project.title,
    PublicationData: types.publication_data.title,
    Reference: types.reference.title,
    ReferenceEpigenome: types.reference_epigenome.title,
    ReplicationTimingSeries: types.replication_timing_series.title,
    TreatmentConcentrationSeries: types.treatment_concentration_series.title,
    TreatmentTimeSeries: types.treatment_time_series.title,
    AggregateSeries: types.aggregate_series.title,
    UcscBrowserComposite: types.ucsc_browser_composite.title,
};


// You can use this function to render a listing view for the search results object with a couple
// options:
//   1. Pass a search results object directly in props. listing returns a React component that you
//      can render directly.
//
//   2. Pass an object of the form:
//      {
//          context: context object to render
//          ...any other props you want to pass to the panel-rendering component
//      }
//
// Note: this function really doesn't do much of value, but it does do something and it's been
// around since the beginning of encoded, so it stays for now.

export function Listing(reactProps) {
    // XXX not all panels have the same markup
    let context;
    let viewProps = reactProps;
    if (reactProps['@id']) {
        context = reactProps;
        viewProps = { context, key: context['@id'] };
    }
    const ListingView = globals.listingViews.lookup(viewProps.context);
    return <ListingView {...viewProps} />;
}


/* eslint-disable react/prefer-stateless-function */
export class PickerActions extends React.Component {
    render() {
        if (this.context.actions && this.context.actions.length) {
            return (
                <div className="pull-right">
                    {this.context.actions.map(action => React.cloneElement(action, { key: this.props.context.name, id: this.props.context['@id'] }))}
                </div>
            );
        }

        // No actions; don't render anything.
        return <span />;
    }
}
/* eslint-enable react/prefer-stateless-function */

PickerActions.propTypes = {
    context: PropTypes.object.isRequired,
};

PickerActions.contextTypes = {
    actions: PropTypes.array,
};


/* eslint-disable react/prefer-stateless-function */
class ItemComponent extends React.Component {
    render() {
        const result = this.props.context;
        const title = globals.listingTitles.lookup(result)({ context: result });
        const itemType = result['@type'][0];
        return (
            <li>
                <div className="clearfix">
                    <PickerActions {...this.props} />
                    {result.accession ?
                        <div className="pull-right type sentence-case search-meta">
                            <p>{itemType}: {` ${result.accession}`}</p>
                            {this.props.auditIndicators(result.audit, result['@id'], { session: this.context.session, search: true })}
                        </div>
                    : null}
                    <div className="accession">
                        <a href={result['@id']}>{title}</a>
                    </div>
                    <div className="data-row">
                        {result.description}
                    </div>
                </div>
                {this.props.auditDetail(result.audit, result['@id'], { session: this.context.session, except: result['@id'], forcedEditLink: true })}
            </li>
        );
    }
}
/* eslint-enable react/prefer-stateless-function */

ItemComponent.propTypes = {
    context: PropTypes.object.isRequired, // Component to render in a listing view
    auditIndicators: PropTypes.func.isRequired, // Audit decorator function
    auditDetail: PropTypes.func.isRequired, // Audit decorator function
};

ItemComponent.contextTypes = {
    session: PropTypes.object, // Login information from <App>
};

const Item = auditDecor(ItemComponent);

globals.listingViews.register(Item, 'Item');


/* eslint-disable react/prefer-stateless-function */
class BiosampleComponent extends React.Component {
    render() {
        const result = this.props.context;
        const lifeStage = (result.life_stage && result.life_stage !== 'unknown') ? ` ${result.life_stage}` : '';
        const age = (result.age && result.age !== 'unknown') ? ` ${result.age}` : '';
        const ageUnits = (result.age_units && result.age_units !== 'unknown' && age) ? ` ${result.age_units}` : '';
        const separator = (lifeStage || age) ? ',' : '';
        const treatment = (result.treatments && result.treatments.length) ? result.treatments[0].treatment_term_name : '';

        // Calculate genetic modification properties for display.
        const rnais = [];
        const constructs = [];
        const mutatedGenes = [];
        if (result.applied_modifications && result.applied_modifications.length) {
            result.applied_modifications.forEach((am) => {
                // Collect RNAi GM methods.
                if (am.method === 'RNAi' && am.modified_site_by_target_id && am.modified_site_by_target_id.name) {
                    rnais.push(am.modified_site_by_target_id.name);
                }

                // Collect construct GM methods.
                if (am.purpose === 'tagging' && am.modified_site_by_target_id && am.modified_site_by_target_id.name) {
                    constructs.push(am.modified_site_by_target_id.name);
                }

                // Collect mutated gene GM methods.
                if ((am.category === 'deletion' || am.category === 'mutagenesis') && am.modified_site_by_target_id && am.modified_site_by_target_id.name) {
                    mutatedGenes.push(am.modified_site_by_target_id.name);
                }
            });
        }

        // Build the text of the synchronization string
        let synchText;
        if (result.synchronization) {
            synchText = result.synchronization +
                (result.post_synchronization_time ?
                    ` + ${result.post_synchronization_time}${result.post_synchronization_time_units ? ` ${result.post_synchronization_time_units}` : ''}`
                : '');
        }

        return (
            <li>
                <div className="clearfix">
                    <PickerActions {...this.props} />
                    <div className="pull-right search-meta">
                        <p className="type meta-title">Biosample</p>
                        <p className="type">{` ${result.accession}`}</p>
                        <Status item={result.status} badgeSize="small" css="result-table__status" />
                        {this.props.auditIndicators(result.audit, result['@id'], { session: this.context.session, search: true })}
                    </div>
                    <div className="accession">
                        <a href={result['@id']}>
                            {`${result.biosample_ontology.term_name} (`}
                            <em>{result.organism.scientific_name}</em>
                            {`${separator}${lifeStage}${age}${ageUnits})`}
                        </a>
                    </div>
                    <div className="data-row">
                        <div><strong>Type: </strong>{result.biosample_ontology.classification}</div>
                        {result.summary ? <div><strong>Summary: </strong>{BiosampleSummaryString(result)}</div> : null}
                        {rnais.length ? <div><strong>RNAi targets: </strong>{rnais.join(', ')}</div> : null}
                        {constructs.length ? <div><strong>Constructs: </strong>{constructs.join(', ')}</div> : null}
                        {treatment ? <div><strong>Treatment: </strong>{treatment}</div> : null}
                        {mutatedGenes.length ? <div><strong>Mutated genes: </strong>{mutatedGenes.join(', ')}</div> : null}
                        {result.culture_harvest_date ? <div><strong>Culture harvest date: </strong>{result.culture_harvest_date}</div> : null}
                        {result.date_obtained ? <div><strong>Date obtained: </strong>{result.date_obtained}</div> : null}
                        {synchText ? <div><strong>Synchronization timepoint: </strong>{synchText}</div> : null}
                        <div><strong>Source: </strong>{result.source.title}</div>
                    </div>
                </div>
                {this.props.auditDetail(result.audit, result['@id'], { session: this.context.session, except: result['@id'], forcedEditLink: true })}
            </li>
        );
    }
}
/* eslint-enable react/prefer-stateless-function */

BiosampleComponent.propTypes = {
    context: PropTypes.object.isRequired, // Biosample search results
    auditIndicators: PropTypes.func.isRequired, // Audit decorator function
    auditDetail: PropTypes.func.isRequired, // Audit decorator function
};

BiosampleComponent.contextTypes = {
    session: PropTypes.object, // Login information from <App>
};

const Biosample = auditDecor(BiosampleComponent);

globals.listingViews.register(Biosample, 'Biosample');


const ExperimentComponent = (props, reactContext) => {
    const { cartControls } = props;
    const result = props.context;
    let synchronizations;

    // Collect all biosamples associated with the experiment. This array can contain duplicate
    // biosamples, but no null entries.
    let biosamples = [];
    if (result.replicates && result.replicates.length) {
        biosamples = _.compact(result.replicates.map(replicate => replicate.library && replicate.library.biosample));
    }

    // Get all biosample organism names
    const organismNames = biosamples.length ? BiosampleOrganismNames(biosamples) : [];

    // Bek: Forrest should review the change for correctness
    // Collect synchronizations
    if (result.replicates && result.replicates.length) {
        synchronizations = _.uniq(result.replicates.filter(replicate =>
            replicate.library && replicate.library.biosample && replicate.library.biosample.synchronization
        ).map((replicate) => {
            const biosample = replicate.library.biosample;
            return (biosample.synchronization +
                (biosample.post_synchronization_time ?
                    ` + ${biosample.post_synchronization_time}${biosample.post_synchronization_time_units ? ` ${biosample.post_synchronization_time_units}` : ''}`
                : ''));
        }));
    }

    return (
        <li>
            <div className="result-item">
                <div className="result-item__data">
                    <PickerActions {...props} />
                    <div className="pull-right search-meta">
                        <p className="type meta-title">Experiment</p>
                        <p className="type">{` ${result.accession}`}</p>
                        <Status item={result.status} badgeSize="small" css="result-table__status" />
                        {props.auditIndicators(result.audit, result['@id'], { session: reactContext.session, search: true })}
                    </div>
                    <div className="accession">
                        <a href={result['@id']}>
                            {result.assay_title ?
                                <span>{result.assay_title}</span>
                            :
                                <span>{result.assay_term_name}</span>
                            }
                            {result.biosample_ontology.term_name ? <span>{` of ${result.biosample_ontology.term_name}`}</span> : null}
                        </a>
                    </div>
                    {result.biosample_summary ?
                        <div className="highlight-row">
                            {organismNames.length ?
                                <span>
                                    {organismNames.map((organism, i) =>
                                        <span key={organism}>
                                            {i > 0 ? <span>and </span> : null}
                                            <i>{organism} </i>
                                        </span>
                                    )}
                                </span>
                            : null}
                            {result.biosample_summary}
                        </div>
                    : null}
                    <div className="data-row">
                        {result.target && result.target.label ?
                            <div><strong>Target: </strong>{result.target.label}</div>
                        : null}

                        {synchronizations && synchronizations.length ?
                            <div><strong>Synchronization timepoint: </strong>{synchronizations.join(', ')}</div>
                        : null}

                        <div><strong>Lab: </strong>{result.lab.title}</div>
                        <div><strong>Project: </strong>{result.award.project}</div>
                    </div>
                </div>
                {cartControls ?
                    <div className="result-item__cart-control">
                        <CartToggle element={result} />
                    </div>
                : null}
            </div>
            {props.auditDetail(result.audit, result['@id'], { session: reactContext.session, except: result['@id'], forcedEditLink: true })}
        </li>
    );
};

ExperimentComponent.propTypes = {
    context: PropTypes.object.isRequired, // Experiment search results
    cartControls: PropTypes.bool, // True if displayed in active cart
    auditIndicators: PropTypes.func.isRequired, // Audit decorator function
    auditDetail: PropTypes.func.isRequired,
};

ExperimentComponent.defaultProps = {
    cartControls: false,
};

ExperimentComponent.contextTypes = {
    session: PropTypes.object, // Login information from <App>
};

const Experiment = auditDecor(ExperimentComponent);

globals.listingViews.register(Experiment, 'Experiment');


const DatasetComponent = (props, reactContext) => {
    const result = props.context;
    let biosampleTerm;
    let organism;
    let lifeSpec;
    let targets;
    let lifeStages = [];
    let ages = [];

    // Determine whether the dataset is a series or not
    const seriesDataset = result['@type'].indexOf('Series') >= 0;

    // Get the biosample info for Series types if any. Can be string or array. If array, only use iff 1 term name exists
    if (seriesDataset) {
        biosampleTerm = (result.biosample_ontology && Array.isArray(result.biosample_ontology) && result.biosample_ontology.length === 1 && result.biosample_ontology[0].term_name) ? result.biosample_ontology[0].term_name : ((result.biosample_ontology && result.biosample_ontology.term_name) ? result.biosample_ontology.term_name : '');
        const organisms = (result.organism && result.organism.length) ? _.uniq(result.organism.map(resultOrganism => resultOrganism.scientific_name)) : [];
        if (organisms.length === 1) {
            organism = organisms[0];
        }

        // Dig through the biosample life stages and ages
        if (result.related_datasets && result.related_datasets.length) {
            result.related_datasets.forEach((dataset) => {
                if (dataset.replicates && dataset.replicates.length) {
                    dataset.replicates.forEach((replicate) => {
                        if (replicate.library && replicate.library.biosample) {
                            const biosample = replicate.library.biosample;
                            const lifeStage = (biosample.life_stage && biosample.life_stage !== 'unknown') ? biosample.life_stage : '';

                            if (lifeStage) { lifeStages.push(lifeStage); }
                            if (biosample.age_display) { ages.push(biosample.age_display); }
                        }
                    });
                }
            });
            lifeStages = _.uniq(lifeStages);
            ages = _.uniq(ages);
        }
        lifeSpec = _.compact([lifeStages.length === 1 ? lifeStages[0] : null, ages.length === 1 ? ages[0] : null]);

        // Get list of target labels
        if (result.target) {
            targets = _.uniq(result.target.map(target => target.label));
        }
    }

    const haveSeries = result['@type'].indexOf('Series') >= 0;
    const haveFileSet = result['@type'].indexOf('FileSet') >= 0;

    return (
        <li>
            <div className="result-item">
                <div className="result-item__data">
                    <PickerActions {...props} />
                    <div className="pull-right search-meta">
                        <p className="type meta-title">{haveSeries ? 'Series' : (haveFileSet ? 'FileSet' : 'Dataset')}</p>
                        <p className="type">{` ${result.accession}`}</p>
                        <Status item={result.status} badgeSize="small" css="result-table__status" />
                        {props.auditIndicators(result.audit, result['@id'], { session: reactContext.session, search: true })}
                    </div>
                    <div className="accession">
                        <a href={result['@id']}>
                            {datasetTypes[result['@type'][0]]}
                            {seriesDataset ?
                                <span>
                                    {biosampleTerm ? <span>{` in ${biosampleTerm}`}</span> : null}
                                    {organism || lifeSpec.length > 0 ?
                                        <span>
                                            {' ('}
                                            {organism ? <i>{organism}</i> : null}
                                            {lifeSpec.length > 0 ? <span>{organism ? ', ' : ''}{lifeSpec.join(', ')}</span> : null}
                                            {')'}
                                        </span>
                                    : null}
                                </span>
                            :
                                <span>{result.description ? <span>{`: ${result.description}`}</span> : null}</span>
                            }
                        </a>
                    </div>
                    <div className="data-row">
                        {result.dataset_type ? <div><strong>Dataset type: </strong>{result.dataset_type}</div> : null}
                        {targets && targets.length ? <div><strong>Targets: </strong>{targets.join(', ')}</div> : null}
                        <div><strong>Lab: </strong>{result.lab.title}</div>
                        <div><strong>Project: </strong>{result.award.project}</div>
                    </div>
                </div>
            </div>
            {props.auditDetail(result.audit, result['@id'], { session: reactContext.session, except: result['@id'], forcedEditLink: true })}
        </li>
    );
};

DatasetComponent.propTypes = {
    context: PropTypes.object.isRequired, // Dataset search results
    auditIndicators: PropTypes.func.isRequired, // Audit decorator function
    auditDetail: PropTypes.func.isRequired, // Audit decorator function
};

DatasetComponent.contextTypes = {
    session: PropTypes.object, // Login information from <App>
};

const Dataset = auditDecor(DatasetComponent);

globals.listingViews.register(Dataset, 'Dataset');


/* eslint-disable react/prefer-stateless-function */
class TargetComponent extends React.Component {
    render() {
        const result = this.props.context;
        return (
            <li>
                <div className="clearfix">
                    <PickerActions {...this.props} />
                    <div className="pull-right search-meta">
                        <p className="type meta-title">Target</p>
                        {this.props.auditIndicators(result.audit, result['@id'], { session: this.context.session, search: true })}
                    </div>
                    <div className="accession">
                        <a href={result['@id']}>
                            {result.label} ({result.organism && result.organism.scientific_name ? <i>{result.organism.scientific_name}</i> : <span>{result.investigated_as[0]}</span>})
                        </a>
                    </div>
                    <div className="data-row">
                        <strong>External resources: </strong>
                        {result.dbxref && result.dbxref.length ?
                            <DbxrefList context={result} dbxrefs={result.dbxref} />
                        : <em>None submitted</em> }
                    </div>
                </div>
                {this.props.auditDetail(result.audit, result['@id'], { session: this.context.session, except: result['@id'], forcedEditLink: true })}
            </li>
        );
    }
}
/* eslint-enable react/prefer-stateless-function */

TargetComponent.propTypes = {
    context: PropTypes.object.isRequired, // Target search results
    auditIndicators: PropTypes.func.isRequired, // Audit decorator function
    auditDetail: PropTypes.func.isRequired, // Audit decorator function
};

TargetComponent.contextTypes = {
    session: PropTypes.object, // Login information from <App>
};

const Target = auditDecor(TargetComponent);

globals.listingViews.register(Target, 'Target');


/* eslint-disable react/prefer-stateless-function */
class PatientComponent extends React.Component {
    render() {
        const result = this.props.context;
        const age = (result.age && result.age !== 'unknown') ? ` ${result.age}` : '';
        const ageUnits = (result.age_units && result.age_units !== 'unknown' && age) ? ` ${result.age_units}` : '';

        return (
          <li>
              <div className="clearfix">
                  <PickerActions {...this.props} />
                  <div className="pull-right search-meta">
                      <p className="type meta-title">Patient</p>
                      <p className="type">{` ${result.accession}`}</p>
                      <Status item={result.status} badgeSize="small" css="result-table__status" />
                      {this.props.auditIndicators(result.audit, result['@id'], { session: this.context.session, search: true })}
                  </div>
                  <div className="accession">
                      <a href={result['@id']}>
                          {`${result.accession} (`}
                          {`${age}${ageUnits} )`}
                      </a>
                  </div>
                  <div className="data-row">
                      <div><strong>Gender: </strong>{result.gender}</div>
                      <div><strong>Ethnicity: </strong>{result.ethnicity}</div>
                      <div><strong>Race: </strong>{result.race}</div>
                  </div>
              </div>
              {this.props.auditDetail(result.audit, result['@id'], { session: this.context.session, except: result['@id'], forcedEditLink: true })}
          </li>
        );
    }
}
/* eslint-enable react/prefer-stateless-function */

PatientComponent.propTypes = {
    context: PropTypes.object.isRequired, // Target search results
    auditIndicators: PropTypes.func.isRequired, // Audit decorator function
    auditDetail: PropTypes.func.isRequired, // Audit decorator function
};

PatientComponent.contextTypes = {
    session: PropTypes.object, // Login information from <App>
};

const Patient = auditDecor(PatientComponent);

globals.listingViews.register(Patient, 'Patient');

<<<<<<< HEAD
class PathologyComponent extends React.Component {
    render() {
        const result = this.props.context;
        // const age = (result.patient.age && result.patient.age !== 'unknown') ? ` ${result.patient.age}` : '';
        // const ageUnits = (result.patient.age_units && result.patient.age_units !== 'unknown' && age) ? ` ${result.patient.age_units}` : '';
        console.log(result);
=======
/* eslint-disable react/prefer-stateless-function */
class BiofileComponent extends React.Component {
    render() {
        const result = this.props.context;
>>>>>>> 47b035a2

        return (
          <li>
              <div className="clearfix">
                  <PickerActions {...this.props} />
                  <div className="pull-right search-meta">
<<<<<<< HEAD
                      <p className="type meta-title">Pathology Report</p>
                      <p className="type">{` ${result.accession}`}</p>
                      {/* <Status item={result} badgeSize="small" css="result-table__status" /> */}
                      {this.props.auditIndicators(result.audit, result['@id'], { session: this.context.session, search: true })}
                  </div>
                  <div className="accession">
                        <a href={result['@id']}>
                          {`${result.accession} `}
                          {/* {`${age}${ageUnits} )`} */}
                        </a>
                  </div>
                  <div className="data-row">
                      <div><strong>Tumor Size:</strong>{result.tumor_size}</div>
                      <div><strong>Laterality: </strong>{result.laterality}</div>
                      <div><strong> Focality:</strong>{result.focality}</div>
=======
                      <p className="type meta-title">Biofile</p>
                      <p className="type">{` ${result.accession}`}</p>
                      <Status item={result.status} badgeSize="small" css="result-table__status" />
                      {this.props.auditIndicators(result.audit, result['@id'], { session: this.context.session, search: true })}
                  </div>
                  <div className="accession">
                      <a href={result['@id']}>
                          {`${result.accession} `}
                          
                      </a>
                  </div>
                  <div className="data-row">
                      <div><strong>File format: </strong>{result.file_format}</div>
                      <div><strong>Output type: </strong>{result.output_type}</div>
>>>>>>> 47b035a2
                  </div>
              </div>
              {this.props.auditDetail(result.audit, result['@id'], { session: this.context.session, except: result['@id'], forcedEditLink: true })}
          </li>
        );
    }
}
/* eslint-enable react/prefer-stateless-function */

<<<<<<< HEAD
PathologyComponent.propTypes = {
=======
BiofileComponent.propTypes = {
>>>>>>> 47b035a2
    context: PropTypes.object.isRequired, // Target search results
    auditIndicators: PropTypes.func.isRequired, // Audit decorator function
    auditDetail: PropTypes.func.isRequired, // Audit decorator function
};

<<<<<<< HEAD
PathologyComponent.contextTypes = {
    session: PropTypes.object, // Login information from <App>
};

const Pathology_report = auditDecor(PathologyComponent);

globals.listingViews.register(Pathology_report, 'Pathology_report');

class Surgery_viewComponent extends React.Component {
    render() {
        const result = this.props.context;
        // const age = (result.patient.age && result.patient.age !== 'unknown') ? ` ${result.patient.age}` : '';
        // const ageUnits = (result.patient.age_units && result.patient.age_units !== 'unknown' && age) ? ` ${result.patient.age_units}` : '';
        console.log(result);
=======
BiofileComponent.contextTypes = {
    session: PropTypes.object, // Login information from <App>
};

const Biofile = auditDecor(BiofileComponent);

globals.listingViews.register(Biofile, 'Biofile');

/* eslint-disable react/prefer-stateless-function */
class BiospecimenComponent extends React.Component {
    render() {
        const result = this.props.context;
        const tissueType = (result.tissue_type && result.collection_type == 'solid tissue') ? ` ${result.tissue_type}` : '';
        const anatomicSite = (result.anatomic_site && result.collection_type == 'solid tissue') ? ` ${result.anatomic_site}` : '';
>>>>>>> 47b035a2

        return (
          <li>
              <div className="clearfix">
                  <PickerActions {...this.props} />
                  <div className="pull-right search-meta">
<<<<<<< HEAD
                      <p className="type meta-title">Surgery View</p>
                      <p className="type">{` ${result.accession}`}</p>
                      {/* <Status item={result} badgeSize="small" css="result-table__status" /> */}
                      {this.props.auditIndicators(result.audit, result['@id'], { session: this.context.session, search: true })}
                  </div>
                  <div className="accession">
                        <a href={result['@id']}>
                          {`${result.accession} `}
                          {/* {`${age}${ageUnits} )`} */}
                        </a>
                  </div>
                  <div className="data-row">
                      <div><strong>Surgery Date:</strong>{result.tumor_size}</div>
                      <div><strong>Surgery Type: </strong>{result.laterality}</div>
=======
                      <p className="type meta-title">Biospecimen</p>
                      <p className="type">{` ${result.accession}`}</p>
                      
                      {this.props.auditIndicators(result.audit, result['@id'], { session: this.context.session, search: true })}
                  </div>
                  <div className="accession">
                      <a href={result['@id']}>
                          {`${result.accession} `}
                         
                      </a>
                  </div>
                  <div className="data-row">
                      <div><strong>Collection type: </strong>{result.collection_type}</div>
                      <div><strong>Processing type: </strong>{result.processing_type}</div>
                      { tissueType != '' && <div><strong>Tissue type: </strong>{tissueType}</div> }
                      { anatomicSite != '' && <div><strong>Anotomic type: </strong>{anatomicSite}</div> }
>>>>>>> 47b035a2
                  </div>
              </div>
              {this.props.auditDetail(result.audit, result['@id'], { session: this.context.session, except: result['@id'], forcedEditLink: true })}
          </li>
        );
    }
<<<<<<< HEAD
}
/* eslint-enable react/prefer-stateless-function */

Surgery_viewComponent.propTypes = {
    context: PropTypes.object.isRequired, // Target search results
=======
    
}
/* eslint-enable react/prefer-stateless-function */

BiospecimenComponent.propTypes = {
    context: PropTypes.object.isRequired, // Biosample search results
>>>>>>> 47b035a2
    auditIndicators: PropTypes.func.isRequired, // Audit decorator function
    auditDetail: PropTypes.func.isRequired, // Audit decorator function
};

<<<<<<< HEAD
Surgery_viewComponent.contextTypes = {
    session: PropTypes.object, // Login information from <App>
};

const Surgery_view = auditDecor(Surgery_viewComponent);

globals.listingViews.register(Surgery_view, 'Surgery_view');
=======
BiospecimenComponent.contextTypes = {
    session: PropTypes.object, // Login information from <App>
};

const Biospecimen = auditDecor(BiospecimenComponent);

globals.listingViews.register(Biospecimen, 'Biospecimen');
>>>>>>> 47b035a2

const Image = (props) => {
    const result = props.context;

    return (
        <li>
            <div className="clearfix">
                <PickerActions {...props} />
                <div className="pull-right search-meta">
                    <p className="type meta-title">Image</p>
                </div>
                <div className="accession">
                    <a href={result['@id']}>{result.caption}</a>
                </div>
                <div className="data-row">
                    <Attachment context={result} attachment={result.attachment} />
                </div>
            </div>
        </li>
    );
};

Image.propTypes = {
    context: PropTypes.object.isRequired, // Image search results
};

globals.listingViews.register(Image, 'Image');


/**
 * If the given term within the facet is selected, either as a selected term or a negated term,
 * return the href for the term. Don't pass any terms from facets generated by the back end
 * specifically for negation, because they don't get rendered anyway.
 * @param {string} term - Facet term being tested.
 * @param {object} facet - Facet object containing `term`.
 * @param {array} filters - `filters` array directly from search result object.
 * @return (object) - {
 *                        selected: If the term is selected, this returns the href to remove the term from the URL.
 *                        negated: true if the selected term is for negation.
 *                    }
 */
function termSelected(term, facet, filters) {
    let matchingFilter;
    let negated = false;
    const exists = facet.type === 'exists';

    // Run through the search result filters to decide whether the given term is selected.
    const selected = filters.some((filter) => {
        // Determine whether the filter is for negation (ends in a !). If it's a negation filter,
        // strip the final "!" for easier testing.
        negated = filter.field.charAt(filter.field.length - 1) === '!';
        const filterFieldName = negated ? filter.field.slice(0, -1) : filter.field;

        if (exists) {
            // Facets with an "exists" property defined in the schema need special handling to
            // allow for yes/no display.
            if ((filter.field === `${facet.field}!` && term === 'no') ||
                (filter.field === facet.field && term === 'yes')) {
                matchingFilter = filter;
                return true;
            }
        } else if (filterFieldName === facet.field && filter.term === String(term)) {
            // The facet field and the given term match a filter, so save that filter so we can
            // extract its `remove` link.
            matchingFilter = filter;
            return true;
        }

        // Not an "exists" term, and not a selected term.
        return false;
    });

    if (selected) {
        // The given term is selected. Return the href to remove the term from the URI, as well as
        // whether this term was a negation term or not.
        return {
            selected: url.parse(matchingFilter.remove).search,
            negated,
            exists,
        };
    }

    // The given term isn't selected. Return no href (the href will be determined separately), and
    // if the term isn't selected, it can't be a negation term.
    return {
        selected: null,
        negated: false,
        exists,
    };
}

// Determine whether any of the given terms are selected
function countSelectedTerms(terms, facet, filters) {
    let count = 0;
    terms.forEach((term) => {
        const { selected } = termSelected(term.key, facet, filters);
        if (selected) {
            count += 1;
        }
    });
    return count;
}

// Display one term within a facet.
const Term = (props) => {
    const { filters, facet, total, canDeselect, searchBase, onFilter, statusFacet } = props;
    const term = props.term.key;
    const count = props.term.doc_count;
    const title = props.title || term;
    const field = facet.field;
    const em = field === 'target.organism.scientific_name' ||
                field === 'organism.scientific_name' ||
                field === 'replicates.library.biosample.donor.organism.scientific_name';
    const barStyle = {
        width: `${Math.ceil((count / total) * 100)}%`,
    };

    // Determine if the given term should display selected, as well as what the href for the term
    // should be. If it *is* selected, also indicate whether it was selected for negation or not.
    const { selected, negated, exists } = termSelected(term, facet, filters);
    let href;
    let negationHref = '';
    if (selected && !canDeselect) {
        href = null;
    } else if (selected) {
        href = selected;
    } else if (facet.type === 'exists') {
        if (term === 'yes') {
            href = `${searchBase}${field}=*`;
        } else {
            href = `${searchBase}${field}!=*`;
        }
    } else {
        // Term isn't selected. Get the href for the term, and for its negation button.
        href = `${searchBase}${field}=${globals.encodedURIComponent(term)}`;
        negationHref = `${searchBase}${field}!=${globals.encodedURIComponent(term)}`;
    }

    if (facet.appended === 'true') {
        const facetTerm = facet.terms.find(x => x.key === term);
        const isNegated = facetTerm.isEqual === 'false';
        const vfield = filters.find(f => f.term === term);
        const vhref = vfield ? vfield.remove : '';
        return (
            <li className={`facet-term${isNegated ? ' negated-selected' : (selected ? ' selected' : '')}`}>
                {statusFacet ? <Status item={term} badgeSize="small" css="facet-term__status" noLabel /> : null}
                <a className="facet-term__item" href={vhref} onClick={href ? onFilter : null}>
                    <div className="facet-term__text">
                        {em ? <em>{title}</em> : <span>{title}</span>}
                    </div>
                </a>
            </li>
        );
    }

    return (
        <li className={`facet-term${negated ? ' negated-selected' : (selected ? ' selected' : '')}`}>
            {statusFacet ? <Status item={term} badgeSize="small" css="facet-term__status" noLabel /> : null}
            <a className="facet-term__item" href={href} onClick={href ? onFilter : null}>
                <div className="facet-term__text">
                    {em ? <em>{title}</em> : <span>{title}</span>}
                </div>
                {negated ? null : <div className="facet-term__count">{count}</div>}
                {(selected || negated) ? null : <div className="facet-term__bar" style={barStyle} />}
            </a>
            <div className="facet-term__negator">
                {(selected || negated || exists) ? null : <a href={negationHref} title={'Do not include items with this term'}><i className="icon icon-minus-circle" /></a>}
            </div>
        </li>
    );
};

Term.propTypes = {
    filters: PropTypes.array.isRequired, // Search result filters
    term: PropTypes.object.isRequired, // One element of the terms array from a single facet
    title: PropTypes.string, // Optional override for facet title
    facet: PropTypes.object.isRequired, // Search result facet object containing the given term
    total: PropTypes.number.isRequired, // Total number of items this term includes
    canDeselect: PropTypes.bool,
    searchBase: PropTypes.string.isRequired, // Base URI for the search
    onFilter: PropTypes.func,
    statusFacet: PropTypes.bool, // True if the facet displays statuses
};

Term.defaultProps = {
    title: '',
    canDeselect: true,
    onFilter: null,
    statusFacet: false,
};


// Wrapper for <Term> to display the "Data Type" facet terms.
const TypeTerm = (props) => {
    const { filters, total } = props;
    const term = props.term.key;
    let title;
    try {
        title = types[term];
    } catch (e) {
        title = term;
    }
    return <Term {...props} title={title} filters={filters} total={total} />;
};

TypeTerm.propTypes = {
    term: PropTypes.object.isRequired,
    filters: PropTypes.array.isRequired,
    total: PropTypes.number.isRequired,
};

const allMonths = ['01', '02', '03', '04', '05', '06', '07', '08', '09', '10', '11', '12'];

class DateSelectorFacet extends React.Component {
    constructor() {
        super();

        // Set initial React component state.
        this.state = {
            possibleYears: [], // all years with results
            startYears: [], // possible years for the start year drop-down
            endYears: [], // possible years for the end year drop-down
            startMonths: [], // possible months for the start month drop-down
            endMonths: [], // possible months for the end month drop-down
            startYear: undefined, // chosen start year
            startMonth: undefined, // chosen start month
            endYear: undefined, // chosen end year
            endMonth: undefined, // chosen end month
            activeFacet: 'date_released', // for toggle, either 'date_released' or 'date_submitted'
        };

        this.selectYear = this.selectYear.bind(this);
        this.selectMonth = this.selectMonth.bind(this);
        this.checkForSameYear = this.checkForSameYear.bind(this);
        this.toggleDateFacet = this.toggleDateFacet.bind(this);
        this.setActiveFacetParameters = this.setActiveFacetParameters.bind(this);
        this.handleReset = this.handleReset.bind(this);
        this.resetMonthDropDowns = this.resetMonthDropDowns.bind(this);
    }

    componentDidMount() {
        this.setActiveFacetParameters(true);
    }

    setActiveFacetParameters(initializationFlag) {
        let activeFacet = null;
        let activeFilter = null;
        let startYear = null;
        let endYear = null;
        // If there is a date filter applied, we'll use that filter to set state when the component is mounted
        if (initializationFlag) {
            // if a date range has already been selected, we will use that date range to populate drop-downs
            const existingFilter = this.props.filters.filter(filter => filter.field === 'advancedQuery');
            if (existingFilter[0]) {
                activeFilter = true;
                const filterString = existingFilter[0].term;
                activeFacet = (filterString.indexOf('date_released') !== -1) ? 'date_released' : 'date_submitted';
                startYear = filterString.split('[')[1].split('-')[0];
                const startMonth = filterString.split('[')[1].split('-')[1];
                endYear = filterString.split('TO ')[1].split('-')[0];
                const endMonth = filterString.split('TO ')[1].split('-')[1];
                // Set dropdown lists to match existing query
                this.setState({
                    activeFacet,
                    startYear,
                    endYear,
                    startMonth,
                    endMonth,
                });
            }
        }
        if (activeFacet === null) {
            activeFacet = this.state.activeFacet;
        }

        // Set possible years to be 2009 -> current year for 'date_released'
        // Set possible years to be 2008 -> current year for 'date_submitted'
        const currentYear = moment().format('YYYY');
        let firstYear = 2007;
        if (activeFacet === 'date_released') {
            firstYear = 2008;
        }
        const numberOfYears = +currentYear - firstYear;
        const possibleYears = Array.from({ length: numberOfYears }, (e, i) => (i + firstYear + 1));

        if (!initializationFlag || !activeFilter) {
            // Set dropdown lists to be full lists of possiblities and initialize to boundaries of full range
            this.setState({
                startYear: possibleYears[0],
                endYear: possibleYears[possibleYears.length - 1],
                startMonth: '01',
                endMonth: '12',
                startYears: possibleYears,
                endYears: possibleYears,
            });
        } else {
            const startYears = possibleYears.filter(year => +year <= endYear);
            const endYears = possibleYears.filter(year => +year >= startYear);
            this.setState({
                startYears,
                endYears,
            });
        }

        // Set dropdown options to include all possibilities
        this.setState({
            possibleYears,
            startMonths: allMonths,
            endMonths: allMonths,
        }, () => this.checkForSameYear());
    }

    selectYear(event) {
        // We are changing the start year, which means we need to change the possibilities for the end years and also the possible start months
        if (event.target.id === 'select-start-year') {
            // Set startYear to be user choice
            this.setState({ startYear: event.target.value }, () => {
                // Check if now the years match and month lists need to be limited
                this.checkForSameYear();
            });
            // Possibilities for endYears must now all be greater than the new startYear
            const endYears = this.state.possibleYears.filter(year => +year >= event.target.value);
            this.setState({ endYears });
        // We are changing the end year, which means we need to change the possiblities for the starting year and also the possible end months
        } else {
            // Set endYear to be user choice
            this.setState({ endYear: event.target.value }, () => {
                // Check if now the years match and month lists need to be limited
                this.checkForSameYear();
            });
            // Possiblities for startYears must now all be less than the new endYears
            const startYears = this.state.possibleYears.filter(year => +year <= event.target.value);
            this.setState({ startYears });
        }
    }

    resetMonthDropDowns() {
        this.setState({
            startMonths: allMonths,
            startMonth: '01',
            endMonths: allMonths,
            endMonth: '12',
        });
    }

    // If the start year and the end year match, we have to be careful to not allow the user to pick an end month that is earlier than the start month
    checkForSameYear() {
        if (+this.state.startYear === +this.state.endYear) {
            // If start month is later than the end month and years match, this is not allowed, so we reset
            if (+this.state.endMonth < +this.state.startMonth) {
                this.resetMonthDropDowns();
            // If start and end months are allowed, we still need to filter dropdown possible lists so they can't select an unallowed combination
            } else {
                // endMonths can only display months that are after the chosen startMonth
                const endMonths = allMonths.filter(month => +month >= +this.state.startMonth);
                // startMonths can only display months that are before the chosen endMonth
                const startMonths = allMonths.filter(month => +month <= +this.state.endMonth);
                this.setState({
                    endMonths,
                    startMonths,
                });
            }
        // If the start and end years previously matched (but now they don't), an incomplete list of months may be set and we need to update
        } else {
            if (allMonths.length !== this.state.startMonths.length) {
                this.setState({ startMonths: allMonths });
            }
            if (allMonths.length !== this.state.endMonths.length) {
                this.setState({ endMonths: allMonths });
            }
        }
    }

    selectMonth(event) {
        // When a month changes, we need to check if the years match and filter the month dropdown possibilities if they do
        if (event.target.id === 'select-start-month') {
            this.setState({ startMonth: event.target.value }, () => {
                this.checkForSameYear();
            });
        } else {
            this.setState({ endMonth: event.target.value }, () => {
                this.checkForSameYear();
            });
        }
    }

    // Toggle the 'activeFacet' state and also reset the drop down options by calling 'setActiveFacetParameters'
    toggleDateFacet() {
        this.setState(prevState => ({ activeFacet: prevState.activeFacet === 'date_released' ? 'date_submitted' : 'date_released' }), this.setActiveFacetParameters);
    }

    // Reset the dropdowns and state, and clear query
    handleReset(resetString) {
        this.setState({ activeFacet: 'date_released' }, () => {
            this.setActiveFacetParameters();
            this.context.navigate(resetString);
        });
    }

    // Set dropdowns to match quick link query and nagivate to quick link
    handleQuickLink(searchBaseForDateRange, field) {
        const currentYear = moment().format('YYYY');
        const currentMonth = moment().format('MM');
        const currentDay = moment().format('DD');
        const quickLinkString = `${searchBaseForDateRange}advancedQuery=@type:Experiment ${field}:[${currentYear - 1}-${currentMonth}-${currentDay} TO ${currentYear}-${currentMonth}-${currentDay}]`;
        this.setState({
            startMonth: currentMonth,
            endMonth: currentMonth,
            startYear: (currentYear - 1),
            endYear: currentYear,
            startMonths: allMonths,
            endMonths: allMonths,
            startYears: this.state.possibleYears.filter(year => +year <= currentYear),
            endYears: this.state.possibleYears.filter(year => +year >= (currentYear - 1)),
        }, () => {
            this.context.navigate(quickLinkString);
        });
    }

    render() {
        const { facet, searchBase, facets } = this.props;
        const field = this.state.activeFacet;
        const activeFacet = facets.filter(f => f.field === this.state.activeFacet)[0];

        const daysInEndMonth = moment(`${this.state.endYear}-${this.state.endMonth}`, 'YYYY-MM').daysInMonth();

        // if a date range has already been selected, we want to over-write that date range with a new one
        const existingFilter = this.props.filters.filter(filter => filter.field === 'advancedQuery');
        let resetString = '';
        let searchBaseForDateRange = searchBase;
        if (existingFilter.length > 0) {
            resetString = `${existingFilter[0].remove}&`;
            searchBaseForDateRange = `${existingFilter[0].remove}&`;
        } else {
            resetString = searchBase;
        }

        const searchString = `${searchBaseForDateRange}advancedQuery=@type:Experiment ${this.state.activeFacet}:[${this.state.startYear}-${this.state.startMonth}-01 TO ${this.state.endYear}-${this.state.endMonth}-${daysInEndMonth}]`;

        // Print selected date range next to date selector facet
        let dateRangeString = '';
        if (existingFilter.length > 0) {
            if (existingFilter[0].term.indexOf('date_released') > -1) {
                dateRangeString = `Data released between ${existingFilter[0].term.substring(existingFilter[0].term.indexOf('[') + 1, existingFilter[0].term.indexOf(']')).replace('TO', 'and')}`;
            } else {
                dateRangeString = `Data submitted between ${existingFilter[0].term.substring(existingFilter[0].term.indexOf('[') + 1, existingFilter[0].term.indexOf(']')).replace('TO', 'and')}`;
            }
        }

        if (((activeFacet.terms.length > 0) && activeFacet.terms.some(term => term.doc_count)) || (field.charAt(field.length - 1) === '!')) {
            return (
                <div className={`facet date-selector-facet ${facet.field === 'date_released' ? 'display-date-selector' : ''}`}>
                    <h5>Date range selection</h5>
                    {existingFilter.length > 0 ?
                        <div className="selected-date-range">
                            <div>Selected range: </div>
                            {existingFilter.map(filter =>
                                <div key={filter.term}>{dateRangeString}</div>
                            )}
                        </div>
                    : null}

                    <div className="date-selector-toggle-wrapper">
                        <div className="date-selector-toggle"><input
                            type="radio"
                            name="released"
                            value="released"
                            checked={this.state.activeFacet === 'date_released'}
                            onChange={this.toggleDateFacet}
                        />Released
                        </div>
                        <div className="date-selector-toggle"><input
                            type="radio"
                            name="submitted"
                            value="submitted"
                            checked={this.state.activeFacet === 'date_submitted'}
                            onChange={this.toggleDateFacet}
                        />Submitted
                        </div>
                    </div>
                    <button className="date-selector-btn" onClick={() => this.handleQuickLink(searchBaseForDateRange, field)}>
                        <i className="icon icon-caret-right" />
                        See results for the past year
                    </button>
                    <div className="date-container">
                        <div className="date-selector-module">
                            <h6>Start date:</h6>
                            <div className="date-selector">
                                <select id="select-start-month" value={this.state.startMonth} onChange={this.selectMonth}>
                                    {this.state.startMonths.map(month =>
                                        <option value={month} key={month}>{month}</option>
                                    )}
                                </select>
                                <select id="select-start-year" value={this.state.startYear} onChange={this.selectYear}>
                                    {this.state.startYears.map(year =>
                                        <option value={year} key={year}>{year}</option>
                                    )}
                                </select>
                            </div>
                        </div>
                        <div className="date-arrow">
                            <i className="icon icon-arrow-right" />
                        </div>
                        <div className="date-selector-module">
                            <h6>End date:</h6>
                            <div className="date-selector">
                                <select id="select-end-month" value={this.state.endMonth} onChange={this.selectMonth}>
                                    {this.state.endMonths.map(month =>
                                        <option value={month} key={month}>{month}</option>
                                    )}
                                </select>
                                <select id="select-end-year" value={this.state.endYear} onChange={this.selectYear}>
                                    {this.state.endYears.map(year =>
                                        <option value={year} key={year}>{year}</option>
                                    )}
                                </select>
                            </div>
                        </div>
                    </div>
                    <a href={searchString}>
                        <button className="btn btn-info btn-sm apply-date-selector">
                            Apply changes
                        </button>
                    </a>
                    <button className="btn btn-info btn-sm reset-date-selector" onClick={() => this.handleReset(resetString)}>
                        Reset
                    </button>
                </div>
            );
        }

        // Facet had all zero terms and was not a "not" facet.
        return null;
    }
}

DateSelectorFacet.propTypes = {
    facet: PropTypes.object.isRequired,
    facets: PropTypes.array.isRequired,
    filters: PropTypes.array.isRequired,
    searchBase: PropTypes.string.isRequired, // Base URI for the search
};

DateSelectorFacet.contextTypes = {
    navigate: PropTypes.func,
};

// Sanitize user input and facet terms for comparison: convert to lowercase, remove white space and asterisks (which cause regular expression error)
const sanitizedString = inputString => inputString.toLowerCase()
    .replace(/ /g, '') // remove spaces (to allow multiple word searches)
    .replace(/[*?()+[\]\\/]/g, ''); // remove certain special characters (these cause console errors)

class Facet extends React.Component {
    constructor() {
        super();

        // Set initial React commponent state.
        this.state = {
            initialState: true,
            unsanitizedSearchTerm: '',
            searchTerm: '',
        };

        // Bind `this` to non-React methods.
        this.handleSearch = this.handleSearch.bind(this);
    }

    componentDidMount() {
        this.setState({ initialState: false });
    }

    handleSearch(event) {
        // Unsanitized search term entered by user for display
        this.setState({ unsanitizedSearchTerm: event.target.value });
        // Search term entered by the user
        const filterVal = String(sanitizedString(event.target.value));
        this.setState({ searchTerm: filterVal });
    }

    render() {
        const { facet, filters } = this.props;
        const title = facet.title;
        const field = facet.field;
        const total = facet.total;
        const typeahead = facet.type === 'typeahead';

        // Filter facet terms to create list of those matching the search term entered by the user
        // Note: this applies only to Typeahead facets
        let filteredList = null;
        if (typeahead && this.state.searchTerm !== '') {
            filteredList = facet.terms.filter(
                (term) => {
                    if (term.doc_count > 0) {
                        const termKey = sanitizedString(term.key);
                        if (termKey.match(this.state.searchTerm)) {
                            return term;
                        }
                        return null;
                    }
                    return null;
                }
            );
        }

        // Make a list of terms for this facet that should appear, by filtering out terms that
        // shouldn't. Any terms with a zero doc_count get filtered out, unless the term appears in
        // the search result filter list.
        const unsortedTerms = facet.terms.filter((term) => {
            if (term.key) {
                // See if the facet term also exists in the search result filters (i.e. the term
                // exists in the URL query string).
                const found = filters.some(filter => filter.field.replace('!', '') === facet.field.replace('!', '') && filter.term === term.key);

                // If the term wasn't in the filters list, allow its display only if it has a non-
                // zero doc_count. If the term *does* exist in the filters list, display it
                // regardless of its doc_count.
                return found || term.doc_count > 0;
            }

            // The term exists, but without a key, so don't allow its display.
            return false;
        });

        // Sort numerical terms by value not by frequency
        // This should ultimately be accomplished in the back end, but the front end fix is much simpler so we are starting with that
        // We have to check the full list for now (until schema change) because some lists contain both numerical and string terms ('Encyclopedia version' under Annotations) and we do not want to sort those by value
        const numericalTest = a => !isNaN(a.key);
        // For date facets, sort by date
        let terms = [];
        if (field.match('date')) {
            terms = _.sortBy(unsortedTerms, obj => moment(obj.key, 'YYYY-MM-DD').toISOString()).reverse();
        } else if (field.match('month')) {
            terms = _.sortBy(unsortedTerms, obj => moment(obj.key, 'MMMM, YYYY').toISOString()).reverse();
        } else if (field.match('year')) {
            terms = _.sortBy(unsortedTerms, obj => moment(obj.key, 'YYYY').toISOString()).reverse();
        // For straightforward numerical facets, just sort by value
        } else if (unsortedTerms.every(numericalTest)) {
            terms = _.sortBy(unsortedTerms, obj => obj.key);
        } else if (field.match('range') ) {           
            terms = _.sortBy(unsortedTerms, obj => parseInt(obj.key.match(/\d+/)));        
        } else {
            terms = unsortedTerms;
        }
      
        const moreTerms = terms.slice(5);
        const TermComponent = field === 'type' ? TypeTerm : Term;
        const selectedTermCount = countSelectedTerms(moreTerms, facet, filters);
        const canDeselect = (!facet.restrictions || selectedTermCount >= 2);
        const statusFacet = field === 'status' || field === 'lot_reviews.status';

        // collecting selected search terms to display at the top of the facet
        const selectedTerms = filters.filter(filter => (filter.field === field || filter.field === `${field}!`));

        // Number of terms to show, the rest will be viewable on scroll
        const displayedTermsCount = 5;

        // Audit facet titles get mapped to a corresponding icon.
        let titleComponent = title;
        if (field.substr(0, 6) === 'audit.') {
            // Get the human-readable part of the audit facet title.
            const titleParts = title.split(': ');

            // Get the non-human-readable part so we can generate a corresponding CSS class name.
            const fieldParts = field.match(/^audit.(.+).category$/i);
            if (fieldParts && fieldParts.length === 2 && titleParts) {
                // We got something that looks like an audit title. Generate a CSS class name for
                // the corresponding audit icon, and generate the title.
                const iconClass = `icon audit-activeicon-${fieldParts[1].toLowerCase()}`;
                titleComponent = <span>{titleParts[0]}: <i className={iconClass} /></span>;
            } else {
                // Something about the audit facet title doesn't match expectations, so just
                // display the given non-human-readable audit title.
                titleComponent = <span>{title}</span>;
            }
        }

        // Return Facet component if there are terms with doc_count > 0 or for negated facet
        if (((terms.length > 0) && terms.some(term => term.doc_count)) || (field.charAt(field.length - 1) === '!') || facet.appended === 'true') {
            return (
                <div className="facet">
                    <h5>{titleComponent}</h5>
                    {/* Display selected filters at the top */}
                    {(selectedTerms.length > 0) ?
                        <div className="filter-container">
                            <div className="filter-hed">Selected filters:</div>
                            {selectedTerms.map(filter =>
                                <a href={filter.remove} key={filter.term} className={(filter.field.indexOf('!') !== -1) ? 'negation-filter' : ''}><div className="filter-link"><i className="icon icon-times-circle" /> {filter.term}</div></a>
                            )}
                        </div>
                    : null}
                    <ul className={`facet-list nav${statusFacet ? ' facet-status' : ''}`}>
                        {/* Display searchbar for typeahead facets if there are more than 5 terms */}
                        {typeahead ?
                            <div className="typeahead-entry" role="search">
                                <i className="icon icon-search" />
                                <div className="searchform">
                                    <input type="search" aria-label={`search to filter list of terms for facet ${titleComponent}`} placeholder="Search" value={this.state.unsanitizedSearchTerm} onChange={this.handleSearch} name={`search${titleComponent.replace(/\s+/g, '')}`} />
                                </div>
                            </div>
                        : null}
                        {/* If user has searched using the typeahead, we will not display the full set of facet terms, just those matching the search */}
                        {(filteredList !== null) ?
                            <div>
                                {/* Display error message if there is a search but no results found */}
                                {(filteredList.length === 0) ?
                                    <div className="searcherror">
                                        Try a different search term for results.
                                    </div>
                                :
                                    <div className="terms-block">
                                        {/* List of results does not overflow top on initialization */}
                                        <div className="top-shading hide-shading" />
                                        {/* List of filtered terms */}
                                        <div className={`term-list search${titleComponent.replace(/\s+/g, '')}`} onScroll={shadeOverflowOnScroll}>
                                            {filteredList.map(term =>
                                                <TermComponent {...this.props} key={term.key} term={term} filters={filters} total={total} canDeselect={canDeselect} statusFacet={statusFacet} />
                                            )}
                                        </div>
                                        {/* Only show bottom shading when list of results overflows */}
                                        <div className={`shading ${(filteredList.length < displayedTermsCount) ? 'hide-shading' : ''}`} />
                                    </div>
                                }
                            </div>
                        :
                            <div>
                                {/* If the user has not searched, we will display the full set of facet terms */}
                                {(((terms.length > 0) && terms.some(term => term.doc_count)) || (field.charAt(field.length - 1) === '!') || (facet.appended === 'true')) ?
                                    <div className="terms-block">
                                        {/* List of results does not overflow top on initialization */}
                                        <div className="top-shading hide-shading" />
                                        {/* List of terms */}
                                        <div className={`term-list${typeahead ? ` search${titleComponent.replace(/\s+/g, '')}` : ''}`} onScroll={shadeOverflowOnScroll}>
                                            {/* To prevent long render time, wait for component to mount to display all typeahead terms and display 50 terms in the interim. */}
                                            {(this.state.initialState && typeahead) ?
                                                <div>
                                                    {terms.slice(0, 50).map(term =>
                                                        <TermComponent {...this.props} key={term.key} term={term} filters={filters} total={total} canDeselect={canDeselect} statusFacet={statusFacet} />
                                                    )}
                                                </div>
                                            :
                                                <div>
                                                    {terms.map(term =>
                                                        <TermComponent {...this.props} key={term.key} term={term} filters={filters} total={total} canDeselect={canDeselect} statusFacet={statusFacet} />
                                                    )}
                                                </div>
                                            }
                                        </div>
                                        {/* Only show bottom shading when list of results overflows */}
                                        <div className={`shading ${(terms.length < displayedTermsCount) ? 'hide-shading' : ''}`} />
                                    </div>
                                : null}
                            </div>
                        }
                    </ul>
                </div>
            );
        }

        // Facet had all zero terms and was not a "not" facet.
        return null;
    }
}

Facet.propTypes = {
    facet: PropTypes.object.isRequired,
    filters: PropTypes.array.isRequired,
};

/**
 * Entry field for filtering the results list when search results appear in edit forms.
 *
 * @export
 * @class TextFilter
 * @extends {React.Component}
 */
export class TextFilter extends React.Component {
    constructor() {
        super();

        // Bind `this` to non-React component methods.
        this.performSearch = this.performSearch.bind(this);
        this.onKeyDown = this.onKeyDown.bind(this);
    }

    /**
    * Keydown event handler
    *
    * @param {object} e Key down event
    * @memberof TextFilter
    * @private
    */
    onKeyDown(e) {
        if (e.keyCode === 13) {
            this.performSearch(e);
            e.preventDefault();
        }
    }

    getValue() {
        const filter = this.props.filters.filter(f => f.field === 'searchTerm');
        return filter.length ? filter[0].term : '';
    }

    /**
    * Makes call to do search
    *
    * @param {object} e Event
    * @memberof TextFilter
    * @private
    */
    performSearch(e) {
        let searchStr = this.props.searchBase.replace(/&?searchTerm=[^&]*/, '');
        const value = e.target.value;
        if (value) {
            searchStr += `searchTerm=${e.target.value}`;
        } else {
            searchStr = searchStr.substring(0, searchStr.length - 1);
        }
        this.props.onChange(searchStr);
    }

    shouldUpdateComponent(nextProps) {
        return (this.getValue(this.props) !== this.getValue(nextProps));
    }

    /**
    * Provides view for @see {@link TextFilter}
    *
    * @returns {object} @see {@link TextFilter} React's JSX object
    * @memberof TextFilter
    * @public
    */
    render() {
        return (
            <div className="facet">
                <input
                    type="search"
                    className="form-control search-query"
                    placeholder="Enter search term(s)"
                    defaultValue={this.getValue(this.props)}
                    onKeyDown={this.onKeyDown}
                    data-test="filter-search-box"
                />
            </div>
        );
    }
}

TextFilter.propTypes = {
    filters: PropTypes.array.isRequired,
    searchBase: PropTypes.string.isRequired,
    onChange: PropTypes.func.isRequired,
};


// Displays the entire list of facets. It contains a number of <Facet> cmoponents.
/* eslint-disable react/prefer-stateless-function */
export class FacetList extends React.Component {
    render() {
        const { context, facets, filters, mode, orientation, hideTextFilter, addClasses, docTypeTitleSuffix } = this.props;

        // Get "normal" facets, meaning non-audit facets.
        const normalFacets = facets.filter(facet => facet.field.substring(0, 6) !== 'audit.');

        let width = 'inherit';
        if (!facets.length && mode !== 'picker') return <div />;
        let hideTypes;
        if (mode === 'picker') {
            // The edit forms item picker (search results in an edit item) shows the Types facet.
            hideTypes = false;
        } else {
            // Hide the types facet if one "type=" term exists in the URL. and it's not the only
            // facet.
            hideTypes = filters.filter(filter => filter.field === 'type').length === 1 && normalFacets.length > 1;
        }
        if (orientation === 'horizontal') {
            width = `${100 / facets.length}%`;
        }

        // See if we need the Clear Filters link or not. context.clear_filters.
        let clearButton;
        const searchQuery = context && context['@id'] && url.parse(context['@id']).search;
        if (searchQuery) {
            // Convert search query string to a query object for easy parsing.
            const terms = queryString.parse(searchQuery);

            // See if there are terms in the query string aside from `searchTerm` or `advancedQuery`. We have a Clear
            // Filters button if we do.
            let nonPersistentTerms = _(Object.keys(terms)).any(term => term !== 'searchTerm' && term !== 'advancedQuery');
            clearButton = nonPersistentTerms && (terms.searchTerm || terms.advancedQuery);

            // If no Clear Filters button yet, do the same check with `type` in the query string.
            if (!clearButton) {
                nonPersistentTerms = _(Object.keys(terms)).any(term => term !== 'type');
                clearButton = nonPersistentTerms && terms.type;
            }
        }

        // Collect negation filters ie filters with fields ending in an exclamation point. These
        // are the negation facet terms that need to get merged into the regular facets that their
        // non-negated versions inhabit.
        const negationFilters = filters.filter(filter => filter.field.charAt(filter.field.length - 1) === '!');

        return (
            <div className={`box facets${addClasses ? ` ${addClasses}` : ''}`}>
                <div className={`orientation${this.props.orientation === 'horizontal' ? ' horizontal' : ''}`}>
                    {(context || clearButton) ?
                        <div className="search-header-control">
                            {context ? <DocTypeTitle searchResults={context} wrapper={children => <h1>{children} {docTypeTitleSuffix}</h1>} /> : null}
                            <ClearFilters searchUri={context.clear_filters} enableDisplay={!!clearButton} />
                        </div>
                    : null}
                    {mode === 'picker' && !hideTextFilter ? <TextFilter {...this.props} filters={filters} /> : ''}
                    {facets.map((facet) => {
                        if (hideTypes && facet.field === 'type') {
                            return <span key={facet.field} />;
                        }
                        if (facet.field === 'date_released') {
                            return (
                                <DateSelectorFacet
                                    {...this.props}
                                    key={facet.field}
                                    facet={facet}
                                    filters={filters}
                                    width={width}
                                    negationFilters={negationFilters}
                                    facets={facets}
                                />
                            );
                        }
                        if (facet.field === 'date_submitted') {
                            return null;
                        }
                        return (
                            <Facet
                                {...this.props}
                                key={facet.field}
                                facet={facet}
                                filters={filters}
                                width={width}
                                negationFilters={negationFilters}
                            />
                        );
                    })}
                </div>
            </div>
        );
    }
}
/* eslint-enable react/prefer-stateless-function */

FacetList.propTypes = {
    context: PropTypes.object,
    facets: PropTypes.oneOfType([
        PropTypes.array,
        PropTypes.object,
    ]).isRequired,
    filters: PropTypes.array.isRequired,
    mode: PropTypes.string,
    orientation: PropTypes.string,
    hideTextFilter: PropTypes.bool,
    docTypeTitleSuffix: PropTypes.string,
    addClasses: PropTypes.string, // CSS classes to use if the default isn't needed.
};

FacetList.defaultProps = {
    context: null,
    mode: '',
    orientation: 'vertical',
    hideTextFilter: false,
    addClasses: '',
    docTypeTitleSuffix: 'search',
};

FacetList.contextTypes = {
    session: PropTypes.object,
};


/**
 * Display the modal for batch download, and pass back clicks in the Download button
 */
export const BatchDownloadModal = ({ handleDownloadClick, title, additionalContent, disabled }) => (
    <Modal actuator={<button className="btn btn-info btn-sm" disabled={disabled} data-test="batch-download">{title || 'Download'}</button>}>
        <ModalHeader title="Using batch download" closeModal />
        <ModalBody>
            <p>
                Click the &ldquo;Download&rdquo; button below to download a &ldquo;files.txt&rdquo; file that contains a list of URLs to a file containing all the experimental metadata and links to download the file.
                The first line of the file has the URL or command line to download the metadata file.
            </p>
            <p>
                Further description of the contents of the metadata file are described in the <a href="/help/batch-download/">Batch Download help doc</a>.
            </p>
            <p>
                The &ldquo;files.txt&rdquo; file can be copied to any server.<br />
                The following command using cURL can be used to download all the files in the list:
            </p>
            <code>xargs -L 1 curl -O -L &lt; files.txt</code><br />
            <div>{additionalContent}</div>
        </ModalBody>
        <ModalFooter
            closeModal={<button className="btn btn-info btn-sm">Close</button>}
            submitBtn={<button className="btn btn-info btn-sm" disabled={disabled} onClick={handleDownloadClick}>Download</button>}
            dontClose
        />
    </Modal>
);

BatchDownloadModal.propTypes = {
    /** Function to call when Download button gets clicked */
    handleDownloadClick: PropTypes.func.isRequired,
    /** Title to override usual actuator "Download" button title */
    title: PropTypes.string,
    /** True to disable Download button */
    disabled: PropTypes.bool,
    /** Additional content in modal as component */
    additionalContent: PropTypes.object,
};

BatchDownloadModal.defaultProps = {
    title: '',
    disabled: false,
    additionalContent: null,
};


export class BatchDownload extends React.Component {
    constructor() {
        super();
        this.handleDownloadClick = this.handleDownloadClick.bind(this);
    }

    handleDownloadClick() {
        if (!this.props.context) {
            requestSearch(this.props.query).then((results) => {
                this.context.navigate(results.batch_download);
            });
        } else {
            this.context.navigate(this.props.context.batch_download);
        }
    }

    render() {
        return <BatchDownloadModal handleDownloadClick={this.handleDownloadClick} />;
    }
}

BatchDownload.propTypes = {
    context: PropTypes.object, // Search result object whose batch_download we're using
    query: PropTypes.string, // Without `context`, perform a search using this query string
};

BatchDownload.defaultProps = {
    context: null,
    query: '',
};

BatchDownload.contextTypes = {
    navigate: PropTypes.func,
};


/**
 * Display the search-result view controls that lets users go to the different search results pages
 * (matrix, report, etc).
 */
export const ViewControls = ({ views, css, hrefProcessor }) => {
    if (views && views.length > 0) {
        return (
            <div className={`btn-attached${css ? ` ${css}` : ''}`}>
                {views.map((view) => {
                    // Checks for the callback every iteration, but with so few buttons I don't
                    // expect performance issues.
                    const href = hrefProcessor ? hrefProcessor(view.href) : view.href;
                    return <a href={href} key={view.icon} className="btn btn-info btn-sm btn-svgicon" title={view.title}>{svgIcon(globals.viewToSvg[view.icon])}</a>;
                })}
            </div>
        );
    }
    return null;
};

ViewControls.propTypes = {
    /** Views from a search-result object */
    views: PropTypes.array,
    /** CSS to add to the wrapper <div> */
    css: PropTypes.string,
    /** Callback to modify hrefs for each button */
    hrefProcessor: PropTypes.func,
};

ViewControls.defaultProps = {
    views: null,
    css: '',
    hrefProcessor: null,
};


/**
 * Display the "Clear filters" link.
 */
export const ClearFilters = ({ searchUri, enableDisplay }) => (
    <div className="clear-filters-control">
        {enableDisplay ? <div><a href={searchUri}>Clear Filters <i className="icon icon-times-circle" /></a></div> : null}
    </div>
);

ClearFilters.propTypes = {
    /** URI for the Clear Filters link */
    searchUri: PropTypes.string.isRequired,
    /** True to display the link */
    enableDisplay: PropTypes.bool,
};

ClearFilters.defaultProps = {
    enableDisplay: true,
};


/**
 * Display and react to controls at the top of search result output, like the search and matrix
 * pages.
 */
export const SearchControls = ({ context, visualizeDisabledTitle, showResultsToggle, onFilter }, reactContext) => {
    const results = context['@graph'];
    const searchBase = url.parse(reactContext.location_href).search || '';
    const trimmedSearchBase = searchBase.replace(/[?|&]limit=all/, '');

    // Get a sorted list of batch hubs keys with case-insensitive sort.
    let visualizeKeys = [];
    if (context.visualize_batch && Object.keys(context.visualize_batch).length) {
        visualizeKeys = Object.keys(context.visualize_batch).sort((a, b) => {
            const aLower = a.toLowerCase();
            const bLower = b.toLowerCase();
            return (aLower > bLower) ? 1 : ((aLower < bLower) ? -1 : 0);
        });
    }

    let resultsToggle = null;
    if (showResultsToggle) {
        if (context.total > results.length && searchBase.indexOf('limit=all') === -1) {
            resultsToggle = (
                <a
                    rel="nofollow"
                    className="btn btn-info btn-sm"
                    href={searchBase ? `${searchBase}&limit=all` : '?limit=all'}
                    onClick={onFilter}
                >
                    View All
                </a>
            );
        } else {
            resultsToggle = (
                <span>
                    {results.length > 25 ?
                        <a
                            className="btn btn-info btn-sm"
                            href={trimmedSearchBase || '/search/'}
                            onClick={onFilter}
                        >
                            View 25
                        </a>
                    : null}
                </span>
            );
        }
    }

    return (
        <div className="results-table-control">
            <ViewControls views={context.views} />

            {resultsToggle}

            {context.batch_download ?
                <BatchDownload context={context} />
            : null}

            {visualizeKeys.length > 0 ?
                <BrowserSelector
                    visualizeCfg={context.visualize_batch}
                    disabled={!!visualizeDisabledTitle}
                    title={visualizeDisabledTitle || 'Visualize'}
                />
            : null}
        </div>
    );
};

SearchControls.propTypes = {
    /** Search results object that generates this page */
    context: PropTypes.object.isRequired,
    /** True to disable Visualize button */
    visualizeDisabledTitle: PropTypes.string,
    /** True to show View All/View 25 control */
    showResultsToggle: (props, propName, componentName) => {
        if (props[propName] && typeof props.onFilter !== 'function') {
            return new Error(`"onFilter" prop to ${componentName} required if "showResultsToggle" is true`);
        }
        return null;
    },
    /** Function to handle clicks in links to toggle between viewing all and limited */
    onFilter: (props, propName, componentName) => {
        if (props.showResultsToggle && typeof props[propName] !== 'function') {
            return new Error(`"onFilter" prop to ${componentName} required if "showResultsToggle" is true`);
        }
        return null;
    },
};

SearchControls.defaultProps = {
    visualizeDisabledTitle: '',
    showResultsToggle: false,
    onFilter: null,
};

SearchControls.contextTypes = {
    location_href: PropTypes.string,
};


// Maximum number of selected items that can be visualized.
const VISUALIZE_LIMIT = 100;


export class ResultTable extends React.Component {
    constructor(props) {
        super(props);

        // Make an array of all assemblies found in all files in the search results.
        let assemblies = [];
        const results = this.props.context['@graph'];
        const files = results.length ? results.filter(result => result['@type'][0] === 'File') : [];
        if (files.length) {
            // Reduce all found file assemblies so we don't have duplicates in the 'assemblies' array.
            assemblies = files.reduce((assembliesAcc, file) => ((!file.assembly || assembliesAcc.indexOf(file.assembly) > -1) ? assembliesAcc : assembliesAcc.concat(file.assembly)), []);
        }

        // Set React component state.
        this.state = {
            assemblies,
            browserAssembly: assemblies.length && assemblies[0], // Currently selected assembly for the browser
            selectedTab: '',
        };

        // Bind `this` to non-React moethods.
        this.onFilter = this.onFilter.bind(this);
        this.assemblyChange = this.assemblyChange.bind(this);
        this.handleTabClick = this.handleTabClick.bind(this);
    }

    getChildContext() {
        return {
            actions: this.props.actions,
        };
    }

    componentDidMount() {
        if (window !== undefined) {
            // Determining this in componentDidMount to avoid server/client reactJS conflict.
            if (window.location.hash === '#browser') {
                this.setState({ selectedTab: 'browserpane' });
            }
        }
    }

    onFilter(e) {
        const searchStr = e.currentTarget.getAttribute('href');
        this.props.onChange(searchStr);
        e.stopPropagation();
        e.preventDefault();
        this.setState({ selectedTab: 'listpane' }); // Always return to listpane so that browser can rerender
    }

    // Called when new value chosen from assembly dropdown.
    assemblyChange(e) {
        this.setState({ browserAssembly: e.target.value });
    }

    handleTabClick(tab) {
        // Since we force TabPanel tab selection, we need to keep track of selectedTab.
        if (this.state.selectedTab !== tab) {
            this.setState({ selectedTab: tab });
        }
    }

    render() {
        const { context, searchBase, restrictions } = this.props;
        const { assemblies } = this.state;
        const results = context['@graph'];
        const total = context.total;
        const columns = context.columns;
        const filters = context.filters;
        const label = 'results';
        let browseAllFiles = true; // True to pass all files to browser
        let browserAssembly = ''; // Assembly to pass to ResultsBrowser component
        let browserDatasets = []; // Datasets will be used to get vis_json blobs
        let browserFiles = []; // Files to pass to ResultsBrowser component
        let assemblyChooser;
        const visualizeDisabledTitle = context.total > VISUALIZE_LIMIT ? `Filter to ${VISUALIZE_LIMIT} to visualize` : '';
        const facets = context.facets.map((facet) => {
            if (restrictions[facet.field] !== undefined) {
                const workFacet = _.clone(facet);
                workFacet.restrictions = restrictions[workFacet.field];
                workFacet.terms = workFacet.terms.filter(term => _.contains(workFacet.restrictions, term.key));
            }
            return facet;
        });

        // See if a specific result type was requested ('type=x')
        // Satisfied iff exactly one type is in the search
        if (results.length) {
            let specificFilter;
            filters.forEach((filter) => {
                if (filter.field === 'type') {
                    specificFilter = specificFilter ? '' : filter.term;
                }
            });
        }

        // Check whether the search query qualifies for a genome browser display. Start by counting
        // the number of "type" filters exist.
        let typeFilter;
        const counter = filters.reduce((prev, curr) => {
            if (curr.field === 'type') {
                typeFilter = curr;
                return prev + 1;
            }
            return prev;
        }, 0);

        // If we have only one "type" term in the query string and it's for File, then we can
        // display the List/Browser tabs. Otherwise we just get the list.
        let browserAvail = counter === 1 && typeFilter && typeFilter.term === 'File' && assemblies.length === 1;
        if (browserAvail) {
            // If dataset is in the query string, we can show all files.
            const datasetFilter = filters.find(filter => filter.field === 'dataset');
            if (datasetFilter) {
                browseAllFiles = true;

                // Probably not worth a define in globals.js for visualizable types and statuses.
                browserFiles = results.filter(file => ['bigBed', 'bigWig'].indexOf(file.file_format) > -1);
                if (browserFiles.length > 0) {
                    browserFiles = browserFiles.filter(file =>
                        ['released', 'in progress', 'archived'].indexOf(file.status) > -1
                    );
                }
                browserAvail = (browserFiles.length > 0);

                if (browserAvail) {
                    // Distill down to a list of datasets so they can be passed to genome_browser code.
                    browserDatasets = browserFiles.reduce((datasets, file) => (
                        (!file.dataset || datasets.indexOf(file.dataset) > -1) ? datasets : datasets.concat(file.dataset)
                    ), []);
                }
            } else {
                browseAllFiles = false;
                browserAvail = false; // NEW: Limit browser option to type=File&dataset=... only!
            }
        }

        if (browserAvail) {
            // Now determine if we have a mix of assemblies in the files, or just one. If we have
            // a mix, we need to render a drop-down.
            if (assemblies.length === 1) {
                // Only one assembly in all the files. No menu needed.
                browserAssembly = assemblies[0];
                // empty div to avoid warning only.
                assemblyChooser = (
                    <div className="browser-assembly-chooser" />
                );
            } else {
                browserAssembly = this.state.browserAssembly;
                assemblyChooser = (
                    <div className="browser-assembly-chooser">
                        <div className="browser-assembly-chooser__title">Assembly:</div>
                        <div className="browser-assembly-chooser__menu">
                            <AssemblyChooser assemblies={assemblies} assemblyChange={this.assemblyChange} />
                        </div>
                    </div>
                );
            }
        }

        return (
            <div>
                <div className="row">
                    {facets.length ?
                        <div className="col-sm-5 col-md-4 col-lg-3">
                            <FacetList
                                {...this.props}
                                facets={facets}
                                filters={filters}
                                searchBase={searchBase ? `${searchBase}&` : `${searchBase}?`}
                                onFilter={this.onFilter}
                            />
                        </div>
                    : ''}
                    <div className="col-sm-7 col-md-8 col-lg-9">

                        {context.notification === 'Success' ?
                            <div>
                                <h4>Showing {results.length} of {total} {label}</h4>
                                <DisplayAsJson />
                                <SearchControls context={context} visualizeDisabledTitle={visualizeDisabledTitle} onFilter={this.onFilter} showResultsToggle />
                                <hr />
                                <CartSearchControls searchResults={context} />
                                {browserAvail ?
                                    <TabPanel tabs={{ listpane: 'List', browserpane: <BrowserTabQuickView /> }} selectedTab={this.state.selectedTab} handleTabClick={this.handleTabClick} navCss="browser-tab-bg" tabFlange>
                                        <TabPanelPane key="listpane">
                                            <ResultTableList results={results} columns={columns} tabbed />
                                        </TabPanelPane>
                                        <TabPanelPane key="browserpane">
                                            {assemblyChooser}
                                            <ResultBrowser files={results} assembly={browserAssembly} datasets={browserDatasets} limitFiles={!browseAllFiles} currentRegion={this.props.currentRegion} />
                                        </TabPanelPane>
                                    </TabPanel>
                                :
                                    <ResultTableList results={results} columns={columns} cartControls />
                                }
                            </div>
                        :
                            <h4>{context.notification}</h4>
                        }
                    </div>
                </div>
            </div>
        );
    }
}

ResultTable.propTypes = {
    context: PropTypes.object.isRequired,
    actions: PropTypes.array,
    restrictions: PropTypes.object,
    searchBase: PropTypes.string,
    onChange: PropTypes.func.isRequired,
    currentRegion: PropTypes.func,
};

ResultTable.defaultProps = {
    actions: [],
    restrictions: {},
    searchBase: '',
    currentRegion: null,
};

ResultTable.childContextTypes = {
    actions: PropTypes.array,
};

ResultTable.contextTypes = {
    session: PropTypes.object,
};


const BrowserTabQuickView = function BrowserTabQuickView() {
    return <div>Quick View <span className="beta-badge">BETA</span></div>;
};


// Display the list of search results.
export const ResultTableList = ({ results, columns, tabbed, cartControls }) => (
    <ul className={`nav result-table${tabbed ? ' result-table-tabbed' : ''}`} id="result-table">
        {results.length ?
            results.map(result => Listing({ context: result, columns, key: result['@id'], cartControls }))
        : null}
    </ul>
);

ResultTableList.propTypes = {
    results: PropTypes.array.isRequired, // Array of search results to display
    columns: PropTypes.object, // Columns from search results
    tabbed: PropTypes.bool, // True if table is in a tab
    cartControls: PropTypes.bool, // True if items should display with cart controls
};

ResultTableList.defaultProps = {
    columns: null,
    tabbed: false,
    cartControls: false,
};


// Display a local genome browser in the ResultTable where search results would normally go. This
// only gets displayed if the query string contains only one type and it's "File."
const ResultBrowser = (props) => {
    let visUrl = '';
    const datasetCount = props.datasets.length;
    let region; // optionally make a persistent region
    const lastRegion = props.currentRegion();
    if (lastRegion && lastRegion.assembly === props.assembly) {
        region = lastRegion.region;
        console.log('found region %s', region);
    }
    if (datasetCount === 1) {
        // /datasets/{ENCSR000AEI}/@@hub/{hg19}/trackDb.json
        visUrl = `${props.datasets[0]}/@@hub/${props.assembly}/trackDb.json`;
    } else if (datasetCount > 1) {
        // /batch_hub/type%3DExperiment%2C%2Caccession%3D{ENCSR000AAA}%2C%2Caccession%3D{ENCSR000AEI}/{hg19}/vis_blob.json
        for (let ix = 0; ix < datasetCount; ix += 1) {
            const accession = props.datasets[ix].split('/')[2];
            visUrl += `%2C%2Caccession=${accession}`;
        }
        visUrl = `/batch_hub/type=Experiment${visUrl}/${props.assembly}/vis_blob.json`;
    }
    if (datasetCount > 0) {
        return (
            <FetchedData ignoreErrors>
                <Param name="visBlobs" url={visUrl} />
                <GenomeBrowser files={props.files} assembly={props.assembly} limitFiles={props.limitFiles} region={region} currentRegion={props.currentRegion} />
            </FetchedData>
        );
    }
    return (
        <div>
            <GenomeBrowser files={props.files} assembly={props.assembly} limitFiles={props.limitFiles} region={region} currentRegion={props.currentRegion} />
        </div>
    );
};

ResultBrowser.propTypes = {
    files: PropTypes.array.isRequired, // Array of files whose browser we're rendering
    assembly: PropTypes.string.isRequired, // Filter `files` by this assembly
    datasets: PropTypes.array.isRequired, // One or more '/dataset/ENCSRnnnXXX/' that files belong to
    limitFiles: PropTypes.bool, // True to limit browsing to 20 files
    currentRegion: PropTypes.func,
};

ResultBrowser.defaultProps = {
    limitFiles: true,
    currentRegion: null,
};


// Display a dropdown menu of the given assemblies.
const AssemblyChooser = (props) => {
    const { assemblies, currentAssembly, assemblyChange } = props;

    return (
        <select className="form-control" value={currentAssembly} onChange={assemblyChange}>
            {assemblies.map((assembly, i) =>
                <option key={i} value={assembly}>{assembly}</option>
            )}
        </select>
    );
};

AssemblyChooser.propTypes = {
    assemblies: PropTypes.array.isRequired, // Array of assemblies to include in the dropdown
    currentAssembly: PropTypes.string, // Currently selected assembly
    assemblyChange: PropTypes.func.isRequired, // Function to call when the user chooses a new assembly
};

AssemblyChooser.defaultProps = {
    currentAssembly: 'default',
};


export class Search extends React.Component {
    constructor() {
        super();

        // Bind `this` to non-React methods.
        this.currentRegion = this.currentRegion.bind(this);
    }

    currentRegion(assembly, region) {
        if (assembly && region) {
            this.lastRegion = {
                assembly,
                region,
            };
        }
        return Search.lastRegion;
    }

    render() {
        const context = this.props.context;
        const notification = context.notification;
        const searchBase = url.parse(this.context.location_href).search || '';
        const facetdisplay = context.facets && context.facets.some(facet => facet.total > 0);

        return (
            <div>
                {facetdisplay ?
                    <div className="panel data-display main-panel">
                        <ResultTable {...this.props} searchBase={searchBase} onChange={this.context.navigate} currentRegion={this.currentRegion} />
                    </div>
                : <h4>{notification}</h4>}
            </div>
        );
    }
}

Search.propTypes = {
    context: PropTypes.object.isRequired,
};

Search.contextTypes = {
    location_href: PropTypes.string,
    navigate: PropTypes.func,
};

// optionally make a persistent region
Search.lastRegion = {
    assembly: React.PropTypes.string,
    region: React.PropTypes.string,
};

globals.contentViews.register(Search, 'Search');
<|MERGE_RESOLUTION|>--- conflicted
+++ resolved
@@ -576,42 +576,56 @@
 
 globals.listingViews.register(Patient, 'Patient');
 
-<<<<<<< HEAD
 class PathologyComponent extends React.Component {
     render() {
         const result = this.props.context;
         // const age = (result.patient.age && result.patient.age !== 'unknown') ? ` ${result.patient.age}` : '';
         // const ageUnits = (result.patient.age_units && result.patient.age_units !== 'unknown' && age) ? ` ${result.patient.age_units}` : '';
         console.log(result);
-=======
-/* eslint-disable react/prefer-stateless-function */
-class BiofileComponent extends React.Component {
-    render() {
-        const result = this.props.context;
->>>>>>> 47b035a2
-
         return (
           <li>
               <div className="clearfix">
                   <PickerActions {...this.props} />
                   <div className="pull-right search-meta">
-<<<<<<< HEAD
-                      <p className="type meta-title">Pathology Report</p>
-                      <p className="type">{` ${result.accession}`}</p>
-                      {/* <Status item={result} badgeSize="small" css="result-table__status" /> */}
-                      {this.props.auditIndicators(result.audit, result['@id'], { session: this.context.session, search: true })}
-                  </div>
-                  <div className="accession">
-                        <a href={result['@id']}>
-                          {`${result.accession} `}
-                          {/* {`${age}${ageUnits} )`} */}
-                        </a>
-                  </div>
-                  <div className="data-row">
-                      <div><strong>Tumor Size:</strong>{result.tumor_size}</div>
-                      <div><strong>Laterality: </strong>{result.laterality}</div>
-                      <div><strong> Focality:</strong>{result.focality}</div>
-=======
+                    <p className="type meta-title">Pathology Report</p>
+                    <p className="type">{` ${result.accession}`}</p>
+                    {/* <Status item={result} badgeSize="small" css="result-table__status" /> */}
+                    {this.props.auditIndicators(result.audit, result['@id'], { session: this.context.session, search: true })}
+                </div>
+                <div className="accession">
+                      <a href={result['@id']}>
+                        {`${result.accession} `}
+                        {/* {`${age}${ageUnits} )`} */}
+                      </a>
+                </div>
+                <div className="data-row">
+                    <div><strong>Tumor Size:</strong>{result.tumor_size}</div>
+                    <div><strong>Laterality: </strong>{result.laterality}</div>
+                    <div><strong> Focality:</strong>{result.focality}</div>
+                    </div>
+                </div>
+                {this.props.auditDetail(result.audit, result['@id'], { session: this.context.session, except: result['@id'], forcedEditLink: true })}
+            </li>
+          );
+      }
+  }
+
+PathologyComponent.propTypes = {
+  context: PropTypes.object.isRequired, // Target search results
+  auditIndicators: PropTypes.func.isRequired, // Audit decorator function
+  auditDetail: PropTypes.func.isRequired, // Audit decorator function
+};
+
+/* eslint-disable react/prefer-stateless-function */
+class BiofileComponent extends React.Component {
+    render() {
+        const result = this.props.context;
+
+        return (
+          <li>
+              <div className="clearfix">
+                  <PickerActions {...this.props} />
+                  <div className="pull-right search-meta">
                       <p className="type meta-title">Biofile</p>
                       <p className="type">{` ${result.accession}`}</p>
                       <Status item={result.status} badgeSize="small" css="result-table__status" />
@@ -620,13 +634,12 @@
                   <div className="accession">
                       <a href={result['@id']}>
                           {`${result.accession} `}
-                          
+
                       </a>
                   </div>
                   <div className="data-row">
                       <div><strong>File format: </strong>{result.file_format}</div>
                       <div><strong>Output type: </strong>{result.output_type}</div>
->>>>>>> 47b035a2
                   </div>
               </div>
               {this.props.auditDetail(result.audit, result['@id'], { session: this.context.session, except: result['@id'], forcedEditLink: true })}
@@ -634,19 +647,7 @@
         );
     }
 }
-/* eslint-enable react/prefer-stateless-function */
-
-<<<<<<< HEAD
-PathologyComponent.propTypes = {
-=======
-BiofileComponent.propTypes = {
->>>>>>> 47b035a2
-    context: PropTypes.object.isRequired, // Target search results
-    auditIndicators: PropTypes.func.isRequired, // Audit decorator function
-    auditDetail: PropTypes.func.isRequired, // Audit decorator function
-};
-
-<<<<<<< HEAD
+
 PathologyComponent.contextTypes = {
     session: PropTypes.object, // Login information from <App>
 };
@@ -661,7 +662,52 @@
         // const age = (result.patient.age && result.patient.age !== 'unknown') ? ` ${result.patient.age}` : '';
         // const ageUnits = (result.patient.age_units && result.patient.age_units !== 'unknown' && age) ? ` ${result.patient.age_units}` : '';
         console.log(result);
-=======
+        return (
+          <li>
+              <div className="clearfix">
+                  <PickerActions {...this.props} />
+                  <div className="pull-right search-meta">
+                    <p className="type meta-title">Surgery View</p>
+                    <p className="type">{` ${result.accession}`}</p>
+                    {/* <Status item={result} badgeSize="small" css="result-table__status" /> */}
+                    {this.props.auditIndicators(result.audit, result['@id'], { session: this.context.session, search: true })}
+                </div>
+                <div className="accession">
+                      <a href={result['@id']}>
+                        {`${result.accession} `}
+                        {/* {`${age}${ageUnits} )`} */}
+                      </a>
+                </div>
+                <div className="data-row">
+                    <div><strong>Surgery Date:</strong>{result.tumor_size}</div>
+                    <div><strong>Surgery Type: </strong>{result.laterality}</div>
+                </div>
+            </div>
+            {this.props.auditDetail(result.audit, result['@id'], { session: this.context.session, except: result['@id'], forcedEditLink: true })}
+        </li>
+      );
+  }
+
+/* eslint-enable react/prefer-stateless-function */
+
+Surgery_viewComponent.propTypes = {
+    context: PropTypes.object.isRequired, // Target search results
+
+Surgery_viewComponent.contextTypes = {
+    session: PropTypes.object, // Login information from <App>
+};
+
+const Surgery_view = auditDecor(Surgery_viewComponent);
+
+globals.listingViews.register(Surgery_view, 'Surgery_view');
+
+/* eslint-enable react/prefer-stateless-function */
+BiofileComponent.propTypes = {
+    context: PropTypes.object.isRequired, // Target search results
+    auditIndicators: PropTypes.func.isRequired, // Audit decorator function
+    auditDetail: PropTypes.func.isRequired, // Audit decorator function
+};
+
 BiofileComponent.contextTypes = {
     session: PropTypes.object, // Login information from <App>
 };
@@ -676,38 +722,21 @@
         const result = this.props.context;
         const tissueType = (result.tissue_type && result.collection_type == 'solid tissue') ? ` ${result.tissue_type}` : '';
         const anatomicSite = (result.anatomic_site && result.collection_type == 'solid tissue') ? ` ${result.anatomic_site}` : '';
->>>>>>> 47b035a2
 
         return (
           <li>
               <div className="clearfix">
                   <PickerActions {...this.props} />
                   <div className="pull-right search-meta">
-<<<<<<< HEAD
-                      <p className="type meta-title">Surgery View</p>
-                      <p className="type">{` ${result.accession}`}</p>
-                      {/* <Status item={result} badgeSize="small" css="result-table__status" /> */}
-                      {this.props.auditIndicators(result.audit, result['@id'], { session: this.context.session, search: true })}
-                  </div>
-                  <div className="accession">
-                        <a href={result['@id']}>
-                          {`${result.accession} `}
-                          {/* {`${age}${ageUnits} )`} */}
-                        </a>
-                  </div>
-                  <div className="data-row">
-                      <div><strong>Surgery Date:</strong>{result.tumor_size}</div>
-                      <div><strong>Surgery Type: </strong>{result.laterality}</div>
-=======
                       <p className="type meta-title">Biospecimen</p>
                       <p className="type">{` ${result.accession}`}</p>
-                      
+
                       {this.props.auditIndicators(result.audit, result['@id'], { session: this.context.session, search: true })}
                   </div>
                   <div className="accession">
                       <a href={result['@id']}>
                           {`${result.accession} `}
-                         
+
                       </a>
                   </div>
                   <div className="data-row">
@@ -715,40 +744,22 @@
                       <div><strong>Processing type: </strong>{result.processing_type}</div>
                       { tissueType != '' && <div><strong>Tissue type: </strong>{tissueType}</div> }
                       { anatomicSite != '' && <div><strong>Anotomic type: </strong>{anatomicSite}</div> }
->>>>>>> 47b035a2
                   </div>
               </div>
               {this.props.auditDetail(result.audit, result['@id'], { session: this.context.session, except: result['@id'], forcedEditLink: true })}
           </li>
         );
     }
-<<<<<<< HEAD
+
 }
 /* eslint-enable react/prefer-stateless-function */
 
-Surgery_viewComponent.propTypes = {
-    context: PropTypes.object.isRequired, // Target search results
-=======
-    
-}
-/* eslint-enable react/prefer-stateless-function */
-
 BiospecimenComponent.propTypes = {
     context: PropTypes.object.isRequired, // Biosample search results
->>>>>>> 47b035a2
     auditIndicators: PropTypes.func.isRequired, // Audit decorator function
     auditDetail: PropTypes.func.isRequired, // Audit decorator function
 };
 
-<<<<<<< HEAD
-Surgery_viewComponent.contextTypes = {
-    session: PropTypes.object, // Login information from <App>
-};
-
-const Surgery_view = auditDecor(Surgery_viewComponent);
-
-globals.listingViews.register(Surgery_view, 'Surgery_view');
-=======
 BiospecimenComponent.contextTypes = {
     session: PropTypes.object, // Login information from <App>
 };
@@ -756,7 +767,6 @@
 const Biospecimen = auditDecor(BiospecimenComponent);
 
 globals.listingViews.register(Biospecimen, 'Biospecimen');
->>>>>>> 47b035a2
 
 const Image = (props) => {
     const result = props.context;
@@ -1395,12 +1405,12 @@
         // For straightforward numerical facets, just sort by value
         } else if (unsortedTerms.every(numericalTest)) {
             terms = _.sortBy(unsortedTerms, obj => obj.key);
-        } else if (field.match('range') ) {           
-            terms = _.sortBy(unsortedTerms, obj => parseInt(obj.key.match(/\d+/)));        
+        } else if (field.match('range') ) {
+            terms = _.sortBy(unsortedTerms, obj => parseInt(obj.key.match(/\d+/)));
         } else {
             terms = unsortedTerms;
         }
-      
+
         const moreTerms = terms.slice(5);
         const TermComponent = field === 'type' ? TypeTerm : Term;
         const selectedTermCount = countSelectedTerms(moreTerms, facet, filters);
@@ -2367,4 +2377,4 @@
     region: React.PropTypes.string,
 };
 
-globals.contentViews.register(Search, 'Search');
+globals.contentViews.register(Search, 'Search');