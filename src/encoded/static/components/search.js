'use strict';
var React = require('react');
var cloneWithProps = require('react/lib/cloneWithProps');
var queryString = require('query-string');
var button = require('../libs/bootstrap/button');
var {Modal, ModalHeader, ModalBody, ModalFooter} = require('../libs/bootstrap/modal');
var dropdownMenu = require('../libs/bootstrap/dropdown-menu');
var svgIcon = require('../libs/svg-icons').svgIcon;
var cx = require('react/lib/cx');
var url = require('url');
var _ = require('underscore');
var globals = require('./globals');
var image = require('./image');
var search = module.exports;
var { donorDiversity, BrowserSelector } = require('./objectutils');
var dbxref = require('./dbxref');
var audit = require('./audit');
var objectutils = require('./objectutils');
var {BiosampleSummaryString, BiosampleOrganismNames} = require('./typeutils');

var DbxrefList = dbxref.DbxrefList;
var statusOrder = globals.statusOrder;
var SingleTreatment = objectutils.SingleTreatment;
var AuditIndicators = audit.AuditIndicators;
var AuditDetail = audit.AuditDetail;
var AuditMixin = audit.AuditMixin;
var DropdownButton = button.DropdownButton;
var DropdownMenu = dropdownMenu.DropdownMenu;

// Should really be singular...
var types = {
    annotation: {title: 'Annotation file set'},
    antibody_lot: {title: 'Antibodies'},
    biosample: {title: 'Biosamples'},
    experiment: {title: 'Experiments'},
    target: {title: 'Targets'},
    dataset: {title: 'Datasets'},
    image: {title: 'Images'},
    matched_set: {title: 'Matched set series'},
    organism_development_series: {title: 'Organism development series'},
    publication: {title: 'Publications'},
    page: {title: 'Web page'},
    pipeline: {title: 'Pipeline'},
    project: {title: 'Project file set'},
    publication_data: {title: 'Publication file set'},
    reference: {title: 'Reference file set'},
    reference_epigenome: {title: 'Reference epigenome series'},
    replication_timing_series: {title: 'Replication timing series'},
    software: {title: 'Software'},
    treatment_concentration_series: {title: 'Treatment concentration series'},
    treatment_time_series: {title: 'Treatment time series'},
    ucsc_browser_composite: {title: 'UCSC browser composite file set'}
};

var datasetTypes = {
    'Annotation': types['annotation'].title,
    'Dataset': types['dataset'].title,
    'MatchedSet': types['matched_set'].title,
    'OrganismDevelopmentSeries': types['organism_development_series'].title,
    'Project': types['project'].title,
    'PublicationData': types['publication_data'].title,
    'Reference': types['reference'].title,
    'ReferenceEpigenome': types['reference_epigenome'].title,
    'ReplicationTimingSeries': types['replication_timing_series'].title,
    'TreatmentConcentrationSeries': types['treatment_concentration_series'].title,
    'TreatmentTimeSeries': types['treatment_time_series'].title,
    'UcscBrowserComposite': types['ucsc_browser_composite'].title
};

var Listing = module.exports.Listing = function (props) {
    // XXX not all panels have the same markup
    var context;
    if (props['@id']) {
        context = props;
        props = {context: context,  key: context['@id']};
    }
    var ListingView = globals.listing_views.lookup(props.context);
    return <ListingView {...props} />;
};

var PickerActionsMixin = module.exports.PickerActionsMixin = {
    contextTypes: {actions: React.PropTypes.array},
    renderActions: function() {
        if (this.context.actions && this.context.actions.length) {
            return (
                <div className="pull-right">
                    {this.context.actions.map(action => cloneWithProps(action, {id: this.props.context['@id']}))}
                </div>
            );
        } else {
            return <span/>;
        }
    }
};

var Item = module.exports.Item = React.createClass({
    mixins: [PickerActionsMixin, AuditMixin],
    render: function() {
        var result = this.props.context;
        var title = globals.listing_titles.lookup(result)({context: result});
        var item_type = result['@type'][0];
        return (
            <li>
                <div className="clearfix">
                    {this.renderActions()}
                    {result.accession ?
                        <div className="pull-right type sentence-case search-meta">
                            <p>{item_type}: {' ' + result['accession']}</p>
                            <AuditIndicators audits={result.audit} id={this.props.context['@id']} search />
                        </div>
                    : null}
                    <div className="accession">
                        <a href={result['@id']}>{title}</a>
                    </div>
                    <div className="data-row">
                        {result.description}
                    </div>
                </div>
                <AuditDetail audits={result.audit} except={result['@id']} id={this.props.context['@id']} forcedEditLink />
            </li>
        );
    }
});
globals.listing_views.register(Item, 'Item');

// Display one antibody status indicator
var StatusIndicator = React.createClass({
    getInitialState: function() {
        return {
            tipOpen: false,
            tipStyles: {}
        };
    },

    // Display tooltip on hover
    onMouseEnter: function () {
        function getNextElementSibling(el) {
            // IE8 doesn't support nextElementSibling
            return el.nextElementSibling ? el.nextElementSibling : el.nextSibling;
        }

        // Get viewport bounds of result table and of this tooltip
        var whiteSpace = 'nowrap';
        var resultBounds = document.getElementById('result-table').getBoundingClientRect();
        var resultWidth = resultBounds.right - resultBounds.left;
        var tipBounds = _.clone(getNextElementSibling(this.refs.indicator.getDOMNode()).getBoundingClientRect());
        var tipWidth = tipBounds.right - tipBounds.left;
        var width = tipWidth;
        if (tipWidth > resultWidth) {
            // Tooltip wider than result table; set tooltip to result table width and allow text to wrap
            tipBounds.right = tipBounds.left + resultWidth - 2;
            whiteSpace = 'normal';
            width = tipBounds.right - tipBounds.left - 2;
        }

        // Set an inline style to move the tooltip if it runs off right edge of result table
        var leftOffset = resultBounds.right - tipBounds.right;
        if (leftOffset < 0) {
            // Tooltip goes outside right edge of result table; move it to the left
            this.setState({tipStyles: {left: (leftOffset + 10) + 'px', maxWidth: resultWidth + 'px', whiteSpace: whiteSpace, width: width + 'px'}});
        } else {
            // Tooltip fits inside result table; move it to native position
            this.setState({tipStyles: {left: '10px', maxWidth: resultWidth + 'px', whiteSpace: whiteSpace, width: width + 'px'}});
        }

        this.setState({tipOpen: true});
    },

    // Close tooltip when not hovering
    onMouseLeave: function() {
        this.setState({tipStyles: {maxWidth: 'none', whiteSpace: 'nowrap', width: 'auto', left: '15px'}}); // Reset position and width
        this.setState({tipOpen: false});
    },

    render: function() {
        var classes = {tooltipopen: this.state.tipOpen};

        return (
            <span className="tooltip-status-trigger">
                <i className={globals.statusClass(this.props.status, 'indicator icon icon-circle')} ref="indicator" onMouseEnter={this.onMouseEnter} onMouseLeave={this.onMouseLeave}></i>
                <div className={"tooltip-status sentence-case " + cx(classes)} style={this.state.tipStyles}>
                    {this.props.status}<br /><span>{this.props.terms.join(', ')}</span>
                </div>
            </span>
        );
    }
});

// Display the status indicators for one target
var StatusIndicators = React.createClass({
    render: function() {
        var targetTree = this.props.targetTree;
        var target = this.props.target;

        return (
            <span className="status-indicators">
                {Object.keys(targetTree[target]).map(function(status, i) {
                    if (status !== 'target') {
                        return <StatusIndicator key={i} status={status} terms={targetTree[target][status]} />;
                    } else {
                        return null;
                    }
                })}
            </span>
        );
    }
});

var Antibody = module.exports.Antibody = React.createClass({
    mixins: [PickerActionsMixin, AuditMixin],
    render: function() {
        var result = this.props.context;

        // Sort the lot reviews by their status according to our predefined order
        // given in the statusOrder array.
        var lot_reviews = _.sortBy(result.lot_reviews, function(lot_review) {
            return _.indexOf(statusOrder, lot_review.status); // Use underscore indexOf so that this works in IE8
        });

        // Build antibody display object as a hierarchy: target=>status=>biosample_term_names
        var targetTree = {};
        lot_reviews.forEach(function(lot_review) {
            lot_review.targets.forEach(function(target) {
                // If we haven't seen this target, save it in targetTree along with the
                // corresponding target and organism structures.
                if (!targetTree[target.name]) {
                    targetTree[target.name] = {target: target};
                }
                var targetNode = targetTree[target.name];

                // If we haven't seen the status, save it in the targetTree target
                if (!targetNode[lot_review.status]) {
                    targetNode[lot_review.status] = [];
                }
                var statusNode = targetNode[lot_review.status];

                // If we haven't seen the biosample term name, save it in the targetTree target status
                if (statusNode.indexOf(lot_review.biosample_term_name) === -1) {
                    statusNode.push(lot_review.biosample_term_name);
                }
            });
        });
        lot_reviews = null; // Tell GC we're done, just to be sure

        return (
            <li>
                <div className="clearfix">
                    {this.renderActions()}
                    <div className="pull-right search-meta">
                        <p className="type meta-title">Antibody</p>
                        <p className="type">{' ' + result.accession}</p>
                        <p className="type meta-status">{' ' + result['status']}</p>
                        <AuditIndicators audits={result.audit} id={this.props.context['@id']} search />
                    </div>
                    <div className="accession">
                        {Object.keys(targetTree).map(function(target) {
                            return (
                                <div key={target}>
                                    <a href={result['@id']}>
                                        {targetTree[target].target.label}
                                        {targetTree[target].target.organism ? <span>{' ('}<i>{targetTree[target].target.organism.scientific_name}</i>{')'}</span> : ''}
                                    </a>
                                    <StatusIndicators targetTree={targetTree} target={target} />
                                </div>
                            );
                        })}
                    </div>
                    <div className="data-row">
                        <div><strong>Source: </strong>{result.source.title}</div>
                        <div><strong>Product ID / Lot ID: </strong>{result.product_id} / {result.lot_id}</div>
                    </div>
                </div>
                <AuditDetail audits={result.audit} except={result['@id']} id={this.props.context['@id']} forcedEditLink />
            </li>
        );
    }
});
globals.listing_views.register(Antibody, 'AntibodyLot');

var Biosample = module.exports.Biosample = React.createClass({
    mixins: [PickerActionsMixin, AuditMixin],
    render: function() {
        var result = this.props.context;
        var lifeStage = (result['life_stage'] && result['life_stage'] != 'unknown') ? ' ' + result['life_stage'] : '';
        var age = (result['age'] && result['age'] != 'unknown') ? ' ' + result['age'] : '';
        var ageUnits = (result['age_units'] && result['age_units'] != 'unknown' && age) ? ' ' + result['age_units'] : '';
        var separator = (lifeStage || age) ? ',' : '';
        var rnais = (result.rnais[0] && result.rnais[0].target && result.rnais[0].target.label) ? result.rnais[0].target.label : '';
        var constructs;
        if (result.model_organism_donor_constructs && result.model_organism_donor_constructs.length) {
            constructs = result.model_organism_donor_constructs[0].target.label;
        } else {
            constructs = result.constructs[0] ? result.constructs[0].target.label : '';
        }
        var treatment = (result.treatments[0] && result.treatments[0].treatment_term_name) ? result.treatments[0].treatment_term_name : '';
        var mutatedGenes = result.donor && result.donor.mutated_gene && result.donor.mutated_gene.label;

        // Build the text of the synchronization string
        var synchText;
        if (result.synchronization) {
            synchText = result.synchronization +
                (result.post_synchronization_time ?
                    ' + ' + result.post_synchronization_time + (result.post_synchronization_time_units ? ' ' + result.post_synchronization_time_units : '')
                : '');
        }

        return (
            <li>
                <div className="clearfix">
                    {this.renderActions()}
                    <div className="pull-right search-meta">
                        <p className="type meta-title">Biosample</p>
                        <p className="type">{' ' + result['accession']}</p>
                        <p className="type meta-status">{' ' + result['status']}</p>
                        <AuditIndicators audits={result.audit} id={this.props.context['@id']} search />
                    </div>
                    <div className="accession">
                        <a href={result['@id']}>
                            {result['biosample_term_name'] + ' ('}
                            <em>{result.organism.scientific_name}</em>
                            {separator + lifeStage + age + ageUnits + ')'}
                        </a>
                    </div>
                    <div className="data-row">
                        <div><strong>Type: </strong>{result['biosample_type']}</div>
                        {result.summary ? <div><strong>Summary: </strong>{BiosampleSummaryString(result)}</div> : null}
                        {rnais ? <div><strong>RNAi target: </strong>{rnais}</div> : null}
                        {constructs ? <div><strong>Construct: </strong>{constructs}</div> : null}
                        {treatment ? <div><strong>Treatment: </strong>{treatment}</div> : null}
                        {mutatedGenes ? <div><strong>Mutated gene: </strong>{mutatedGenes}</div> : null}
                        {result.culture_harvest_date ? <div><strong>Culture harvest date: </strong>{result.culture_harvest_date}</div> : null}
                        {result.date_obtained ? <div><strong>Date obtained: </strong>{result.date_obtained}</div> : null}
                        {synchText ? <div><strong>Synchronization timepoint: </strong>{synchText}</div> : null}
                        <div><strong>Source: </strong>{result.source.title}</div>
                    </div>
                </div>
                <AuditDetail audits={result.audit} except={result['@id']} id={this.props.context['@id']} forcedEditLink />
            </li>
        );
    }
});
globals.listing_views.register(Biosample, 'Biosample');


var Experiment = module.exports.Experiment = React.createClass({
    mixins: [PickerActionsMixin, AuditMixin],
    render: function() {
        var result = this.props.context;

        // Collect all biosamples associated with the experiment. This array can contain duplicate
        // biosamples, but no null entries.
        var biosamples = [];
        if (result.replicates && result.replicates.length) {
            biosamples = _.compact(result.replicates.map(replicate => replicate.library && replicate.library.biosample));
        }

        // Get all biosample organism names
        var organismNames = biosamples.length ? BiosampleOrganismNames(biosamples) : [];

        // Collect synchronizations
        var synchronizations = _.uniq(result.replicates.filter(function(replicate) {
            return (replicate.library && replicate.library.biosample && replicate.library.biosample.synchronization);
        }).map(function(replicate) {
            var biosample = replicate.library.biosample;
            return (biosample.synchronization +
                (biosample.post_synchronization_time ?
                    ' + ' + biosample.post_synchronization_time + (biosample.post_synchronization_time_units ? ' ' + biosample.post_synchronization_time_units : '')
                : ''));
        }));

        return (
            <li>
                <div className="clearfix">
                    {this.renderActions()}
                    <div className="pull-right search-meta">
                        <p className="type meta-title">Experiment</p>
                        <p className="type">{' ' + result['accession']}</p>
                        <p className="type meta-status">{' ' + result['status']}</p>
                        <AuditIndicators audits={result.audit} id={this.props.context['@id']} search />
                    </div>
                    <div className="accession">
                        <a href={result['@id']}>
                            {result.assay_title ?
                                <span>{result.assay_title}</span>
                            :
                                <span>{result.assay_term_name}</span>
                            }
                            {result['biosample_term_name'] ? <span>{' of ' + result['biosample_term_name']}</span> : null}
                        </a>
                    </div>
                    {result.biosample_summary ?
                        <div className="highlight-row">
                            {organismNames.length ?
                                <span>
                                    {organismNames.map((organism, i) =>
                                        <span>
                                            {i > 0 ? <span>and </span> : null}
                                            <i>{organism} </i>
                                        </span>
                                    )}
                                </span>
                            : null}
                            {result.biosample_summary}
                        </div>
                    : null}
                    <div className="data-row">
                        {result.target && result.target.label ?
                            <div><strong>Target: </strong>{result.target.label}</div>
                        : null}

                        {synchronizations && synchronizations.length ?
                            <div><strong>Synchronization timepoint: </strong>{synchronizations.join(', ')}</div>
                        : null}

                        <div><strong>Lab: </strong>{result.lab.title}</div>
                        <div><strong>Project: </strong>{result.award.project}</div>
                    </div>
                </div>
                <AuditDetail audits={result.audit} except={result['@id']} id={this.props.context['@id']} forcedEditLink />
            </li>
        );
    }
});
globals.listing_views.register(Experiment, 'Experiment');

var Dataset = module.exports.Dataset = React.createClass({
    mixins: [PickerActionsMixin, AuditMixin],
    render: function() {
        var result = this.props.context;
        var biosampleTerm, organism, lifeSpec, targets, lifeStages = [], ages = [];

        // Determine whether the dataset is a series or not
        var seriesDataset = result['@type'].indexOf('Series') >= 0;

        // Get the biosample info for Series types if any. Can be string or array. If array, only use iff 1 term name exists
        if (seriesDataset) {
            biosampleTerm = (result.biosample_term_name && typeof result.biosample_term_name === 'object' && result.biosample_term_name.length === 1) ? result.biosample_term_name[0] :
                ((result.biosample_term_name && typeof result.biosample_term_name === 'string') ? result.biosample_term_name : '');
            var organisms = _.uniq(result.organism && result.organism.length && result.organism.map(function(organism) {
                return organism.scientific_name;
            }));
            if (organisms.length === 1) {
                organism = organisms[0];
            }

            // Dig through the biosample life stages and ages
            if (result.related_datasets && result.related_datasets.length) {
                result.related_datasets.forEach(function(dataset) {
                    if (dataset.replicates && dataset.replicates.length) {
                        dataset.replicates.forEach(function(replicate) {
                            if (replicate.library && replicate.library.biosample) {
                                var biosample = replicate.library.biosample;
                                var lifeStage = (biosample.life_stage && biosample.life_stage !== 'unknown') ? biosample.life_stage : '';

                                if (lifeStage) { lifeStages.push(lifeStage); }
                                if (biosample.age_display) { ages.push(biosample.age_display); }
                            }
                        });
                    }
                });
                lifeStages = _.uniq(lifeStages);
                ages = _.uniq(ages);
            }
            lifeSpec = _.compact([lifeStages.length === 1 ? lifeStages[0] : null, ages.length === 1 ? ages[0] : null]);

            // Get list of target labels
            if (result.target) {
                targets = _.uniq(result.target.map(function(target) {
                    return target.label;
                }));
            }
        }

        var haveSeries = result['@type'].indexOf('Series') >= 0;
        var haveFileSet = result['@type'].indexOf('FileSet') >= 0;

        // For ReferenceEpigenome, calculate the donor diversity.
        let diversity = '';
        if (result['@type'][0] === 'ReferenceEpigenome') {
            diversity = donorDiversity(result);
        }

        return (
            <li>
                <div className="clearfix">
                    {this.renderActions()}
                    <div className="pull-right search-meta">
                        <p className="type meta-title">{haveSeries ? 'Series' : (haveFileSet ? 'FileSet' : 'Dataset')}</p>
                        <p className="type">{' ' + result['accession']}</p>
                        <p className="type meta-status">{' ' + result['status']}</p>
                        <AuditIndicators audits={result.audit} id={this.props.context['@id']} search />
                    </div>
                    <div className="accession">
                        <a href={result['@id']}>
                            {datasetTypes[result['@type'][0]]}
                            {seriesDataset ?
                                <span>
                                    {biosampleTerm ? <span>{' in ' + biosampleTerm}</span> : null}
                                    {organism || lifeSpec.length > 0 ?
                                        <span>
                                            {' ('}
                                            {organism ? <i>{organism}</i> : null}
                                            {lifeSpec.length > 0 ? <span>{organism ? ', ' : ''}{lifeSpec.join(', ')}</span> : null}
                                            {')'}
                                        </span>
                                    : null}
                                </span>
                            :
                                <span>{result.description ? <span>{': ' + result.description}</span> : null}</span>
                            }
                        </a>
                    </div>
                    <div className="data-row">
                        {result['dataset_type'] ? <div><strong>Dataset type: </strong>{result['dataset_type']}</div> : null}
                        {targets && targets.length ? <div><strong>Targets: </strong>{targets.join(', ')}</div> : null}
                        {diversity ? <div><strong>Donor diversity: </strong>{diversity}</div> : null}
                        <div><strong>Lab: </strong>{result.lab.title}</div>
                        <div><strong>Project: </strong>{result.award.project}</div>
                    </div>
                </div>
                <AuditDetail audits={result.audit} except={result['@id']} id={this.props.context['@id']} forcedEditLink />
            </li>
        );
    }
});
globals.listing_views.register(Dataset, 'Dataset');

var Target = module.exports.Target = React.createClass({
    mixins: [PickerActionsMixin, AuditMixin],
    render: function() {
        var result = this.props.context;
        return (
            <li>
                <div className="clearfix">
                    {this.renderActions()}
                    <div className="pull-right search-meta">
                        <p className="type meta-title">Target</p>
                        <AuditIndicators audits={result.audit} id={this.props.context['@id']} search />
                    </div>
                    <div className="accession">
                        <a href={result['@id']}>
                            {result['label']}
                            {result.organism && result.organism.scientific_name ? <em>{' (' + result.organism.scientific_name + ')'}</em> : null}
                        </a>
                    </div>
                    <div className="data-row">
                        <strong>External resources: </strong>
                        {result.dbxref && result.dbxref.length ?
                            <DbxrefList values={result.dbxref} target_gene={result.gene_name} target_ref />
                        : <em>None submitted</em> }
                    </div>
                </div>
                <AuditDetail audits={result.audit} except={result['@id']} id={this.props.context['@id']} forcedEditLink />
            </li>
        );
    }
});
globals.listing_views.register(Target, 'Target');


var Image = module.exports.Image = React.createClass({
    mixins: [PickerActionsMixin],
    render: function() {
        var result = this.props.context;
        var Attachment = image.Attachment;
        return (
            <li>
                <div className="clearfix">
                    {this.renderActions()}
                    <div className="pull-right search-meta">
                        <p className="type meta-title">Image</p>
                        <AuditIndicators audits={result.audit} id={this.props.context['@id']} search />
                    </div>
                    <div className="accession">
                        <a href={result['@id']}>{result.caption}</a>
                    </div>
                    <div className="data-row">
                        <Attachment context={result} attachment={result.attachment} />
                    </div>
                </div>
                <AuditDetail audits={result.audit} except={result['@id']} id={this.props.context['@id']} forcedEditLink />
            </li>
        );
    }
});
globals.listing_views.register(Image, 'Image');


// If the given term is selected, return the href for the term
function termSelected(term, facet, filters) {
    var selected = false;
    var filter;
    for (var filterName in filters) {
        filter = filters[filterName];
        if (facet.type === 'exists') {
            if ((filter.field === facet.field + '!' && term === 'no') ||
                (filter.field === facet.field && term === 'yes')) {
                selected = true; break;
            }
        } else if (filter.field == facet.field && filter.term == term) {
            selected = true; break;
        }
    }
    if (selected) {
        return url.parse(filter.remove).search;
    } else {
        return null;
    }
}

// Determine whether any of the given terms are selected
function countSelectedTerms(terms, facet, filters) {
    var count = 0;
    for(var oneTerm in terms) {
        if(termSelected(terms[oneTerm].key, facet, filters)) {
            count++;
        }
    }
    return count;
}

var Term = search.Term = React.createClass({
    render: function () {
        var filters = this.props.filters;
        var term = this.props.term['key'];
        var count = this.props.term['doc_count'];
        var title = this.props.title || term;
        var facet = this.props.facet;
        var field = facet['field'];
        var em = field === 'target.organism.scientific_name' ||
                    field === 'organism.scientific_name' ||
                    field === 'replicates.library.biosample.donor.organism.scientific_name';
        var barStyle = {
            width:  Math.ceil( (count/this.props.total) * 100) + "%"
        };
        var selected = termSelected(term, facet, filters);
        var href;
        if (selected && !this.props.canDeselect) {
            href = null;
        } else if (selected) {
            href = selected;
        } else {
            if (facet.type === 'exists') {
                if (term === 'yes') {
                    href = this.props.searchBase + field + '=*';
                } else {
                    href = this.props.searchBase + field + '!=*';
                }
            } else {
                href = this.props.searchBase + field + '=' + globals.encodedURIComponent(term);
            }
        }
        return (
            <li id={selected ? "selected" : null} key={term}>
                {selected ? '' : <span className="bar" style={barStyle}></span>}
                {field === 'lot_reviews.status' ? <span className={globals.statusClass(term, 'indicator pull-left facet-term-key icon icon-circle')}></span> : null}
                <a id={selected ? "selected" : null} href={href} onClick={href ? this.props.onFilter : null}>
                    <span className="pull-right">{count} {selected && this.props.canDeselect ? <i className="icon icon-times-circle-o"></i> : ''}</span>
                    <span className="facet-item">
                        {em ? <em>{title}</em> : <span>{title}</span>}
                    </span>
                </a>
            </li>
        );
    }
});

var TypeTerm = search.TypeTerm = React.createClass({
    render: function () {
        var term = this.props.term['key'];
        var filters = this.props.filters;
        var title;
        try {
            title = types[term];
        } catch (e) {
            title = term;
        }
        var total = this.props.total;
        return <Term {...this.props} title={title} filters={filters} total={total} />;
    }
});


var Facet = search.Facet = React.createClass({
    getDefaultProps: function() {
        return {width: 'inherit'};
    },

    getInitialState: function () {
        return {
            facetOpen: false
        };
    },

    handleClick: function () {
        this.setState({facetOpen: !this.state.facetOpen});
    },

    render: function() {
        var facet = this.props.facet;
        var filters = this.props.filters;
        var title = facet['title'];
        var field = facet['field'];
        var total = facet['total'];
        var termID = title.replace(/\s+/g, '');
        var terms = facet['terms'].filter(function (term) {
            if (term.key) {
                for(var filter in filters) {
                    if(filters[filter].term === term.key) {
                        return true;
                    }
                }
                return term.doc_count > 0;
            } else {
                return false;
            }
        });
        var moreTerms = terms.slice(5);
        var TermComponent = field === 'type' ? TypeTerm : Term;
        var selectedTermCount = countSelectedTerms(moreTerms, field, filters);
        var moreTermSelected = selectedTermCount > 0;
        var canDeselect = (!facet.restrictions || selectedTermCount >= 2);
        var moreSecClass = 'collapse' + ((moreTermSelected || this.state.facetOpen) ? ' in' : '');
        var seeMoreClass = 'btn btn-link' + ((moreTermSelected || this.state.facetOpen) ? '' : ' collapsed');

        // Handle audit facet titles
        if (field.substr(0, 6) === 'audit.') {
            var titleParts = title.split(': ');
            var fieldParts = field.match(/^audit.(.+).category$/i);
            if (fieldParts && fieldParts.length === 2 && titleParts) {
                var iconClass = 'icon audit-activeicon-' + fieldParts[1].toLowerCase();
                title = <span>{titleParts[0]}: <i className={iconClass}></i></span>;
            } else {
                title = <span>{title}</span>;
            }
        }

        if (terms.length && terms.some(term => term.doc_count)) {
            return (
                <div className="facet">
                    <h5>{title}</h5>
                    <ul className="facet-list nav">
                        <div>
                            {terms.slice(0, 5).map(function (term) {
                                return <TermComponent {...this.props} key={term.key} term={term} filters={filters} total={total} canDeselect={canDeselect} />;
                            }.bind(this))}
                        </div>
                        {terms.length > 5 ?
                            <div id={termID} className={moreSecClass}>
                                {moreTerms.map(function (term) {
                                    return <TermComponent {...this.props} key={term.key} term={term} filters={filters} total={total} canDeselect={canDeselect} />;
                                }.bind(this))}
                            </div>
                        : null}
                        {(terms.length > 5 && !moreTermSelected) ?
                            <label className="pull-right">
                                    <small>
                                        <button type="button" className={seeMoreClass} data-toggle="collapse" data-target={'#'+termID} onClick={this.handleClick} />
                                    </small>
                            </label>
                        : null}
                    </ul>
                </div>
            );
        }
        return null;
    }
});

var TextFilter = search.TextFilter = React.createClass({

    getValue: function(props) {
        var filter = this.props.filters.filter(function(f) {
            return f.field == 'searchTerm';
        });
        return filter.length ? filter[0].term : '';
    },

    shouldUpdateComponent: function(nextProps) {
        return (this.getValue(this.props) != this.getValue(nextProps));
    },

    render: function() {
        return (
            <div className="facet">
                <input ref="input" type="search" className="form-control search-query"
                        placeholder="Enter search term(s)"
                        defaultValue={this.getValue(this.props)}
                        onChange={this.onChange} onBlur={this.onBlur} onKeyDown={this.onKeyDown} />
            </div>
        );
    },

    onChange: function(e) {
        e.stopPropagation();
        e.preventDefault();
    },

    onBlur: function(e) {
        var search = this.props.searchBase.replace(/&?searchTerm=[^&]*/, '');
        var value = e.target.value;
        if (value) {
            search += 'searchTerm=' + e.target.value;
        } else {
            search = search.substring(0, search.length - 1);
        }
        this.props.onChange(search);
    },

    onKeyDown: function(e) {
        if (e.keyCode == 13) {
            this.onBlur(e);
            e.preventDefault();
        }
    }
});

var FacetList = search.FacetList = React.createClass({
    contextTypes: {
        session: React.PropTypes.object,
        hidePublicAudits: React.PropTypes.bool
    },

    getDefaultProps: function() {
        return {orientation: 'vertical'};
    },

    render: function() {
        var {context, term} = this.props;
        var loggedIn = this.context.session && this.context.session['auth.userid'];

        // Get all facets, and "normal" facets, meaning non-audit facets
        var facets = this.props.facets;
        var normalFacets = facets.filter(facet => facet.field.substring(0, 6) !== 'audit.');

        var filters = this.props.filters;
        var width = 'inherit';
        if (!facets.length && this.props.mode != 'picker') return <div />;
        var hideTypes;
        if (this.props.mode == 'picker') {
            hideTypes = false;
        } else {
            hideTypes = filters.filter(filter => filter.field === 'type').length === 1 && normalFacets.length > 1;
        }

        // See if we need the Clear Filters link or not. context.clear_filters
        var clearButton; // JSX for the clear button
        var searchQuery = context && context['@id'] && url.parse(context['@id']).search;
        if (searchQuery) {
            // Convert search query string to a query object for easy parsing
            var terms = queryString.parse(searchQuery);

            // See if there are terms in the query string aside from `searchTerm`. We have a Clear
            // Filters button if we do
            var nonPersistentTerms = _(Object.keys(terms)).any(term => term !== 'searchTerm');
            clearButton = nonPersistentTerms && terms['searchTerm'];

            // If no Clear Filters button yet, do the same check with `type` in the query string
            if (!clearButton) {
                nonPersistentTerms = _(Object.keys(terms)).any(term => term !== 'type');
                clearButton = nonPersistentTerms && terms['type'];
            }
        }

        return (
            <div className="box facets">
                <div className={`orientation${this.props.orientation === 'horizontal' ? ' horizontal' : ''}`}>
                    {clearButton ?
                        <div className="clear-filters-control">
                            <a href={context.clear_filters}>Clear Filters <i className="icon icon-times-circle"></i></a>
                        </div>
                    : null}
                    {this.props.mode === 'picker' && !this.props.hideTextFilter ? <TextFilter {...this.props} filters={filters} /> : ''}
                    {facets.map(facet => {
                        if ((hideTypes && facet.field == 'type') || (!loggedIn && this.context.hidePublicAudits && facet.field.substring(0, 6) === 'audit.')) {
                            return <span key={facet.field} />;
                        } else {
                            return <Facet {...this.props} key={facet.field} facet={facet} filters={filters}
                                            width={width} />;
                        }
                    })}
                </div>
            </div>
        );
    }
});

var BatchDownload = search.BatchDownload = React.createClass({
    render: function () {
        var link = this.props.context['batch_download'];
        return (
            <Modal actuator={<button className="btn btn-info btn-sm">Download</button>}>
                <ModalHeader title="Using batch download" closeModal />
                <ModalBody>
                    <p>Click the "Download" button below to download a "files.txt" file that contains a list of URLs to a file containing all the experimental metadata and links to download the file.
                    The first line of the file will always be the URL to download the metadata file. <br />
                    Further description of the contents of the metadata file are described in the <a href="/help/batch-download/">Batch Download help doc</a>.</p><br />
                    <p>The "files.txt" file can be copied to any server.<br />
                    The following command using cURL can be used to download all the files in the list:</p><br />
                    <code>xargs -n 1 curl -O -L &lt; files.txt</code><br />
                </ModalBody>
                <ModalFooter closeModal={<a className="btn btn-info btn-sm">Close</a>}
                    submitBtn={<a data-bypass="true" target="_self" className="btn btn-info btn-sm" href={link}>{'Download'}</a>}
                    dontClose />
            </Modal>
        );
    },
});

var ResultTable = search.ResultTable = React.createClass({

    getDefaultProps: function() {
        return {
            restrictions: {},
            searchBase: ''
        };
    },

    childContextTypes: {actions: React.PropTypes.array},
    getChildContext: function() {
        return {
            actions: this.props.actions
        };
    },

    render: function() {
        const visualizeLimit = 100;
        var context = this.props.context;
        var results = context['@graph'];
        var total = context['total'];
<<<<<<< HEAD
        var visualize_disabled = total > visualizeLimit;
=======
        var visualizeDisabled = total > visualizeLimit;
>>>>>>> f12dc2e0
        var columns = context['columns'];
        var filters = context['filters'];
        var label = 'results';
        var searchBase = this.props.searchBase;
        var trimmedSearchBase = searchBase.replace(/[\?|\&]limit=all/, "");

        var facets = context['facets'].map(function(facet) {
            if (this.props.restrictions[facet.field] !== undefined) {
                facet = _.clone(facet);
                facet.restrictions = this.props.restrictions[facet.field];
                facet.terms = facet.terms.filter(term => _.contains(facet.restrictions, term.key));
            }
            return facet;
        }.bind(this));

        // See if a specific result type was requested ('type=x')
        // Satisfied iff exactly one type is in the search
        if (results.length) {
            var specificFilter;
            filters.forEach(function(filter) {
                if (filter.field === 'type') {
                    specificFilter = specificFilter ? '' : filter.term;
                }
            });
        }

        // Get a sorted list of batch hubs keys with case-insensitive sort
        // NOTE: Tim thinks this is overkill as opposed to simple sort()
        var visualizeKeys = [];
        if (context.visualize_batch && Object.keys(context.visualize_batch).length) {
            visualizeKeys = Object.keys(context.visualize_batch).sort((a, b) => {
                var aLower = a.toLowerCase();
                var bLower = b.toLowerCase();
                return (aLower > bLower) ? 1 : ((aLower < bLower) ? -1 : 0);
            });
        }

        // Map view icons to svg icons
        var view2svg = {
            'table': 'table',
            'th': 'matrix'
        };

        return (
            <div>
                <div className="row">
                    {facets.length ? <div className="col-sm-5 col-md-4 col-lg-3">
                        <FacetList {...this.props} facets={facets} filters={filters}
                                    searchBase={searchBase ? searchBase + '&' : searchBase + '?'} onFilter={this.onFilter} />
                    </div> : ''}
                    <div className="col-sm-7 col-md-8 col-lg-9">
                        {context['notification'] === 'Success' ?
                            <div>
                                <h4>Showing {results.length} of {total} {label}</h4>

                                <div className="results-table-control">
                                    {(context.views && this.props.mode !== 'picker') ?
                                        <div className="btn-attached">
                                            {context.views.map((view, i) =>
                                                <a key={i} className="btn btn-info btn-sm btn-svgicon" href={view.href} title={view.title}>{svgIcon(view2svg[view.icon])}</a>
                                            )}
                                        </div>
                                    : null}

                                    {total > results.length && searchBase.indexOf('limit=all') === -1 ?
                                        <a rel="nofollow" className="btn btn-info btn-sm"
                                                href={searchBase ? searchBase + '&limit=all' : '?limit=all'}
                                                onClick={this.onFilter}>View All</a>
                                    :
                                        <span>
                                            {results.length > 25 ?
                                                <a className="btn btn-info btn-sm"
                                                    href={trimmedSearchBase ? trimmedSearchBase : "/search/"}
                                                    onClick={this.onFilter}>View 25</a>
                                            : null}
                                        </span>
                                    }

                                    {context['batch_download'] ?
                                        <BatchDownload context={context} />
                                    : null}

                                    {visualizeKeys && context.visualize_batch ?
<<<<<<< HEAD
                                        <DropdownButton disabled={visualize_disabled} label="visualize" title={visualize_disabled ? 'Filter to ' + visualizeLimit + ' to visualize' : 'Visualize'} wrapperClasses="results-table-button">
                                            <DropdownMenu>
                                                {visualizeKeys.map(assembly =>
                                                    Object.keys(context.visualize_batch[assembly]).sort().map(browser =>
                                                        <a key={[assembly, '_', browser].join()} data-bypass="true" target="_blank" href={context.visualize_batch[assembly][browser]}>
                                                            {assembly} {browser}
                                                        </a>
                                                    )
                                                )}
                                            </DropdownMenu>
                                        </DropdownButton>
=======
                                        <BrowserSelector
                                            visualizeCfg={context.visualize_batch}
                                            disabled={visualizeDisabled}
                                            title={visualizeDisabled ? 'Filter to ' + visualizeLimit + ' to visualize' : 'Visualize'}
                                        />
>>>>>>> f12dc2e0
                                    : null}
                                </div>
                            </div>
                        :
                            <h4>{context['notification']}</h4>
                        }
                        <hr />
                        <ul className="nav result-table" id="result-table">
                            {results.length ?
                                results.map(function (result) {
                                    return Listing({context:result, columns: columns, key: result['@id']});
                                })
                            : null}
                        </ul>
                    </div>
                </div>
            </div>
        );
    },

    onFilter: function(e) {
        var search = e.currentTarget.getAttribute('href');
        this.props.onChange(search);
        e.stopPropagation();
        e.preventDefault();
    }
});

var Search = search.Search = React.createClass({
    contextTypes: {
        location_href: React.PropTypes.string,
        navigate: React.PropTypes.func
    },

    render: function() {
        var context = this.props.context;
        var results = context['@graph'];
        var notification = context['notification'];
        var searchBase = url.parse(this.context.location_href).search || '';
        var facetdisplay = context.facets && context.facets.some(function(facet) {
            return facet.total > 0;
        });
        return (
            <div>
                {facetdisplay ?
                    <div className="panel data-display main-panel">
                        <ResultTable {...this.props} key={undefined} searchBase={searchBase} onChange={this.context.navigate} />
                    </div>
                : <h4>{notification}</h4>}
            </div>
        );
    }
});

globals.content_views.register(Search, 'Search');<|MERGE_RESOLUTION|>--- conflicted
+++ resolved
@@ -928,11 +928,7 @@
         var context = this.props.context;
         var results = context['@graph'];
         var total = context['total'];
-<<<<<<< HEAD
-        var visualize_disabled = total > visualizeLimit;
-=======
         var visualizeDisabled = total > visualizeLimit;
->>>>>>> f12dc2e0
         var columns = context['columns'];
         var filters = context['filters'];
         var label = 'results';
@@ -1016,25 +1012,11 @@
                                     : null}
 
                                     {visualizeKeys && context.visualize_batch ?
-<<<<<<< HEAD
-                                        <DropdownButton disabled={visualize_disabled} label="visualize" title={visualize_disabled ? 'Filter to ' + visualizeLimit + ' to visualize' : 'Visualize'} wrapperClasses="results-table-button">
-                                            <DropdownMenu>
-                                                {visualizeKeys.map(assembly =>
-                                                    Object.keys(context.visualize_batch[assembly]).sort().map(browser =>
-                                                        <a key={[assembly, '_', browser].join()} data-bypass="true" target="_blank" href={context.visualize_batch[assembly][browser]}>
-                                                            {assembly} {browser}
-                                                        </a>
-                                                    )
-                                                )}
-                                            </DropdownMenu>
-                                        </DropdownButton>
-=======
                                         <BrowserSelector
                                             visualizeCfg={context.visualize_batch}
                                             disabled={visualizeDisabled}
                                             title={visualizeDisabled ? 'Filter to ' + visualizeLimit + ' to visualize' : 'Visualize'}
                                         />
->>>>>>> f12dc2e0
                                     : null}
                                 </div>
                             </div>
