--- conflicted
+++ resolved
@@ -1214,17 +1214,9 @@
         // For straightforward numerical facets, just sort by value
         } else if (unsortedTerms.every(numericalTest)) {
             terms = _.sortBy(unsortedTerms, obj => obj.key);
-<<<<<<< HEAD
-        }
-            else if(field.match('range')){
-                terms=_.sortBy(unsortedTerms, obj=>parseInt(obj.key.match(/\d+/)));
-            }
-        else {
-=======
         } else if (field.match('range') ) {           
             terms = _.sortBy(unsortedTerms, obj => parseInt(obj.key.match(/\d+/)));        
         } else {
->>>>>>> 3f059f95
             terms = unsortedTerms;
         }
       
