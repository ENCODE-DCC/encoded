--- conflicted
+++ resolved
@@ -42,10 +42,7 @@
                             </div>
                         </div>
                         <p className="copy-notice">&copy;{new Date().getFullYear()} The University of Texas Southwestern Medical Center</p>
-<<<<<<< HEAD
-=======
                     </div>
->>>>>>> 6e55acff
                 </div>
             </div>
         </footer>
