--- conflicted
+++ resolved
@@ -482,20 +482,12 @@
         sessionPromise = Promise.resolve(session._csrft);
     }
 
-<<<<<<< HEAD
     // We could have more patient @ids than the /search/ endpoint can handle in the query
     // string, so pass the @ids in a POST request payload instead to the /search_elements/
     // endpoint instead.
     const fieldQuery = displayedFacetFields.reduce((query, field) => `${query}&field=files.${field}`, '');
     return sessionPromise.then(csrfToken => (
         fetch(`/search_elements/type=Patient{fieldQuery}&field=files.restricted&limit=all&filterresponse=off${queryString || ''}`, {
-=======
-    // We could have more dataset @ids than the /search/ endpoint can handle in the query string,
-    // so pass the @ids in a POST request payload instead to the /search_elements/ endpoint.
-    const fieldQuery = requestedFacetFields.reduce((query, facetField) => `${query}&field=${facetField.dataset ? '' : 'files.'}${facetField.field}`, '');
-    return sessionPromise.then(csrfToken => (
-        fetch(`/search_elements/type=Experiment${fieldQuery}&field=files.restricted&limit=all&filterresponse=off`, {
->>>>>>> b33b2ef8
             method: 'POST',
             headers: {
                 Accept: 'application/json',
@@ -529,75 +521,7 @@
     if (parts.length === 1) {
         return object[field];
     }
-<<<<<<< HEAD
-    return parts.reduce((partObject, part) => partObject[part], object);
-};
-
-
-/**
- * Adds facet term counts and totals from facets of a search result object to the corresponding
- * `accumulatingResults` facet objects. The facets processed have field names in `facetFields`.
- * The `displayedFacetFields` global controls which fields are used.
- * @param {object} accumulatingResults File search results being accumulated.
- * @param {object} currentResults Dataset search results whose file information is getting added
- *                                to the accumulating file results.
- * @param {array}  facetFields Facet field values whose term counts are to be added to the
- *                             accumulating file results.
- *
- * @return {object} Returns `accumulatingResults` with file information from `currentResults`
- *                  added. `accumulatingResults` does not get mutated -- this function returns a
- *                  new object each time.
- */
-const addToAccumulatingFacets = (accumulatingResults, currentResults, facetFields) => {
-    let fileResults = accumulatingResults;
-    if (currentResults['@graph'] && currentResults['@graph'].length > 0) {
-        // Copy the incoming accumulating file results object to avoid mutating it, and then make
-        // the `fileFacetsRefs` object to make finding each field's entry in the copy easy.
-        fileResults = Object.assign({}, accumulatingResults);
-        fileResults.facets = accumulatingResults.facets.slice(0);
-        const fileFacetsRefs = {};
-        facetFields.forEach((field) => {
-            const matchingFacetIndex = fileResults.facets.findIndex(facet => facet.field === field);
-            fileResults.facets[matchingFacetIndex] = Object.assign({}, fileResults.facets[matchingFacetIndex]);
-            fileResults.facets[matchingFacetIndex].terms = fileResults.facets[matchingFacetIndex].terms.slice(0);
-            fileFacetsRefs[field] = fileResults.facets[matchingFacetIndex];
-        });
-
-        // Go through each patient result to collect file information in the faked file results
-        // object.
-        currentResults['@graph'].forEach((patient) => {
-            if (patient.files && patient.files.length > 0) {
-                patient.files.forEach((file) => {
-                    if (!file.restricted) {
-                        // For each field we're collecting file information for, add its file facet
-                        // count to the fake file facet we're putting together.
-                        facetFields.forEach((field) => {
-                            const fileFieldValue = getObjectFieldValue(file, field);
-                            if (fileFieldValue) {
-                                const facet = fileFacetsRefs[field];
-                                const termIndex = facet.terms.findIndex(term => term.key === fileFieldValue);
-                                if (termIndex !== -1) {
-                                    // Facet already has an entry for this key, so just bump its counter.
-                                    facet.terms[termIndex] = { doc_count: facet.terms[termIndex].doc_count + 1, key: facet.terms[termIndex].key };
-                                } else {
-                                    // Make a new entry for this key in the facet terms array.
-                                    facet.terms.push({ doc_count: 1, key: fileFieldValue });
-                                }
-                                facet.total += 1;
-                            }
-                        });
-                    }
-                });
-
-                // Collect files in the @graph of the fake file search results object.
-                fileResults['@graph'] = fileResults['@graph'].concat(patient.files.filter(file => !file.restricted));
-            }
-        });
-    }
-    return fileResults;
-=======
     return parts.reduce((partObject, part) => partObject && partObject[part], object);
->>>>>>> b33b2ef8
 };
 
 
@@ -792,190 +716,6 @@
         this.handleExpanderClick = this.handleExpanderClick.bind(this);
     }
 
-<<<<<<< HEAD
-    componentDidMount() {
-        this.retrieveFileFacets();
-    }
-
-    componentDidUpdate(prevProps) {
-        if (prevProps.elements.length !== this.props.elements.length || prevProps.loggedIn !== this.props.loggedIn) {
-            this.retrieveFileFacets();
-        }
-        this.props.selectedFileCountHandler(this.selectedFileCount);
-    }
-
-    /**
-     * Need to see how file facets look so we can gradually accumulate one, so retrieve an empty
-     * file search result. Return a promise with this facet template.
-     */
-    retrieveFileFacetTemplate() {
-        return this.context.fetch(
-            '/search/?type=File&limit=0',
-            {
-                headers: {
-                    Accept: 'application/json',
-                    'Content-Type': 'application/json',
-                },
-            }
-        ).then((response) => {
-            if (response.ok) {
-                return response.json();
-            }
-            throw new Error(response);
-        }).then((response) => {
-            // Extract only the facets defined in displayedFacetFields.
-            const facets = [];
-            displayedFacetFields.forEach((field) => {
-                const displayedFacet = response.facets.find(facet => facet.field === field);
-                if (displayedFacet) {
-                    facets.push(Object.assign({}, displayedFacet, { terms: [], total: 0 }));
-                }
-            });
-            response.facets = facets;
-            response.total = 0;
-            return response;
-        }).catch((response) => {
-            parseAndLogError('getWriteableCartObject', response);
-        });
-    }
-
-    /**
-     * Perform a special search to get just the facet information for files associated with cart
-     * elements. The cart elements are passed in the JSON body of the POST. No search results get
-     * returned but we do get file facet information.
-     */
-    retrieveFileFacets() {
-        // Break incoming array of dataset @ids into manageable chunks of arrays, each with
-        // CHUNK_SIZE elements. Each chunk gets used in a search of relevant files, and all the
-        // results get combined into one facet object.
-        const CHUNK_SIZE = 2000;
-        const chunks = [];
-        for (let elementIndex = 0; elementIndex < this.props.elements.length; elementIndex += CHUNK_SIZE) {
-            chunks.push(this.props.elements.slice(elementIndex, elementIndex + CHUNK_SIZE));
-        }
-
-        // Assemble the query string from the selected facets.
-        let queryString = '';
-        displayedFacetFields.forEach((field) => {
-            if (this.props.selectedTerms[field].length > 0) {
-                const termQuery = this.props.selectedTerms[field].map(term => `files.${field}=${encodedURIComponent(term)}`).join('&');
-                queryString += `&${termQuery}`;
-            }
-        });
-
-        // Using the arrays of dataset @id arrays, do a sequence of searches of CHUNK_SIZE datasets
-        // adding the totals from their files together to form the final file facet. Also count the
-        // total number of viewable cart elements for logged-out users viewing shared carts. The
-        // initial promise comes from retrieving the file-facet template, and then we accumulate
-        // file data from the chunked dataset searches.
-        let viewableElementCount = 0;
-        const viewableElements = [];
-        chunks.reduce((promiseChain, currentChunk, currentChunkIndex) => (
-            promiseChain.then(accumulatingResults => (
-                requestFacet(currentChunk, this.context.fetch, queryString, this.context.session).then((currentResults) => {
-                    this.setState({ facetLoadProgress: Math.round(((currentChunkIndex + 1) / chunks.length) * 100) });
-                    viewableElementCount += currentResults.total;
-                    viewableElements.push(...currentResults['@graph'].map(patient => patient['@id']));
-                    return addToAccumulatingFacets(accumulatingResults, currentResults, displayedFacetFields);
-                })
-            )).catch((response) => {
-                parseAndLogError('Error reading file facets', response);
-            })
-        ), this.retrieveFileFacetTemplate()).then((accumulatedResults) => {
-            // All cart datasets in all chunks have been retrieved and their files extracted, and
-            // the file facet results accumulated. Save the list of files as well as a map of facet
-            // field name to corresponding title.
-            this.files = accumulatedResults['@graph'];
-            this.titleMap = {};
-            accumulatedResults.facets.forEach((facet) => {
-                this.titleMap[facet.field] = facet.title;
-            });
-
-            // Indicate that file facet loading is done.
-            this.setState({ facetLoadProgress: -1 });
-            this.props.searchResultHandler(accumulatedResults, viewableElementCount, viewableElements);
-        });
-    }
-
-    /**
-     * Based on the currently selected facet terms and the files collected from the carted
-     * patients, generate a list of facets and corresponding counts. The length of the files
-     * array could be in the hundreds of thousands, so this data has to be extracted by going
-     * through this array only once per render.
-     */
-    assembleFacets() {
-        const facets = {};
-        let selectedFileCount = 0;
-        if (this.files.length > 0) {
-            const { selectedTerms } = this.props;
-            const selectedFacetKeys = Object.keys(selectedTerms).filter(term => selectedTerms[term].length > 0);
-            this.files.forEach((file) => {
-                // Determine whether the file passes the currently selected facet terms. Properties
-                // within the file have to match any of the terms within a facet, and across all
-                // facets that include selected terms. This is the "first test" I refer to later.
-                let match = selectedFacetKeys.every((selectedFacetKey) => {
-                    // `selectedFacetKey` is one facet field, e.g. "output_type".
-                    // `filePropValue` is the file's value for that field.
-                    const filePropValue = getObjectFieldValue(file, selectedFacetKey);
-
-                    // Determine if the file's `selectedFacetKey` prop has been selected by at
-                    // least one facet term.
-                    return selectedTerms[selectedFacetKey].indexOf(filePropValue) !== -1;
-                });
-
-                // Files that pass the first test add their properties to the relevant facet term
-                // counts. Files that don't pass go through a second test to see if they should
-                // appear unselected within a facet. Files that fail both tests get ignored for
-                // facets.
-                if (match) {
-                    // The file passed the first test, so it appears selected in its facet. Add all
-                    // its properties to the relevant facet terms.
-                    Object.keys(selectedTerms).forEach((facetField) => {
-                        FileFacets.addFileTermToFacet(facets, facetField, file);
-                    });
-                    selectedFileCount += 1;
-                } else {
-                    // The file didn't pass the first test, so run the same test repeatedly but
-                    // with one facet removed from the test each time. For each easier test the
-                    // file passes, add to the corresponding term count for the removed facet,
-                    // allowing the user to select it to extend the set of selected files.
-                    selectedFacetKeys.forEach((selectedFacetField) => {
-                        // Remove one facet containing a selection from the test.
-                        const filteredSelectedFacetKeys = selectedFacetKeys.filter(key => key !== selectedFacetField);
-                        match = filteredSelectedFacetKeys.every((filteredSelectedFacetKey) => {
-                            const filePropValue = getObjectFieldValue(file, filteredSelectedFacetKey);
-                            return selectedTerms[filteredSelectedFacetKey].indexOf(filePropValue) !== -1;
-                        });
-
-                        // A match means to add to the count of the current facet field file term
-                        // only.
-                        if (match) {
-                            FileFacets.addFileTermToFacet(facets, selectedFacetField, file);
-                        }
-                    });
-                }
-            });
-
-            // We need to include selected terms that happen to have a zero count, so add all
-            // selected facet terms not yet included in `facets`.
-            Object.keys(selectedTerms).forEach((field) => {
-                if (field in facets) {
-                    // Find selected terms NOT in facets and add them with a zero count.
-                    const missingTerms = selectedTerms[field].filter(term => Object.keys(facets[field]).indexOf(term) === -1);
-                    if (missingTerms.length > 0) {
-                        missingTerms.forEach((term) => {
-                            facets[field][term] = 0;
-                        });
-                    }
-                }
-            });
-        }
-
-        return { facets: Object.keys(facets).length > 0 ? facets : null, selectedFileCount };
-    }
-
-=======
->>>>>>> b33b2ef8
     /**
      * Called when the user clicks a facet expander button. Updates the expander states so the
      * facets re-render to the new expanded states.
@@ -1121,42 +861,7 @@
     viewableDatasets: null,
     sharedCart: null,
     fileCount: 0,
-<<<<<<< HEAD
-};
-
-
-/**
- * Display the total number of cart elements.
- */
-const ElementCountArea = ({ count, viewableElementCount, typeName, typeNamePlural }) => {
-    if (count > 0) {
-        const countFormatted = count.toLocaleString ? count.toLocaleString() : count.toString();
-        return (
-            <div className="cart__element-count">
-                <span>{countFormatted}&nbsp;{count === 1 ? typeName : typeNamePlural} in cohort</span>
-                {viewableElementCount >= 0 && viewableElementCount !== count ? <span> ({viewableElementCount} visible)</span> : null}
-            </div>
-        );
-    }
-    return null;
-};
-
-ElementCountArea.propTypes = {
-    /** Number of elements in cart display */
-    count: PropTypes.number.isRequired,
-    /** Count of viewable cart elements at user's access level */
-    viewableElementCount: PropTypes.number,
-    /** Singular type name of elements being displayed */
-    typeName: PropTypes.string.isRequired,
-    /** Plural type name of elements being displayed */
-    typeNamePlural: PropTypes.string.isRequired,
-};
-
-ElementCountArea.defaultProps = {
-    viewableElementCount: 0,
-=======
     visualizable: false,
->>>>>>> b33b2ef8
 };
 
 
@@ -1168,10 +873,6 @@
         {totalPageCount > 1 ?
             <div className="cart-pager-area">
                 <Pager total={totalPageCount} current={currentPage} updateCurrentPage={updateCurrentPage} />
-<<<<<<< HEAD
-                <div className="cart__pager-note">pages of patients</div>
-=======
->>>>>>> b33b2ef8
             </div>
         : null}
     </React.Fragment>
@@ -1779,81 +1480,26 @@
                                 loggedIn={loggedIn}
                                 facetLoadProgress={facetProgress}
                             />
-<<<<<<< HEAD
-                        </PanelHeading>
-                    : null}
-                    <ElementCountArea
-                        count={cartElements.length}
-                        viewableElementCount={cartType === 'OBJECT' ? this.state.viewableElementCount : -1}
-                        typeName="patient"
-                        typeNamePlural="patients"
-                    />
-                    <PanelBody>
-                        {cartElements.length > 0 ?
-                            <div className="cart__display">
-                                <FileFacets
-                                    elements={cartElements}
-                                    selectedTerms={this.state.selectedTerms}
-                                    termClickHandler={this.handleTermClick}
-                                    searchResultHandler={this.handleFileSearchResults}
-                                    selectedFileCountHandler={this.handleSelectedFileCount}
-                                    loggedIn={loggedIn}
-                                />
-                                <CartSearchResults
-                                    elements={cartElements}
-                                    currentPage={this.state.currentDatasetResultsPage}
-                                    cartControls={cartType !== 'OBJECT'}
-                                    loggedIn={loggedIn}
-                                />
-                            </div>
-                        :
-                            <p className="cart__empty-message">Empty cart</p>
-                        }
-                    </PanelBody>
-                </Panel>
-            </div>
-        );
-    }
-}
-=======
                             <TabPanel
                                 tabPanelCss="cart__display-content"
-                                tabs={{ datasets: 'Datasets', browser: 'Genome browser', files: 'Files' }}
+                                tabs={{ patients: 'Patient'}}
                                 tabDisplay={{
-                                    datasets: <CounterTab title="Datasets" count={cartDatasets.length} voice="datasets" />,
-                                    browser: <CounterTab title="Genome browser" count={selectedVisualizableFiles.length} voice="visualizable tracks" />,
-                                    files: <CounterTab title="Files" count={selectedFiles.length} voice="files" />,
+                                    patient: <CounterTab title="Patients" count={cartDatasets.length} voice="datasets" />,
                                 }}
                                 handleTabClick={handleTabClick}
                             >
-                                <TabPanelPane key="datasets">
+                                <TabPanelPane key="patients">
                                     <CartPager
-                                        currentPage={pageNumbers.datasets}
-                                        totalPageCount={totalPageCount.datasets}
+                                        currentPage={pageNumbers.patients}
+                                        totalPageCount={totalPageCount.patients}
                                         updateCurrentPage={updateDisplayedPage}
                                     />
                                     <CartSearchResults
-                                        elements={cartDatasets}
-                                        currentPage={pageNumbers.datasets}
+                                        elements={cartPatients}
+                                        currentPage={pageNumbers.patients}
                                         cartControls={cartType !== 'OBJECT'}
                                         loggedIn={loggedIn}
                                     />
-                                </TabPanelPane>
-                                <TabPanelPane key="browser">
-                                    <CartPager
-                                        currentPage={pageNumbers.browser}
-                                        totalPageCount={totalPageCount.browser}
-                                        updateCurrentPage={updateDisplayedPage}
-                                    />
-                                    <CartBrowser files={selectedVisualizableFiles.map(file => file['@id'])} assembly={selectedTerms.assembly[0]} pageNumber={pageNumbers.browser} />
-                                </TabPanelPane>
-                                <TabPanelPane key="files">
-                                    <CartPager
-                                        currentPage={pageNumbers.files}
-                                        totalPageCount={totalPageCount.files}
-                                        updateCurrentPage={updateDisplayedPage}
-                                    />
-                                    <CartFiles files={selectedFiles} currentPage={pageNumbers.files} />
                                 </TabPanelPane>
                             </TabPanel>
                         </div>
@@ -1865,7 +1511,6 @@
         </div>
     );
 };
->>>>>>> b33b2ef8
 
 CartComponent.propTypes = {
     /** Cart object to display */
