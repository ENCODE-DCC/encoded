/**
 * Components for rendering the /carts/ and /cart-view/ page.
 */
import React from 'react';
import PropTypes from 'prop-types';
import { connect } from 'react-redux';
import _ from 'underscore';
import { encodedURIComponent } from '../../libs/query_encoding';
import { svgIcon } from '../../libs/svg-icons';
import { Modal, ModalHeader, ModalBody, ModalFooter } from '../../libs/ui/modal';
import Pager from '../../libs/ui/pager';
import { Panel, PanelBody, PanelHeading, TabPanel, TabPanelPane } from '../../libs/ui/panel';
import { tintColor, isLight } from '../datacolors';
import GenomeBrowser from '../genome_browser';
import { itemClass } from '../globals';
import { requestObjects, ItemAccessories, isFileVisualizable, computeAssemblyAnnotationValue, filterForVisualizableFiles } from '../objectutils';
import { ResultTableList } from '../search';
import CartBatchDownload from './batch_download';
import CartClearButton from './clear';
import CartLockTrigger from './lock';
import CartMergeShared from './merge_shared';
import Status from '../status';

/**
 * This file uses some shorthand terms that need some explanation.
 * "Partial files" - File objects contained within dataset search results comprising only the
 *                   properties needed to generate the file facets and file list. These serve as a
 *                   source for retrieving complete file objects to pass to the genome browser.
 * "Simplified facets" - Primary objects for displaying cart-view facets. We don't use the "facet"
 *                       properties from search results because we generate simplified facets from
 *                       dataset search results. We only do a file search for the current page of
 *                       genome-browser tracks.
 */


/** Number of dataset elements to display per page */
const PAGE_ELEMENT_COUNT = 25;
/** Number of genome-browser tracks to display per page */
const PAGE_TRACK_COUNT = 20;
/** Number of files to display per page */
const PAGE_FILE_COUNT = 25;


/**
 * Sorter function to sort an array of assemblies/annotations for display in the facet according to
 * system-wide criteria.
 * @param {array} facetTerms Assembly facet terms to sort
 *
 * @return {array} Same as `facetTerms` but sorted.
 */
const assemblySorter = facetTerms => (
    // Negate the sorting value to sort from highest to lowest.
    _(facetTerms).sortBy(facetTerm => -computeAssemblyAnnotationValue(facetTerm.term))
);


/**
 * File facet fields to display in order of display.
 * - field: `facet` field property
 * - title: Displayed facet title
 * - radio: True if radio-button facet; otherwise checkbox facet
 * - dataset: True to retrieve value from dataset instead of files
 * - sorter: Function to sort terms within the facet
 */
const displayedFacetFields = [
    { field: 'assembly', title: 'Genome assembly', radio: true, sorter: assemblySorter },
    { field: 'output_type', title: 'Output type' },
    { field: 'file_type', title: 'File type' },
    { field: 'file_format', title: 'File format' },
    { field: 'assay_term_name', title: 'Assay term name' },
    { field: 'biosample_ontology.term_name', title: 'Biosample term name', dataset: true },
    { field: 'target.label', title: 'Target of assay', dataset: true },
    { field: 'lab.title', title: 'Lab' },
    { field: 'status', title: 'Status' },
];

/** Facet `field` values for properties from dataset instead of files */
const datasetFacets = displayedFacetFields.filter(facetField => facetField.dataset).map(facetField => facetField.field);

/** File facet fields to request from server -- superset of those displayed in facets */
const requestedFacetFields = displayedFacetFields.concat([
    { field: '@id' },
    { field: 'file_format_type' },
    { field: 'title' },
]);


/**
 * Display a page of cart contents within the cart display.
 */
class CartSearchResults extends React.Component {
    constructor() {
        super();
        this.state = {
            /** Carted elements to display as search results; includes one page of search results */
            elementsForDisplay: null,
        };
        this.retrievePageElements = this.retrievePageElements.bind(this);
    }

    componentDidMount() {
        this.retrievePageElements();
    }

    componentDidUpdate(prevProps) {
        const { currentPage, elements, loggedIn } = this.props;
        if (prevProps.currentPage !== currentPage || !_.isEqual(prevProps.elements, elements) || (prevProps.loggedIn !== loggedIn)) {
            this.retrievePageElements();
        }
    }

    /**
     * Given the whole cart elements as a list of @ids as well as the currently displayed page
     * number, perform a search of a page of elements. If every element in the cart is an
     * patient, add "?type=Patient" to the search query. For now, this condition is always
     * true.
     */
    retrievePageElements() {
        const pageStartIndex = this.props.currentPage * PAGE_ELEMENT_COUNT;
        const currentPageElements = this.props.elements.slice(pageStartIndex, pageStartIndex + PAGE_ELEMENT_COUNT);
        const patientTypeQuery = this.props.elements.every(element => element.match(/^\/patients\/.*?\/$/) !== null);
        const cartQueryString = `/search/?limit=all${patientTypeQuery ? '&type=Patient' : ''}`;
        requestObjects(currentPageElements, cartQueryString).then((searchResults) => {
            this.setState({ elementsForDisplay: searchResults });
        });
    }

    render() {
        if (this.state.elementsForDisplay && this.state.elementsForDisplay.length === 0) {
            return <div className="nav result-table cart__empty-message">No visible patient on this page.</div>;
        }
        return <ResultTableList results={this.state.elementsForDisplay || []} cartControls={this.props.cartControls} mode="cart-view" />;
    }
}

CartSearchResults.propTypes = {
    /** Array of cart item @ids */
    elements: PropTypes.array,
    /** Page of results to display */
    currentPage: PropTypes.number,
    /** True if displaying an active cart */
    cartControls: PropTypes.bool,
    /** True if user has logged in */
    loggedIn: PropTypes.bool,
};

CartSearchResults.defaultProps = {
    elements: [],
    currentPage: 0,
    cartControls: false,
    loggedIn: false,
};


/**
 * Display browser tracks for the selected page of files.
 */
const CartBrowser = ({ files, assembly, pageNumber }) => {
    const [pageFiles, setPageFiles] = React.useState([]);

    // Request full file objects for the genome browser but only for the given page of file @ids.
    React.useEffect(() => {
        if (files.length > 0 && assembly) {
            const pageStartingIndex = pageNumber * PAGE_TRACK_COUNT;
            const pageFilesIds = files.slice(pageStartingIndex, pageStartingIndex + PAGE_TRACK_COUNT);
            requestObjects(pageFilesIds, '/search/?type=File').then((fileResults) => {
                setPageFiles(fileResults);
            });
        } else {
            // Clear genome browser if new props have no visualizable tracks.
            setPageFiles([]);
        }
    }, [files, assembly, pageNumber]);
    return <GenomeBrowser files={pageFiles} label={'cart'} assembly={assembly} expanded />;
};

CartBrowser.propTypes = {
    /** File @ids of all visualizable tracks, not just on the displayed page */
    files: PropTypes.array.isRequired,
    /** Assembly to display; can be empty before partial files loaded */
    assembly: PropTypes.string,
    /** Page of files to display */
    pageNumber: PropTypes.number.isRequired,
};

CartBrowser.defaultProps = {
    assembly: '',
};


/**
 * Display the list of files selected by the current cart facet selections.
 */
const CartFiles = ({ files, currentPage }) => {
    if (files.length > 0) {
        const pageStartIndex = currentPage * PAGE_FILE_COUNT;
        const currentPageFiles = files.slice(pageStartIndex, pageStartIndex + PAGE_ELEMENT_COUNT);
        return (
            <div className="cart-list cart-list--file">
                {currentPageFiles.map(file =>
                    <a key={file['@id']} href={file['@id']} className="cart-list-item">
                        <div className={`cart-list-item__file-type cart-list-item__file-type--${file.file_format}`}>
                            <div className="cart-list-item__format">{file.file_format}</div>
                        </div>
                        <div className="cart-list-item__props">
                            <div className="cart-list-item__details">
                                <div className="cart-list-details__output-type">
                                    {file.output_type}
                                </div>
                                <div className="cart-list-details__type">
                                    <div className="cart-list-details__label">Type</div>
                                    <div className="cart-list-details__value">{file.file_type}</div>
                                </div>
                                <div className="cart-list-details__target">
                                    <div className="cart-list-details__label">Target</div>
                                    <div className="cart-list-details__value">{(file.target && file.target.label) || 'None'}</div>
                                </div>
                                <div className="cart-list-details__assay">
                                    <div className="cart-list-details__label">Assay</div>
                                    <div className="cart-list-details__value">{file.assay_term_name}</div>
                                </div>
                                <div className="cart-list-details__biosample">
                                    <div className="cart-list-details__label">Biosample</div>
                                    <div className="cart-list-details__value">{file.biosample_ontology && file.biosample_ontology.term_name}</div>
                                </div>
                            </div>
                            <div className="cart-list-item__identifier">
                                <div className="cart-list-item__status">
                                    <Status item={file.status} badgeSize="small" />
                                </div>
                                <div className="cart-list-item__title">
                                    {file.title}
                                </div>
                            </div>
                        </div>
                        <div className="cart-list-item__hover" />
                    </a>
                )}
            </div>
        );
    }
    return <div className="nav result-table cart__empty-message">No files to view in any dataset in the cart.</div>;
};

CartFiles.propTypes = {
    /** Array of files from datasets in the cart */
    files: PropTypes.array.isRequired,
    /** Page of results to display */
    currentPage: PropTypes.number.isRequired,
};


/**
 * Display a count of the total number of files selected for download given the current facet term
 * selections. Shows the facet-loading progress bar if needed.
 */
class FileCount extends React.Component {
    constructor() {
        super();
        this.state = {
            triggerEnabled: false,
        };
        this.handleAnimationEnd = this.handleAnimationEnd.bind(this);
    }

    /**
     * Inserts the <div> to show the yellow highlight when the file count changes.
     */
    componentDidUpdate(prevProps) {
        if (prevProps.fileCount !== this.props.fileCount) {
            this.setState({ triggerEnabled: true });
        }
    }

    /**
     * Called when CSS animation ends. Removes the <div> that shows the yellow highlight when the
     * count changes.
     */
    handleAnimationEnd() {
        this.setState({ triggerEnabled: false });
    }

    render() {
        const { fileCount, facetLoadProgress } = this.props;
        const fileCountFormatted = fileCount.toLocaleString ? fileCount.toLocaleString() : fileCount.toString();

        if (facetLoadProgress === -1) {
            return (
                <div className="cart__facet-file-count">
                    {this.state.triggerEnabled ? <div className="cart__facet-file-count-changer" onAnimationEnd={this.handleAnimationEnd} /> : null}
                    {fileCount > 0 ?
                        <span>{fileCountFormatted} {fileCount === 1 ? 'file' : 'files'} selected</span>
                    :
                        <span>No files selected for download</span>
                    }
                </div>
            );
        }

        return <progress value={facetLoadProgress} max="100" />;
    }
}

FileCount.propTypes = {
    /** Number of files selected for download */
    fileCount: PropTypes.number,
    /** Value for the progress bar; -1 to not show it */
    facetLoadProgress: PropTypes.number,
};

FileCount.defaultProps = {
    fileCount: 0,
    facetLoadProgress: 0,
};


/**
 * Display the selection checkbox for a single cart file facet term.
 */
const FacetTermCheck = ({ checked }) => (
    <div className={`cart-facet-term__check${checked ? ' cart-facet-term__check--checked' : ''}`}>
        {checked ?
            <i className="icon icon-check" />
        : null}
    </div>
);

FacetTermCheck.propTypes = {
    /** True if facet term checkbox checked */
    checked: PropTypes.bool,
};

FacetTermCheck.defaultProps = {
    checked: false,
};


/**
 * Display the selection radio button for a single cart file facet term.
 */
const FacetTermRadio = ({ checked }) => (
    <div className={`cart-facet-term__radio${checked ? ' cart-facet-term__radio--checked' : ''}`}>
        {checked ?
            <i className="icon icon-circle" />
        : null}
    </div>
);

FacetTermRadio.propTypes = {
    /** True if facet term radio button checked */
    checked: PropTypes.bool,
};

FacetTermRadio.defaultProps = {
    checked: false,
};


/**
 * Display the cart file facet term count that shows the magnitude of a facet term through its
 * color tint. The maximum value for the facet gets the full base color, and lesser values get
 * lighter tints.
 */
const FacetTermMagnitude = ({ termCount, maxTermCount }) => {
    const MAGNITUDE_BASE_COLOR = '#656BFF';
    const magnitudeColor = tintColor(MAGNITUDE_BASE_COLOR, 1 - (termCount / maxTermCount));
    const textColor = isLight(magnitudeColor) ? '#000' : '#fff';
    return (
        <div className="cart-facet-term__magnitude" style={{ backgroundColor: magnitudeColor }}>
            <span style={{ color: textColor }}>{termCount}</span>
        </div>
    );
};

FacetTermMagnitude.propTypes = {
    /** Number of items this facet term indicates */
    termCount: PropTypes.number.isRequired,
    /** Maximum count value among all terms in this facet */
    maxTermCount: PropTypes.number.isRequired,
};


/**
 * Display one term of a facet.
 */
class FacetTerm extends React.Component {
    constructor() {
        super();
        this.handleTermClick = this.handleTermClick.bind(this);
        this.handleKeyDown = this.handleKeyDown.bind(this);
    }

    /**
     * Called when user clicks a term within a facet.
     */
    handleTermClick() {
        this.props.termClickHandler(this.props.term);
    }

    /**
     * Called when user types a key while focused on a facet term. If the user types a space or
     * return we call the term click handler -- needed for a11y because we have a <div> acting as a
     * button instead of an actual <button>.
     * @param {object} e React synthetic event
     */
    handleKeyDown(e) {
        if (e.keyCode === 13 || e.keyCode === 32) {
            e.preventDefault();
            this.props.termClickHandler(this.props.term);
        }
    }

    render() {
        const { term, termCount, maxTermCount, selected, visualizable, FacetTermSelectRenderer } = this.props;
        return (
            <li className="cart-facet-term">
                <div
                    className="cart-facet-term__item"
                    role="button"
                    tabIndex="0"
                    id={`cart-facet-term-${term}`}
                    onKeyDown={this.handleKeyDown}
                    onClick={this.handleTermClick}
                    aria-pressed={selected}
                    aria-label={`${termCount} ${term} file${termCount === 1 ? '' : 's'}${visualizable ? ' visualizable' : ''}`}
                >
                    <FacetTermSelectRenderer checked={selected} />
                    <div className="cart-facet-term__text">{term}</div>
                    <FacetTermMagnitude termCount={termCount} maxTermCount={maxTermCount} />
                    <div className="cart-facet-term__visualizable">
                        {visualizable ?
                            <div title="Selects visualizable files">{svgIcon('genomeBrowser')}</div>
                        : null}
                    </div>
                </div>
            </li>
        );
    }
}

FacetTerm.propTypes = {
    /** Displayed facet term */
    term: PropTypes.string.isRequired,
    /** Displayed number of files for this term */
    termCount: PropTypes.number.isRequired,
    /** Maximum number of files for all terms in the facet */
    maxTermCount: PropTypes.number.isRequired,
    /** True if this term should appear selected */
    selected: PropTypes.bool,
    /** True if term selection results in visualizable files */
    visualizable: PropTypes.bool,
    /** Callback for handling clicks in the term */
    termClickHandler: PropTypes.func.isRequired,
    /** Facet term checkbox/radio renderer */
    FacetTermSelectRenderer: PropTypes.elementType.isRequired,
};

FacetTerm.defaultProps = {
    selected: false,
    visualizable: false,
};


/**
 * Search for datasets from the @ids in `elements`. Uses search_elements endpoint so we can send
 * all the elements in the cart in the JSON payload of the request.
 * @param {array} elements `@id`s of datasets to request
 * @param {func} fetch System fetch function
 * @param {object} session session object from <App> context
 *
 * @return {object} Promise with search result object
 */
const requestDatasets = (elements, fetch, session) => {
    // If <App> hasn't yet retrieved a CSRF token, retrieve one ourselves.
    let sessionPromise;
    if (!session || !session._csrft_) {
        // No session CSRF token, so do a GET of "/session" to retrieve it.
        sessionPromise = fetch('/session');
    } else {
        // We have a session CSRF token, so retrieve it immediately.
        sessionPromise = Promise.resolve(session._csrft);
    }

    // We could have more patient @ids than the /search/ endpoint can handle in the query
    // string, so pass the @ids in a POST request payload instead to the /search_elements/
    // endpoint instead.
    const fieldQuery = displayedFacetFields.reduce((query, field) => `${query}&field=files.${field}`, '');
    return sessionPromise.then(csrfToken => (
        fetch(`/search_elements/type=Patient{fieldQuery}&field=files.restricted&limit=all&filterresponse=off${queryString || ''}`, {
            method: 'POST',
            headers: {
                Accept: 'application/json',
                'Content-Type': 'application/json',
                'X-CSRFToken': csrfToken,
            },
            body: JSON.stringify({
                '@id': elements,
            }),
        }).then((response) => {
            if (response.ok) {
                return response.json();
            }
            throw new Error(response);
        })
    ));
};


/**
 * Extract the value of an object property based on a dotted-notation field,
 * e.g. { a: 1, b: { c: 5 }} you could retrieve the 5 by passing 'b.c' in `field`.
 * Based on https://stackoverflow.com/questions/6393943/convert-javascript-string-in-dot-notation-into-an-object-reference#answer-6394168
 * @param {object} object Object containing the value you want to extract.
 * @param {string} field  Dotted notation for the property to extract.
 *
 * @return {value} Whatever value the dotted notation specifies, or undefined.
 */
const getObjectFieldValue = (object, field) => {
    const parts = field.split('.');
    if (parts.length === 1) {
        return object[field];
    }
    return parts.reduce((partObject, part) => partObject && partObject[part], object);
};


/**
 * Display the facet title and expansion icon, and react to clicks in the button to tell the parent
 * component that a facet needs to be expanded or collapsed.
 */
class FacetExpander extends React.Component {
    constructor() {
        super();
        this.handleKeyDown = this.handleKeyDown.bind(this);
    }

    /**
     * Called when the user types a key while a facet title expansion button has focus. If the user
     * typed Return or Space, call the parent component to handle the expand/collapse of the facet.
     * @param {object} e React synthetic event
     */
    handleKeyDown(e) {
        if (e.keyCode === 13 || e.keyCode === 32) {
            e.preventDefault();
            this.props.expanderEventHandler(e);
        }
    }

    render() {
        const { title, field, labelId, expanded, expanderEventHandler } = this.props;
        return (
            <div
                role="button"
                tabIndex="0"
                id={labelId}
                className="cart-facet__expander"
                aria-controls={field}
                aria-expanded={expanded}
                onKeyDown={this.handleKeyDown}
                onClick={expanderEventHandler}
            >
                <div className="cart-facet__expander-title">
                    {title}
                </div>
                <i className={`icon icon-chevron-${expanded ? 'up' : 'down'}`} />
            </div>
        );
    }
}

FacetExpander.propTypes = {
    /** Displayed title of the facet */
    title: PropTypes.string.isRequired,
    /** File facet field representing this facet */
    field: PropTypes.string.isRequired,
    /** Used as an id for this button corresponding to expanded component label */
    labelId: PropTypes.string.isRequired,
    /** True if facet is currently expanded */
    expanded: PropTypes.bool.isRequired,
    /** Called when the user clicks the expander button */
    expanderEventHandler: PropTypes.func.isRequired,
};


/**
 * Display a single file facet.
 */
class Facet extends React.Component {
    constructor() {
        super();
        this.handleFacetTermClick = this.handleFacetTermClick.bind(this);
        this.handleExpanderEvent = this.handleExpanderEvent.bind(this);
    }

    /**
     * Handle a click in a facet term by calling a parent handler.
     * @param {string} term Clicked facet term
     */
    handleFacetTermClick(term) {
        this.props.facetTermClickHandler(this.props.displayedFacetField.field, term);
    }

    /**
     * Handle a click in the facet expander by calling a parent handler.
     * @param {object} e React synthetic event
     */
    handleExpanderEvent(e) {
        this.props.expanderClickHandler(this.props.displayedFacetField.field, e.altKey);
    }

    render() {
        const { facet, displayedFacetField, expanded, selectedFacetTerms } = this.props;
        const maxTermCount = Math.max(...facet.terms.map(term => term.count));
        const labelId = `${displayedFacetField.field}-label`;
        const FacetTermSelectRenderer = displayedFacetField.radio ? FacetTermRadio : FacetTermCheck;
        return (
            <div className="facet">
                <FacetExpander title={facet.title} field={displayedFacetField.field} labelId={labelId} expanded={expanded} expanderEventHandler={this.handleExpanderEvent} />
                {expanded ?
                    <ul className="cart-facet" role="region" id={displayedFacetField.field} aria-labelledby={labelId}>
                        {facet.terms.map(facetTerm => (
                            <FacetTerm
                                key={facetTerm.term}
                                term={facetTerm.term}
                                termCount={facetTerm.count}
                                visualizable={facetTerm.visualizable}
                                maxTermCount={maxTermCount}
                                selected={selectedFacetTerms.indexOf(facetTerm.term) > -1}
                                termClickHandler={this.handleFacetTermClick}
                                FacetTermSelectRenderer={FacetTermSelectRenderer}
                            />
                        ))}
                    </ul>
                : null}
            </div>
        );
    }
}

Facet.propTypes = {
    /** Facet object to display */
    facet: PropTypes.object.isRequired,
    /** Field name representing the facet being displayed */
    displayedFacetField: PropTypes.object.isRequired,
    /** True if facet should appear expanded */
    expanded: PropTypes.bool.isRequired,
    /** Called when the expander button is clicked */
    expanderClickHandler: PropTypes.func.isRequired,
    /** Selected term keys */
    selectedFacetTerms: PropTypes.array,
    /** Called when a facet term is clicked */
    facetTermClickHandler: PropTypes.func.isRequired,
};

Facet.defaultProps = {
    selectedFacetTerms: [],
};


/**
 * Display a checkbox and label to allow users to filter out facet terms not included in any
 * visualizable files.
 */
const VisualizableTermsToggle = ({ visualizableOnly, handleClick }) => (
    <div className="cart-viz-toggle">
        <button id="viz-terms-toggle" role="checkbox" aria-checked={visualizableOnly} onClick={handleClick}>
            <div className={`cart-viz-toggle__check${visualizableOnly ? ' cart-viz-toggle__check--checked' : ''}`}>
                {visualizableOnly ? <i className="icon icon-check" /> : null}
            </div>
            <label htmlFor="viz-terms-toggle">
                <div className="cart-viz-toggle__label-text">Show visualizable data only</div>
                <div className="cart-viz-toggle__icon">{svgIcon('genomeBrowser')}</div>
            </label>
        </button>
    </div>
);

VisualizableTermsToggle.propTypes = {
    /** True to display checkbox as checked */
    visualizableOnly: PropTypes.bool,
    /** Callback when button is clicked */
    handleClick: PropTypes.func.isRequired,
};

VisualizableTermsToggle.defaultProps = {
    visualizableOnly: false,
};


/**
 * Display the file facets. These display the number of files involved -- not the number of
 * patients with files matching a criteria. As the primary input to this component is currently
 * an array of patient IDs while these facets displays all the files involved with those
 * patients, this component begins by retrieving information about all relevant files from the
 * DB. Each time an patient is removed from the cart while viewing the cart page, this component
 * again retrieves all relevant files for the remaining patients.
 */
class FileFacets extends React.Component {
    constructor() {
        super();

        // Initialize the expanded state of every facet; only the first one is expanded by default.
        const expandedStates = {};
        displayedFacetFields.forEach((facetField, index) => {
            expandedStates[facetField.field] = index === 0;
        });
        this.state = {
            /** Tracks expanded/nonexpanded states of every facet */
            expanded: expandedStates,
        };

        this.files = [];
        this.fileCount = 0;

        this.handleExpanderClick = this.handleExpanderClick.bind(this);
    }

    /**
     * Called when the user clicks a facet expander button. Updates the expander states so the
     * facets re-render to the new expanded states.
     * @param {string} field Field name for clicked facet expander
     * @param {bool}   altKey True if alt/option key down at time of click
     */
    handleExpanderClick(field, altKey) {
        this.setState((state) => {
            if (altKey) {
                // Alt key held down, so expand or collapse *all* facets.
                const nextExpandedState = !state.expanded[field];
                const expandedStates = {};
                displayedFacetFields.forEach((facetField) => {
                    expandedStates[facetField.field] = nextExpandedState;
                });
                return { expanded: expandedStates };
            }

            // Alt key not held down, so just expand or collapse the clicked facet.
            const nextExpandedStates = Object.assign({}, state.expanded);
            nextExpandedStates[field] = !nextExpandedStates[field];
            return { expanded: nextExpandedStates };
        });
    }

    render() {
        const {
            facets,
            selectedTerms,
            selectedFileCount,
            termClickHandler,
            visualizableOnly,
            visualizableOnlyChangeHandler,
            facetLoadProgress,
            disabled,
        } = this.props;

        return (
            <div className="cart__display-facets">
                <FileCount fileCount={selectedFileCount} facetLoadProgress={facetLoadProgress} />
                {facetLoadProgress === -1 ?
                    <VisualizableTermsToggle visualizableOnly={visualizableOnly} handleClick={visualizableOnlyChangeHandler} />
                : null}
                <div>
                    {facets && facets.length > 0 ?
                        <div>
                            {displayedFacetFields.map((displayedFacetField) => {
                                const facetContent = facets.find(facet => facet.field === displayedFacetField.field);
                                if (facetContent) {
                                    return (
                                        <div key={displayedFacetField.field}>
                                            <Facet
                                                key={displayedFacetField.field}
                                                displayedFacetField={displayedFacetField}
                                                facet={facetContent}
                                                selectedFacetTerms={selectedTerms[displayedFacetField.field]}
                                                facetTermClickHandler={termClickHandler}
                                                expanded={this.state.expanded[displayedFacetField.field]}
                                                expanderClickHandler={this.handleExpanderClick}
                                            />
                                        </div>
                                    );
                                }
                                return null;
                            })}
                        </div>
                    :
                        <React.Fragment>
                            {facetLoadProgress === -1 ?
                                <div className="cart__empty-message">No files available</div>
                            : null}
                        </React.Fragment>
                    }
                </div>
                {disabled || facetLoadProgress !== -1 ?
                    <div className="cart__facet-disabled-overlay" />
                : null}
            </div>
        );
    }
}

FileFacets.propTypes = {
    /** Array of objects for each displayed facet */
    facets: PropTypes.array,
    /** Selected facet fields */
    selectedTerms: PropTypes.object,
    /** Count of the files selected by current selected facet terms */
    selectedFileCount: PropTypes.number,
    /** Callback when the user clicks on a file format facet item */
    termClickHandler: PropTypes.func.isRequired,
    /** True to check the Show Visualizable Data Only checkbox */
    visualizableOnly: PropTypes.bool,
    /** Call to handle clicks in the Visualize Only checkbox */
    visualizableOnlyChangeHandler: PropTypes.func.isRequired,
    /** Facet-loading progress for progress bar, or null if not displayed */
    facetLoadProgress: PropTypes.number,
    /** True to disable the facets; grayed out and non-clickable */
    disabled: PropTypes.bool,
};

FileFacets.defaultProps = {
    facets: [],
    selectedTerms: null,
    selectedFileCount: 0,
    visualizableOnly: false,
    facetLoadProgress: null,
    disabled: false,
};


/**
 * Display a button that links to experiment search results. This *only* works for Experiments, not
 * FCCs for now.
 */
const MAX_SEARCHABLE_DATASETS = 125; // Maximum number of datasets for search-results links.
const CartDatasetSearch = ({ elements }, reactContext) => {
    const [isWarningVisible, setIsWarningVisible] = React.useState(false);

    // * For now only include experiments. Might need to expand this in the future.
    const experimentElements = elements.filter(element => element.includes('/experiments/'));

    // Called when the user clicks the Dataset Search button.
    const handleButtonClick = () => {
        if (experimentElements.length > MAX_SEARCHABLE_DATASETS) {
            setIsWarningVisible(true);
        } else {
            const datasetsQuery = experimentElements.map(element => `@id=${encodedURIComponent(element)}`).join('&');
            const query = `/search/?type=Experiment&${datasetsQuery}`;
            reactContext.navigate(query);
        }
    };

    // Called when the user closes the warning modal.
    const handleCloseClick = () => {
        setIsWarningVisible(false);
    };

    // Only display the Dataset Search button if we have at least one experiment in the cart.
    if (experimentElements.length > 0) {
        return (
            <React.Fragment>
                <button onClick={handleButtonClick} className="btn btn-sm btn-info btn-inline">Dataset search</button>
                {isWarningVisible ?
                    <Modal closeModal={handleCloseClick}>
                        <ModalHeader title={<h4>Cart dataset search results</h4>} closeModal={handleCloseClick} />
                        <ModalBody>
                            Viewing cart dataset search results requires {MAX_SEARCHABLE_DATASETS} datasets
                            or fewer. This cart contains {elements.length} datasets.
                        </ModalBody>
                        <ModalFooter
                            closeModal={handleCloseClick}
                        />
                    </Modal>
                : null}
            </React.Fragment>
        );
    }
    return null;
};

CartDatasetSearch.propTypes = {
    /** Dataset @ids in the cart */
    elements: PropTypes.array.isRequired,
};

CartDatasetSearch.contextTypes = {
    navigate: PropTypes.func,
};


/**
 * Display cart tool buttons. If `savedCartObj` is supplied, supply it for the metadata.tsv line
 * in the resulting files.txt.
 */
const CartTools = ({ elements, selectedTerms, savedCartObj, viewableDatasets, fileCounts, cartType, sharedCart, visualizable, inProgress }) => (
    <div className="cart__tools">
        {elements.length > 0 ?
            <CartBatchDownload
                elements={elements}
                selectedTerms={selectedTerms}
                datasetFacets={datasetFacets}
                cartType={cartType}
                savedCartObj={savedCartObj}
                sharedCart={sharedCart}
                fileCounts={fileCounts}
                visualizable={visualizable}
            />
        : null}
        {cartType === 'OBJECT' ? <CartMergeShared sharedCartObj={sharedCart} viewableDatasets={viewableDatasets} /> : null}
        {cartType === 'ACTIVE' ? <CartLockTrigger savedCartObj={savedCartObj} inProgress={inProgress} /> : null}
        {cartType === 'ACTIVE' || cartType === 'MEMORY' ? <CartClearButton /> : null}
        <CartDatasetSearch elements={elements} />
    </div>
);

CartTools.propTypes = {
    /** Cart elements */
    elements: PropTypes.array,
    /** Selected facet terms */
    selectedTerms: PropTypes.object,
    /** Cart as it exists in the database; use JSON payload method if none */
    savedCartObj: PropTypes.object,
    /** Viewable cart element @ids */
    viewableDatasets: PropTypes.array,
    /** Type of cart: ACTIVE, OBJECT, MEMORY */
    cartType: PropTypes.string.isRequired,
    /** Elements in the shared cart, if that's being displayed */
    sharedCart: PropTypes.object,
    /** Number of files batch download will download for each download type */
    fileCounts: PropTypes.object,
    /** True if only visualizable files should be downloaded */
    visualizable: PropTypes.bool,
    /** True if cart operation in progress */
    inProgress: PropTypes.bool.isRequired,
};

CartTools.defaultProps = {
    elements: [],
    selectedTerms: null,
    savedCartObj: null,
    viewableDatasets: null,
    sharedCart: null,
    fileCounts: {},
    visualizable: false,
};


/**
 * Display the pager control area.
 */
const CartPager = ({ currentPage, totalPageCount, updateCurrentPage }) => (
    <React.Fragment>
        {totalPageCount > 1 ?
            <div className="cart-pager-area">
                <Pager total={totalPageCount} current={currentPage} updateCurrentPage={updateCurrentPage} />
            </div>
        : null}
    </React.Fragment>
);

CartPager.propTypes = {
    /** Zero-based current page to display */
    currentPage: PropTypes.number.isRequired,
    /** Total number of pages */
    totalPageCount: PropTypes.number.isRequired,
    /** Called when user clicks pager controls */
    updateCurrentPage: PropTypes.func.isRequired,
};


/**
 * Adds partial file objects from a dataset search-result object to an existing array of partial
 * file objects. Mutate the file objects to include faceted properties from the relevant datasets.
 * @param {object} files Partial file objects being collected
 * @param {object} currentResults Dataset search results containing partial file objects to collect
 *
 * @return {object} Returns `files` copy with file information from `currentResults` added.
 */
const addToAccumulatingFiles = (files, currentResults) => {
    if (currentResults['@graph'] && currentResults['@graph'].length > 0) {
        const currentFilesPartial = [];
        currentResults['@graph'].forEach((dataset) => {
            if (dataset.files && dataset.files.length > 0) {
                dataset.files.forEach((file) => {
                    if (!file.restricted) {
                        // Mutate the files to include faceted properties from the dataset
                        // object before adding it to the accumulating list of files.
                        datasetFacets.forEach((datasetFacet) => {
                            const [experimentProp] = datasetFacet.split('.');
                            file[experimentProp] = dataset[experimentProp];
                        });
                        currentFilesPartial.push(file);
                    }
                });
            }
        });

        // Return a new array combining the existing partial files with the additional files.
        return files.concat(currentFilesPartial);
    }

    // No search results; just return unchanged list of partial files.
    return files;
};


/**
 * Update the `facets` array by incrementing the count of the term within it selected by the
 * `field` within the given `file`.
 * @param {array} facets Facet array to update - mutated!
 * @param {string} field Field key within the facet to update
 * @param {object} file File containing the term to add to the facet
 */
const addFileTermToFacet = (facets, field, file) => {
    const facetTerm = getObjectFieldValue(file, field);
    const visualizable = isFileVisualizable(file);
    if (facetTerm !== undefined) {
        const matchingFacet = facets.find(facet => facet.field === field);
        if (matchingFacet) {
            // The facet has been seen in this loop before, so add to or initialize
            // the relevant term within this facet.
            const matchingTerm = matchingFacet.terms.find(matchingFacetTerm => matchingFacetTerm.term === facetTerm);
            if (matchingTerm) {
                // Facet term has been counted before, so add to its count. Mark the term as
                // visualizable if any file contributing to this term is visualizable.
                matchingTerm.count += 1;
                if (visualizable) {
                    matchingTerm.visualizable = visualizable;
                }
            } else {
                // Facet term has not been counted before, so initialize a new facet term entry.
                matchingFacet.terms.push({ term: facetTerm, count: 1, visualizable });
            }
        } else {
            // The facet has not been seen in this loop before, so initialize it as
            // well as the value of the relevant term within the facet.
            facets.push({ field, terms: [{ term: facetTerm, count: 1, visualizable }] });
        }
    }
};


/**
 * Based on the currently selected facet terms and the files collected from the datasets in the
 * cart, generate the simplified facets and the subset of files these facets select.
 * @param {object} selectedTerms Currently selected terms within each facet
 * @param {array} files Partial files to consider when building these facets.
 *
 * @return {object}
 *     {array} assembledFacets - Array of simplified facet objects including fields and terms;
 *                               empty array if none
 *     {array} facetSelectedFiles - Array of partial files selected by currently selected facets
 */
const assembleFacets = (selectedTerms, files) => {
    const assembledFacets = [];
    const facetSelectedFiles = [];
    const processedFiles = files.filter(file => file.assembly);
    if (processedFiles.length > 0) {
        const selectedFacetKeys = Object.keys(selectedTerms).filter(term => selectedTerms[term].length > 0);
        processedFiles.forEach((file) => {
            // Determine whether the file passes the currently selected facet terms. Properties
            // within the file have to match any of the terms within a facet, and across all
            // facets that include selected terms. This is the "first test" I refer to later.
            let match = selectedFacetKeys.every((selectedFacetKey) => {
                // `selectedFacetKey` is one facet field, e.g. "output_type".
                // `filePropValue` is the file's value for that field.
                const filePropValue = getObjectFieldValue(file, selectedFacetKey);

                // Determine if the file's `selectedFacetKey` prop has been selected by at
                // least one facet term.
                return selectedTerms[selectedFacetKey].indexOf(filePropValue) !== -1;
            });

            // Files that pass the first test add their properties to the relevant facet term
            // counts. Files that don't pass go through a second test to see if their properties
            // should appear unselected within a facet. Files that fail both tests get ignored for
            // facets.
            if (match) {
                // The file passed the first test, so its terms appear selected in their facets.
                // Add all its properties to the relevant facet terms.
                Object.keys(selectedTerms).forEach((facetField) => {
                    addFileTermToFacet(assembledFacets, facetField, file);
                });
                facetSelectedFiles.push(file);
            } else {
                // The file didn't pass the first test, so run the same test repeatedly but
                // with one facet removed from the test each time. For each easier test the
                // file passes, add to the corresponding term count for the removed facet,
                // allowing the user to select it to extend the set of selected files.
                selectedFacetKeys.forEach((selectedFacetField) => {
                    // Remove one facet containing a selection from the test.
                    const filteredSelectedFacetKeys = selectedFacetKeys.filter(key => key !== selectedFacetField);
                    match = filteredSelectedFacetKeys.every((filteredSelectedFacetKey) => {
                        const filePropValue = getObjectFieldValue(file, filteredSelectedFacetKey);
                        return selectedTerms[filteredSelectedFacetKey].indexOf(filePropValue) !== -1;
                    });

                    // A match means to add to the count of the current facet field file term
                    // only.
                    if (match) {
                        addFileTermToFacet(assembledFacets, selectedFacetField, file);
                    }
                });
            }
        });

        // We need to include selected terms that happen to have a zero count, so add all
        // selected facet terms not yet included in `facets`.
        Object.keys(selectedTerms).forEach((field) => {
            const matchingFacet = assembledFacets.find(facet => facet.field === field);
            if (matchingFacet) {
                // Find selected terms NOT in facets and add them with a zero count.
                const matchingFacetTerms = matchingFacet.terms.map(facetTerm => facetTerm.term);
                const missingTerms = selectedTerms[field].filter(term => matchingFacetTerms.indexOf(term) === -1);
                if (missingTerms.length > 0) {
                    missingTerms.forEach((term) => {
                        matchingFacet.terms.push({ term, count: 0, visualizable: false });
                    });
                }
            }
        });

        // Sort each facet's terms either alphabetically or by some criteria specific to a
        // facet. `facets` and `displayedFacetFields` have the same order, but `facets` might
        // not have all possible facets -- just currently relevant ones.
        assembledFacets.forEach((facet) => {
            // We know a corresponding `displayedFacetFields` entry exists because `facets` gets
            // built from it, so no not-found condition needs checking.
            const facetDisplay = displayedFacetFields.find(displayedFacetField => displayedFacetField.field === facet.field);
            facet.title = facetDisplay.title;
            facet.terms = facetDisplay.sorter ?
                facetDisplay.sorter(facet.terms)
            :
                _(facet.terms).sortBy(facetTerm => facetTerm.term.toLowerCase());
        });
    }

    return { assembledFacets: assembledFacets.length > 0 ? assembledFacets : [], facetSelectedFiles };
};


/**
 * For any radio-button facets, select the first term if no items within them have been selected.
 * @param {array} facets Simplified facet object
 * @param {object} selectedTerms Selected terms within the facets
 *
 * @return {object} Same as `selectedTerms` but with radio-button facet terms selected
 */
const initRadioFacets = (facets, selectedTerms) => {
    const newSelectedTerms = {};
    displayedFacetFields.forEach((displayedFacetField) => {
        if (displayedFacetField.radio && selectedTerms[displayedFacetField.field].length === 0) {
            // Assign the first term of the radio-button facet as the sole selection. In the
            // unusual case that no facet terms for this radio-button facet have been collected,
            // just copy the existing selection for the facet.
            const matchingFacet = facets.find(facet => facet.field === displayedFacetField.field);
            newSelectedTerms[displayedFacetField.field] = (
                matchingFacet ? [matchingFacet.terms[0].term] : selectedTerms[displayedFacetField.field].slice(0)
            );
        } else {
            // Not a radio-button facet, or radio-button facet has selected terms; copy existing
            // selected terms.
            newSelectedTerms[displayedFacetField.field] = selectedTerms[displayedFacetField.field].slice(0);
        }
    });
    return newSelectedTerms;
};


/**
 * Reset the facets to no selections, and select the first term of radio-button facets, all as if
 * the page has just been loaded.
 * @param {array} files Files to consider when building facets.
 *
 * @return {object} Initial facet-term selections
 */
const resetFacets = (files) => {
    // Make an empty selected-terms object so `assembleFacets` can generate fresh simplified
    // facets.
    const emptySelectedTerms = {};
    displayedFacetFields.forEach((facetField) => {
        emptySelectedTerms[facetField.field] = [];
    });

    // Build the facets based on no selections, then select the first term of any radio-button
    // facets.
    const { assembledFacets } = assembleFacets(emptySelectedTerms, files);
    return initRadioFacets(assembledFacets, emptySelectedTerms);
};


/**
 * Filter visualizable files to ones included in the selected facet terms.
 * @param {array} visualizableFiles Files in cart datasets that are visualizable
 * @param {object} selectedTerms Selected facet terms
 *
 * @return {array} `visualizableFiles` filtered by facet term selections
 */
const getSelectedVisualizableFiles = (visualizableFiles, selectedTerms) => (
    visualizableFiles.filter(file => (
        Object.keys(selectedTerms).every(term => (
            selectedTerms[term].length > 0 ? selectedTerms[term].includes(getObjectFieldValue(file, term)) : true
        ))
    ))
);


/**
 * Content of the tabs with counters.
 */
const CounterTab = ({ title, count, voice }) => (
    <div className="cart-tab" aria-label={`${count} ${voice}`}>
        {title} <div className="cart-tab__count">{count}</div>
    </div>
);

CounterTab.propTypes = {
    /** Text title for the tab */
    title: PropTypes.string.isRequired,
    /** Counter value to display next to the tab */
    count: PropTypes.number.isRequired,
    /** Screen reader text */
    voice: PropTypes.string,
};

CounterTab.defaultProps = {
    voice: 'items',
};


/**
 * Get information about the cart contents including:
 * cartType: Type of cart being displayed:
 *           'ACTIVE': Viewing the current cart
 *           'OBJECT': Viewing the cart specified in the URL
 *           'MEMORY': Viewing carts in browser memory (non-logged-in user)
 * @param {object} context Cart search results object; often empty depending on cart type
 * @param {object} savedCartObj Cart object in Redux store for active logged-in carts
 *
 * @return {object} -
 * {
 *      {string} cartType - Cart type: OBJECT, MEMORY, ACTIVE
 *      {string} cartName - Name of cart
 *      {array} cartDatasets - @ids of all datasets in cart
 * }
 */
const getCartInfo = (context, savedCartObj, elements) => {
    let cartType;
    let cartName;
    let cartDatasets;
    if (context['@type'][0] === 'cart-view') {
        // Viewing a current active or memory cart on the /cart-view/ page.
        if (savedCartObj && Object.keys(savedCartObj).length > 0) {
            cartType = 'ACTIVE';
            cartName = savedCartObj.name;
            cartDatasets = savedCartObj.elements;
        } else {
            cartType = 'MEMORY';
            cartName = 'Cart';
            cartDatasets = elements;
        }
    } else {
        // Viewing a saved cart at its unique path.
        cartType = 'OBJECT';
        cartName = context.name;
        cartDatasets = context.elements;
    }
    return { cartType, cartName, cartDatasets };
};


/**
 * Generate a template for selected facet terms with all possible facets but void of any selections
 * -- this is just to establish an initial selectedTerms object to build on.
 *
 * @return {object} Facet terms keyed by displayed facet fields.
 */
const generateFacetTermsTemplate = () => {
    const termTemplate = {};
    displayedFacetFields.forEach((facetField) => {
        termTemplate[facetField.field] = [];
    });
    return termTemplate;
};


/**
 * Retrieve partial file objects for all given datasets, as well as a list of datasets viewable at
 * the user's access level -- needed for shared carts.
 * @param {array} datasetsIds Array of dataset @ids to retrieve
 * @param {func} facetLoadHandler Called with progress in loading chunks of datasets1
 * @param {func} fetch System fetch
 * @param {object} session System session
 *
 * @return {promise}:
 * {
 *      datasetFiles - Array of all parital file objects in all datasets
 *      datasets - Array of all datasets viewable at user's access level; subset of `datasetsIds`
 * }
 */
const retrieveDatasetsFiles = (datasetsIds, facetProgressHandler, fetch, session) => {
    // Break incoming array of dataset @ids into manageable chunks of arrays, each with
    // CHUNK_SIZE elements. Search results from all these chunks get consolidated before returning
    // a promise.
    const CHUNK_SIZE = 500;
    const chunks = [];
    for (let datasetIndex = 0; datasetIndex < datasetsIds.length; datasetIndex += CHUNK_SIZE) {
        chunks.push(datasetsIds.slice(datasetIndex, datasetIndex + CHUNK_SIZE));
    }

    // Using the arrays of dataset @id arrays, do a sequence of searches of CHUNK_SIZE datasets
    // adding to extract information to display the facets, search results, and visualization.
    facetProgressHandler(null);
    return chunks.reduce((promiseChain, currentChunk, currentChunkIndex) => (
        // As each experiment search-result promise resolves, add its results to the array of
        // partial files and facets in `accumulatingResults`.
        promiseChain.then(accumulatingResults => (
            // Request one chunk of datasets. `currentResults` contains the request search
            // results including the partial file objects we need.
            requestDatasets(currentChunk, fetch, session).then((currentResults) => {
                // Update progress on each chunk.
                facetProgressHandler(Math.round(((currentChunkIndex + 1) / chunks.length) * 100));

                // Add the chunk's worth of results to the array of partial files and facets
                // we're accumulating.
                return {
                    datasetFiles: addToAccumulatingFiles(accumulatingResults.datasetFiles, currentResults),
                    datasets: accumulatingResults.datasets.concat(currentResults['@graph'].map(experiment => experiment['@id'])),
                };
            })
        ))
    ), Promise.resolve({ datasetFiles: [], datasets: [] })).then(({ datasetFiles, datasets }) => {
        facetProgressHandler(-1);
        return { datasetFiles, datasets };
    });
};


/**
 * Reducer function for setting the pager page numbers for each of the cart tabs.
 * @param {object} state Contains pager page numbers; do not mutate
 * @param {object} action Contains page number and tab to update
 *
 * @return {object} Copy of `state` updated with new page numbers for a tab key
 */
const reducerTabPanePageNumber = (state, action) => {
    // action.tab is the key of the tab needing its value updated.
    const newPages = Object.assign({}, state);
    newPages[action.tab] = action.pageNumber;
    return newPages;
};


/**
 * Reducer function for setting the pager total page counts for each of the cart tabs.
 * @param {object} state Contains the pager total page counts; do not mutate
 * @param {object} action Contains total page count and tab to update
 *
 * @return {object} Copy of `state` updated with new values for a tab key
 */
const reducerTabPaneTotalPageCount = (state, action) => {
    // action.tab is the key of the tab needing its value updated.
    const newPageCounts = Object.assign({}, state);
    newPageCounts[action.tab] = action.totalPageCount;
    return newPageCounts;
};


/**
 * Calculate the total number of pages needed to display all items in any of the tab panes
 * (datasets, files, etc.).
 * @param {number} itemCount Total number of items being displayed on pages
 * @param {number} maxCount Maximum number of items per page
 *
 * @return {number} Number of pages to contain all items
 */
const calcTotalPageCount = (itemCount, maxCount) => Math.floor(itemCount / maxCount) + (itemCount % maxCount !== 0 ? 1 : 0);


/**
 * Renders the cart search results page. Display either:
 * 1. OBJECT (/carts/<uuid>)
 *    * context contains items to display (shared cart).
 * 2. ACTIVE (/cart-view/) containing the current cart's contents
 *    * savedCartObj contains items to display (your own logged-in cart)
 * 3. MEMORY (/cart-view/) containing nothing
 *    * this.props.cart contains items to display (logged-out in-memory cart)
 * All files in all cart experiments are kept in an array of partial file objects which contain
 * only the file object properties requested in `requestedFacetFields`. When visualizing a subset
 * of these files, complete file objects get retrieved.
 */
const CartComponent = ({ context, elements, savedCartObj, loggedIn, inProgress, fetch, session }) => {
    // Array of currently displayed facets and the terms each contains.
    const [facets, setFacets] = React.useState([]);
    // Keeps track of currently selected facet terms keyed by facet fields.
    const [selectedTerms, setSelectedTerms] = React.useState(() => generateFacetTermsTemplate());
    // Array of dataset @ids the user has access to view; subset of `datasets`; shared carts only.
    const [viewableDatasets, setViewableDatasets] = React.useState(null);
    // Currently displayed page number for each tab panes; for pagers.
    const [pageNumbers, dispatchPageNumbers] = React.useReducer(reducerTabPanePageNumber, { datasets: 0, browser: 0, processeddata: 0, rawdata: 0 });
    // Total number of displayed pages for each tab pane; for pagers.
    const [totalPageCount, dispatchTotalPageCounts] = React.useReducer(reducerTabPaneTotalPageCount, { datasets: 0, browser: 0, processeddata: 0, rawdata: 0 });
    // Currently displayed tab; match key of first TabPanelPane initially.
    const [displayedTab, setDisplayedTab] = React.useState('datasets');
    // All currently selected partial file objects, visualizable or not.
    const [selectedFiles, setSelectedFiles] = React.useState([]);
    // All currently selected visualizable partial file objects.
    const [selectedVisualizableFiles, setSelectedVisualizableFiles] = React.useState([]);
    // Facet-loading progress bar value; null=indeterminate; -1=disable
    const [facetProgress, setFacetProgress] = React.useState(null);
    // True if only facet terms for visualizable files displayed.
    const [visualizableOnly, setVisualizableOnly] = React.useState(false);
    // All partial file objects in the cart datasets. Not affected by currently selected facets.
    const [allFiles, setAllFiles] = React.useState([]);
    // All raw data files in all datasets in the cart.
    const [rawdataFiles, setRawdataFiles] = React.useState([]);

    // Retrieve current cart information regardless of its source (memory, object, active).
    const { cartType, cartName, cartDatasets } = getCartInfo(context, savedCartObj, elements);

    // Get all files or just visualizable ones based on the Show Visualizable Data Only switch.
    const getConsideredFiles = () => (visualizableOnly ? filterForVisualizableFiles(allFiles) : allFiles);

    // Called when the user selects a new page of items to view using the pager.
    const updateDisplayedPage = (newDisplayedPage) => {
        // Set the new page number for the currently-displayed tab pane.
        dispatchPageNumbers({ tab: displayedTab, pageNumber: newDisplayedPage });
    };

    // Called when the user clicks any term in any facet.
    const handleTermClick = (clickedField, clickedTerm) => {
        const newSelectedTerms = {};
        const matchingFacetField = displayedFacetFields.find(facetField => facetField.field === clickedField);
        if (matchingFacetField && matchingFacetField.radio) {
            // The user clicked a radio-button facet.
            displayedFacetFields.forEach((facetField) => {
                // Set new term for the clicked radio button, or copy the array for other
                // terms within this as well as other facets.
                newSelectedTerms[facetField.field] = facetField.field === clickedField ? [clickedTerm] : selectedTerms[facetField.field].slice(0);
            });
        } else {
            // The user clicked a checkbox facet. Determine whether we need to add or subtract
            // a term from the facet selections.
            const addTerm = selectedTerms[clickedField].indexOf(clickedTerm) === -1;
            if (addTerm) {
                // Adding a selected term. Copy the previous selectedFacetTerms, adding the newly
                // selected term in its facet in sorted position.
                displayedFacetFields.forEach((facetField) => {
                    if (clickedField === facetField.field) {
                        // Clicked term belongs to this field's facet. Insert it into its
                        // sorted position in a copy of the selectedTerms array.
                        const sortedIndex = _(selectedTerms[facetField.field]).sortedIndex(clickedTerm);
                        newSelectedTerms[facetField.field] = [...selectedTerms[facetField.field].slice(0, sortedIndex), clickedTerm, ...selectedTerms[facetField.field].slice(sortedIndex)];
                    } else {
                        // Clicked term doesn't belong to this field's facet. Just copy the
                        // `selectedTerms` array unchanged.
                        newSelectedTerms[facetField.field] = selectedTerms[facetField.field].slice(0);
                    }
                });
            } else {
                // Removing a selected term. Copy the previous selectedFacetTerms, filtering out
                // the unselected term in its facet.
                displayedFacetFields.forEach((facetField) => {
                    newSelectedTerms[facetField.field] = selectedTerms[facetField.field].filter(term => term !== clickedTerm);
                });
            }
        }

        // Rebuild the facets with the new selected terms.
        const { assembledFacets, facetSelectedFiles } = assembleFacets(newSelectedTerms, getConsideredFiles());
        setFacets(assembledFacets);
        setSelectedTerms(newSelectedTerms);
        setSelectedFiles(facetSelectedFiles);
        setSelectedVisualizableFiles(getSelectedVisualizableFiles(filterForVisualizableFiles(allFiles), newSelectedTerms));
    };

    // Called when the user clicks the Show Visualizable Only checkbox.
    const handleVisualizableOnlyChange = () => {
        setVisualizableOnly(!visualizableOnly);
    };

    // Called when the user clicks a tab.
    const handleTabClick = (newTab) => {
        setDisplayedTab(newTab);
    };

    // After mount, we can fetch all datasets in the cart and from them extract all their files.
    React.useEffect(() => {
        if (cartDatasets.length > 0) {
            retrieveDatasetsFiles(cartDatasets, setFacetProgress, fetch, session).then(({ datasetFiles, datasets }) => {
                setAllFiles(datasetFiles);
                setRawdataFiles(datasetFiles.filter(datasetFile => !datasetFile.assembly));
                setViewableDatasets(datasets);
            });
        }
    }, [cartDatasets, fetch, session]);

    // Use the file information to build the facets and its initial selections.
    React.useEffect(() => {
        const allVisualizableFiles = filterForVisualizableFiles(allFiles);
        const consideredFiles = visualizableOnly ? allVisualizableFiles : allFiles;
        const newSelectedTerms = resetFacets(consideredFiles);
        const { assembledFacets, facetSelectedFiles } = assembleFacets(newSelectedTerms, consideredFiles);
        setFacets(assembledFacets);
        setSelectedFiles(facetSelectedFiles);
        setSelectedVisualizableFiles(getSelectedVisualizableFiles(allVisualizableFiles, newSelectedTerms));
        setSelectedTerms(newSelectedTerms);
    }, [visualizableOnly, allFiles]);

    // Data changes or initial load need a total-page-count calculation.
    React.useEffect(() => {
        const datasetPageCount = calcTotalPageCount(cartDatasets.length, PAGE_ELEMENT_COUNT);
        const browserPageCount = calcTotalPageCount(selectedVisualizableFiles.length, PAGE_TRACK_COUNT);
        const processedDataPageCount = calcTotalPageCount(selectedFiles.length, PAGE_FILE_COUNT);
        const rawdataPageCount = calcTotalPageCount(rawdataFiles.length, PAGE_FILE_COUNT);
        dispatchTotalPageCounts({ tab: 'datasets', totalPageCount: datasetPageCount });
        dispatchTotalPageCounts({ tab: 'browser', totalPageCount: browserPageCount });
        dispatchTotalPageCounts({ tab: 'processeddata', totalPageCount: processedDataPageCount });
        dispatchTotalPageCounts({ tab: 'rawdata', totalPageCount: rawdataPageCount });

        // Go to first page if current page number goes out of range of new page count.
        if (pageNumbers.datasets >= datasetPageCount) {
            dispatchPageNumbers({ tab: 'datasets', pageNumber: 0 });
        }
        if (pageNumbers.browser >= browserPageCount) {
            dispatchPageNumbers({ tab: 'browser', pageNumber: 0 });
        }
        if (pageNumbers.processeddata >= processedDataPageCount) {
            dispatchPageNumbers({ tab: 'processeddata', pageNumber: 0 });
        }
        if (pageNumbers.rawdata >= rawdataPageCount) {
            dispatchPageNumbers({ tab: 'rawdata', pageNumber: 0 });
        }
    }, [cartDatasets, selectedVisualizableFiles, selectedFiles, rawdataFiles, pageNumbers.datasets, pageNumbers.browser, pageNumbers.processeddata, pageNumbers.rawdata]);

    return (
        <div className={itemClass(context, 'view-item')}>
            <header>
                <h1>{cartName}</h1>
                {cartType === 'OBJECT' ? <ItemAccessories item={context} /> : null}
            </header>
            <Panel addClasses="cart__result-table">
                {cartDatasets.length > 0 ?
                    <PanelHeading addClasses="cart__header">
                        <CartTools
                            elements={cartDatasets}
                            savedCartObj={savedCartObj}
                            selectedTerms={selectedTerms}
                            viewableDatasets={viewableDatasets}
                            cartType={cartType}
                            sharedCart={context}
                            fileCounts={{ processed: selectedFiles.length, raw: rawdataFiles.length, all: allFiles.length }}
                            visualizable={visualizableOnly}
                            inProgress={inProgress}
                        />
                        {selectedTerms.assembly[0] ? <div className="cart-assembly-indicator">{selectedTerms.assembly[0]}</div> : null}
                    </PanelHeading>
                : null}
                <PanelBody>
                    {cartDatasets.length > 0 ?
                        <div className="cart__display">
                            <FileFacets
                                facets={facets}
                                elements={cartDatasets}
                                selectedTerms={selectedTerms}
                                termClickHandler={handleTermClick}
                                selectedFileCount={selectedFiles.length}
                                visualizableOnly={visualizableOnly}
                                visualizableOnlyChangeHandler={handleVisualizableOnlyChange}
                                loggedIn={loggedIn}
                                facetLoadProgress={facetProgress}
                                disabled={displayedTab === 'rawdata'}
                            />
                            <TabPanel
                                tabPanelCss="cart__display-content"
<<<<<<< HEAD
                                tabs={{ patients: 'Patient'}}
                                tabDisplay={{
                                    patient: <CounterTab title="Patients" count={cartDatasets.length} voice="datasets" />,
=======
                                tabs={{ datasets: 'Datasets', browser: 'Genome browser', processeddata: 'Processed data', rawdata: 'Raw data' }}
                                tabDisplay={{
                                    datasets: <CounterTab title="Datasets" count={cartDatasets.length} voice="datasets" />,
                                    browser: <CounterTab title="Genome browser" count={selectedVisualizableFiles.length} voice="visualizable tracks" />,
                                    processeddata: <CounterTab title="Processed data" count={selectedFiles.length} voice="processed data files" />,
                                    rawdata: <CounterTab title="Raw data" count={rawdataFiles.length} voice="raw data files" />,
>>>>>>> 0b155136
                                }}
                                handleTabClick={handleTabClick}
                            >
                                <TabPanelPane key="patients">
                                    <CartPager
                                        currentPage={pageNumbers.patients}
                                        totalPageCount={totalPageCount.patients}
                                        updateCurrentPage={updateDisplayedPage}
                                    />
                                    <CartSearchResults
                                        elements={cartPatients}
                                        currentPage={pageNumbers.patients}
                                        cartControls={cartType !== 'OBJECT'}
                                        loggedIn={loggedIn}
                                    />
                                </TabPanelPane>
<<<<<<< HEAD
=======
                                <TabPanelPane key="browser">
                                    <CartPager
                                        currentPage={pageNumbers.browser}
                                        totalPageCount={totalPageCount.browser}
                                        updateCurrentPage={updateDisplayedPage}
                                    />
                                    <CartBrowser files={selectedVisualizableFiles.map(file => file['@id'])} assembly={selectedTerms.assembly[0]} pageNumber={pageNumbers.browser} />
                                </TabPanelPane>
                                <TabPanelPane key="processeddata">
                                    <CartPager
                                        currentPage={pageNumbers.processeddata}
                                        totalPageCount={totalPageCount.processeddata}
                                        updateCurrentPage={updateDisplayedPage}
                                    />
                                    <CartFiles files={selectedFiles} currentPage={pageNumbers.processeddata} />
                                </TabPanelPane>
                                <TabPanelPane key="rawdata">
                                    <CartPager
                                        currentPage={pageNumbers.rawdata}
                                        totalPageCount={totalPageCount.rawdata}
                                        updateCurrentPage={updateDisplayedPage}
                                    />
                                    <CartFiles files={rawdataFiles} currentPage={pageNumbers.rawdata} />
                                </TabPanelPane>
>>>>>>> 0b155136
                            </TabPanel>
                        </div>
                    :
                        <p className="cart__empty-message">Empty cart</p>
                    }
                </PanelBody>
            </Panel>
        </div>
    );
};

CartComponent.propTypes = {
    /** Cart object to display */
    context: PropTypes.object.isRequired,
    /** In-memory cart contents */
    elements: PropTypes.array.isRequired,
    /** Cart as it exists in the database */
    savedCartObj: PropTypes.object,
    /** True if user has logged in */
    loggedIn: PropTypes.bool,
    /** True if cart operation in progress */
    inProgress: PropTypes.bool,
    /** System fetch function */
    fetch: PropTypes.func.isRequired,
    /** System session information */
    session: PropTypes.object,
};

CartComponent.defaultProps = {
    savedCartObj: null,
    loggedIn: false,
    inProgress: false,
    session: null,
};

CartComponent.contextTypes = {
    session: PropTypes.object,
};


const mapStateToProps = (state, ownProps) => ({
    elements: state.elements,
    savedCartObj: state.savedCartObj,
    context: ownProps.context,
    loggedIn: ownProps.loggedIn,
    inProgress: state.inProgress,
    fetch: ownProps.fetch,
    session: ownProps.session,
});

const CartInternal = connect(mapStateToProps)(CartComponent);


/**
 * Wrapper to receive React <App> context and pass it to CartInternal as regular props.
 */
const Cart = (props, reactContext) => {
    const loggedIn = !!(reactContext.session && reactContext.session['auth.userid']);
    return <CartInternal context={props.context} fetch={reactContext.fetch} loggedIn={loggedIn} session={reactContext.session} />;
};

Cart.propTypes = {
    /** Cart object from server, either for shared cart or 'cart-view' */
    context: PropTypes.object.isRequired,
};

Cart.contextTypes = {
    session: PropTypes.object,
    fetch: PropTypes.func,
};

export default Cart;<|MERGE_RESOLUTION|>--- conflicted
+++ resolved
@@ -1571,18 +1571,9 @@
                             />
                             <TabPanel
                                 tabPanelCss="cart__display-content"
-<<<<<<< HEAD
                                 tabs={{ patients: 'Patient'}}
                                 tabDisplay={{
                                     patient: <CounterTab title="Patients" count={cartDatasets.length} voice="datasets" />,
-=======
-                                tabs={{ datasets: 'Datasets', browser: 'Genome browser', processeddata: 'Processed data', rawdata: 'Raw data' }}
-                                tabDisplay={{
-                                    datasets: <CounterTab title="Datasets" count={cartDatasets.length} voice="datasets" />,
-                                    browser: <CounterTab title="Genome browser" count={selectedVisualizableFiles.length} voice="visualizable tracks" />,
-                                    processeddata: <CounterTab title="Processed data" count={selectedFiles.length} voice="processed data files" />,
-                                    rawdata: <CounterTab title="Raw data" count={rawdataFiles.length} voice="raw data files" />,
->>>>>>> 0b155136
                                 }}
                                 handleTabClick={handleTabClick}
                             >
@@ -1599,33 +1590,6 @@
                                         loggedIn={loggedIn}
                                     />
                                 </TabPanelPane>
-<<<<<<< HEAD
-=======
-                                <TabPanelPane key="browser">
-                                    <CartPager
-                                        currentPage={pageNumbers.browser}
-                                        totalPageCount={totalPageCount.browser}
-                                        updateCurrentPage={updateDisplayedPage}
-                                    />
-                                    <CartBrowser files={selectedVisualizableFiles.map(file => file['@id'])} assembly={selectedTerms.assembly[0]} pageNumber={pageNumbers.browser} />
-                                </TabPanelPane>
-                                <TabPanelPane key="processeddata">
-                                    <CartPager
-                                        currentPage={pageNumbers.processeddata}
-                                        totalPageCount={totalPageCount.processeddata}
-                                        updateCurrentPage={updateDisplayedPage}
-                                    />
-                                    <CartFiles files={selectedFiles} currentPage={pageNumbers.processeddata} />
-                                </TabPanelPane>
-                                <TabPanelPane key="rawdata">
-                                    <CartPager
-                                        currentPage={pageNumbers.rawdata}
-                                        totalPageCount={totalPageCount.rawdata}
-                                        updateCurrentPage={updateDisplayedPage}
-                                    />
-                                    <CartFiles files={rawdataFiles} currentPage={pageNumbers.rawdata} />
-                                </TabPanelPane>
->>>>>>> 0b155136
                             </TabPanel>
                         </div>
                     :
