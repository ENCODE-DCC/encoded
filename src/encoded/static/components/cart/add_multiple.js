/**
 * Displays the button at the top of search result pages that lets the user add all results to the
 * cart.
 */
import React from 'react';
import PropTypes from 'prop-types';
import { connect } from 'react-redux';
import * as encoding from '../../libs/query_encoding';
import { addMultipleToCartAndSave, cartOperationInProgress } from './actions';
import { atIdToType } from '../globals';
import { requestSearch } from '../objectutils';
import {
    MaximumElementsLoggedoutModal,
    CART_MAXIMUM_ELEMENTS_LOGGEDOUT,
    cartGetAllowedTypes,
    cartGetAllowedObjectPathTypes,
    mergeCarts,
} from './util';

/**
 * Button to add all qualifying elements to the user's cart.
 */
class CartAddAllSearchComponent extends React.Component {
    constructor() {
        super();
        this.state = {
            /** True if search results total more than maximum # of elements while not logged in */
            overMaximumError: false,
        };
        this.handleClick = this.handleClick.bind(this);
        this.handleErrorModalClose = this.handleErrorModalClose.bind(this);
    }

    /**
     * Handle a click in the Add All button by doing a search of elements allowed in carts to get
     * all their @ids that we can add to the cart.
     */
    handleClick() {
        // Get the array of object types in the cart and remove any types found in the filter
        // array of the current search results. Also make a copy of the current search results
        // including only the properties we need to avoid mutating a prop.
        const allowedTypes = cartGetAllowedTypes();
        const queryFilters = [];
        this.props.searchResults.filters.forEach((filter) => {
            // Copy all filter fields and terms to our array of filters used for the query, except
            // any 'type=something' terms for types not allowed in carts.
            if (filter.field !== 'type' || allowedTypes.indexOf(filter.term) !== -1) {
                queryFilters.push({ field: filter.field, term: filter.term });
            }

            // If the filter is for a type allowed in the cart, remove it from the allowedTypes
            // list as we don't need to add it later.
            if (filter.field === 'type') {
                const index = allowedTypes.indexOf(filter.term);
                if (index !== -1) {
                    allowedTypes.splice(index, 1);
                }
            }
        });

        // Add a partial filter entry for any types not included in the current search result
        // filters.
        allowedTypes.forEach((type) => {
            queryFilters.push({ field: 'type', term: type });
        });

        // Use the existing query plus any cartable object types to search for all @ids to add to
        // the cart.
        const searchQuery = `${queryFilters.map(element => (
            `${element.field}=${encoding.encodedURIComponentOLD(element.term)}`
        )).join('&')}&limit=all&field=%40id`;
        this.props.setInProgress(true);
        requestSearch(searchQuery).then((results) => {
            this.props.setInProgress(false);
            if (Object.keys(results).length > 0 && results['@graph'].length > 0) {
                const loggedIn = !!(this.props.session && this.props.session['auth.userid']);
                const elementsForCart = results['@graph'].map(result => result['@id']);
                if (!loggedIn) {
                    // Not logged in, so test whether the merged new and existing carts would have
                    // more elements than allowed in a logged-out cart. Display an error modal if
                    // that happens.
                    const margedCarts = mergeCarts(this.props.elements, elementsForCart);
                    if (margedCarts.length > CART_MAXIMUM_ELEMENTS_LOGGEDOUT) {
                        this.setState({ overMaximumError: true });
                        return;
                    }
                }
                this.props.addAllResults(elementsForCart);
            }
        });
    }

    /**
     * Called when user clicks the close button on the error modal.
     */
    handleErrorModalClose() {
        this.setState({ overMaximumError: false });
    }

    render() {
        const { savedCartObj, inProgress } = this.props;
        const cartName = (savedCartObj && Object.keys(savedCartObj).length > 0 ? savedCartObj.name : '');
        return (
            <React.Fragment>
                <button
                    disabled={inProgress || savedCartObj.locked}
                    className="btn btn-info btn-sm"
                    onClick={this.handleClick}
                    title={`Add all patients in search results to cohort${cartName ? `: ${cartName}` : ''}`}
                >
                    Add all items to cohort
                </button>
                {this.state.overMaximumError ?
                    <MaximumElementsLoggedoutModal closeClickHandler={this.handleErrorModalClose} />
                : null}
            </React.Fragment>
        );
    }
}

CartAddAllSearchComponent.propTypes = {
    /** Existing cart contents before adding new items */
    elements: PropTypes.array.isRequired,
    /** Current cart saved object */
    savedCartObj: PropTypes.object,
    /** Search result object of elements to add to cart */
    searchResults: PropTypes.object.isRequired,
    /** True if cart updating operation is in progress */
    inProgress: PropTypes.bool,
    /** Function to call when Add All clicked */
    addAllResults: PropTypes.func.isRequired,
    /** Function to indicate cart operation in progress */
    setInProgress: PropTypes.func.isRequired,
    /** Logged-in user information */
    session: PropTypes.object,
};

CartAddAllSearchComponent.defaultProps = {
    inProgress: false,
    savedCartObj: null,
    session: null,
};

CartAddAllSearchComponent.mapStateToProps = (state, ownProps) => ({
    elements: state.elements,
    savedCartObj: state.savedCartObj,
    inProgress: state.inProgress,
    searchResults: ownProps.searchResults,
    session: ownProps.session,
});
CartAddAllSearchComponent.mapDispatchToProps = (dispatch, ownProps) => ({
    addAllResults: elementsForCart => dispatch(addMultipleToCartAndSave(elementsForCart, !!(ownProps.session && ownProps.session['auth.userid']), ownProps.fetch)),
    setInProgress: enable => dispatch(cartOperationInProgress(enable)),
});

const CartAddAllSearchInternal = connect(CartAddAllSearchComponent.mapStateToProps, CartAddAllSearchComponent.mapDispatchToProps)(CartAddAllSearchComponent);

export const CartAddAllSearch = (props, reactContext) => (
    <CartAddAllSearchInternal searchResults={props.searchResults} session={reactContext.session} fetch={reactContext.fetch} />
);

CartAddAllSearch.propTypes = {
    /** Search result object of elements to add to cart */
    searchResults: PropTypes.object.isRequired,
};

CartAddAllSearch.contextTypes = {
    session: PropTypes.object,
    fetch: PropTypes.func,
};


/**
 * Renders a button to add all elements from an array of dataset objects to the current cart.
 */
const CartAddAllElementsComponent = ({ savedCartObj, elements, inProgress, addAllResults }) => {
    /**
     * Handle a click in the button to add all datasets from a list to the current cart.
     */
<<<<<<< HEAD
    const handleClick = () => {
        // Filter the added elements to those allowed in carts.
        const allowedPathTypes = cartGetAllowedObjectPathTypes();
        const allowedElements = elements.filter(element => (
            allowedPathTypes.includes(atIdToType(element))
        ));

        // Add the allowed elements to the cart.
        if (allowedElements.length > 0) {
            addAllResults(allowedElements);
        }
    };

    const cartName = (savedCartObj && Object.keys(savedCartObj).length > 0 ? savedCartObj.name : '');
    return (
        <div className="cart__add-all-element-control">
            <button
                disabled={inProgress || savedCartObj.locked}
                className="btn btn-info btn-sm"
                onClick={handleClick}
                title={`Add all related experiments to cart${cartName ? `: ${cartName}` : ''}`}
            >
                Add all items to cart
            </button>
        </div>
    );
};
=======
    handleClick() {
        const elementAtIds = this.props.elements.map(element => element['@id']);
        this.props.addAllResults(elementAtIds);
    }

    render() {
        const { savedCartObj, inProgress } = this.props;
        const cartName = (savedCartObj && Object.keys(savedCartObj).length > 0 ? savedCartObj.name : '');
        return (
            <div className="cart__add-all-element-control">
                <button
                    disabled={inProgress}
                    className="btn btn-info btn-sm"
                    onClick={this.handleClick}
                    title={`Add all related patients to cohort${cartName ? `: ${cartName}` : ''}`}
                >
                    Add all items to cohort
                </button>
            </div>
        );
    }
}
>>>>>>> ca52de5c

CartAddAllElementsComponent.propTypes = {
    /** Current cart saved object */
    savedCartObj: PropTypes.object,
    /** New elements to add to cart as array of @ids */
    elements: PropTypes.array.isRequired,
    /** True if cart updating operation is in progress */
    inProgress: PropTypes.bool.isRequired,
    /** Function to call when Add All clicked */
    addAllResults: PropTypes.func.isRequired,
};

CartAddAllElementsComponent.defaultProps = {
    savedCartObj: null,
};

CartAddAllElementsComponent.mapStateToProps = (state, ownProps) => ({
    savedCartObj: state.savedCartObj,
    elements: ownProps.elements,
    inProgress: state.inProgress,
});

CartAddAllElementsComponent.mapDispatchToProps = (dispatch, ownProps) => ({
    addAllResults: elements => dispatch(addMultipleToCartAndSave(elements, !!(ownProps.session && ownProps.session['auth.userid']), ownProps.fetch)),
});

const CartAddAllElementsInternal = connect(CartAddAllElementsComponent.mapStateToProps, CartAddAllElementsComponent.mapDispatchToProps)(CartAddAllElementsComponent);


// Public component used to bind to context properties.
export const CartAddAllElements = ({ elements }, reactContext) => (
    <CartAddAllElementsInternal elements={elements} session={reactContext.session} fetch={reactContext.fetch} />
);

CartAddAllElements.propTypes = {
    /** New elements to add to cart as array of @ids */
    elements: PropTypes.array,
};

CartAddAllElements.defaultProps = {
    elements: [],
};

CartAddAllElements.contextTypes = {
    session: PropTypes.object,
    fetch: PropTypes.func,
};<|MERGE_RESOLUTION|>--- conflicted
+++ resolved
@@ -177,7 +177,6 @@
     /**
      * Handle a click in the button to add all datasets from a list to the current cart.
      */
-<<<<<<< HEAD
     const handleClick = () => {
         // Filter the added elements to those allowed in carts.
         const allowedPathTypes = cartGetAllowedObjectPathTypes();
@@ -198,37 +197,13 @@
                 disabled={inProgress || savedCartObj.locked}
                 className="btn btn-info btn-sm"
                 onClick={handleClick}
-                title={`Add all related experiments to cart${cartName ? `: ${cartName}` : ''}`}
+                title={`Add all related patients to cart${cartName ? `: ${cartName}` : ''}`}
             >
-                Add all items to cart
+                Add all items to cohort
             </button>
         </div>
     );
 };
-=======
-    handleClick() {
-        const elementAtIds = this.props.elements.map(element => element['@id']);
-        this.props.addAllResults(elementAtIds);
-    }
-
-    render() {
-        const { savedCartObj, inProgress } = this.props;
-        const cartName = (savedCartObj && Object.keys(savedCartObj).length > 0 ? savedCartObj.name : '');
-        return (
-            <div className="cart__add-all-element-control">
-                <button
-                    disabled={inProgress}
-                    className="btn btn-info btn-sm"
-                    onClick={this.handleClick}
-                    title={`Add all related patients to cohort${cartName ? `: ${cartName}` : ''}`}
-                >
-                    Add all items to cohort
-                </button>
-            </div>
-        );
-    }
-}
->>>>>>> ca52de5c
 
 CartAddAllElementsComponent.propTypes = {
     /** Current cart saved object */
