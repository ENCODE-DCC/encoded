--- conflicted
+++ resolved
@@ -30,16 +30,10 @@
         const inCart = elements.indexOf(elementAtId) > -1;
         const cartName = (savedCartObj && Object.keys(savedCartObj).length > 0 ? savedCartObj.name : '');
         const cartAtLimit = !loggedIn && elements.length >= CART_MAXIMUM_ELEMENTS_LOGGEDOUT;
-<<<<<<< HEAD
-        const inCartToolTip = `${inCart ? 'Remove item from cart' : 'Add item to cart'}${cartName ? `: ${cartName}` : ''}`;
-        const inProgressToolTip = inProgress ? 'Cart operation in progress' : '';
-        const cartAtLimitToolTip = cartAtLimit ? `Cart can contain a maximum of ${CART_MAXIMUM_ELEMENTS_LOGGEDOUT} items` : '';
-        const locked = savedCartObj && Object.keys(savedCartObj).length > 0 ? savedCartObj.locked : false;
-=======
-        const inCartToolTip = `${inCart ? 'Remove patient from cohort' : 'Add patient to cohort'}${cartName ? `: ${cartName}` : ''}`;
+        const inCartToolTip = `${inCart ? 'Remove patient from cohort' : 'Add patient from cohort'}${cartName ? `: ${cartName}` : ''}`;
         const inProgressToolTip = inProgress ? 'Cohort operation in progress' : '';
         const cartAtLimitToolTip = cartAtLimit ? `Cohort can contain a maximum of ${CART_MAXIMUM_ELEMENTS_LOGGEDOUT} items` : '';
->>>>>>> ca52de5c
+        const locked = savedCartObj && Object.keys(savedCartObj).length > 0 ? savedCartObj.locked : false;
 
         // "name" attribute needed for BDD test targeting.
         return (
