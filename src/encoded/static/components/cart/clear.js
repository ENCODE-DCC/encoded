/**
 * Component to allow the user to clear all contents from the cart, saving this emptied cart if
 * you're logged in.
 */
import React from 'react';
import PropTypes from 'prop-types';
import { connect } from 'react-redux';
import { removeMultipleFromCartAndSave } from './actions';
import { Modal, ModalHeader, ModalBody, ModalFooter } from '../../libs/ui/modal';


/**
 * Display the modal dialog to confirm a user wants to clear their current cart.
 */
class CartClearModalComponent extends React.Component {
    constructor() {
        super();
        this.handleConfirmClearClick = this.handleConfirmClearClick.bind(this);
    }

    /**
     * Called when a user clicks the modal button to confirm clearing the cart.
     */
    handleConfirmClearClick() {
        const { elements, onClearCartClick, closeClickHandler } = this.props;
        onClearCartClick(elements);
        closeClickHandler();
    }

    render() {
        const { cartName, closeClickHandler, inProgress } = this.props;
        return (
            <Modal labelId="clear-cart-label" descriptionId="clear-cart-description" focusId="clear-cart-close">
                <ModalHeader labelId="clear-cart-label" title={`Clear entire cohort contents${cartName ? `: ${cartName}` : ''}`} closeModal={closeClickHandler} />
                <ModalBody>
                    <p id="clear-cart-description">Clearing the cohort is not reversible.</p>
                </ModalBody>
                <ModalFooter
                    closeModal={<button id="clear-cart-close" onClick={closeClickHandler} className="btn btn-default">Cancel</button>}
                    submitBtn={<button onClick={this.handleConfirmClearClick} disabled={inProgress} className="btn btn-danger" id="clear-cart-submit">Clear</button>}
                    dontClose
                />
            </Modal>
        );
    }
}

CartClearModalComponent.propTypes = {
    /** Items in the current cart */
    elements: PropTypes.array.isRequired,
    /** Name of current cart */
    cartName: PropTypes.string,
    /** True if cart operation in progress */
    inProgress: PropTypes.bool,
    /** Function to call to close the Clear Cart modal */
    closeClickHandler: PropTypes.func.isRequired,
    /** Function to call to clear the cart from the Redux store */
    onClearCartClick: PropTypes.func.isRequired,
};

CartClearModalComponent.defaultProps = {
    cartName: '',
    inProgress: false,
};

CartClearModalComponent.mapStateToProps = state => ({
    elements: state.elements,
    cartName: state.savedCartObj && state.savedCartObj.name,
    inProgress: state.inProgress,
});

CartClearModalComponent.mapDispatchToProps = (dispatch, ownProps) => ({
    onClearCartClick: elements => dispatch(removeMultipleFromCartAndSave(elements, !!(ownProps.session && ownProps.session['auth.userid']), ownProps.fetch)),
});

const CartClearModalInternal = connect(CartClearModalComponent.mapStateToProps, CartClearModalComponent.mapDispatchToProps)(CartClearModalComponent);

export const CartClearModal = ({ closeClickHandler }, { session, fetch }) => (
    <CartClearModalInternal closeClickHandler={closeClickHandler} session={session} fetch={fetch} />
);

CartClearModal.propTypes = {
    /** Function to call to close the Cart Clear modal */
    closeClickHandler: PropTypes.func.isRequired,
};

CartClearModal.contextTypes = {
    session: PropTypes.object,
    fetch: PropTypes.func,
};


/**
 * Display an actuator button to clear the current cart, and handle the resulting warning modal.
 */
class CartClearButtonComponent extends React.Component {
    constructor() {
        super();
        this.state = {
            /** True if modal about clearing the cart is visible */
            modalOpen: false,
        };
        this.handleClearCartClick = this.handleClearCartClick.bind(this);
        this.handleCloseClick = this.handleCloseClick.bind(this);
    }

    /**
     * Handle a click in the Clear Cart button by showing the confirmation modal.
     */
    handleClearCartClick() {
        this.setState({ modalOpen: true });
    }

    /**
     * Handle a click for closing the modal without doing anything.
     */
    handleCloseClick() {
        this.setState({ modalOpen: false });
    }

    render() {
        const { elements, inProgress } = this.props;
        if (elements.length > 0 && !this.props.locked) {
            return (
<<<<<<< HEAD
                <React.Fragment>
                    <button disabled={inProgress} onClick={this.handleClearCartClick} id="clear-cart-actuator" className="btn btn-danger btn-sm btn-inline">Clear cart</button>
=======
                <span>
                    <button disabled={inProgress} onClick={this.handleClearCartClick} id="clear-cart-actuator" className="btn btn-info btn-sm">Clear cohort</button>
>>>>>>> ca52de5c
                    {this.state.modalOpen ?
                        <CartClearModal closeClickHandler={this.handleCloseClick} />
                    : null}
                </React.Fragment>
            );
        }
        return null;
    }
}

CartClearButtonComponent.propTypes = {
    /** Current contents of cart */
    elements: PropTypes.array,
    /** True if cart updating operation is in progress */
    inProgress: PropTypes.bool,
    /** True if cart is locked */
    locked: PropTypes.bool,
};

CartClearButtonComponent.defaultProps = {
    elements: [],
    inProgress: false,
    locked: false,
};

CartClearButtonComponent.mapStateToProps = state => ({
    elements: state.elements,
    inProgress: state.inProgress,
    locked: state.locked,
});
const CartClearButton = connect(CartClearButtonComponent.mapStateToProps)(CartClearButtonComponent);

export default CartClearButton;<|MERGE_RESOLUTION|>--- conflicted
+++ resolved
@@ -122,13 +122,8 @@
         const { elements, inProgress } = this.props;
         if (elements.length > 0 && !this.props.locked) {
             return (
-<<<<<<< HEAD
                 <React.Fragment>
-                    <button disabled={inProgress} onClick={this.handleClearCartClick} id="clear-cart-actuator" className="btn btn-danger btn-sm btn-inline">Clear cart</button>
-=======
-                <span>
-                    <button disabled={inProgress} onClick={this.handleClearCartClick} id="clear-cart-actuator" className="btn btn-info btn-sm">Clear cohort</button>
->>>>>>> ca52de5c
+                    <button disabled={inProgress} onClick={this.handleClearCartClick} id="clear-cart-actuator" className="btn btn-danger btn-sm btn-inline">Clear cohort</button>
                     {this.state.modalOpen ?
                         <CartClearModal closeClickHandler={this.handleCloseClick} />
                     : null}
