import React from 'react';
import PropTypes from 'prop-types';
import marked from 'marked';
import { Panel, PanelHeading, PanelBody, TabPanel, TabPanelPane } from '../libs/ui/panel';
import { collapseIcon } from '../libs/svg-icons';
import { Param, FetchedData } from './fetched';
import * as globals from './globals';
import { Breadcrumbs } from './navigation';


// Used to map schema property names to more visually pleasing versions.
const titleMap = {
    required: 'Required',
    comment: 'Comment',
    identifyingProperties: 'Identifying properties',
    dependencies: 'Dependencies',
    properties: 'Properties',
};


// List of schema terms we don't display.
const excludedTerms = [
    'type',
    'additionalProperties',
    'mixinProperties',
    'title',
    'description',
    'id',
    '$schema',
    'facets',
    'columns',
    'boost_values',
    'changelog',
    '@type',
    'output_type_output_category',
    'file_format_file_extension',
    'sort_by',
];


// Functions to display simple schema term types, keyed by `typeof` result.
const simpleTypeDisplay = {
    string: item => <span>{item}</span>,
    boolean: item => <span>{item ? 'True' : 'False'}</span>,
    number: item => <span >{item}</span>,
};


// Keys in a schema for objects that should be searched for links to other schemas.
const linkedTerms = ['properties'];


/**
 * Create a brace read-only editor instance that goes into the HTML element with the given ID and
 * displaying the given schema term.
 *
 * @param {*} elementId - HTML element ID to draw the editor into.
 * @param {*} term - Schema term object to display.
 */
function createJsonDisplay(elementId, term) {
    return new Promise((resolve) => {
        require.ensure([
            'brace',
            'brace/mode/json',
            'brace/theme/katzenmilch',
        ], (require) => {
            const ace = require('brace');
            require('brace/mode/json');
            require('brace/theme/katzenmilch');
            const value = JSON.stringify(term, null, 4);
            const editor = ace.edit(elementId);
            const session = editor.getSession();
            session.setMode('ace/mode/json');
            editor.setTheme('ace/theme/katzenmilch');
            editor.setValue(value);
            editor.setOptions({
                maxLines: 500,
                minLines: 1,
                readOnly: true,
                highlightActiveLine: false,
                highlightGutterLine: false,
                showGutter: false,
                showPrintMargin: false,
            });
            editor.clearSelection();
            editor.textInput.getElement().disabled = true;
            editor.renderer.$cursorLayer.element.style.opacity = 0;
            resolve(editor);
        }, 'brace');
    });
}


/**
 * Convert the contents of the `id` field of a schema to a schema name.
 *
 * @param {*} schemaId - `id` property from schema
 */
function schemaIdToName(schemaId) {
    const pathMatch = schemaId.match(/\/profiles\/(.*).json/);
    return pathMatch && pathMatch.length > 0 ? pathMatch[1] : null;
}


/**
 * Convert the schema id property value to a page URI.
 *
 * @param {string} schemaId - value of id property within a schema
 */
function schemaIdToPage(schemaId) {
    return schemaId.slice(0, -5);
}


/**
 * Collect any linkTo and linkFrom properties within the schema object in the `prop` object. Two
 * arrays of these string properties get returned as an object with this format...
 *
 * {
 *     linkTo - array of linkTo property strings
 *     linkFrom - array of linkFrom property strings
 * }
 *
 * @param {object} prop - Schema property containing its own terms.
 */
function collectLinks(prop) {
    const propKeys = Object.keys(prop);
    const linksLists = { linkTo: [], linkFrom: [] };

    propKeys.forEach((key) => {
        if (key === 'linkTo' || key === 'linkFrom') {
            // Simple linkTo or linkFrom property; adds its value to the array we're collecting.
            linksLists[key].push(key === 'linkFrom' ? prop[key].split('.')[0] : prop[key]);
        } else if (typeof prop[key] === 'object' && !Array.isArray(prop[key])) {
            // The schema property is an object. Look for linkTo/LinkFrom properties within this
            // object.
            const subLinksLists = collectLinks(prop[key]);
            linksLists.linkTo = linksLists.linkTo.concat(subLinksLists.linkTo);
            linksLists.linkFrom = linksLists.linkFrom.concat(subLinksLists.linkFrom);
        }
    });

    return linksLists;
}


// Display links to the schemas specified by the array of schema object names given in
// `schemaNames`. Any schema objects name without a corresponding schema get displayed as plain
// text instead of a link.
const SchemaTermLinks = (props) => {
    const { schemaNames, profilesMap } = props;

    return (
        <span>
            {schemaNames.map((link, i) => {
                const schemaId = profilesMap[link];
                if (schemaId) {
                    return (
                        <span key={link}>
                            {i > 0 ? <span>, </span> : null}
                            <a href={schemaIdToPage(schemaId)}>{link}</a>
                        </span>
                    );
                }

                // No corresponding schema, so just display the schema name as plain text.
                return <span key={link}>{i > 0 ? <span>, </span> : null}{link}</span>;
            })}
        </span>
    );
};

SchemaTermLinks.propTypes = {
    schemaNames: PropTypes.array.isRequired, // Array of the names of schemas to link to
    profilesMap: PropTypes.object.isRequired, // Map of schema object @type to corresponding schema ID
};


// Display linkFrom and linkTo property values as links to the respecive schema pages, given a
// property in the schema that contains at least one linkTo and/or linkFrom.
const SchemaTermLinksSection = (props) => {
    const { schemaProp, profilesMap } = props;

    // Collect all the linkTo and linkFrom @types from schemaProp.
    const collectedLinks = collectLinks(schemaProp);

    if (collectedLinks.linkTo.length > 0 || collectedLinks.linkFrom.length > 0) {
        return (
            <div className="schema-term-links">
                {collectedLinks.linkTo.length > 0 ?
                    <div>
                        <span className="schema-term-links__title">References: </span>
                        <SchemaTermLinks schemaNames={collectedLinks.linkTo} profilesMap={profilesMap} />
                    </div>
                : null}
                {collectedLinks.linkFrom.length > 0 ?
                    <div>
                        <span className="schema-term-links__title">Referenced by: </span>
                        <SchemaTermLinks schemaNames={collectedLinks.linkFrom} profilesMap={profilesMap} />
                    </div>
                : null}
            </div>
        );
    }

    // No linkTo or linkFrom found in the property being displayed.
    return null;
};

SchemaTermLinksSection.propTypes = {
    schemaProp: PropTypes.object.isRequired, // Schema property from which to collect and display links
    profilesMap: PropTypes.object.isRequired, // Map of schema object @type to corresponding schema ID
};


// Display JSON for one schema term.
class SchemaTermJsonDisplay extends React.Component {
    constructor(props) {
        super(props);

        // Initialize component properties.
        this.editor = null; // Tracks brace editor reference.
        this.id = `profile-value-json-${props.term}`; // HTML ID of component to draw brace editor into
    }

    componentDidMount() {
        // Now that the JSON display component has mounted,
        const { schemaValue, term } = this.props;

        // Create a read-only brace editor to display the formatted JSON.
        createJsonDisplay(this.id, schemaValue[term]).then((editor) => {
            // The brace editor successfully created. Save the reference to the brace editor
            // instance so we can get rid of it when the JSON display is closed.
            this.editor = editor;
        });
    }

    componentWillUnmount() {
        if (this.editor) {
            this.editor.destroy();
            this.editor = null;
        }
    }

    render() {
        return (
            <div className="profile-value__json-content">
                <div id={this.id} />
            </div>
        );
    }
}

SchemaTermJsonDisplay.propTypes = {
    schemaValue: PropTypes.object.isRequired, // Schema object to display
    term: PropTypes.string.isRequired, // Item within the schema object to display
};


// Display one object-type term, with associated JSON.
class SchemaTermItemDisplay extends React.Component {
    constructor() {
        super();

        // Set initial React state
        this.state = {
            jsonOpen: false,
        };

        // Bind `this` to non-React methods.
        this.handleDisclosureClick = this.handleDisclosureClick.bind(this);

        // Set object properties.
        this.editor = null;
    }

    handleDisclosureClick() {
        this.setState(prevState => ({ jsonOpen: !prevState.jsonOpen }));
    }

    render() {
        const { schemaValue, term, linkedTerm, profilesMap } = this.props;

        return (
            <div>
                <div className="profile-value__item">
                    <button className="profile-value__disclosure-button" onClick={this.handleDisclosureClick}>{collapseIcon(!this.state.jsonOpen)}</button>
                    <span> {term}</span>
                </div>
                {this.state.jsonOpen ?
                    <div>
                        <SchemaTermJsonDisplay schemaValue={schemaValue} term={term} />
                        {linkedTerm ? <SchemaTermLinksSection schemaProp={schemaValue[term]} profilesMap={profilesMap} /> : null}
                    </div>
                : null}
            </div>
        );
    }
}

SchemaTermItemDisplay.propTypes = {
    schemaValue: PropTypes.object.isRequired, // Schema object to display
    term: PropTypes.string.isRequired, // Item within the schema object to display
    linkedTerm: PropTypes.bool.isRequired, // True if property should be searched for linkTo/linkFrom
    profilesMap: PropTypes.object.isRequired, // Map of schema object @type to corresponding schema ID
};


// Display all property terms of a schema object (usually dependencies and properties).
const SchemaTermDisplay = (props) => {
    const { schemaValue, linkedTerm, schemaName, profilesMap } = props;

    return (
        <div>
            {Object.keys(props.schemaValue).sort().map(key =>
                <SchemaTermItemDisplay key={`${schemaName}-${key}`} term={key} schemaValue={schemaValue} schemaName={schemaName} linkedTerm={linkedTerm} profilesMap={profilesMap} />
            )}
        </div>
    );
};

SchemaTermDisplay.propTypes = {
    schemaValue: PropTypes.object.isRequired, // Object from schema to display
    linkedTerm: PropTypes.bool.isRequired, // True if property should be searched for linkTo/linkFrom
    schemaName: PropTypes.string.isRequired, // Name of the schema from the URL
    profilesMap: PropTypes.object.isRequired, // Map of schema object @type to corresponding schema ID
};


// Display one term of the schema regardless of its value type.
const TermDisplay = (props) => {
    const { termSchema, linkedTerm, schemaName, profilesMap } = props;
    const termType = typeof termSchema;

    // If the schema term value has a simple type (string, boolean, number), then just display
    // that.
    const displayMethod = simpleTypeDisplay[termType];
    if (displayMethod) {
        return <div>{displayMethod(termSchema)}</div>;
    }

    // If the schema term value is an object, see if it's actually an array.
    if (termType === 'object') {
        if (Array.isArray(termSchema)) {
            // The value's an array, so display a list. Filter out any non-simple types in the
            // array (at this time, I don't think any schema array values have non-simple types)
            // and sort the results.
            const simpleTermValues = termSchema.filter(item => !!simpleTypeDisplay[typeof item]).sort();
            if (simpleTermValues.length > 0) {
                return (
                    <div>
                        {simpleTermValues.map((item, i) => (
                            <div key={i}>{simpleTypeDisplay[typeof item](item)}</div>
                        ))}
                    </div>
                );
            }

            // No simple term types in the schema value, this case should be caught before this component
            return null;
        }

        // The value's an object, so display the schema value itself.
        return <SchemaTermDisplay schemaValue={termSchema} linkedTerm={linkedTerm} schemaName={schemaName} profilesMap={profilesMap} />;
    }
    return null;
};

TermDisplay.propTypes = {
    termSchema: PropTypes.any.isRequired, // Value for `term` in the schema
    linkedTerm: PropTypes.bool.isRequired, // True if the schema term should be searched for linkTo/linkFrom
    schemaName: PropTypes.string.isRequired, // Name of the schema from URL
    profilesMap: PropTypes.object.isRequired, // Map of schema object @type to corresponding schema ID
};


class DisplayObjectSection extends React.PureComponent {
    constructor() {
        super();

        // Set initial React component state.
        this.state = {
            sectionOpen: false, // True if the section has been opened for display
        };

        // Bind `this` to non-React methods.
        this.handleDisclosureClick = this.handleDisclosureClick.bind(this);
    }

    handleDisclosureClick() {
        // Click in the disclosure icon. Toggle the `sectionOpen` state to show or hide the list of
        // child properties.
        this.setState(prevState => ({ sectionOpen: !prevState.sectionOpen }));
    }

    render() {
        const { term, schema, schemaName, profilesMap } = this.props;

        // No simple term types in the schema value, so display the schema object
        const schemaTerm = schema[term];
        const schemaIsObject = typeof schemaTerm === 'object';
        const schemaIsArray = Array.isArray(schemaTerm);
        let simpleTermValuesExist = true;
        if (schemaIsObject && schemaIsArray) {
            const simpleTermValues = schemaTerm.filter(item => !!simpleTypeDisplay[typeof item]).sort();
            simpleTermValuesExist = simpleTermValues.length > 0;
        }

        // Set aria values for accessibility.
        const accordionId = `profile-display-values-${term}`;
        const accordionLabel = `profile-value-item-${term}`;

        return (
            <div className={`profile-display__section${this.state.sectionOpen ? ' profile-display__section--open' : ''}`}>
                <h3 className="profile-value__item" id={accordionLabel}>
                    <button
                        className="profile-value__disclosure-button"
                        data-toggle="collapse"
                        data-target={`#${accordionId}`}
                        aria-controls={accordionId}
                        aria-expanded={this.state.sectionOpen}
                        onClick={this.handleDisclosureClick}
                    >
                        {collapseIcon(!this.state.sectionOpen)}
                    </button>
                    {titleMap[term] || term}
                </h3>
                {this.state.sectionOpen ?
                    <div id={accordionId} aria-labelledby={accordionLabel} className="profile-display__values">
                        {(schemaIsObject && schemaIsArray && !(simpleTermValuesExist)) ?
                            <DisplayRawObject schema={schema[term]} />
                        :
                            <TermDisplay termSchema={schema[term]} linkedTerm={linkedTerms.indexOf(term) !== -1} schemaName={schemaName} profilesMap={profilesMap} />
                        }
                    </div>
                : null}
            </div>
        );
    }
}

DisplayObjectSection.propTypes = {
    term: PropTypes.string.isRequired, // Top-level property name in schema being displayed
    schema: PropTypes.object.isRequired, // Entire Schema containing term being displayed
    schemaName: PropTypes.string.isRequired, // Name of the schema from URL
    profilesMap: PropTypes.object.isRequired, // Map of schema object @type to corresponding schema ID
};


// Display an entire formatted schema.
const DisplayObject = (props) => {
    const { schema, schemaName, profilesMap } = props;
    const schemaTerms = Object.keys(schema).filter(term => excludedTerms.indexOf(term) === -1);
    return (
        <div className="profile-display">
            {schemaTerms.map(term =>
                <DisplayObjectSection key={`${schemaName}-${term}`} term={term} schemaName={schemaName} profilesMap={profilesMap} schema={schema} />
            )}
        </div>
    );
};

DisplayObject.propTypes = {
    schema: PropTypes.object.isRequired, // Schema being displayed
    schemaName: PropTypes.string.isRequired, // Name of the schema from URL
    profilesMap: PropTypes.object, // Map of schema object @type to corresponding schema ID; required but provided by GET response
};

DisplayObject.defaultProps = {
    profilesMap: null,
};


// Display a complete raw schema object.
class DisplayRawObject extends React.Component {
    constructor() {
        super();

        // Set object properties.
        this.editor = null;
    }

    componentDidMount() {
        // Create a read-only brace editor to display the formatted JSON.
        createJsonDisplay('raw-schema', this.props.schema).then((editor) => {
            // The brace editor successfully created. Save the reference to the brace editor
            // instance so we can get rid of it when the JSON display is closed.
            this.editor = editor;
        });
    }

    componentWillUnmount() {
        if (this.editor) {
            this.editor.destroy();
            this.editor = null;
        }
    }

    render() {
        return <div id="raw-schema" />;
    }
}

DisplayRawObject.propTypes = {
    schema: PropTypes.object.isRequired, // Schema to display as a raw object
};


// Display markdown.
const Markdown = (props) => {
    const html = marked(props.source, { sanitize: true });
    return <div dangerouslySetInnerHTML={{ __html: html }} />;
};

Markdown.propTypes = {
    source: PropTypes.string,
};

Markdown.defaultProps = {
    source: '',
};


// Display the Markdown-formatted change log.
const ChangeLog = props => (
    <div>
        <Markdown source={props.source} />
    </div>
);

ChangeLog.propTypes = {
    source: PropTypes.string,
};

ChangeLog.defaultProps = {
    source: '',
};


// Renders the panel that displays the schema given in the `schema` prop. Included in this
// implementation is a GET request for /profiles-map/ which is a mapping of schema object name to
// schema id. /profiles/ provides the same information but in a very large object not provided when
// loading a single schema, while /profiles-map/ is a relatively small object.
const SchemaPanel = (props, reactContext) => {
    const { schema, schemaName } = props;

    // Determine whether we should display an "Add" button or not depending on the user's logged-in
    // state.
    const roles = globals.getRoles(reactContext.session_properties);
    const isAuthorized = ['admin', 'submitter'].some(role => roles.includes(role));
    const decoration = isAuthorized ? <a href={`/${schemaName}/#!add`} className="btn btn-info profiles-add-obj__btn">Add</a> : null;
    const decorationClasses = isAuthorized ? 'profiles-add-obj' : '';

    return (
        <Panel>
            <TabPanel
                tabs={{ formatted: 'Formatted', raw: 'Raw' }}
                decoration={decoration}
                decorationClasses={decorationClasses}
            >
                <TabPanelPane key="formatted">
                    <PanelBody>
                        <FetchedData>
                            <Param name="profilesMap" url="/profiles-map/" />
                            <DisplayObject schema={schema} schemaName={schemaName} />
                        </FetchedData>
                    </PanelBody>
                </TabPanelPane>
                <TabPanelPane key="raw">
                    <PanelBody>
                        <DisplayRawObject schema={schema} />
                    </PanelBody>
                </TabPanelPane>
            </TabPanel>
        </Panel>
    );
};

SchemaPanel.propTypes = {
    schema: PropTypes.object.isRequired, // Schema to display
    schemaName: PropTypes.string.isRequired, // Schema name e.g. genetic_modification
};

SchemaPanel.contextTypes = {
    session: PropTypes.object,
    session_properties: PropTypes.object,
};


// Displays a page for a single schema given in the `context` prop.
const SchemaPage = (props) => {
    const context = props.context;
    const itemClass = globals.itemClass(context);
    const title = context.title;

    // The schema id is a path to the schema's JSON. Convert that to just the schema name.
    const schemaName = schemaIdToName(context.id);

    // Set up the "breadcrumbs" (sneer quotes because it's really just a link to /profiles/).
    // If schemaName happened to be null (which it realistically can't), <BreadCrumbs> would
    // harmlessly display nothing in the second element.
    const crumbs = [
        { id: 'Schemas', uri: '/profiles/', wholeTip: 'All schemas' },
        { id: schemaName },
    ];

    const crumbsReleased = (context.status === 'released');

    return (
        <div className={itemClass}>
            <header>
                <Breadcrumbs root="/profiles/" crumbs={crumbs} crumbsReleased={crumbsReleased} />
                <h2>{title}</h2>
            </header>
            {typeof context.description === 'string' ? <p className="description">{context.description}</p> : null}
            <SchemaPanel schema={context} schemaName={schemaName} />
            {context.changelog ?
                <Panel>
                    <PanelHeading>
                        <h4>ChangeLog</h4>
                    </PanelHeading>
                    <PanelBody>
                        <FetchedData>
                            <Param name="source" url={context.changelog} type="text" />
                            <ChangeLog />
                        </FetchedData>
                    </PanelBody>
                </Panel>
            : null}
        </div>
    );
};

SchemaPage.propTypes = {
    context: PropTypes.object.isRequired, // Schema to display
};

globals.contentViews.register(SchemaPage, 'JSONSchema');


// Displays a page listing all schemas available in the system, as well as buttons by each one to
// add a new object of that type if you're logged in.
const AllSchemasPage = (props, reactContext) => {
    const { context } = props;
    const reactContextUser = reactContext.session_properties ? reactContext.session_properties.user : null;
    const canAddSchema = !!(
        reactContextUser && reactContextUser.lab && reactContextUser.lab.status === 'current' &&
        reactContextUser.submits_for && reactContextUser.submits_for.length > 0 &&
        reactContextUser.submits_for.includes(reactContextUser.lab['@id'])
    );

    // Get a sorted list of all available schema object names (e.g. GeneticModification). Filter
    // out those without any `identifyingProperties` because the user can't add objects of that
    // type, nor display their schemas.
    const objectNames = Object.keys(context).sort().filter(objectName => (
        context[objectName].identifyingProperties && context[objectName].identifyingProperties.length > 0
    ));

    return (
        <div className={globals.itemClass(context, 'view-item')}>
            <header>
                <h1>Schemas</h1>
            </header>
            <Panel>
                <PanelBody>
<<<<<<< HEAD
                    <div className="row">
                        <div className="col-md-12 block-text">
                            <p>
                                Schemas, or profiles, are <a href="http://www.ecma-international.org/publications/files/ECMA-ST/ECMA-404.pdf" title="&ldquo;The JSON Data Interchange Syntax&rdquo; PDF">JSON</a>-formatted
                                structures defining each object housed in <a href="https://github.com/utsw-bicf/pandiseased" title="KCE GitHub repo">KCE</a>.
                                To support KCE Project submitters and public users alike, this page
                                provides a user-friendly visualization method for our schemas to help
                                organize and understand the data.
                            </p>
                            <p>
                                The links below lead to pages describing each schema KCE supports.
                            </p>
                        </div>
=======
                    <div className="schema-description">
                        <p>
                            Schemas, or profiles, are <a href="http://www.ecma-international.org/publications/files/ECMA-ST/ECMA-404.pdf" title="&ldquo;The JSON Data Interchange Syntax&rdquo; PDF">JSON</a>-formatted
                            structures defining each object housed in <a href="https://github.com/ENCODE-DCC/encoded" title="encodeD GitHub repo">encodeD</a>.
                            To support ENCODE Project submitters and public users alike, this page
                            provides a user-friendly visualization method for our schemas to help
                            organize and understand the data.
                        </p>
                        <p>
                            The links below lead to pages describing each schema ENCODE supports.
                        </p>
>>>>>>> b33b2ef8
                    </div>
                    <div className="schema-list">
                        {objectNames.map((objectName) => {
                            // `objectName` is the @type of each objects e.g. GeneticModification
                            // `schemaName` is the system name of the objects e.g. genetic_modification
                            // `schemaPath` is the schema page path e.g. /profiles/genetic_modification
                            const schemaName = schemaIdToName(context[objectName].id);
                            const schemaPath = schemaIdToPage(context[objectName].id);

                            return (
                                <div className="schema-list__item" key={objectName}>
                                    {canAddSchema ? <a className="btn btn-info btn-xs" href={`/${schemaName}/#!add`}>Add</a> : null}
                                    <a href={schemaPath} title={context[objectName].description}>{objectName}</a>
                                </div>
                            );
                        })}
                    </div>
                </PanelBody>
            </Panel>
        </div>
    );
};

AllSchemasPage.propTypes = {
    context: PropTypes.object.isRequired, // /profiles/ object
};

AllSchemasPage.contextTypes = {
    session: PropTypes.object,
    session_properties: PropTypes.object,
};

globals.contentViews.register(AllSchemasPage, 'JSONSchemas');
<|MERGE_RESOLUTION|>--- conflicted
+++ resolved
@@ -663,33 +663,17 @@
             </header>
             <Panel>
                 <PanelBody>
-<<<<<<< HEAD
-                    <div className="row">
-                        <div className="col-md-12 block-text">
-                            <p>
-                                Schemas, or profiles, are <a href="http://www.ecma-international.org/publications/files/ECMA-ST/ECMA-404.pdf" title="&ldquo;The JSON Data Interchange Syntax&rdquo; PDF">JSON</a>-formatted
-                                structures defining each object housed in <a href="https://github.com/utsw-bicf/pandiseased" title="KCE GitHub repo">KCE</a>.
-                                To support KCE Project submitters and public users alike, this page
-                                provides a user-friendly visualization method for our schemas to help
-                                organize and understand the data.
-                            </p>
-                            <p>
-                                The links below lead to pages describing each schema KCE supports.
-                            </p>
-                        </div>
-=======
                     <div className="schema-description">
                         <p>
                             Schemas, or profiles, are <a href="http://www.ecma-international.org/publications/files/ECMA-ST/ECMA-404.pdf" title="&ldquo;The JSON Data Interchange Syntax&rdquo; PDF">JSON</a>-formatted
-                            structures defining each object housed in <a href="https://github.com/ENCODE-DCC/encoded" title="encodeD GitHub repo">encodeD</a>.
-                            To support ENCODE Project submitters and public users alike, this page
+                            structures defining each object housed in <a href="https://github.com/utsw-bicf/pandiseased" title="KCE GitHub repo">KCE</a>.
+                            To support KCE Project submitters and public users alike, this page
                             provides a user-friendly visualization method for our schemas to help
                             organize and understand the data.
                         </p>
                         <p>
                             The links below lead to pages describing each schema ENCODE supports.
                         </p>
->>>>>>> b33b2ef8
                     </div>
                     <div className="schema-list">
                         {objectNames.map((objectName) => {
@@ -722,4 +706,4 @@
     session_properties: PropTypes.object,
 };
 
-globals.contentViews.register(AllSchemasPage, 'JSONSchemas');
+globals.contentViews.register(AllSchemasPage, 'JSONSchemas');