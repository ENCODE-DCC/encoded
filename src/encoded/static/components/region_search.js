'use strict';
var React = require('react');
var panel = require('../libs/bootstrap/panel');
var globals = require('./globals');
var fetched = require('./fetched');
var TabbedArea = require('react-bootstrap').TabbedArea;
var TabPane = require('react-bootstrap').TabPane;
var url = require('url');
var search = require('./search');
var button = require('../libs/bootstrap/button');
var dropdownMenu = require('../libs/bootstrap/dropdown-menu');

var FacetList = search.FacetList;
var Facet = search.Facet;
var TextFilter = search.TextFilter;
var Listing = search.Listing;
var BatchDownload = search.BatchDownload;
var FetchedData = fetched.FetchedData;
var Param = fetched.Param;
var DropdownButton = button.DropdownButton;
var DropdownMenu = dropdownMenu.DropdownMenu;
var {Panel, PanelBody, PanelHeading} = panel;


var regionGenomes = [
    {value: 'GRCh37', display: 'hg19'},
    {value: 'GRCh38', display: 'GRCh38'},
    {value: 'GRCm37', display: 'mm9'},
    {value: 'GRCm38', display: 'mm10'}
];


var AutocompleteBox = React.createClass({
    render: function() {
        var terms = this.props.auto['@graph']; // List of matching terms from server
        var userTerm = this.props.userTerm && this.props.userTerm.toLowerCase(); // Term user entered

        if (!this.props.hide && userTerm && userTerm.length && terms && terms.length) {
            return (
                <ul className="adv-search-autocomplete">
                    {terms.map(function(term) {
                        var matchStart, matchEnd;
                        var preText, matchText, postText;

                        // Boldface matching part of term
                        matchStart = term.text.toLowerCase().indexOf(userTerm);
                        if (matchStart >= 0) {
                            matchEnd = matchStart + userTerm.length;
                            preText = term.text.substring(0, matchStart);
                            matchText = term.text.substring(matchStart, matchEnd);
                            postText = term.text.substring(matchEnd);
                        } else {
                            preText = term.text;
                        }
                        return <li key={term.text} tabIndex="0" onClick={this.props.handleClick.bind(null, term.text, term.payload.id, this.props.name)}>{preText}<b>{matchText}</b>{postText}</li>;
                    }, this)}
                </ul>
            );
        } else {
            return null;
        }
    }
});

var AdvSearch = React.createClass({
    getInitialState: function() {
        return {
            disclosed: false,
            showAutoSuggest: false,
            searchTerm: '',
            coordinates: '',
<<<<<<< HEAD
            genome: 'GRCh37',
=======
            genome: regionGenomes[0].value,
>>>>>>> 375faf80
            terms: {}
        };
    },

    contextTypes: {
        autocompleteTermChosen: React.PropTypes.bool,
        autocompleteHidden: React.PropTypes.bool,
        onAutocompleteHiddenChange: React.PropTypes.func,
        location_href: React.PropTypes.string
    },

    handleDiscloseClick: function(e) {
        this.setState({disclosed: !this.state.disclosed});
    },

    handleChange: function(e) {
        this.setState({showAutoSuggest: true, terms: {}});
        this.newSearchTerm = e.target.value;
    },

    handleAutocompleteClick: function(term, id, name) {
        var newTerms = {};
        var inputNode = this.refs.annotation.getDOMNode();
        inputNode.value = term;
        newTerms[name] = id;
        this.setState({terms: newTerms});
        this.setState({showAutoSuggest: false});
        inputNode.focus();
        // Now let the timer update the terms state when it gets around to it.
    },

    handleAssemblySelect: function(event) {
<<<<<<< HEAD
=======
        // Handle click in assembly-selection <select>
        console.log(event.target.value);
>>>>>>> 375faf80
        this.setState({genome: event.target.value});
    },

    componentDidMount: function() {
        // Use timer to limit to one request per second
        this.timer = setInterval(this.tick, 1000);
    },

    componentWillUnmount: function() {
        clearInterval(this.timer);
    },

    tick: function() {
        if (this.newSearchTerm !== this.state.searchTerm) {
            this.setState({searchTerm: this.newSearchTerm});
        }
        if (this.coordinates !== this.props.context.coordinates && this.props.context.coordinates !== null) {
            this.coordinates = this.props.context.coordinates;
            var inputNode = this.refs.annotation.getDOMNode();
            inputNode.value = inputNode.value.concat(' ', this.coordinates);
        }
    },

    render: function() {
        var context = this.props.context;
        var id = url.parse(this.context.location_href, true);
        var region = id.query['region'] || '';
        console.log('RENDER: ' + this.state.genome);
        return (
<<<<<<< HEAD
            <div className="adv-search-form">
                <form id="panel1" ref="adv-search" role="form" autoComplete="off" aria-labeledby="tab1">
                    <div className="row">
                        <div className="form-group col-md-8">
                            <input type="hidden" name="annotation" value={this.state.terms['annotation']} />
                            <select name="genome" onChange={this.handleAssemblySelect}>
                                <option value="GRCh37">hg19</option>
                                <option value="GRCh38">GRCh38</option>
                                <option value="GRCm37">mm9</option>
                                <option value="GRCm38">mm10</option>
                            </select>
                            <input ref="annotation" defaultValue={region} name="region" type="text" className="form-control" onChange={this.handleChange}
                                placeholder="Enter any one of human Gene name, Symbol, Synonyms, Gene ID, HGNC ID, coordinates, rsid, Ensemble ID" />
                            {(this.state.showAutoSuggest && this.state.searchTerm) ?
                                <FetchedData loadingComplete={true}>
                                    <Param name="auto" url={'/suggest/?genome=' + this.state.genome + '&q=' + this.state.searchTerm } />
                                    <AutocompleteBox name="annotation" userTerm={this.state.searchTerm} handleClick={this.handleAutocompleteClick} />
                                </FetchedData>
                            : null}
                        </div>
                        <div className="form-group col-md-2">
                            <input type="submit" value="Search" className="btn btn-sm btn-info adv-search-submit" />
=======
            <Panel>
                <PanelBody>
                    <form id="panel1" className="adv-search-form" ref="adv-search" role="form" autoComplete="off" aria-labeledby="tab1">
                        <input type="hidden" name="annotation" value={this.state.terms['annotation']} />
                        <div className="form-group">
                            <label>Enter any one of human Gene name, Symbol, Synonyms, Gene ID, HGNC ID, coordinates, rsid, Ensemble ID</label>
                            <div className="input-group input-group-region-input">
                                <input ref="annotation" defaultValue={region} name="region" type="text" className="form-control" onChange={this.handleChange} />
                                {(this.state.showAutoSuggest && this.state.searchTerm) ?
                                    <FetchedData loadingComplete={true}>
                                        <Param name="auto" url={'/suggest/?genome=' + this.state.genome + '&q=' + this.state.searchTerm } />
                                        <AutocompleteBox name="annotation" userTerm={this.state.searchTerm} handleClick={this.handleAutocompleteClick} />
                                    </FetchedData>
                                : null}
                                <div className="input-group-addon input-group-select-addon">
                                    <select value={this.state.genome} name="genome" onChange={this.handleAssemblySelect}>
                                        {regionGenomes.map(genomeId => 
                                            <option key={genomeId.value} value={genomeId.value}>{genomeId.display}</option>
                                        )}
                                    </select>
                                </div>
                                {context.notification ?
                                    <p className="input-region-error">{context.notification}</p>
                                : null}
                            </div>
>>>>>>> 375faf80
                        </div>
                        <input type="submit" value="Search" className="btn btn-sm btn-info pull-right" />
                    </form>
                </PanelBody>
            </Panel>
        );
    }
});

var RegionSearch = module.exports.RegionSearch = React.createClass({
    onFilter: function(e) {
        var search = e.currentTarget.getAttribute('href');
        this.props.onChange(search);
        e.stopPropagation();
        e.preventDefault();
    },
    contextTypes: {
        location_href: React.PropTypes.string,
        navigate: React.PropTypes.func
    },
    render: function() {
        const batchHubLimit = 100;
        var context = this.props.context;
        var results = context['@graph'];
        var columns = context['columns'];
        var notification = context['notification'];
        var assembly = ['hg19'];
        var files = [];
        var id = url.parse(this.context.location_href, true);
        var region = context['region'] || '';
        var searchBase = url.parse(this.context.location_href).search || '';
        var trimmedSearchBase = searchBase.replace(/[\?|\&]limit=all/, "");
        var filters = context['filters'];
        var facets = context['facets'];
        var total = context['total'];
        var batch_hub_disabled = total > batchHubLimit;

        // Get a sorted list of batch hubs keys with case-insensitive sort
        var batchHubKeys = [];
        if (context.batch_hub && Object.keys(context.batch_hub).length) {
            batchHubKeys = Object.keys(context.batch_hub).sort((a, b) => {
                var aLower = a.toLowerCase();
                var bLower = b.toLowerCase();
                return (aLower > bLower) ? 1 : ((aLower < bLower) ? -1 : 0);
            });
        }

        return (
            <div>
                <h2>Region search</h2>
                <AdvSearch {...this.props} />
                    {context['notification'] === 'Success' ?
                        <div className="panel data-display main-panel">
                            <div className="row">
                                <div className="col-sm-5 col-md-4 col-lg-3">
                                    <FacetList {...this.props} facets={facets} filters={filters}
                                        searchBase={searchBase ? searchBase + '&' : searchBase + '?'} onFilter={this.onFilter} />
                                </div>
                                <div className="col-sm-7 col-md-8 col-lg-9">
                                    <div>
                                        <h4>
                                            Showing {results.length} of {total}
                                        </h4>
                                        <div className="results-table-control">  
                                            {total > results.length && searchBase.indexOf('limit=all') === -1 ?
                                                    <a rel="nofollow" className="btn btn-info btn-sm"
                                                         href={searchBase ? searchBase + '&limit=all' : '?limit=all'}
                                                         onClick={this.onFilter}>View All</a>
                                            :
                                                <span>
                                                    {results.length > 25 ?
                                                            <a className="btn btn-info btn-sm"
                                                               href={trimmedSearchBase ? trimmedSearchBase : "/region-search/"}
                                                               onClick={this.onFilter}>View 25</a>
                                                    : null}
                                                </span>
                                            }
        
                                            {context['download_elements'] ?
                                                <DropdownButton title='Download Elements' label="downloadelements" wrapperClasses="results-table-button">
                                                    <DropdownMenu>
                                                        {context['download_elements'].map(link =>
                                                            <a key={link} data-bypass="true" target="_blank" private-browsing="true" href={link}>
                                                                {link.split('.').pop()}
                                                            </a>
                                                        )}
                                                    </DropdownMenu>
                                                </DropdownButton>
                                            : null}
        
                                            {batchHubKeys ?
                                                <DropdownButton disabled={batch_hub_disabled} title={batch_hub_disabled ? 'Filter to ' + batchHubLimit + ' to visualize' : 'Visualize'} label="batchhubs" wrapperClasses="results-table-button">
                                                    <DropdownMenu>
                                                        {batchHubKeys.map(assembly =>
                                                            <a key={assembly} data-bypass="true" target="_blank" private-browsing="true" href={context['batch_hub'][assembly]}>
                                                                {assembly}
                                                            </a>
                                                        )}
                                                    </DropdownMenu>
                                                </DropdownButton>
                                            : null}
        
                                        </div>  
                                    </div>
                                  
                                  <hr />
                                  <ul className="nav result-table" id="result-table">
                                      {results.map(function (result) {
                                          return Listing({context:result, columns: columns, key: result['@id']});
                                      })}
                                  </ul>
                                </div>
                            </div>
                        </div>
                    : null}
            </div>
        );
    }
});

globals.content_views.register(RegionSearch, 'region-search');<|MERGE_RESOLUTION|>--- conflicted
+++ resolved
@@ -69,11 +69,7 @@
             showAutoSuggest: false,
             searchTerm: '',
             coordinates: '',
-<<<<<<< HEAD
-            genome: 'GRCh37',
-=======
             genome: regionGenomes[0].value,
->>>>>>> 375faf80
             terms: {}
         };
     },
@@ -106,11 +102,7 @@
     },
 
     handleAssemblySelect: function(event) {
-<<<<<<< HEAD
-=======
         // Handle click in assembly-selection <select>
-        console.log(event.target.value);
->>>>>>> 375faf80
         this.setState({genome: event.target.value});
     },
 
@@ -140,30 +132,6 @@
         var region = id.query['region'] || '';
         console.log('RENDER: ' + this.state.genome);
         return (
-<<<<<<< HEAD
-            <div className="adv-search-form">
-                <form id="panel1" ref="adv-search" role="form" autoComplete="off" aria-labeledby="tab1">
-                    <div className="row">
-                        <div className="form-group col-md-8">
-                            <input type="hidden" name="annotation" value={this.state.terms['annotation']} />
-                            <select name="genome" onChange={this.handleAssemblySelect}>
-                                <option value="GRCh37">hg19</option>
-                                <option value="GRCh38">GRCh38</option>
-                                <option value="GRCm37">mm9</option>
-                                <option value="GRCm38">mm10</option>
-                            </select>
-                            <input ref="annotation" defaultValue={region} name="region" type="text" className="form-control" onChange={this.handleChange}
-                                placeholder="Enter any one of human Gene name, Symbol, Synonyms, Gene ID, HGNC ID, coordinates, rsid, Ensemble ID" />
-                            {(this.state.showAutoSuggest && this.state.searchTerm) ?
-                                <FetchedData loadingComplete={true}>
-                                    <Param name="auto" url={'/suggest/?genome=' + this.state.genome + '&q=' + this.state.searchTerm } />
-                                    <AutocompleteBox name="annotation" userTerm={this.state.searchTerm} handleClick={this.handleAutocompleteClick} />
-                                </FetchedData>
-                            : null}
-                        </div>
-                        <div className="form-group col-md-2">
-                            <input type="submit" value="Search" className="btn btn-sm btn-info adv-search-submit" />
-=======
             <Panel>
                 <PanelBody>
                     <form id="panel1" className="adv-search-form" ref="adv-search" role="form" autoComplete="off" aria-labeledby="tab1">
@@ -189,7 +157,6 @@
                                     <p className="input-region-error">{context.notification}</p>
                                 : null}
                             </div>
->>>>>>> 375faf80
                         </div>
                         <input type="submit" value="Search" className="btn btn-sm btn-info pull-right" />
                     </form>
