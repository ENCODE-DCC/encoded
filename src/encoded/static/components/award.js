import React from 'react';
import PropTypes from 'prop-types';
import _ from 'underscore';
import { Panel, PanelHeading, PanelBody } from '../libs/bootstrap/panel';
import DataColors from './datacolors';
import { FetchedData, Param } from './fetched';
import globals from './globals';
import { ProjectBadge } from './image';
import { PickerActions } from './search';
import StatusLabel from './statuslabel';

const labChartId = 'lab-chart'; // Lab chart <div> id attribute
const categoryChartId = 'category-chart'; // Assay chart <div> id attribute
const statusChartId = 'status-chart'; // Status chart <div> id attribute
const labColors = new DataColors(); // Get a list of colors to use for the lab chart
const labColorList = labColors.colorList();
const typeSpecificColorList = labColors.colorList();
const statusColorList = labColors.colorList();

// Create a string based on the genus buttons selected.
function generateQuery(chosenOrganisms, searchTerm) {
    // Make the base query.
    let query = '';

    // Add all the selected organisms, if any
    if (chosenOrganisms.length) {
        const queryStrings = {
            HUMAN: `${searchTerm}Homo+sapiens`, // human
            MOUSE: `${searchTerm}Mus+musculus`, // mouse
            WORM: `${searchTerm}Caenorhabditis+elegans`, // worm
            FLY: `${searchTerm}Drosophila+melanogaster&${searchTerm}Drosophila+pseudoobscura&${searchTerm}Drosophila+simulans&${searchTerm}Drosophila+mojavensis&${searchTerm}Drosophila+ananassae&${searchTerm}Drosophila+virilis&${searchTerm}Drosophila+yakuba`,
        };
        const organismQueries = chosenOrganisms.map(organism => queryStrings[organism]);
        query += `&${organismQueries.join('&')}`;
    }

    return query;
}

// Draw the total chart count in the middle of the donut.
function drawDonutCenter(chart) {
    const canvasId = chart.chart.canvas.id;
    const width = chart.chart.width;
    const height = chart.chart.height;
    const ctx = chart.chart.ctx;
    if (canvasId === 'myGraph') {
        ctx.clearRect(0, 0, width, height);
    } else {
        const data = chart.data.datasets[0].data;
        if (data.length) {
            ctx.fillStyle = '#000000';
            ctx.restore();
            const fontSize = (height / 114).toFixed(2);
            ctx.font = `${fontSize}em sans-serif`;
            ctx.textBaseline = 'middle';

            const total = data.reduce((prev, curr) => prev + curr);
            const textX = Math.round((width - ctx.measureText(total).width) / 2);
            const textY = height / 2;

            ctx.clearRect(0, 0, width, height);
            ctx.fillText(total, textX, textY);
            ctx.save();
        }
    }
}


// Create a chart in the div.
//   chartId: Root HTML id of div to draw the chart into. Supply <divs> with `chartId`-chart for
//            the chart itself, and `chartId`-legend for its legend.
//   values: Array of values to chart.
//   labels: Array of string labels corresponding to the values.
//   colors: Array of hex colors corresponding to the values.
//   baseSearchUri: Base URI to navigate to when clicking a doughnut slice or legend item. Clicked
//                  item label gets appended to it.
//   navigate: Called when when a doughnut slice gets clicked. Gets passed the URI to go to. Needed
//             because this function can't access the navigation function.

function createDoughnutChart(chartId, values, labels, colors, baseSearchUri, navigate) {
    return new Promise((resolve) => {
        require.ensure(['chart.js'], (require) => {
            const Chart = require('chart.js');

            // adding total doc count to middle of donut
            // http://stackoverflow.com/questions/20966817/how-to-add-text-inside-the-doughnut-chart-using-chart-js/24671908
            Chart.pluginService.register({
                beforeDraw: drawDonutCenter,
            });

            // Create the chart.
            const canvas = document.getElementById(`${chartId}-chart`);
            const parent = document.getElementById(chartId);
            canvas.width = parent.offsetWidth;
            canvas.height = parent.offsetHeight;
            canvas.style.width = `${parent.offsetWidth}px`;
            canvas.style.height = `${parent.offsetHeight}px`;
            const ctx = canvas.getContext('2d');
            const chart = new Chart(ctx, {
                type: 'doughnut',
                data: {
                    labels: labels,
                    datasets: [{
                        data: values,
                        backgroundColor: colors,
                    }],
                },
                options: {
                    maintainAspectRatio: false,
                    responsive: true,
                    legend: {
                        display: false,
                    },
                    animation: {
                        duration: 200,
                    },
                    legendCallback: (chartInstance) => {
                        const chartData = chartInstance.data.datasets[0].data;
                        const chartColors = chartInstance.data.datasets[0].backgroundColor;
                        const chartLabels = chartInstance.data.labels;
                        const text = [];
                        text.push('<ul>');
                        for (let i = 0; i < chartData.length; i += 1) {
                            if (chartData[i]) {
                                text.push(`<li><a href="${baseSearchUri}${chartLabels[i]}">`);
                                text.push(`<span class="chart-legend-chip" style="background-color:${chartColors[i]}"></span>`);
                                text.push(`<span class="chart-legend-label">${chartLabels[i]}</span>`);
                                text.push('</a></li>');
                            }
                        }
                        text.push('</ul>');
                        return text.join('');
                    },
                    onClick: function (e) {
                        // React to clicks on pie sections
                        const activePoints = chart.getElementAtEvent(e);

                        if (activePoints[0]) { // if click on wrong area, do nothing
                            const clickedElementIndex = activePoints[0]._index;
                            const term = chart.data.labels[clickedElementIndex];
                            navigate(`${baseSearchUri}${globals.encodedURIComponent(term)}`);
                        }
                    },
                },
            });
            document.getElementById(`${chartId}-legend`).innerHTML = chart.generateLegend();

            // Resolve the webpack loader promise with the chart instance.
            resolve(chart);
        }, 'chartjs');
    });
}


// Display and handle clicks in the chart of labs.
class LabChart extends React.Component {
    constructor() {
        super();

        // Bind this to non-React components.
        this.createChart = this.createChart.bind(this);
        this.updateChart = this.updateChart.bind(this);
    }

    componentDidMount() {
        this.createChart(`${labChartId}-${this.props.ident}`, this.props.labs);
    }

    componentDidUpdate() {
        if (this.props.labs.length) {
            if (this.chart) {
                this.updateChart(this.chart, this.props.labs);
            } else {
                this.createChart(`${statusChartId}-${this.props.ident}`, this.props.labs);
            }
        } else if (this.chart) {
            this.chart.destroy();
            this.chart = null;
        }
    }

    // Update existing chart with new data.
    updateChart(chart, facetData) {
        // Extract the non-zero values, and corresponding labels and colors for the data.
        const values = [];
        const labels = [];
        facetData.forEach((item) => {
            if (item.doc_count) {
                values.push(item.doc_count);
                labels.push(item.key);
            }
        });
        const colors = labels.map((label, i) => labColorList[i % labColorList.length]);

        // Update chart data and redraw with the new data
        chart.data.datasets[0].data = values;
        chart.data.datasets[0].backgroundColor = colors;
        chart.data.labels = labels;
        chart.update();

        // Redraw the updated legend
        document.getElementById(`${labChartId}-${this.props.ident}-legend`).innerHTML = chart.generateLegend();
    }

    createChart(chartId, facetData) {
        // Extract the non-zero values, and corresponding labels and colors for the data.
        const values = [];
        const labels = [];
        facetData.forEach((item) => {
            if (item.doc_count) {
                values.push(item.doc_count);
                labels.push(item.key);
            }
        });
        const colors = labels.map((label, i) => labColorList[i % labColorList.length]);

        // Create the chart.
        createDoughnutChart(chartId, values, labels, colors, `${this.props.linkUri}${this.props.award.name}&lab.title=`, (uri) => { this.context.navigate(uri); })
            .then((chartInstance) => {
                // Save the created chart instance.
                this.chart = chartInstance;
            });
    }

    render() {
        const { labs, ident } = this.props;

        // Calculate a (hopefully) unique ID to put on the DOM elements.
        const id = `${labChartId}-${ident}`;

        return (
            <div className="award-charts__chart">
                <div className="award-charts__title">
                    Lab
                </div>
                {labs.length ?
                    <div className="award-charts__visual">
                        <div id={id} className="award-charts__canvas">
                            <canvas id={`${id}-chart`} />
                        </div>
                        <div id={`${id}-legend`} className="award-charts__legend" />
                    </div>
                :
                    <div className="chart-no-data" style={{ height: this.wrapperHeight }}>No data to display</div>
                }
            </div>
        );
    }
}

LabChart.propTypes = {
    award: PropTypes.object.isRequired, // Award being displayed
    labs: PropTypes.array.isRequired, // Array of labs facet data
    linkUri: PropTypes.string.isRequired, // Base URI for matrix links
    ident: PropTypes.string.isRequired, // Unique identifier to `id` the charts
};

LabChart.contextTypes = {
    navigate: PropTypes.func,
};


// Display and handle clicks in the chart of assays.
class CategoryChart extends React.Component {
    constructor() {
        super();

        this.createChart = this.createChart.bind(this);
        this.updateChart = this.updateChart.bind(this);
    }

    componentDidMount() {
        if (this.props.categoryData.length) {
            this.createChart(`${categoryChartId}-${this.props.ident}`, this.props.categoryData);
        }
    }

    componentDidUpdate() {
        if (this.props.categoryData.length) {
            if (this.chart) {
                this.updateChart(this.chart, this.props.categoryData);
            } else {
                this.createChart(`${categoryChartId}-${this.props.ident}`, this.props.categoryData);
            }
        } else if (this.chart) {
            this.chart.destroy();
            this.chart = null;
        }
    }

    // Update existing chart with new data.
    updateChart(chart, facetData) {
        // Extract the non-zero values, and corresponding labels and colors for the data.
        const values = [];
        const labels = [];
        facetData.forEach((item) => {
            if (item.doc_count) {
                values.push(item.doc_count);
                labels.push(item.key);
            }
        });
        const colors = labels.map((label, i) => typeSpecificColorList[i % typeSpecificColorList.length]);

        // Update chart data and redraw with the new data.
        chart.data.datasets[0].data = values;
        chart.data.datasets[0].backgroundColor = colors;
        chart.data.labels = labels;
        chart.update();

        // Redraw the updated legend
        document.getElementById(`${categoryChartId}-${this.props.ident}-legend`).innerHTML = chart.generateLegend();
    }

    createChart(chartId, facetData) {
        const { award, linkUri, categoryFacet } = this.props;

        // Extract the non-zero values, and corresponding labels and colors for the data.
        const values = [];
        const labels = [];
        facetData.forEach((item) => {
            if (item.doc_count) {
                values.push(item.doc_count);
                labels.push(item.key);
            }
        });
        const colors = labels.map((label, i) => typeSpecificColorList[i % typeSpecificColorList.length]);

        // Create the chart.
        createDoughnutChart(chartId, values, labels, colors, `${linkUri}${award.name}&${categoryFacet}=`, (uri) => { this.context.navigate(uri); })
            .then((chartInstance) => {
                // Save the created chart instance.
                this.chart = chartInstance;
            });
    }

    render() {
        const { categoryData, title, ident } = this.props;

        // Calculate a (hopefully) unique ID to put on the DOM elements.
        const id = `${categoryChartId}-${ident}`;

        return (
            <div className="award-charts__chart">
                <div className="title">
                    {title}
                </div>
                {categoryData.length ?
                    <div className="award-charts__visual">
                        <div id={id} className="award-charts__canvas">
                            <canvas id={`${id}-chart`} />
                        </div>
                        <div id={`${id}-legend`} className="award-charts__legend" />
                    </div>
                :
                    <div className="chart-no-data" style={{ height: this.wrapperHeight }}>No data to display</div>
                }
            </div>
        );
    }
}

CategoryChart.propTypes = {
    award: PropTypes.object.isRequired, // Award being displayed
    categoryData: PropTypes.array.isRequired, // Type-specific data to display in a chart
    title: PropTypes.string.isRequired, // Title to display above the chart
    linkUri: PropTypes.string.isRequired, // Element of matrix URI to select
    categoryFacet: PropTypes.string.isRequired, // Add to linkUri to link to matrix facet item
    ident: PropTypes.string.isRequired, // Unique identifier to `id` the charts
};

CategoryChart.contextTypes = {
    navigate: PropTypes.func,
};


// Display and handle clicks in the chart of labs.
class StatusChart extends React.Component {
    // Update existing chart with new data.
    constructor() {
        super();
        this.createChart = this.createChart.bind(this);
        this.updateChart = this.updateChart.bind(this);
    }

    componentDidMount() {
        if (this.props.statuses.length) {
            this.createChart(`${statusChartId}-${this.props.ident}`, this.props.statuses);
        }
    }

    componentDidUpdate() {
        if (this.props.statuses.length) {
            if (this.chart) {
                this.updateChart(this.chart, this.props.statuses);
            } else {
                this.createChart(`${statusChartId}-${this.props.ident}`, this.props.statuses);
            }
        } else if (this.chart) {
            this.chart.destroy();
            this.chart = null;
        }
    }

    updateChart(chart, facetData) {
        // Extract the non-zero values, and corresponding labels and colors for the data.
        const values = [];
        const labels = [];
        facetData.forEach((item) => {
            if (item.doc_count) {
                values.push(item.doc_count);
                labels.push(item.key);
            }
        });
        const colors = labels.map((label, i) => statusColorList[i % statusColorList.length]);

        // Update chart data and redraw with the new data
        chart.data.datasets[0].data = values;
        chart.data.datasets[0].backgroundColor = colors;
        chart.data.labels = labels;
        chart.update();

        // Redraw the updated legend
        document.getElementById(`${statusChartId}-${this.props.ident}-legend`).innerHTML = chart.generateLegend();
    }

    createChart(chartId, facetData) {
        // Extract the non-zero values, and corresponding labels and colors for the data.
        const values = [];
        const labels = [];
        facetData.forEach((item) => {
            if (item.doc_count) {
                values.push(item.doc_count);
                labels.push(item.key);
            }
        });
        const colors = labels.map((label, i) => statusColorList[i % statusColorList.length]);

        // Create the chart.
        createDoughnutChart(chartId, values, labels, colors, `${this.props.linkUri}${this.props.award.name}&status=`, (uri) => { this.context.navigate(uri); })
            .then((chartInstance) => {
                // Save the created chart instance.
                this.chart = chartInstance;
            });
    }

    render() {
        const { statuses, ident } = this.props;

        // Calculate a (hopefully) unique ID to put on the DOM elements.
        const id = `${statusChartId}-${ident}`;

        return (
            <div className="award-charts__chart">
                <div className="award-charts__title">
                    Status
                </div>
                {statuses.length ?
                    <div className="award-charts__visual">
                        <div id={id} className="award-charts__canvas">
                            <canvas id={`${id}-chart`} />
                        </div>
                        <div id={`${id}-legend`} className="award-charts__legend" />
                    </div>
                :
                    <div className="chart-no-data" style={{ height: this.wrapperHeight }}>No data to display</div>
                }
            </div>
        );
    }
}

StatusChart.propTypes = {
    award: PropTypes.object.isRequired, // Award being displayed
    statuses: PropTypes.array, // Array of status facet data
    linkUri: PropTypes.string.isRequired, // URI to use for matrix links
    ident: PropTypes.string.isRequired, // Unique identifier to `id` the charts
};

StatusChart.defaultProps = {
    statuses: [],
};

StatusChart.contextTypes = {
    navigate: PropTypes.func,
};


const ChartRenderer = (props) => {
    const { award, experiments, annotations } = props;

    // Put all search-related configuration data in one consistent place.
    const searchData = {
        experiments: {
            ident: 'experiments',
            data: [],
            labs: [],
            categoryData: [],
            statuses: [],
            categoryFacet: 'assay_title',
            title: 'Assays',
            uriBase: '/search/?type=Experiment&award.name=',
            linkUri: '/matrix/?type=Experiment&award.name=',
        },
        annotations: {
            ident: 'annotations',
            data: [],
            labs: [],
            categoryData: [],
            statuses: [],
            categoryFacet: 'annotation_type',
            title: 'Annotation Types',
            uriBase: '/search/?type=Annotation&award.name=',
            linkUri: '/matrix/?type=Annotation&award.name=',
        },
    };

    // Find the chart data in the returned facets.
    const experimentsConfig = searchData.experiments;
    const annotationsConfig = searchData.annotations;
    searchData.experiments.data = (experiments && experiments.facets) || [];
    searchData.annotations.data = (annotations && annotations.facets) || [];
    ['experiments', 'annotations'].forEach((chartCategory) => {
        if (searchData[chartCategory].data.length) {
            // Get the array of lab data.
            const labFacet = searchData[chartCategory].data.find(facet => facet.field === 'lab.title');
            searchData[chartCategory].labs = (labFacet && labFacet.terms && labFacet.terms.length) ? labFacet.terms.sort((a, b) => (a.key < b.key ? -1 : (a.key > b.key ? 1 : 0))) : [];

            // Get the array of data specific to experiments or annotations.
            const categoryFacet = searchData[chartCategory].data.find(facet => facet.field === searchData[chartCategory].categoryFacet);
            searchData[chartCategory].categoryData = (categoryFacet && categoryFacet.terms && categoryFacet.terms.length) ? categoryFacet.terms : [];

            // Get the array of status data.
            const statusFacet = searchData[chartCategory].data.find(facet => facet.field === 'status');
            searchData[chartCategory].statuses = (statusFacet && statusFacet.terms && statusFacet.terms.length) ? statusFacet.terms : [];
        }
    });

    return (
        <div className="award-charts">
            <div className="award-chart__group-wrapper">
                <h2>Assays</h2>
                {experimentsConfig.labs.length ?
                    <div className="award-chart__group">
                        <LabChart
                            award={award}
                            labs={experimentsConfig.labs}
                            linkUri={experimentsConfig.linkUri}
                            ident={experimentsConfig.ident}
                        />
                        <CategoryChart
                            award={award}
                            categoryData={experimentsConfig.categoryData || []}
                            title={experimentsConfig.title}
                            linkUri={experimentsConfig.linkUri}
                            categoryFacet={experimentsConfig.categoryFacet}
                            ident={experimentsConfig.ident}
                        />
                        <StatusChart
                            award={award}
                            statuses={experimentsConfig.statuses || []}
                            linkUri={experimentsConfig.linkUri}
                            ident={experimentsConfig.ident}
                        />
                    </div>
                :
                    <div className="browser-error">No assays were submitted under this award</div>
                }
            </div>
            <div className="award-chart__group-wrapper">
                <h2>Annotations</h2>
                {annotationsConfig.labs.length ?
                    <div className="award-chart__group">
                        <LabChart
                            award={award}
                            labs={annotationsConfig.labs}
                            linkUri={annotationsConfig.linkUri}
                            ident={annotationsConfig.ident}
                        />
                        <CategoryChart
                            award={award}
                            categoryData={annotationsConfig.categoryData || []}
                            linkUri={annotationsConfig.linkUri}
                            categoryFacet={annotationsConfig.categoryFacet}
                            title={annotationsConfig.title}
                            ident={annotationsConfig.ident}
                        />
                        <StatusChart
                            award={award}
                            statuses={annotationsConfig.statuses || []}
                            linkUri={annotationsConfig.linkUri}
                            ident={annotationsConfig.ident}
                        />
                    </div>
                :
                    <div className="browser-error">No annotations were submitted under this award</div>
                }
            </div>
        </div>
    );
};

ChartRenderer.propTypes = {
    award: PropTypes.object.isRequired, // Award being displayed
    experiments: PropTypes.object, // Search result of matching experiments
    annotations: PropTypes.object, // Search result of matching annotations
};

ChartRenderer.defaultProps = {
    experiments: {},
    annotations: {},
};

// Create new tabdisplay of genus buttons
class GenusButtons extends React.Component {
    render() {
        const { selectedOrganisms, handleClick } = this.props;
        return (
            <div className="organism-selector" ref="tabdisplay">
                <OrganismSelector organism="HUMAN" selected={selectedOrganisms.indexOf('HUMAN') !== -1} organismButtonClick={handleClick} />
                <OrganismSelector organism="MOUSE" selected={selectedOrganisms.indexOf('MOUSE') !== -1} organismButtonClick={handleClick} />
                <OrganismSelector organism="WORM" selected={selectedOrganisms.indexOf('WORM') !== -1} organismButtonClick={handleClick} />
                <OrganismSelector organism="FLY" selected={selectedOrganisms.indexOf('FLY') !== -1} organismButtonClick={handleClick} />
            </div>
        );
    }
}

GenusButtons.propTypes = {
    selectedOrganisms: PropTypes.array, // Array of currently selected buttons
    handleClick: PropTypes.func.isRequired, // Function to call when a button is clicked
};

GenusButtons.defaultProps = {
    selectedOrganisms: [],
};

// Add the new style class to the selected button when it is clicked
class OrganismSelector extends React.Component {
    constructor() {
        super();
        this.buttonClick = this.buttonClick.bind(this);
    }

    buttonClick() {
        this.props.organismButtonClick(this.props.organism);
    }
    render() {
        const { organism, selected } = this.props;
        return (
            <button onClick={this.buttonClick} className={`organism-selector__tab${selected ? ' organism-selector--selected' : ''}`} >
            {organism} </button>
        );
    }
}

OrganismSelector.propTypes = {
    organism: PropTypes.string, // Organism this selector represents
    selected: PropTypes.bool, // `true` if selector is selected
    organismButtonClick: PropTypes.func, // Function that takes in the prop organism when button is clicked
};

OrganismSelector.defaultProps = {
    organism: {},
    selected: {},
    organismButtonClick: {},
};

OrganismSelector.contextTypes = {
    organismButtonClick: PropTypes.func,
};


// Overall component to render the award charts
class AwardCharts extends React.Component {
    constructor() {
        super();
        this.state = {
            selectedOrganisms: [], //create empty array of selected organism tabs
        };
        this.handleClick = this.handleClick.bind(this);
    }

    handleClick(organism) {
        // Create a copy of this.state.selectedOrganisms so we can manipulate it in peace.
        const tempArray = _.clone(this.state.selectedOrganisms);
        if (tempArray.indexOf(organism) === -1) {
            // if organism isn't already in array, then add it
            tempArray.push(organism);
        } else {
            // otherwise if it is in array, remove it from array
            const indexToRemoveArray = tempArray.indexOf(organism);
            tempArray.splice(indexToRemoveArray, 1);
        }

        // Update the list of user-selected organisms.
        this.setState({ selectedOrganisms: tempArray });
    }

    render() {
        const { award } = this.props;
        // Create searchTerm-specific query strings
        const AnnotationQuery = generateQuery(this.state.selectedOrganisms, 'organism.scientific_name=');
        const ExperimentQuery = generateQuery(this.state.selectedOrganisms, 'replicates.library.biosample.donor.organism.scientific_name=');
        return (
            <Panel>
                <PanelHeading>
                    <h4>{award.pi && award.pi.lab ? <span>{award.pi.lab.title}</span> : <span>No PI indicated</span>}</h4>
                    <ProjectBadge award={award} addClasses="badge-heading" />
                </PanelHeading>
                <GenusButtons handleClick={this.handleClick} selectedOrganisms={this.state.selectedOrganisms} />
                <PanelBody>
                    <FetchedData ignoreErrors>
                        <Param name="experiments" url={`/search/?type=Experiment&award.name=${award.name}${ExperimentQuery}`} />
                        <Param name="annotations" url={`/search/?type=Annotation&award.name=${award.name}${AnnotationQuery}`} />
                        <ChartRenderer award={award} />
                    </FetchedData>
                </PanelBody>
            </Panel>
        );
    }
}

AwardCharts.propTypes = {
    award: PropTypes.object.isRequired, // Award represented by this chart
};

class CumulativeGraph extends React.Component {

    componentDidMount() {
        require.ensure(['chart.js'], (require) => {
            const Chart = require('chart.js');
<<<<<<< HEAD
            const ctx = document.getElementById('myGraph').getContext('2d');

            this.chart = new Chart(ctx, {
=======
            const help = document.getElementById('myChart').getContext('2d');
            this.graph = new Chart(help, {
>>>>>>> 12db2ec6
                type: 'line',
                data: {
                    labels: ['M', 'T', 'W', 'T', 'F', 'S', 'S'],
                    datasets: [{
                        label: 'apples',
<<<<<<< HEAD
                        data: [12, 19, 3, 17, 6, 3, 7],
                        backgroundColor: 'rgba(153,255,51,0.6)',
                    }, {
                        label: 'oranges',
                        data: [2, 40, 5, 5, 37, 20, 10],
                        backgroundColor: 'rgba(255,153,0,0.6)',
=======
                        data: [12, 19, 3, 40, 6, 3, 7],
>>>>>>> 12db2ec6
                    }],
                },
                options: {
                    elements: {
                        line: {
                            tension: 0,
                        },
                    },
                },
            });
        });
    }

    render() {
        return (
            <canvas id="myGraph" />
        );
    }
}

// const datereleased = {date_released};
//     // const dateinteger = string.match(/\d+/g).map(Number);

class Award extends React.Component {

    render() {
        // const { award } = this.props;
        const { context } = this.props;
        const statuses = [{ status: context.status, title: 'Status' }];
        return (
            <div className={globals.itemClass(context, 'view-item')}>
                <header className="row">
                    <div className="col-sm-12">
                        <h2>{context.title || context.name}</h2>
                        <div className="status-line">
                            <div className="characterization-status-labels">
                                <StatusLabel status={statuses} />
                            </div>
                        </div>
                    </div>
                </header>
                <AwardCharts award={context} />
                <Panel>
                    <PanelHeading>
                        <h4>Description</h4>
                    </PanelHeading>
                    <PanelBody>
                        {context.url ?
                            <div>
                                <strong>NHGRI project information: </strong><a href={context.url} title={`${context.name} project page at NHGRI`}>{context.name}</a>
                                <hr />
                            </div>
                        : null}
                        {context.description ?
                            <div className="two-column-long-text two-column-long-text--gap">
                                <p>{context.description}</p>
                            </div>
                        :
                            <p className="browser-error">Award has no description</p>
                        }
                    </PanelBody>
                </Panel>
                <Panel>
                    <PanelHeading>
                        <h4>Cumulative Number of Experiments</h4>
                    </PanelHeading>
                    <PanelBody>
                        <CumulativeGraph />
                    </PanelBody>
                </Panel>
            </div>
        );
    }
}


Award.propTypes = {
    context: PropTypes.object.isRequired, // Award object being rendered
    // award: PropTypes.object.isRequired, // Award represented by this chart
};

globals.content_views.register(Award, 'Award');


const Listing = (props) => {
    const result = props.context;
    return (
        <li>
            <div className="clearfix">
                <PickerActions {...props} />
                <div className="pull-right search-meta">
                    <p className="type meta-title">Award</p>
                    <p className="type">{` ${result.name}`}</p>
                    <p className="type meta-status">{` ${result.status}`}</p>
                </div>
                <div className="accession">
                    <a href={result['@id']}>{result.title}</a>
                </div>
                <div className="data-row">
                    <div><strong>Project / RFA: </strong>{result.project} / {result.rfa}</div>
                </div>
            </div>
        </li>
    );
};

Listing.propTypes = {
    context: PropTypes.object.isRequired, // Object whose search result we're displaying
};

globals.listing_views.register(Listing, 'Award');<|MERGE_RESOLUTION|>--- conflicted
+++ resolved
@@ -729,29 +729,15 @@
     componentDidMount() {
         require.ensure(['chart.js'], (require) => {
             const Chart = require('chart.js');
-<<<<<<< HEAD
             const ctx = document.getElementById('myGraph').getContext('2d');
 
             this.chart = new Chart(ctx, {
-=======
-            const help = document.getElementById('myChart').getContext('2d');
-            this.graph = new Chart(help, {
->>>>>>> 12db2ec6
                 type: 'line',
                 data: {
                     labels: ['M', 'T', 'W', 'T', 'F', 'S', 'S'],
                     datasets: [{
                         label: 'apples',
-<<<<<<< HEAD
-                        data: [12, 19, 3, 17, 6, 3, 7],
-                        backgroundColor: 'rgba(153,255,51,0.6)',
-                    }, {
-                        label: 'oranges',
-                        data: [2, 40, 5, 5, 37, 20, 10],
-                        backgroundColor: 'rgba(255,153,0,0.6)',
-=======
                         data: [12, 19, 3, 40, 6, 3, 7],
->>>>>>> 12db2ec6
                     }],
                 },
                 options: {
