--- conflicted
+++ resolved
@@ -1007,30 +1007,15 @@
         // Must specify each case of data availability - must remove available, data-less chart.data.datasets
         // Ensures that the colors will be the default and legend labels does not include unnecessary strings
         if (data.unreplicatedDataset.some(x => x > 0)) {
-<<<<<<< HEAD
             chart.data.datasets[0] = { label: 'unreplicated', data: data.unreplicatedDataset, backgroundColor: colors[0] };
             if (data.isogenicDataset.some(x => x > 0)) {
                 chart.data.datasets[1] = { label: 'isogenic', data: data.isogenicDataset, backgroundColor: colors[1] };
                 if (data.anisogenicDataset.some(x => x > 0)) {
                     chart.data.datasets[2] = { label: 'anisogenic', data: data.anisogenicDataset, backgroundColor: colors[2] };
-=======
-            chart.data.datasets[0].label = 'unreplicated';
-            chart.data.datasets[0].data = data.unreplicatedDataset;
-            chart.data.datasets[0].backgroundColor = colors[0];
-            if (data.isogenicDataset.some(x => x > 0)) {
-                chart.data.datasets[1].label = 'isogenic';
-                chart.data.datasets[1].data = data.isogenicDataset;
-                chart.data.datasets[1].backgroundColor = colors[1];
-                if (data.anisogenicDataset.some(x => x > 0)) {
-                    chart.data.datasets[2].label = 'anisogenic';
-                    chart.data.datasets[2].data = data.anisogenicDataset;
-                    chart.data.datasets[2].backgroundColor = colors[2];
->>>>>>> 68676808
                 } else if (data.anisogenicDataset.every(x => x === 0)) {
                     chart.data.datasets[2] = {};
                 }
             } else if (data.isogenicDataset.every(x => x === 0) && data.anisogenicDataset.some(x => x > 0)) {
-<<<<<<< HEAD
                 chart.data.datasets[1] = { label: 'anisogenic', data: data.anisogenicDataset, backgroundColor: colors[1] };
                 chart.data.datasets[2] = {};
             }
@@ -1038,67 +1023,16 @@
             chart.data.datasets[0] = { label: 'isogenic', data: data.isogenicDataset, backgroundColor: colors[0] };
             if (data.anisogenicDataset.some(x => x > 0)) {
                 chart.data.datasets[1] = { label: 'anisogenic', data: data.anisogenicDataset, backgroundColor: colors[1] };
-=======
-                chart.data.datasets[1].label = 'anisogenic';
-                chart.data.datasets[1].data = data.anisogenicDataset;
-                chart.data.datasets[1].backgroundColor = colors[1];
-                chart.data.datasets[2] = {};
-            }
-        } else if (data.unreplicatedDataset.every(x => x === 0) && data.isogenicDataset.some(x => x > 0)) {
-            chart.data.datasets[0].label = 'isogenic';
-            chart.data.datasets[0].data = data.isogenicDataset;
-            chart.data.datasets[0].backgroundColor = colors[0];
-            if (data.anisogenicDataset.some(x => x > 0)) {
-                chart.data.datasets[1].label = 'anisogenic';
-                chart.data.datasets[1].data = data.anisogenicDataset;
-                chart.data.datasets[1].backgroundColor = colors[1];
->>>>>>> 68676808
                 chart.data.datasets[2] = {};
             } else if (data.anisogenicDataset.every(x => x === 0)) {
                 chart.data.datasets[1] = {};
                 chart.data.datasets[2] = {};
             }
         } else if (data.unreplicatedDataset.every(x => x === 0) && data.isogenicDataset.every(x => x === 0) && data.anisogenicDataset.some(x => x > 0)) {
-<<<<<<< HEAD
             chart.data.datasets[0] = { label: 'anisogenic', data: data.anisogenicDataset, backgroundColor: colors[0] };
             chart.data.datasets[1] = {};
             chart.data.datasets[2] = {};
         }
-=======
-            chart.data.datasets[0].label = 'anisogenic';
-            chart.data.datasets[0].data = data.anisogenicDataset;
-            chart.data.datasets[0].backgroundColors = colors[0];
-            chart.data.datasets[1] = {};
-            chart.data.datasets[2] = {};
-        }
-        // if (data.unreplicatedDataset.some(x => x > 0)) {
-        //     chart.data.datasets[0] = { label: 'unreplicated', data: data.unreplicatedDataset, backgroundColor: colors[0] };
-        //     if (data.isogenicDataset.some(x => x > 0)) {
-        //         chart.data.datasets[1] = { label: 'isogenic', data: data.isogenicDataset, backgroundColor: colors[1] };
-        //         if (data.anisogenicDataset.some(x => x > 0)) {
-        //             chart.data.datasets[2] = { label: 'anisogenic', data: data.anisogenicDataset, backgroundColor: colors[2] };
-        //         } else if (data.anisogenicDataset.every(x => x === 0)) {
-        //             chart.data.datasets[2] = {};
-        //         }
-        //     } else if (data.isogenicDataset.every(x => x === 0) && data.anisogenicDataset.some(x => x > 0)) {
-        //         chart.data.datasets[1] = { label: 'anisogenic', data: data.anisogenicDataset, backgroundColor: colors[1] };
-        //         chart.data.datasets[2] = {};
-        //     }
-        // } else if (data.unreplicatedDataset.every(x => x === 0) && data.isogenicDataset.some(x => x > 0)) {
-        //     chart.data.datasets[0] = { label: 'isogenic', data: data.isogenicDataset, backgroundColor: colors[0] };
-        //     if (data.anisogenicDataset.some(x => x > 0)) {
-        //         chart.data.datasets[1] = { label: 'anisogenic', data: data.anisogenicDataset, backgroundColor: colors[1] };
-        //         chart.data.datasets[2] = {};
-        //     } else if (data.anisogenicDataset.every(x => x === 0)) {
-        //         chart.data.datasets[1] = {};
-        //         chart.data.datasets[2] = {};
-        //     }
-        // } else if (data.unreplicatedDataset.every(x => x === 0) && data.isogenicDataset.every(x => x === 0) && data.anisogenicDataset.some(x => x > 0)) {
-        //     chart.data.datasets[0] = { label: 'anisogenic', data: data.anisogenicDataset, backgroundColor: colors[1] };
-        //     chart.data.datasets[1] = {};
-        //     chart.data.datasets[2] = {};
-        // }
->>>>>>> 68676808
         chart.options.onClick.baseSearchUri = `${linkUri}${award.name}${objectQuery}`;
         chart.update();
 
@@ -1284,8 +1218,6 @@
     navigate: PropTypes.func,
 };
 
-<<<<<<< HEAD
-=======
 // The existing species are added to the array of species
 function generateUpdatedSpeciesArray(categories, query, updatedSpeciesArray) {
     let categorySpeciesArray;
@@ -1302,7 +1234,6 @@
     return updatedSpeciesArray;
 }
 
->>>>>>> 68676808
 const ChartRenderer = (props) => {
     const { award, experiments, annotations, antibodies, biosamples, handleClick, selectedOrganisms, unreplicated, isogenic, anisogenic, controls } = props;
 
@@ -1341,10 +1272,6 @@
             uriBase: '/search/?type=Biosample&award.name=',
             linkUri: '/report/?type=Biosample&award.name=',
         },
-<<<<<<< HEAD
-
-=======
->>>>>>> 68676808
         antibodies: {
             ident: 'antibodies',
             data: [],
@@ -1388,15 +1315,11 @@
     const biosamplesConfig = searchData.biosamples;
     const antibodiesConfig = searchData.antibodies;
     const controlsConfig = searchData.controls;
-<<<<<<< HEAD
     let experimentSpeciesArray;
     let annotationSpeciesArray;
     let biosampleSpeciesArray;
     let antibodySpeciesArray;
     // let controlSpeciesArray;
-=======
-    let updatedGenusArray;
->>>>>>> 68676808
     const updatedSpeciesArray = [];
     searchData.experiments.data = (experiments && experiments.facets) || [];
     searchData.annotations.data = (annotations && annotations.facets) || [];
@@ -1479,11 +1402,6 @@
 
     // Array of species is converted to an array of genera
     updatedGenusArray = updatedSpeciesArray.map(species => speciesGenusMap[species]);
-
-    // Array of genera is deduplicated
-    updatedGenusArray = _.uniq(updatedGenusArray);
-    const ExperimentQuery = generateQuery(selectedOrganisms, 'replicates.library.biosample.donor.organism.scientific_name=');
-    const AnnotationQuery = generateQuery(selectedOrganisms, 'organism.scientific_name=');
 
     return (
         <div className="award-charts">
@@ -1620,10 +1538,6 @@
     controls: PropTypes.object,
     handleClick: PropTypes.func.isRequired, // Function to call when a button is clicked
     selectedOrganisms: PropTypes.array, // Array of currently selected buttons
-<<<<<<< HEAD
-=======
-    // updatedSpeciesArray: PropTypes.array,
->>>>>>> 68676808
 };
 
 ChartRenderer.defaultProps = {
@@ -1636,10 +1550,6 @@
     anisogenic: {},
     controls: {},
     selectedOrganisms: [],
-<<<<<<< HEAD
-=======
-    // updatedSpeciesArray: [],
->>>>>>> 68676808
 };
 
 // Create new tabdisplay of genus buttons
@@ -1720,11 +1630,7 @@
 const ExperimentDate = (props) => {
     const { experiments, award } = props;
     let releasedDates = [];
-<<<<<<< HEAD
-    let dateSubmittedArray = [];
-=======
     let submittedDates = [];
->>>>>>> 68676808
     let deduplicatedreleased = {};
     let deduplicatedsubmitted = {};
     const cumulativedatasetReleased = [];
@@ -1741,11 +1647,7 @@
         const monthReleasedFacet = experiments.facets.find(facet => facet.field === 'month_released');
         const dateSubmittedFacet = experiments.facets.find(facet => facet.field === 'date_submitted');
         releasedDates = (monthReleasedFacet && monthReleasedFacet.terms && monthReleasedFacet.terms.length) ? monthReleasedFacet.terms : [];
-<<<<<<< HEAD
-        dateSubmittedArray = (dateSubmittedFacet && dateSubmittedFacet.terms && dateSubmittedFacet.terms.length) ? dateSubmittedFacet.terms : [];
-=======
         submittedDates = (dateSubmittedFacet && dateSubmittedFacet.terms && dateSubmittedFacet.terms.length) ? dateSubmittedFacet.terms : [];
->>>>>>> 68676808
     }
 
     function sortTerms(dateArray) {
@@ -1824,15 +1726,9 @@
 
 
     const sortedsubmittedTerms = sortTerms(releasedDates);
-<<<<<<< HEAD
-    const sortedreleasedTerms = sortTerms(dateSubmittedArray);
-    // Add an object with the most current date to one of the arrays
-    if ((releasedDates && releasedDates.length) && (dateSubmittedArray && dateSubmittedArray.length)) {
-=======
     const sortedreleasedTerms = sortTerms(submittedDates);
     // Add an object with the most current date to one of the arrays
     if ((releasedDates && releasedDates.length) && (submittedDates && submittedDates.length)) {
->>>>>>> 68676808
         if (moment(sortedsubmittedTerms[sortedsubmittedTerms.length - 1].key).isAfter(sortedreleasedTerms[sortedreleasedTerms.length - 1].key, 'date')) {
             sortedreleasedTerms.push({ key: sortedsubmittedTerms[sortedsubmittedTerms.length - 1].key, doc_count: 0 });
         } else if (moment(sortedsubmittedTerms[sortedsubmittedTerms.length - 1].key).isBefore(sortedreleasedTerms[sortedreleasedTerms.length - 1].key, 'date')) {
@@ -1941,11 +1837,7 @@
         return (
             <Panel>
                 <PanelHeading>
-<<<<<<< HEAD
-                    <h4>Wranglers</h4>
-=======
                     <h4>Current Production</h4>
->>>>>>> 68676808
                     <ProjectBadge award={award} addClasses="badge-heading" />
                 </PanelHeading>
                 <div>
@@ -2143,13 +2035,8 @@
                             <div className="description__columnone">
                                 <dl className="key-value">
                                     <div data-test="projectinfo">
-<<<<<<< HEAD
-                                        <dt>NHGRI project information</dt>
-                                        <dd><a href={context.url} title={`${context.name} project page at NHGRI`}>{context.name}</a></dd>
-=======
                                         <dt>NIH Grant</dt>
                                         <dd><a href={context.url} title={`${context.name} NIH Grant`}>{context.name}</a></dd>
->>>>>>> 68676808
                                     </div>
                                 </dl>
                                 {context.pi && context.pi.lab ?
