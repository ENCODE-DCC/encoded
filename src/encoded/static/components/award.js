import React from 'react';
import PropTypes from 'prop-types';
import _ from 'underscore';
import { Panel, PanelHeading, PanelBody } from '../libs/bootstrap/panel';
import DataColors from './datacolors';
import { FetchedData, Param } from './fetched';
import * as globals from './globals';
import { ProjectBadge } from './image';
import { PickerActions } from './search';
import StatusLabel from './statuslabel';

const labChartId = 'lab-chart'; // Lab chart <div> id attribute
const categoryChartId = 'category-chart'; // Assay chart <div> id attribute
const statusChartId = 'status-chart'; // Status chart <div> id attribute
const labColors = new DataColors(); // Get a list of colors to use for the lab chart
const labColorList = labColors.colorList();
const typeSpecificColorList = labColors.colorList();
const statusColorList = labColors.colorList();

// Create a string based on the genus buttons selected.
function generateQuery(chosenOrganisms, searchTerm) {
    // Make the base query.
    let query = '';

    // Add all the selected organisms, if any
    if (chosenOrganisms.length) {
        const queryStrings = {
            HUMAN: `${searchTerm}Homo+sapiens`, // human
            MOUSE: `${searchTerm}Mus+musculus`, // mouse
            WORM: `${searchTerm}Caenorhabditis+elegans`, // worm
            FLY: `${searchTerm}Drosophila+melanogaster&${searchTerm}Drosophila+pseudoobscura&${searchTerm}Drosophila+simulans&${searchTerm}Drosophila+mojavensis&${searchTerm}Drosophila+ananassae&${searchTerm}Drosophila+virilis&${searchTerm}Drosophila+yakuba`,
        };
        const organismQueries = chosenOrganisms.map(organism => queryStrings[organism]);
        query += `&${organismQueries.join('&')}`;
    }

    return query;
}

// Draw the total chart count in the middle of the donut.
function drawDonutCenter(chart) {
    const data = chart.data.datasets[0].data;
    if (data.length) {
        const width = chart.chart.width;
        const height = chart.chart.height;
        const ctx = chart.chart.ctx;

        ctx.fillStyle = '#000000';
        ctx.restore();
        const fontSize = (height / 114).toFixed(2);
        ctx.font = `${fontSize}em sans-serif`;
        ctx.textBaseline = 'middle';

        const total = data.reduce((prev, curr) => prev + curr);
        const textX = Math.round((width - ctx.measureText(total).width) / 2);
        const textY = height / 2;

        ctx.clearRect(0, 0, width, height);
        ctx.fillText(total, textX, textY);
        ctx.save();
    }
}


// Create a chart in the div.
//   chartId: Root HTML id of div to draw the chart into. Supply <divs> with `chartId`-chart for
//            the chart itself, and `chartId`-legend for its legend.
//   values: Array of values to chart.
//   labels: Array of string labels corresponding to the values.
//   colors: Array of hex colors corresponding to the values.
//   baseSearchUri: Base URI to navigate to when clicking a doughnut slice or legend item. Clicked
//                  item label gets appended to it.
//   navigate: Called when when a doughnut slice gets clicked. Gets passed the URI to go to. Needed
//             because this function can't access the navigation function.

function createDoughnutChart(chartId, values, labels, colors, baseSearchUri, navigate) {
    return new Promise((resolve) => {
        require.ensure(['chart.js'], (require) => {
            const Chart = require('chart.js');

            // adding total doc count to middle of donut
            // http://stackoverflow.com/questions/20966817/how-to-add-text-inside-the-doughnut-chart-using-chart-js/24671908
            Chart.pluginService.register({
                beforeDraw: drawDonutCenter,
            });

            // Create the chart.
            const canvas = document.getElementById(`${chartId}-chart`);
            const parent = document.getElementById(chartId);
            canvas.width = parent.offsetWidth;
            canvas.height = parent.offsetHeight;
            canvas.style.width = `${parent.offsetWidth}px`;
            canvas.style.height = `${parent.offsetHeight}px`;
            const ctx = canvas.getContext('2d');
            const chart = new Chart(ctx, {
                type: 'doughnut',
                data: {
                    labels,
                    datasets: [{
                        data: values,
                        backgroundColor: colors,
                    }],
                },
                options: {
                    maintainAspectRatio: false,
                    responsive: true,
                    legend: {
                        display: false,
                    },
                    animation: {
                        duration: 200,
                    },
                    legendCallback: (chartInstance) => {
                        const chartData = chartInstance.data.datasets[0].data;
                        const chartColors = chartInstance.data.datasets[0].backgroundColor;
                        const chartLabels = chartInstance.data.labels;
                        const text = [];
                        text.push('<ul>');
                        for (let i = 0; i < chartData.length; i += 1) {
                            if (chartData[i]) {
                                text.push(`<li><a href="${baseSearchUri}${chartLabels[i]}">`);
                                text.push(`<span class="chart-legend-chip" style="background-color:${chartColors[i]}"></span>`);
                                text.push(`<span class="chart-legend-label">${chartLabels[i]}</span>`);
                                text.push('</a></li>');
                            }
                        }
                        text.push('</ul>');
                        return text.join('');
                    },
                    onClick: function onClick(e) {
                        // React to clicks on pie sections
                        const activePoints = chart.getElementAtEvent(e);

                        if (activePoints[0]) { // if click on wrong area, do nothing
                            const clickedElementIndex = activePoints[0]._index;
                            const term = chart.data.labels[clickedElementIndex];
                            navigate(`${baseSearchUri}${globals.encodedURIComponent(term)}`);
                        }
                    },
                },
            });
            document.getElementById(`${chartId}-legend`).innerHTML = chart.generateLegend();

            // Resolve the webpack loader promise with the chart instance.
            resolve(chart);
        }, 'chartjs');
    });
}


// Display and handle clicks in the chart of labs.
class LabChart extends React.Component {
    constructor() {
        super();

        // Bind this to non-React components.
        this.createChart = this.createChart.bind(this);
        this.updateChart = this.updateChart.bind(this);
    }

    componentDidMount() {
        this.createChart(`${labChartId}-${this.props.ident}`, this.props.labs);
    }

    componentDidUpdate() {
        if (this.props.labs.length) {
            if (this.chart) {
                this.updateChart(this.chart, this.props.labs);
            } else {
                this.createChart(`${statusChartId}-${this.props.ident}`, this.props.labs);
            }
        } else if (this.chart) {
            this.chart.destroy();
            this.chart = null;
        }
    }

    // Update existing chart with new data.
    updateChart(chart, facetData) {
        // Extract the non-zero values, and corresponding labels and colors for the data.
        const values = [];
        const labels = [];
        facetData.forEach((item) => {
            if (item.doc_count) {
                values.push(item.doc_count);
                labels.push(item.key);
            }
        });
        const colors = labels.map((label, i) => labColorList[i % labColorList.length]);

        // Update chart data and redraw with the new data
        chart.data.datasets[0].data = values;
        chart.data.datasets[0].backgroundColor = colors;
        chart.data.labels = labels;
        chart.update();

        // Redraw the updated legend
        document.getElementById(`${labChartId}-${this.props.ident}-legend`).innerHTML = chart.generateLegend();
    }

    createChart(chartId, facetData) {
        // Extract the non-zero values, and corresponding labels and colors for the data.
        const values = [];
        const labels = [];
        facetData.forEach((item) => {
            if (item.doc_count) {
                values.push(item.doc_count);
                labels.push(item.key);
            }
        });
        const colors = labels.map((label, i) => labColorList[i % labColorList.length]);

        // Create the chart.
        createDoughnutChart(chartId, values, labels, colors, `${this.props.linkUri}${this.props.award.name}&lab.title=`, (uri) => { this.context.navigate(uri); })
            .then((chartInstance) => {
                // Save the created chart instance.
                this.chart = chartInstance;
            });
    }

    render() {
        const { labs, ident } = this.props;

        // Calculate a (hopefully) unique ID to put on the DOM elements.
        const id = `${labChartId}-${ident}`;

        return (
            <div className="award-charts__chart">
                <div className="award-charts__title">
                    Lab
                </div>
                {labs.length ?
                    <div className="award-charts__visual">
                        <div id={id} className="award-charts__canvas">
                            <canvas id={`${id}-chart`} />
                        </div>
                        <div id={`${id}-legend`} className="award-charts__legend" />
                    </div>
                :
                    <div className="chart-no-data" style={{ height: this.wrapperHeight }}>No data to display</div>
                }
            </div>
        );
    }
}

LabChart.propTypes = {
    award: PropTypes.object.isRequired, // Award being displayed
    labs: PropTypes.array.isRequired, // Array of labs facet data
    linkUri: PropTypes.string.isRequired, // Base URI for matrix links
    ident: PropTypes.string.isRequired, // Unique identifier to `id` the charts
};

LabChart.contextTypes = {
    navigate: PropTypes.func,
};


// Display and handle clicks in the chart of assays.
class CategoryChart extends React.Component {
    constructor() {
        super();

        this.createChart = this.createChart.bind(this);
        this.updateChart = this.updateChart.bind(this);
    }

    componentDidMount() {
        if (this.props.categoryData.length) {
            this.createChart(`${categoryChartId}-${this.props.ident}`, this.props.categoryData);
        }
    }

    componentDidUpdate() {
        if (this.props.categoryData.length) {
            if (this.chart) {
                this.updateChart(this.chart, this.props.categoryData);
            } else {
                this.createChart(`${categoryChartId}-${this.props.ident}`, this.props.categoryData);
            }
        } else if (this.chart) {
            this.chart.destroy();
            this.chart = null;
        }
    }

    // Update existing chart with new data.
    updateChart(chart, facetData) {
        // Extract the non-zero values, and corresponding labels and colors for the data.
        const values = [];
        const labels = [];
        facetData.forEach((item) => {
            if (item.doc_count) {
                values.push(item.doc_count);
                labels.push(item.key);
            }
        });
        const colors = labels.map((label, i) => typeSpecificColorList[i % typeSpecificColorList.length]);

        // Update chart data and redraw with the new data.
        chart.data.datasets[0].data = values;
        chart.data.datasets[0].backgroundColor = colors;
        chart.data.labels = labels;
        chart.update();

        // Redraw the updated legend
        document.getElementById(`${categoryChartId}-${this.props.ident}-legend`).innerHTML = chart.generateLegend();
    }

    createChart(chartId, facetData) {
        const { award, linkUri, categoryFacet } = this.props;

        // Extract the non-zero values, and corresponding labels and colors for the data.
        const values = [];
        const labels = [];
        facetData.forEach((item) => {
            if (item.doc_count) {
                values.push(item.doc_count);
                labels.push(item.key);
            }
        });
        const colors = labels.map((label, i) => typeSpecificColorList[i % typeSpecificColorList.length]);

        // Create the chart.
        createDoughnutChart(chartId, values, labels, colors, `${linkUri}${award.name}&${categoryFacet}=`, (uri) => { this.context.navigate(uri); })
            .then((chartInstance) => {
                // Save the created chart instance.
                this.chart = chartInstance;
            });
    }

    render() {
        const { categoryData, title, ident } = this.props;

        // Calculate a (hopefully) unique ID to put on the DOM elements.
        const id = `${categoryChartId}-${ident}`;

        return (
            <div className="award-charts__chart">
                <div className="title">
                    {title}
                </div>
                {categoryData.length ?
                    <div className="award-charts__visual">
                        <div id={id} className="award-charts__canvas">
                            <canvas id={`${id}-chart`} />
                        </div>
                        <div id={`${id}-legend`} className="award-charts__legend" />
                    </div>
                :
                    <div className="chart-no-data" style={{ height: this.wrapperHeight }}>No data to display</div>
                }
            </div>
        );
    }
}

CategoryChart.propTypes = {
    award: PropTypes.object.isRequired, // Award being displayed
    categoryData: PropTypes.array.isRequired, // Type-specific data to display in a chart
    title: PropTypes.string.isRequired, // Title to display above the chart
    linkUri: PropTypes.string.isRequired, // Element of matrix URI to select
    categoryFacet: PropTypes.string.isRequired, // Add to linkUri to link to matrix facet item
    ident: PropTypes.string.isRequired, // Unique identifier to `id` the charts
};

CategoryChart.contextTypes = {
    navigate: PropTypes.func,
};


// Display and handle clicks in the chart of labs.
class StatusChart extends React.Component {
    // Update existing chart with new data.
    constructor() {
        super();
        this.createChart = this.createChart.bind(this);
        this.updateChart = this.updateChart.bind(this);
    }

    componentDidMount() {
        if (this.props.statuses.length) {
            this.createChart(`${statusChartId}-${this.props.ident}`, this.props.statuses);
        }
    }

    componentDidUpdate() {
        if (this.props.statuses.length) {
            if (this.chart) {
                this.updateChart(this.chart, this.props.statuses);
            } else {
                this.createChart(`${statusChartId}-${this.props.ident}`, this.props.statuses);
            }
        } else if (this.chart) {
            this.chart.destroy();
            this.chart = null;
        }
    }

    updateChart(chart, facetData) {
        // Extract the non-zero values, and corresponding labels and colors for the data.
        const values = [];
        const labels = [];
        facetData.forEach((item) => {
            if (item.doc_count) {
                values.push(item.doc_count);
                labels.push(item.key);
            }
        });
        const colors = labels.map((label, i) => statusColorList[i % statusColorList.length]);

        // Update chart data and redraw with the new data
        chart.data.datasets[0].data = values;
        chart.data.datasets[0].backgroundColor = colors;
        chart.data.labels = labels;
        chart.update();

        // Redraw the updated legend
        document.getElementById(`${statusChartId}-${this.props.ident}-legend`).innerHTML = chart.generateLegend();
    }

    createChart(chartId, facetData) {
        // Extract the non-zero values, and corresponding labels and colors for the data.
        const values = [];
        const labels = [];
        facetData.forEach((item) => {
            if (item.doc_count) {
                values.push(item.doc_count);
                labels.push(item.key);
            }
        });
        const colors = labels.map((label, i) => statusColorList[i % statusColorList.length]);

        // Create the chart.
        createDoughnutChart(chartId, values, labels, colors, `${this.props.linkUri}${this.props.award.name}&status=`, (uri) => { this.context.navigate(uri); })
            .then((chartInstance) => {
                // Save the created chart instance.
                this.chart = chartInstance;
            });
    }

    render() {
        const { statuses, ident } = this.props;

        // Calculate a (hopefully) unique ID to put on the DOM elements.
        const id = `${statusChartId}-${ident}`;

        return (
            <div className="award-charts__chart">
                <div className="award-charts__title">
                    Status
                </div>
                {statuses.length ?
                    <div className="award-charts__visual">
                        <div id={id} className="award-charts__canvas">
                            <canvas id={`${id}-chart`} />
                        </div>
                        <div id={`${id}-legend`} className="award-charts__legend" />
                    </div>
                :
                    <div className="chart-no-data" style={{ height: this.wrapperHeight }}>No data to display</div>
                }
            </div>
        );
    }
}

StatusChart.propTypes = {
    award: PropTypes.object.isRequired, // Award being displayed
    statuses: PropTypes.array, // Array of status facet data
    linkUri: PropTypes.string.isRequired, // URI to use for matrix links
    ident: PropTypes.string.isRequired, // Unique identifier to `id` the charts
};

StatusChart.defaultProps = {
    statuses: [],
};

StatusChart.contextTypes = {
    navigate: PropTypes.func,
};


const ChartRenderer = (props) => {
    const { award, experiments, annotations } = props;

    // Put all search-related configuration data in one consistent place.
    const searchData = {
        experiments: {
            ident: 'experiments',
            data: [],
            labs: [],
            categoryData: [],
            statuses: [],
            categoryFacet: 'assay_title',
            title: 'Assays',
            uriBase: '/search/?type=Experiment&award.name=',
            linkUri: '/matrix/?type=Experiment&award.name=',
        },
        annotations: {
            ident: 'annotations',
            data: [],
            labs: [],
            categoryData: [],
            statuses: [],
            categoryFacet: 'annotation_type',
            title: 'Annotation Types',
            uriBase: '/search/?type=Annotation&award.name=',
            linkUri: '/matrix/?type=Annotation&award.name=',
        },
    };

    // Find the chart data in the returned facets.
    const experimentsConfig = searchData.experiments;
    const annotationsConfig = searchData.annotations;
    searchData.experiments.data = (experiments && experiments.facets) || [];
    searchData.annotations.data = (annotations && annotations.facets) || [];
    ['experiments', 'annotations'].forEach((chartCategory) => {
        if (searchData[chartCategory].data.length) {
            // Get the array of lab data.
            const labFacet = searchData[chartCategory].data.find(facet => facet.field === 'lab.title');
            searchData[chartCategory].labs = (labFacet && labFacet.terms && labFacet.terms.length) ? labFacet.terms.sort((a, b) => (a.key < b.key ? -1 : (a.key > b.key ? 1 : 0))) : [];

            // Get the array of data specific to experiments or annotations.
            const categoryFacet = searchData[chartCategory].data.find(facet => facet.field === searchData[chartCategory].categoryFacet);
            searchData[chartCategory].categoryData = (categoryFacet && categoryFacet.terms && categoryFacet.terms.length) ? categoryFacet.terms : [];

            // Get the array of status data.
            const statusFacet = searchData[chartCategory].data.find(facet => facet.field === 'status');
            searchData[chartCategory].statuses = (statusFacet && statusFacet.terms && statusFacet.terms.length) ? statusFacet.terms : [];
        }
    });

    return (
        <div className="award-charts">
            <div className="award-chart__group-wrapper">
                <h2>Assays</h2>
                {experimentsConfig.labs.length ?
                    <div className="award-chart__group">
                        <LabChart
                            award={award}
                            labs={experimentsConfig.labs}
                            linkUri={experimentsConfig.linkUri}
                            ident={experimentsConfig.ident}
                        />
                        <CategoryChart
                            award={award}
                            categoryData={experimentsConfig.categoryData || []}
                            title={experimentsConfig.title}
                            linkUri={experimentsConfig.linkUri}
                            categoryFacet={experimentsConfig.categoryFacet}
                            ident={experimentsConfig.ident}
                        />
                        <StatusChart
                            award={award}
                            statuses={experimentsConfig.statuses || []}
                            linkUri={experimentsConfig.linkUri}
                            ident={experimentsConfig.ident}
                        />
                    </div>
                :
                    <div className="browser-error">No assays were submitted under this award</div>
                }
            </div>
            <div className="award-chart__group-wrapper">
                <h2>Annotations</h2>
                {annotationsConfig.labs.length ?
                    <div className="award-chart__group">
                        <LabChart
                            award={award}
                            labs={annotationsConfig.labs}
                            linkUri={annotationsConfig.linkUri}
                            ident={annotationsConfig.ident}
                        />
                        <CategoryChart
                            award={award}
                            categoryData={annotationsConfig.categoryData || []}
                            linkUri={annotationsConfig.linkUri}
                            categoryFacet={annotationsConfig.categoryFacet}
                            title={annotationsConfig.title}
                            ident={annotationsConfig.ident}
                        />
                        <StatusChart
                            award={award}
                            statuses={annotationsConfig.statuses || []}
                            linkUri={annotationsConfig.linkUri}
                            ident={annotationsConfig.ident}
                        />
                    </div>
                :
                    <div className="browser-error">No annotations were submitted under this award</div>
                }
            </div>
        </div>
    );
};
// Create new tabdisplay of genus buttons
class GenusButtons extends React.Component {
    render() {
        const { selectedOrganisms, handleClick } = this.props;
        return (
            <div className="organism-selector" ref="tabdisplay">
                <OrganismSelector organism="HUMAN" selected={selectedOrganisms.indexOf('HUMAN') !== -1} organismButtonClick={handleClick} />
                <OrganismSelector organism="MOUSE" selected={selectedOrganisms.indexOf('MOUSE') !== -1} organismButtonClick={handleClick} />
                <OrganismSelector organism="WORM" selected={selectedOrganisms.indexOf('WORM') !== -1} organismButtonClick={handleClick} />
                <OrganismSelector organism="FLY" selected={selectedOrganisms.indexOf('FLY') !== -1} organismButtonClick={handleClick} />
            </div>
        );
    }
}


GenusButtons.propTypes = {
    selectedOrganisms: PropTypes.array, // Array of currently selected buttons
    handleClick: PropTypes.func.isRequired, // Function to call when a button is clicked
};

GenusButtons.defaultProps = {
    selectedOrganisms: [],
};

// Add the new style class to the selected button when it is clicked
class OrganismSelector extends React.Component {
    constructor() {
        super();
        this.buttonClick = this.buttonClick.bind(this);
    }

    buttonClick() {
        this.props.organismButtonClick(this.props.organism);
    }
    render() {
        const { organism, selected } = this.props;
        return (
            <button onClick={this.buttonClick} className={`organism-selector__tab${selected ? ' organism-selector--selected' : ''}`} >
            {organism} </button>
        );
    }
}

OrganismSelector.propTypes = {
    organism: PropTypes.string, // Organism this selector represents
    selected: PropTypes.bool, // `true` if selector is selected
    organismButtonClick: PropTypes.func, // Function that takes in the prop organism when button is clicked
};

OrganismSelector.defaultProps = {
    organism: {},
    selected: {},
    organismButtonClick: {},
};

OrganismSelector.contextTypes = {
    organismButtonClick: PropTypes.func,
};

ChartRenderer.propTypes = {
    award: PropTypes.object.isRequired, // Award being displayed
    experiments: PropTypes.object, // Search result of matching experiments
    annotations: PropTypes.object, // Search result of matching annotations
};

ChartRenderer.defaultProps = {
    experiments: {},
    annotations: {},
};


// Overall component to render the award charts
class AwardCharts extends React.Component {
    constructor() {
        super();
        this.state = {
            selectedOrganisms: [], //create empty array of selected organism tabs
        };
        this.handleClick = this.handleClick.bind(this);
    }

<<<<<<< HEAD
    handleClick(organism) {
        // Create a copy of this.state.selectedOrganisms so we can manipulate it in peace.
        const tempArray = _.clone(this.state.selectedOrganisms);
        if (tempArray.indexOf(organism) === -1) {
            // if organism isn't already in array, then add it
            tempArray.push(organism);
        } else {
            // otherwise if it is in array, remove it from array
            const indexToRemoveArray = tempArray.indexOf(organism);
            tempArray.splice(indexToRemoveArray, 1);
        }

        // Update the list of user-selected organisms.
        this.setState({ selectedOrganisms: tempArray });
    }

    render() {
        const { award } = this.props;
        // Create searchTerm-specific query strings
        const AnnotationQuery = generateQuery(this.state.selectedOrganisms, 'organism.scientific_name=');
        const ExperimentQuery = generateQuery(this.state.selectedOrganisms, 'replicates.library.biosample.donor.organism.scientific_name=');
        return (
            <Panel>
                <PanelHeading>
                    <h4>{award.pi && award.pi.lab ? <span>{award.pi.lab.title}</span> : <span>No PI indicated</span>}</h4>
                    <ProjectBadge award={award} addClasses="badge-heading" />
                </PanelHeading>
                <GenusButtons handleClick={this.handleClick} selectedOrganisms={this.state.selectedOrganisms} />
                <PanelBody>
                    <FetchedData ignoreErrors>
                        <Param name="experiments" url={`/search/?type=Experiment&award.name=${award.name}${ExperimentQuery}`} />
                        <Param name="annotations" url={`/search/?type=Annotation&award.name=${award.name}${AnnotationQuery}`} />
                        <ChartRenderer award={award} />
                    </FetchedData>
                </PanelBody>
            </Panel>
        );
    }
}
=======
    return (
        <Panel>
            <PanelHeading>
                <h4>{award.pi && award.pi.lab ? <span>{award.pi.lab.title}</span> : <span>No PI indicated</span>}</h4>
                <ProjectBadge award={award} addClasses="badge-heading" />
            </PanelHeading>
            <PanelBody>
                <FetchedData>
                    <Param name="experiments" url={`/search/?type=Experiment&award.name=${award.name}`} />
                    <Param name="annotations" url={`/search/?type=Annotation&award.name=${award.name}`} />
                    <ChartRenderer award={award} />
                </FetchedData>
            </PanelBody>
        </Panel>
    );
};
>>>>>>> 096fff70

AwardCharts.propTypes = {
    award: PropTypes.object.isRequired, // Award represented by this chart
};


class Award extends React.Component {

    render() {
        const { context } = this.props;
        const statuses = [{ status: context.status, title: 'Status' }];
        return (
            <div className={globals.itemClass(context, 'view-item')}>
                <header className="row">
                    <div className="col-sm-12">
                        <h2>{context.title || context.name}</h2>
                        <div className="status-line">
                            <div className="characterization-status-labels">
                                <StatusLabel status={statuses} />
                            </div>
                        </div>
                    </div>
                </header>
                <AwardCharts award={context} />
                <Panel>
                    <PanelHeading>
                        <h4>Description</h4>
                    </PanelHeading>
                    <PanelBody>
                        {context.url ?
                            <div>
                                <strong>NHGRI project information: </strong><a href={context.url} title={`${context.name} project page at NHGRI`}>{context.name}</a>
                                <hr />
                            </div>
                        : null}
                        {context.description ?
                            <div className="two-column-long-text two-column-long-text--gap">
                                <p>{context.description}</p>
                            </div>
                        :
                            <p className="browser-error">Award has no description</p>
                        }
                    </PanelBody>
                </Panel>
            </div>
        );
    }
}


Award.propTypes = {
    context: PropTypes.object.isRequired, // Award object being rendered
};

globals.contentViews.register(Award, 'Award');


const Listing = (props) => {
    const result = props.context;
    return (
        <li>
            <div className="clearfix">
                <PickerActions {...props} />
                <div className="pull-right search-meta">
                    <p className="type meta-title">Award</p>
                    <p className="type">{` ${result.name}`}</p>
                    <p className="type meta-status">{` ${result.status}`}</p>
                </div>
                <div className="accession">
                    <a href={result['@id']}>{result.title}</a>
                </div>
                <div className="data-row">
                    <div><strong>Project / RFA: </strong>{result.project} / {result.rfa}</div>
                </div>
            </div>
        </li>
    );
};

Listing.propTypes = {
    context: PropTypes.object.isRequired, // Object whose search result we're displaying
};

globals.listingViews.register(Listing, 'Award');<|MERGE_RESOLUTION|>--- conflicted
+++ resolved
@@ -676,7 +676,6 @@
         this.handleClick = this.handleClick.bind(this);
     }
 
-<<<<<<< HEAD
     handleClick(organism) {
         // Create a copy of this.state.selectedOrganisms so we can manipulate it in peace.
         const tempArray = _.clone(this.state.selectedOrganisms);
@@ -716,24 +715,6 @@
         );
     }
 }
-=======
-    return (
-        <Panel>
-            <PanelHeading>
-                <h4>{award.pi && award.pi.lab ? <span>{award.pi.lab.title}</span> : <span>No PI indicated</span>}</h4>
-                <ProjectBadge award={award} addClasses="badge-heading" />
-            </PanelHeading>
-            <PanelBody>
-                <FetchedData>
-                    <Param name="experiments" url={`/search/?type=Experiment&award.name=${award.name}`} />
-                    <Param name="annotations" url={`/search/?type=Annotation&award.name=${award.name}`} />
-                    <ChartRenderer award={award} />
-                </FetchedData>
-            </PanelBody>
-        </Panel>
-    );
-};
->>>>>>> 096fff70
 
 AwardCharts.propTypes = {
     award: PropTypes.object.isRequired, // Award represented by this chart
