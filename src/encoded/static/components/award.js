import React from 'react';
import PropTypes from 'prop-types';
import _ from 'underscore';
import moment from 'moment';
import { Panel, PanelHeading, PanelBody } from '../libs/bootstrap/panel';
import DataColors from './datacolors';
import { FetchedData, Param } from './fetched';
import * as globals from './globals';
import { ProjectBadge } from './image';
import { PickerActions } from './search';
import { SortTablePanel, SortTable } from './sorttable';
import StatusLabel from './statuslabel';

const labChartId = 'lab-chart'; // Lab chart <div> id attribute
const categoryChartId = 'category-chart'; // Assay chart <div> id attribute
const statusChartId = 'status-chart'; // Status chart <div> id attribute
const labColors = new DataColors(); // Get a list of colors to use for the lab chart
const labColorList = labColors.colorList();
const typeSpecificColorList = labColors.colorList();
const statusColorList = labColors.colorList();

// Create a string based on the genus buttons selected.
function generateQuery(chosenOrganisms, searchTerm) {
    // Make the base query.
    let query = '';

    // Add all the selected organisms, if any
    if (chosenOrganisms.length) {
        const queryStrings = {
            HUMAN: `${searchTerm}Homo+sapiens`, // human
            MOUSE: `${searchTerm}Mus+musculus`, // mouse
            WORM: `${searchTerm}Caenorhabditis+elegans`, // worm
            FLY: `${searchTerm}Drosophila+melanogaster&${searchTerm}Drosophila+pseudoobscura&${searchTerm}Drosophila+simulans&${searchTerm}Drosophila+mojavensis&${searchTerm}Drosophila+ananassae&${searchTerm}Drosophila+virilis&${searchTerm}Drosophila+yakuba`,
        };
        const organismQueries = chosenOrganisms.map(organism => queryStrings[organism]);
        query += `&${organismQueries.join('&')}`;
    }

    return query;
}

// Draw the total chart count in the middle of the donut.
function drawDonutCenter(chart) {
    const canvasId = chart.chart.canvas.id;
    const width = chart.chart.width;
    const height = chart.chart.height;
    const ctx = chart.chart.ctx;
    // Undraws donut centers for Cumulative Line Chart and Status Stacked Bar Chart.
    if (canvasId === 'myGraph' || canvasId === 'status-chart-experiments-chart') {
        ctx.clearRect(0, 0, width, height);
    } else {
        const data = chart.data.datasets[0].data;
        if (data.length) {
            ctx.fillStyle = '#000000';
            ctx.restore();
            const fontSize = (height / 114).toFixed(2);
            ctx.font = `${fontSize}em sans-serif`;
            ctx.textBaseline = 'middle';

            const total = data.reduce((prev, curr) => prev + curr);
            const textX = Math.round((width - ctx.measureText(total).width) / 2);
            const textY = height / 2;

            ctx.clearRect(0, 0, width, height);
            ctx.fillText(total, textX, textY);
            ctx.save();
        }
    }
}


// Create a chart in the div.
//   chartId: Root HTML id of div to draw the chart into. Supply <divs> with `chartId`-chart for
//            the chart itself, and `chartId`-legend for its legend.
//   values: Array of values to chart.
//   labels: Array of string labels corresponding to the values.
//   colors: Array of hex colors corresponding to the values.
//   baseSearchUri: Base URI to navigate to when clicking a doughnut slice or legend item. Clicked
//                  item label gets appended to it.
//   navigate: Called when when a doughnut slice gets clicked. Gets passed the URI to go to. Needed
//             because this function can't access the navigation function.

function createDoughnutChart(chartId, values, labels, colors, baseSearchUri, navigate) {
    return new Promise((resolve) => {
        require.ensure(['chart.js'], (require) => {
            const Chart = require('chart.js');

            // adding total doc count to middle of donut
            // http://stackoverflow.com/questions/20966817/how-to-add-text-inside-the-doughnut-chart-using-chart-js/24671908
            Chart.pluginService.register({
                beforeDraw: drawDonutCenter,
            });

            // Create the chart.
            const canvas = document.getElementById(`${chartId}-chart`);
            const parent = document.getElementById(chartId);
            canvas.width = parent.offsetWidth;
            canvas.height = parent.offsetHeight;
            canvas.style.width = `${parent.offsetWidth}px`;
            canvas.style.height = `${parent.offsetHeight}px`;
            const ctx = canvas.getContext('2d');
            const chart = new Chart(ctx, {
                type: 'doughnut',
                data: {
                    labels,
                    datasets: [{
                        data: values,
                        backgroundColor: colors,
                    }],
                },
                options: {
                    maintainAspectRatio: false,
                    responsive: true,
                    legend: {
                        display: false,
                    },
                    animation: {
                        duration: 200,
                    },
                    legendCallback: (chartInstance) => {
                        const chartData = chartInstance.data.datasets[0].data;
                        const chartColors = chartInstance.data.datasets[0].backgroundColor;
                        const chartLabels = chartInstance.data.labels;
                        const text = [];
                        text.push('<ul>');
                        for (let i = 0; i < chartData.length; i += 1) {
                            if (chartData[i]) {
                                text.push(`<li><a href="${baseSearchUri}${chartLabels[i]}">`);
                                text.push(`<i class="icon icon-circle chart-legend-chip" aria-hidden="true" style="color:${chartColors[i]}"></i>`);
                                text.push(`<span class="chart-legend-label">${chartLabels[i]}</span>`);
                                text.push('</a></li>');
                            }
                        }
                        text.push('</ul>');
                        return text.join('');
                    },
                    onClick: function onClick(e) {
                        // React to clicks on pie sections
                        const activePoints = chart.getElementAtEvent(e);
                        // chart.options.onClick.baseSearchUri is created or altered based on user input of selected Genus Buttons
                        // Each type of Object (e.g. Experiments, Annotations, Biosample, AntibodyLot) has a unique
                        //      query string for the corresponding report search -- cannot simply append something
                        //      to end of baseSearchUri, as baseSearchUri ends with {searchtype}=
                        //      so, query string specifying genus must end up somewhere in the middle of the string
                        //      that is baseSearchUri.
                        // chart.options.onClick.baseSearchUri must be defined in the type of chart (StatusChart, CategoryChart)
                        //      that is passed to the createDonutChart or createBarChart functions because cannot directly
                        //      make changes to the param baseSearchUri in updateChart().
                        if (activePoints[0]) { // if click on wrong area, do nothing
                            const clickedElementIndex = activePoints[0]._index;
                            const term = chart.data.labels[clickedElementIndex];
                            if (chart.options.onClick.baseSearchUri) {
                                navigate(`${chart.options.onClick.baseSearchUri}${globals.encodedURIComponent(term)}`);
                            } else {
                                navigate(`${baseSearchUri}${globals.encodedURIComponent(term)}`);
                            }
                        }
                    },
                },
            });
            document.getElementById(`${chartId}-legend`).innerHTML = chart.generateLegend();

            // Resolve the webpack loader promise with the chart instance.
            resolve(chart);
        }, 'chartjs');
    });
}

/**
 * Create a stacked bar chart in the div.
 *
 * @param {object} chartId - Root HTML id of div to draw the chart into. Supply <divs> with `chartId`-chart for
//            the chart itself, and `chartId`-legend for its legend.
 * @param {object} data - Contains arrays of values to chart, array of string labels corresponding to the values (status)
 * @param {array} colors - Hex colors corresponding to the values.
 * @param {array} replicateLabels - Array of string labels corresponding to the values (replicate type)
 * @param {object} baseSearchUri - Base URI to navigate to when clicking a bar chart section or legend item. Clicked
//                  item label gets appended to it.
 * @param {object} navigate - Called when when a bar chart section gets clicked. Gets passed the URI to go to. Needed
//             because this function can't access the navigation function.
 * @return {promise}
 */
function createBarChart(chartId, data, colors, replicateLabels, baseSearchUri, navigate) {
    return new Promise((resolve) => {
        require.ensure(['chart.js'], (require) => {
            const Chart = require('chart.js');
            const datasets = [];
            if (data.unreplicatedDataset.some(x => x > 0)) {
                datasets.push({ label: 'unreplicated', data: data.unreplicatedDataset, backgroundColor: colors[0] });
            }
            if (data.isogenicDataset.some(x => x > 0)) {
                datasets.push({ label: 'isogenic', data: data.isogenicDataset, backgroundColor: colors[1] });
            }
            if (data.anisogenicDataset.some(x => x > 0)) {
                datasets.push({ label: 'anisogenic', data: data.anisogenicDataset, backgroundColor: colors[2] });
            }
            for (let i = 0; i < datasets.length; i += 1) {
                datasets[i].backgroundColor = colors[i];
            }

            // Create the chart.
            const canvas = document.getElementById(`${chartId}-chart`);
            const parent = document.getElementById(chartId);
            canvas.width = parent.offsetWidth;
            canvas.height = parent.offsetHeight;
            canvas.style.width = `${parent.offsetWidth}px`;
            canvas.style.height = `${parent.offsetHeight}px`;
            const ctx = canvas.getContext('2d');
            const chart = new Chart(ctx, {
                type: 'bar',
                data: {
                    labels: data.labels,
                    datasets,
                },
                options: {
                    maintainAspectRatio: false,
                    responsive: true,
                    legend: {
                        display: false,
                    },
                    scales: {
                        xAxes: [{
                            scaleLabel: {
                                display: false,
                            },
                            gridLines: {
                            },
                            stacked: true,
                        }],
                        yAxes: [{
                            gridLines: {
                                display: false,
                                color: '#fff',
                                zeroLineColor: '#fff',
                                zeroLineWidth: 0,
                            },
                            stacked: true,
                        }],
                    },
                    animation: {
                        duration: 200,
                    },
                    legendCallback: (chartInstance) => {
                        const LegendLabels = [];
                        const dataColors = [];
                        // If data array has value, add to legend
                        for (let i = 0; i < datasets.length; i += 1) {
                            LegendLabels.push(chartInstance.data.datasets[i].label);
                            dataColors.push(chartInstance.data.datasets[i].backgroundColor);
                        }
                        const text = [];
                        text.push('<ul>');
                        for (let i = 0; i < LegendLabels.length; i += 1) {
                            if (LegendLabels[i]) {
                                text.push(`<li><a href="${baseSearchUri}&replication_type=${LegendLabels[i]}">`);
                                text.push(`<i class="icon icon-circle chart-legend-chip" aria-hidden="true" style="color:${dataColors[i]}"></i>`);
                                text.push(`<span class="chart-legend-label">${LegendLabels[i]}</span>`);
                                text.push('</a></li>');
                            }
                        }
                        text.push('</ul>');
                        return text.join('');
                    },
                    onClick: function onClick(e) {
                        const activePoints = chart.getElementAtEvent(e);

                        if (activePoints[0]) { // if click on wrong area, do nothing
                            const clickedElementIndex = activePoints[0]._index;
                            const clickedElementdataset = activePoints[0]._datasetIndex;
                            const term = chart.data.labels[clickedElementIndex];
                            const item = chart.data.datasets[clickedElementdataset].label;
                            // chart.options.onClick.baseSearchUri is created or altered based on user input of selected Genus Buttons
                            // Each type of Object (e.g. Experiments, Annotations, Biosample, AntibodyLot) has a unique
                            //      query string for the corresponding report search -- cannot simply append something
                            //      to end of baseSearchUri, as baseSearchUri ends with {searchtype}=
                            //      so, query string specifying genus must end up somewhere in the middle of the string
                            //      that is baseSearchUri.
                            // chart.options.onClick.baseSearchUri must be defined in the type of chart (StatusChart, CategoryChart)
                            //      that is passed to the createDonutChart or createBarChart functions because cannot directly
                            //      make changes to the param baseSearchUri in updateChart().
                            if (chart.options.onClick.baseSearchUri) {
                                navigate(`${chart.options.onClick.baseSearchUri}&status=${globals.encodedURIComponent(term)}&replication_type=${item}`);
                            } else {
                                navigate(`${baseSearchUri}&status=${globals.encodedURIComponent(term)}&replication_type=${item}`);
                            }
                        }
                    },
                },
            });
            document.getElementById(`${chartId}-legend`).innerHTML = chart.generateLegend();
            resolve(chart);
        }, 'chartjs');
    });
}


// Display and handle clicks in the chart of labs.
class LabChart extends React.Component {
    constructor() {
        super();

        // Bind this to non-React components.
        this.createChart = this.createChart.bind(this);
        this.updateChart = this.updateChart.bind(this);
    }

    componentDidMount() {
        this.createChart(`${labChartId}-${this.props.ident}`, this.props.labs);
    }

    componentDidUpdate() {
        if (this.props.labs.length) {
            if (this.chart) {
                this.updateChart(this.chart, this.props.labs);
            } else {
                this.createChart(`${statusChartId}-${this.props.ident}`, this.props.labs);
            }
        } else if (this.chart) {
            this.chart.destroy();
            this.chart = null;
        }
    }

    // Update existing chart with new data.
    updateChart(chart, facetData) {
        const { award, linkUri, objectQuery } = this.props;
        // Extract the non-zero values, and corresponding labels and colors for the data.
        const values = [];
        const labels = [];
        facetData.forEach((item) => {
            if (item.doc_count) {
                values.push(item.doc_count);
                labels.push(item.key);
            }
        });
        const colors = labels.map((label, i) => labColorList[i % labColorList.length]);
        // Update chart data and redraw with the new data
        chart.data.datasets[0].data = values;
        chart.data.datasets[0].backgroundColor = colors;
        chart.data.labels = labels;
        chart.options.onClick.baseSearchUri = `${linkUri}${award.name}${objectQuery}&lab.title=`;
        chart.update();

        // Redraw the updated legend
        document.getElementById(`${labChartId}-${this.props.ident}-legend`).innerHTML = chart.generateLegend();
    }

    createChart(chartId, facetData) {
        // Extract the non-zero values, and corresponding labels and colors for the data.
        const values = [];
        const labels = [];
        facetData.forEach((item) => {
            if (item.doc_count) {
                values.push(item.doc_count);
                labels.push(item.key);
            }
        });
        const colors = labels.map((label, i) => labColorList[i % labColorList.length]);

        // Create the chart.
        createDoughnutChart(chartId, values, labels, colors, `${this.props.linkUri}${this.props.award.name}&lab.title=`, (uri) => { this.context.navigate(uri); })
            .then((chartInstance) => {
                // Save the created chart instance.
                this.chart = chartInstance;
            });
    }

    render() {
        const { labs, ident } = this.props;

        // Calculate a (hopefully) unique ID to put on the DOM elements.
        const id = `${labChartId}-${ident}`;

        return (
            <div className="award-charts__chart">
                <div className="award-charts__title">
                    Lab
                </div>
                {labs.length ?
                    <div className="award-charts__visual">
                        <div id={id} className="award-charts__canvas">
                            <canvas id={`${id}-chart`} />
                        </div>
                        <div id={`${id}-legend`} className="award-charts__legend" />
                    </div>
                :
                    <div className="chart-no-data" style={{ height: this.wrapperHeight }}>No data to display</div>
                }
            </div>
        );
    }
}

LabChart.propTypes = {
    award: PropTypes.object.isRequired, // Award being displayed
    labs: PropTypes.array.isRequired, // Array of labs facet data
    linkUri: PropTypes.string.isRequired, // Base URI for matrix links
    ident: PropTypes.string.isRequired, // Unique identifier to `id` the charts
    objectQuery: PropTypes.string,
};

LabChart.defaultProps = {
    objectQuery: '',
};

LabChart.contextTypes = {
    navigate: PropTypes.func,
};

// Display and handle clicks in the chart of assays.
class CategoryChart extends React.Component {
    constructor() {
        super();
        this.createChart = this.createChart.bind(this);
        this.updateChart = this.updateChart.bind(this);
    }

    componentDidMount() {
        if (this.props.categoryData.length) {
            this.createChart(`${categoryChartId}-${this.props.ident}`, this.props.categoryData);
        }
    }

    componentDidUpdate() {
        if (this.props.categoryData.length) {
            if (this.chart) {
                this.updateChart(this.chart, this.props.categoryData);
            } else {
                this.createChart(`${categoryChartId}-${this.props.ident}`, this.props.categoryData);
            }
        } else if (this.chart) {
            this.chart.destroy();
            this.chart = null;
        }
    }

    // Update existing chart with new data.
    updateChart(chart, facetData) {
        const { award, linkUri, objectQuery, categoryFacet } = this.props;
        // Extract the non-zero values, and corresponding labels and colors for the data.
        const values = [];
        const labels = [];
        facetData.forEach((item) => {
            if (item.doc_count) {
                values.push(item.doc_count);
                labels.push(item.key);
            }
        });
        const colors = labels.map((label, i) => typeSpecificColorList[i % typeSpecificColorList.length]);

        // Update chart data and redraw with the new data.
        chart.data.datasets[0].data = values;
        chart.data.datasets[0].backgroundColor = colors;
        chart.data.labels = labels;
        chart.options.onClick.baseSearchUri = `${linkUri}${award.name}${objectQuery}&${categoryFacet}=`;
        chart.update();

        // Redraw the updated legend
        document.getElementById(`${categoryChartId}-${this.props.ident}-legend`).innerHTML = chart.generateLegend();
    }

    createChart(chartId, facetData) {
        const { award, linkUri, categoryFacet } = this.props;

        // Extract the non-zero values, and corresponding labels and colors for the data.
        const values = [];
        const labels = [];
        facetData.forEach((item) => {
            if (item.doc_count) {
                values.push(item.doc_count);
                labels.push(item.key);
            }
        });
        const colors = labels.map((label, i) => typeSpecificColorList[i % typeSpecificColorList.length]);

        // Create the chart.
        createDoughnutChart(chartId, values, labels, colors, `${linkUri}${award.name}&${categoryFacet}=`, (uri) => { this.context.navigate(uri); })
            .then((chartInstance) => {
                // Save the created chart instance.
                this.chart = chartInstance;
            });
    }

    render() {
        const { categoryData, title, ident } = this.props;

        // Calculate a (hopefully) unique ID to put on the DOM elements.
        const id = `${categoryChartId}-${ident}`;

        return (
            <div className="award-charts__chart">
                <div className="title">
                    {title}
                </div>
                {categoryData.length ?
                    <div className="award-charts__visual">
                        <div id={id} className="award-charts__canvas">
                            <canvas id={`${id}-chart`} />
                        </div>
                        <div id={`${id}-legend`} className="award-charts__legend" />
                    </div>
                :
                    <div className="chart-no-data" style={{ height: this.wrapperHeight }}>No data to display</div>
                }
            </div>
        );
    }
}

CategoryChart.propTypes = {
    award: PropTypes.object.isRequired, // Award being displayed
    categoryData: PropTypes.array.isRequired, // Type-specific data to display in a chart
    title: PropTypes.string.isRequired, // Title to display above the chart
    linkUri: PropTypes.string.isRequired, // Element of matrix URI to select
    categoryFacet: PropTypes.string.isRequired, // Add to linkUri to link to matrix facet item
    ident: PropTypes.string.isRequired, // Unique identifier to `id` the charts
    objectQuery: PropTypes.string,
};

CategoryChart.defaultProps = {
    objectQuery: '',
};

CategoryChart.contextTypes = {
    navigate: PropTypes.func,
};
// Display and handle clicks in the chart of antibodies.
class AntibodyChart extends React.Component {
    constructor() {
        super();
        this.createChart = this.createChart.bind(this);
        this.updateChart = this.updateChart.bind(this);
    }

    componentDidMount() {
        if (this.props.categoryData.length) {
            this.createChart(`${categoryChartId}-${this.props.ident}`, this.props.categoryData);
        }
    }

    componentDidUpdate() {
        if (this.props.categoryData.length) {
            if (this.chart) {
                this.updateChart(this.chart, this.props.categoryData);
            } else {
                this.createChart(`${categoryChartId}-${this.props.ident}`, this.props.categoryData);
            }
        } else if (this.chart) {
            this.chart.destroy();
            this.chart = null;
        }
    }

    // Update existing chart with new data.
    updateChart(chart, facetData) {
        // Extract the non-zero values, and corresponding labels and colors for the data.
        const { award } = this.props;
        const values = [];
        const labels = [];
        facetData.forEach((item) => {
            if (item.doc_count) {
                values.push(item.doc_count);
                labels.push(item.key);
            }
        });
        const colors = labels.map((label, i) => typeSpecificColorList[i % typeSpecificColorList.length]);
        const AntibodyQuery = generateQuery(this.props.selectedOrganisms, 'targets.organism.scientific_name=');
        // Update chart data and redraw with the new data.
        chart.data.datasets[0].data = values;
        chart.data.datasets[0].backgroundColor = colors;
        chart.data.labels = labels;
        chart.options.onClick.baseSearchUri = `/report/?type=AntibodyLot&award=/awards/${award.name}/${AntibodyQuery}&lot_reviews.status=`;
        chart.update();

        // Redraw the updated legend
        document.getElementById(`${categoryChartId}-${this.props.ident}-legend`).innerHTML = chart.generateLegend();
    }

    createChart(chartId, facetData) {
        const { award, linkUri, categoryFacet } = this.props;

        // Extract the non-zero values, and corresponding labels and colors for the data.
        const values = [];
        const labels = [];
        facetData.forEach((item) => {
            if (item.doc_count) {
                values.push(item.doc_count);
                labels.push(item.key);
            }
        });
        const colors = labels.map((label, i) => typeSpecificColorList[i % typeSpecificColorList.length]);

        createDoughnutChart(chartId, values, labels, colors, `${linkUri}${award.name}/&${categoryFacet}=`, (uri) => { this.context.navigate(uri); })
            .then((chartInstance) => {
                // Save the created chart instance.
                this.chart = chartInstance;
            });
    }

    render() {
        const { categoryData, ident, award } = this.props;
        const AntibodyQuery = generateQuery(this.props.selectedOrganisms, 'targets.organism.scientific_name=');

        // Calculate a (hopefully) unique ID to put on the DOM elements.
        const id = `${categoryChartId}-${ident}`;

        return (
            <div className="award-charts__chart">
                <div className="award-charts__title">
                    Antibodies {categoryData.length ?
                    <a className="btn btn-info btn-xs reagentsreporttitle" href={`/report/?type=AntibodyLot&${AntibodyQuery}&award=${award['@id']}&field=accession&field=lot_reviews.status&field=lot_reviews.targets.label&field=lot_reviews.targets.organism.scientific_name&field=source.title&field=product_id&field=lot_id&field=date_created`} title="View tabular report"><svg id="Table" data-name="Table" xmlns="http://www.w3.org/2000/svg" width="29" height="17" viewBox="0 0 29 17" className="svg-icon svg-icon-table"><title>table-tab-icon </title><path d="M22,0H0V17H29V0H22ZM21,4.33V8H15V4.33h6ZM15,9h6v3H15V9Zm-1,3H8V9h6v3Zm0-7.69V8H8V4.33h6Zm-13,0H7V8H1V4.33ZM1,9H7v3H1V9Zm0,7V13H7v3H1Zm7,0V13h6v3H8Zm7,0V13h6v3H15Zm13,0H22V13h6v3Zm0-4H22V9h6v3Zm0-4H22V4.33h6V8Z" /></svg></a>
                    :
                    null}
                    </div>
                {categoryData.length ?
                    <div>
                        <div className="award-charts__visual">
                            <div id={id} className="award-charts__canvas">
                                <canvas id={`${id}-chart`} />
                            </div>
                            <div id={`${id}-legend`} className="award-charts__legend" />
                        </div>
                    </div>
                :
                    <div className="chart-no-data" style={{ height: this.wrapperHeight }}>No data to display</div>
                }
            </div>
        );
    }
}

AntibodyChart.propTypes = {
    award: PropTypes.object.isRequired, // Award being displayed
    categoryData: PropTypes.array.isRequired, // Type-specific data to display in a chart
    categoryFacet: PropTypes.string.isRequired, // Add to linkUri to link to matrix facet item
    ident: PropTypes.string.isRequired, // Unique identifier to `id` the charts
    linkUri: PropTypes.string.isRequired,
    selectedOrganisms: PropTypes.array.isRequired,
};

AntibodyChart.contextTypes = {
    navigate: PropTypes.func,
};

// Display and handle clicks in the chart of biosamples.
class BiosampleChart extends React.Component {
    constructor() {
        super();
        this.createChart = this.createChart.bind(this);
        this.updateChart = this.updateChart.bind(this);
    }

    componentDidMount() {
        if (this.props.categoryData.length) {
            this.createChart(`${categoryChartId}-${this.props.ident}`, this.props.categoryData);
        }
    }

    componentDidUpdate() {
        if (this.props.categoryData.length) {
            if (this.chart) {
                this.updateChart(this.chart, this.props.categoryData);
            } else {
                this.createChart(`${categoryChartId}-${this.props.ident}`, this.props.categoryData);
            }
        } else if (this.chart) {
            this.chart.destroy();
            this.chart = null;
        }
    }

    // Update existing chart with new data.
    updateChart(chart, facetData) {
        const { award } = this.props;
        // Extract the non-zero values, and corresponding labels and colors for the data.
        const values = [];
        const labels = [];
        facetData.forEach((item) => {
            if (item.doc_count) {
                values.push(item.doc_count);
                labels.push(item.key);
            }
        });
        const colors = labels.map((label, i) => typeSpecificColorList[i % typeSpecificColorList.length]);
        // if (this.props.selectedOrganisms.length)
        const BiosampleQuery = generateQuery(this.props.selectedOrganisms, 'organism.scientific_name=');
        // Update chart data and redraw with the new data.
        chart.data.datasets[0].data = values;
        chart.data.datasets[0].backgroundColor = colors;
        chart.data.labels = labels;
        chart.options.onClick.baseSearchUri = `/report/?type=Biosample&award.name=${award.name}&${BiosampleQuery}&biosample_type=`;
        chart.update();

        // Redraw the updated legend
        document.getElementById(`${categoryChartId}-${this.props.ident}-legend`).innerHTML = chart.generateLegend();
    }

    createChart(chartId, facetData) {
        const { award, linkUri, categoryFacet, selectedOrganisms } = this.props;

        // Extract the non-zero values, and corresponding labels and colors for the data.
        const values = [];
        const labels = [];
        facetData.forEach((item) => {
            if (item.doc_count) {
                values.push(item.doc_count);
                labels.push(item.key);
            }
        });
        const colors = labels.map((label, i) => typeSpecificColorList[i % typeSpecificColorList.length]);
        createDoughnutChart(chartId, values, labels, colors, `${linkUri}${award.name}&${categoryFacet}=`, (uri) => { this.context.navigate(uri); }, selectedOrganisms)
            .then((chartInstance) => {
                // Save the created chart instance.
                this.chart = chartInstance;
            });
    }

    render() {
        const { categoryData, ident, award } = this.props;
        const BiosampleQuery = generateQuery(this.props.selectedOrganisms, 'organism.scientific_name=');
        // Calculate a (hopefully) unique ID to put on the DOM elements.
        const id = `${categoryChartId}-${ident}`;

        return (
            <div className="award-charts__chart">
                <div className="award-charts__title">
                    Biosamples {categoryData.length ?
                    <a className="btn btn-info btn-sm reagentsreporttitle" href={`/report/?type=Biosample&${BiosampleQuery}&award.name=${award.name}`} title="View tabular report"><svg id="Table" data-name="Table" xmlns="http://www.w3.org/2000/svg" width="29" height="17" viewBox="0 0 29 17" className="svg-icon svg-icon-table"><title>table-tab-icon </title><path d="M22,0H0V17H29V0H22ZM21,4.33V8H15V4.33h6ZM15,9h6v3H15V9Zm-1,3H8V9h6v3Zm0-7.69V8H8V4.33h6Zm-13,0H7V8H1V4.33ZM1,9H7v3H1V9Zm0,7V13H7v3H1Zm7,0V13h6v3H8Zm7,0V13h6v3H15Zm13,0H22V13h6v3Zm0-4H22V9h6v3Zm0-4H22V4.33h6V8Z" /></svg></a>
                    :
                    null}
                </div>
                    {categoryData.length ?
                    <div>
                        <div className="award-charts__visual">
                            <div id={id} className="award-charts__canvas">
                                <canvas id={`${id}-chart`} />
                            </div>
                            <div id={`${id}-legend`} className="award-charts__legend" />
                        </div>
                    </div>
                :
                    <div className="chart-no-data" style={{ height: this.wrapperHeight }}>No data to display</div>
                }
            </div>
        );
    }
}

BiosampleChart.propTypes = {
    award: PropTypes.object.isRequired, // Award being displayed
    categoryData: PropTypes.array.isRequired, // Type-specific data to display in a chart
    categoryFacet: PropTypes.string.isRequired, // Add to linkUri to link to matrix facet item
    ident: PropTypes.string.isRequired, // Unique identifier to `id` the charts
    linkUri: PropTypes.string.isRequired,
    selectedOrganisms: PropTypes.array,
};

BiosampleChart.defaultProps = {
    selectedOrganisms: [],
};

BiosampleChart.contextTypes = {
    navigate: PropTypes.func,
};

/**
 * Function to be called in createChart and updateChart of class StatusExperimentChart, creates arrays for chart data.
 *
 * @param {object} experiments - Fetched data for experiments in Award
 * @param {object} unreplicated - Experiment search with specific replication_type unreplicated
 * @param {array} isogenic - Experiment search with specific replication_type isogenic
 * @param {array} anisogenic - Experiment search with specific replication_type anisogenic
 * @return {object} - with labels (for status -- x-axis of bar chart), unreplicatedDataset, isogenicDataset, anisogenicDataset
//              to be passed to the createChart function
 */

function StatusData(experiments, unreplicated, isogenic, anisogenic) {
    let unreplicatedArray;
    let isogenicArray;
    let anisogenicArray;
    const unreplicatedLabel = [];
    let unreplicatedDataset = [];
    const isogenicLabel = [];
    let isogenicDataset = [];
    const anisogenicLabel = [];
    let anisogenicDataset = [];

    // Find status in facets for each replicate type (unreplicated, isogenic, anisogenic) search
    if (experiments && experiments.facets && experiments.facets.length) {
        const unreplicatedFacet = unreplicated.facets.find(facet => facet.field === 'status');
        const isogenicFacet = isogenic.facets.find(facet => facet.field === 'status');
        const anisogenicFacet = anisogenic.facets.find(facet => facet.field === 'status');
        unreplicatedArray = (unreplicatedFacet && unreplicatedFacet.terms && unreplicatedFacet.terms.length) ? unreplicatedFacet.terms : [];
        isogenicArray = (isogenicFacet && isogenicFacet.terms && isogenicFacet.terms.length) ? isogenicFacet.terms : [];
        anisogenicArray = (anisogenicFacet && anisogenicFacet.terms && anisogenicFacet.terms.length) ? anisogenicFacet.terms : [];
    }
    const labels = ['proposed', 'started', 'submitted', 'released', 'deleted', 'replaced', 'archived', 'revoked'];

    // Check existence of data for each of the keys in array labels
    // Ensures that for each replicate type there exists the same set of labels and the corresponding data values (in order)
    //      so that it can be easily and accurately passed to chart.js in createBarChart
    //      First pushes anything that has a key in labels, then sorts the dataset
    //      If the array has no length, just push an array with 0 values
    if (unreplicatedArray.length) {
        for (let j = 0; j < labels.length; j += 1) {
            for (let i = 0; i < unreplicatedArray.length; i += 1) {
                if (unreplicatedArray[i].key === labels[j]) {
                    unreplicatedLabel.push(unreplicatedArray[i].key);
                    unreplicatedDataset.push(unreplicatedArray[i].doc_count);
                }
            }
        }
        for (let j = 0; j < labels.length; j += 1) {
            if (labels[j] !== unreplicatedLabel[j]) {
                unreplicatedLabel.splice(j, 0, labels[j]);
                unreplicatedDataset.splice(j, 0, 0);
            }
        }
    } else {
        unreplicatedDataset = [0, 0, 0, 0, 0, 0, 0, 0];
    }
    if (isogenicArray.length) {
        for (let j = 0; j < labels.length; j += 1) {
            for (let i = 0; i < isogenicArray.length; i += 1) {
                if (isogenicArray[i].key === labels[j]) {
                    isogenicLabel.push(isogenicArray[i].key);
                    isogenicDataset.push(isogenicArray[i].doc_count);
                }
            }
        }
        for (let j = 0; j < labels.length; j += 1) {
            if (labels[j] !== isogenicLabel[j]) {
                isogenicLabel.splice(j, 0, labels[j]);
                isogenicDataset.splice(j, 0, 0);
            }
        }
    } else {
        isogenicDataset = [0, 0, 0, 0, 0, 0, 0, 0];
    }
    if (anisogenicArray.length) {
        for (let j = 0; j < labels.length; j += 1) {
            for (let i = 0; i < anisogenicArray.length; i += 1) {
                if (anisogenicArray[i].key === labels[j]) {
                    anisogenicLabel.push(anisogenicArray[i].key);
                    anisogenicDataset.push(anisogenicArray[i].doc_count);
                }
            }
        }
        for (let j = 0; j < labels.length; j += 1) {
            if (labels[j] !== anisogenicLabel[j]) {
                anisogenicLabel.splice(j, 0, labels[j]);
                anisogenicDataset.splice(j, 0, 0);
            }
        }
    } else {
        anisogenicDataset = [0, 0, 0, 0, 0, 0, 0, 0];
    }
    return ({ labels, unreplicatedDataset, isogenicDataset, anisogenicDataset });
}

class ControlsChart extends React.Component {
    constructor() {
        super();
        this.createChart = this.createChart.bind(this);
        this.updateChart = this.updateChart.bind(this);
    }

    componentDidMount() {
        if (this.props.statuses.length) {
            this.createChart(`${statusChartId}-${this.props.ident}-controls`, this.props.statuses);
        }
    }

    componentDidUpdate() {
        if (this.props.statuses.length) {
            if (this.chart) {
                this.updateChart(this.chart, this.props.statuses);
            } else {
                this.createChart(`${statusChartId}-${this.props.ident}-controls`, this.props.statuses);
            }
        } else if (this.chart) {
            this.chart.destroy();
            this.chart = null;
        }
    }

    updateChart(chart, facetData) {
        const { award, objectQuery } = this.props;
        // Extract the non-zero values, and corresponding labels and colors for the data.
        const values = [];
        const labels = [];
        facetData.forEach((item) => {
            if (item.doc_count) {
                values.push(item.doc_count);
                labels.push(item.key);
            }
        });

        const colors = labels.map((label, i) => statusColorList[i % statusColorList.length]);

        // Update chart data and redraw with the new data
        chart.data.datasets[0].data = values;
        chart.data.datasets[0].backgroundColor = colors;
        chart.data.labels = labels;
        chart.options.onClick.baseSearchUri = `/matrix/?type=Experiment&target.investigated_as=control&award.name=${award.name}&${objectQuery}&status=`;
        chart.update();

        // Redraw the updated legend
        document.getElementById(`${statusChartId}-${this.props.ident}-controls-legend`).innerHTML = chart.generateLegend();
    }

    createChart(chartId, facetData) {
        // Extract the non-zero values, and corresponding labels and colors for the data.
        const values = [];
        const labels = [];
        facetData.forEach((item) => {
            if (item.doc_count) {
                values.push(item.doc_count);
                labels.push(item.key);
            }
        });
        const colors = labels.map((label, i) => statusColorList[i % statusColorList.length]);

        // Create the chart.
        createDoughnutChart(chartId, values, labels, colors, `${this.props.linkUri}${this.props.award.name}&status=`, (uri) => { this.context.navigate(uri); })
            .then((chartInstance) => {
                // Save the created chart instance.
                this.chart = chartInstance;
            });
    }

    render() {
        const { statuses, ident } = this.props;

        // Calculate a (hopefully) unique ID to put on the DOM elements.
        const id = `${statusChartId}-${ident}-controls`;

        return (
            <div className="award-charts__chart">
                <div className="award-charts__title">
                    Controls
                </div>
                {statuses.length ?
                    <div className="award-charts__visual">
                        <div id={id} className="award-charts__canvas">
                            <canvas id={`${id}-chart`} />
                        </div>
                        <div id={`${id}-legend`} className="award-charts__legend" />
                    </div>
                :
                    <div className="chart-no-data" style={{ height: this.wrapperHeight }}>No data to display</div>
                }
            </div>
        );
    }
}

ControlsChart.propTypes = {
    award: PropTypes.object.isRequired, // Award being displayed
    statuses: PropTypes.array, // Array of status facet data
    linkUri: PropTypes.string.isRequired, // URI to use for matrix links
    ident: PropTypes.string.isRequired, // Unique identifier to `id` the charts
    objectQuery: PropTypes.string,
};

ControlsChart.defaultProps = {
    statuses: [],
    objectQuery: '',
};

ControlsChart.contextTypes = {
    navigate: PropTypes.func,
};

class StatusExperimentChart extends React.Component {
    constructor() {
        super();
        this.createChart = this.createChart.bind(this);
        this.updateChart = this.updateChart.bind(this);
    }

    componentDidMount() {
        if (this.props.statuses.length) {
            this.createChart(`${statusChartId}-${this.props.ident}`, this.props.statuses);
        }
    }

    componentDidUpdate() {
        if (this.props.statuses.length) {
            if (this.chart) {
                this.updateChart(this.chart, this.props.statuses);
            } else {
                this.createChart(`${statusChartId}-${this.props.ident}`, this.props.statuses);
            }
        } else if (this.chart) {
            this.chart.destroy();
            this.chart = null;
        }
    }

    updateChart(chart) {
        const { experiments, unreplicated, isogenic, anisogenic, linkUri, award, objectQuery } = this.props;
        // Object with arrays of status labels, unreplicatedDataset, isogenicDataset, anisogenicDataset
        const data = StatusData(experiments, unreplicated, isogenic, anisogenic);
        const replicatelabels = ['unreplicated', 'isogenic', 'anisogenic'];
        const colors = replicatelabels.map((label, i) => statusColorList[i % statusColorList.length]);
        // Must specify each case of data availability - must remove available, data-less chart.data.datasets
        // Ensures that the colors will be the default and legend labels does not include unnecessary strings
        if (data.unreplicatedDataset.some(x => x > 0)) {
            chart.data.datasets[0] = { label: 'unreplicated', data: data.unreplicatedDataset, backgroundColor: colors[0] };
            if (data.isogenicDataset.some(x => x > 0)) {
                chart.data.datasets[1] = { label: 'isogenic', data: data.isogenicDataset, backgroundColor: colors[1] };
                if (data.anisogenicDataset.some(x => x > 0)) {
                    chart.data.datasets[2] = { label: 'anisogenic', data: data.anisogenicDataset, backgroundColor: colors[2] };
                } else if (data.anisogenicDataset.every(x => x === 0)) {
                    chart.data.datasets[2] = {};
                }
            } else if (data.isogenicDataset.every(x => x === 0) && data.anisogenicDataset.some(x => x > 0)) {
                chart.data.datasets[1] = { label: 'anisogenic', data: data.anisogenicDataset, backgroundColor: colors[1] };
                chart.data.datasets[2] = {};
            }
        } else if (data.unreplicatedDataset.every(x => x === 0) && data.isogenicDataset.some(x => x > 0)) {
            chart.data.datasets[0] = { label: 'isogenic', data: data.isogenicDataset, backgroundColor: colors[0] };
            if (data.anisogenicDataset.some(x => x > 0)) {
                chart.data.datasets[1] = { label: 'anisogenic', data: data.anisogenicDataset, backgroundColor: colors[1] };
                chart.data.datasets[2] = {};
            } else if (data.anisogenicDataset.every(x => x === 0)) {
                chart.data.datasets[1] = {};
                chart.data.datasets[2] = {};
            }
        } else if (data.unreplicatedDataset.every(x => x === 0) && data.isogenicDataset.every(x => x === 0) && data.anisogenicDataset.some(x => x > 0)) {
            chart.data.datasets[0] = { label: 'anisogenic', data: data.anisogenicDataset, backgroundColor: colors[1] };
            chart.data.datasets[1] = {};
            chart.data.datasets[2] = {};
        }
        chart.options.onClick.baseSearchUri = `${linkUri}${award.name}${objectQuery}`;
        chart.update();

        document.getElementById(`${statusChartId}-${this.props.ident}-legend`).innerHTML = chart.generateLegend();
    }

    createChart(chartId) {
        const { experiments, unreplicated, isogenic, anisogenic } = this.props;
        // Object with arrays of status labels, unreplicatedDataset, isogenicDataset, anisogenicDataset
        const data = StatusData(experiments, unreplicated, isogenic, anisogenic);
        const replicatelabels = ['unreplicated', 'isogenic', 'anisogenic'];
        const colors = replicatelabels.map((label, i) => statusColorList[i % statusColorList.length]);

        createBarChart(chartId, data, colors, replicatelabels, `${this.props.linkUri}${this.props.award.name}`, (uri) => { this.context.navigate(uri); })
            .then((chartInstance) => {
                // Save the created chart instance.
                this.chart = chartInstance;
            });
    }

    render() {
        const { statuses, ident } = this.props;

        // Calculate a (hopefully) unique ID to put on the DOM elements.
        const id = `${statusChartId}-${ident}`;

        return (
            <div className="award-charts__chart">
                <div className="award-charts__title">
                    Status
                </div>
                 {statuses.length ?
                    <div className="award-charts__visual">
                        <div id={id} className="award-charts__canvas">
                            <canvas id={`${id}-chart`} />
                        </div>
                        <div id={`${id}-legend`} className="award-charts__legend" />
                    </div>
                :
                    <div className="chart-no-data" style={{ height: this.wrapperHeight }}>No data to display</div>
                }
            </div>
        );
    }
}

StatusExperimentChart.propTypes = {
    award: PropTypes.object.isRequired, // Award being displayed
    statuses: PropTypes.array, // Array of status facet data
    linkUri: PropTypes.string.isRequired, // URI to use for matrix links
    ident: PropTypes.string.isRequired, // Unique identifier to `id` the charts
    experiments: PropTypes.object.isRequired,
    unreplicated: PropTypes.object,
    anisogenic: PropTypes.object,
    isogenic: PropTypes.object,
    objectQuery: PropTypes.string,
};

StatusExperimentChart.defaultProps = {
    statuses: [],
    unreplicated: {},
    anisogenic: {},
    isogenic: {},
    objectQuery: '',
};

StatusExperimentChart.contextTypes = {
    navigate: PropTypes.func,
};

// Display and handle clicks in the chart of labs.
class StatusChart extends React.Component {
    // Update existing chart with new data.
    constructor() {
        super();
        this.createChart = this.createChart.bind(this);
        this.updateChart = this.updateChart.bind(this);
    }

    componentDidMount() {
        if (this.props.statuses.length) {
            this.createChart(`${statusChartId}-${this.props.ident}`, this.props.statuses);
        }
    }

    componentDidUpdate() {
        if (this.props.statuses.length) {
            if (this.chart) {
                this.updateChart(this.chart, this.props.statuses);
            } else {
                this.createChart(`${statusChartId}-${this.props.ident}`, this.props.statuses);
            }
        } else if (this.chart) {
            this.chart.destroy();
            this.chart = null;
        }
    }

    updateChart(chart, facetData) {
        const { award, linkUri, objectQuery } = this.props;
        // Extract the non-zero values, and corresponding labels and colors for the data.
        const values = [];
        const labels = [];
        facetData.forEach((item) => {
            if (item.doc_count) {
                values.push(item.doc_count);
                labels.push(item.key);
            }
        });

        const colors = labels.map((label, i) => statusColorList[i % statusColorList.length]);
        // Update chart data and redraw with the new data
        chart.data.datasets[0].data = values;
        chart.data.datasets[0].backgroundColor = colors;
        chart.data.labels = labels;
        chart.options.onClick.baseSearchUri = `${linkUri}${award.name}${objectQuery}&status=`;
        chart.update();

        // Redraw the updated legend
        document.getElementById(`${statusChartId}-${this.props.ident}-legend`).innerHTML = chart.generateLegend();
    }

    createChart(chartId, facetData) {
        // Extract the non-zero values, and corresponding labels and colors for the data.
        const values = [];
        const labels = [];
        facetData.forEach((item) => {
            if (item.doc_count) {
                values.push(item.doc_count);
                labels.push(item.key);
            }
        });
        const colors = labels.map((label, i) => statusColorList[i % statusColorList.length]);

        // Create the chart.
        createDoughnutChart(chartId, values, labels, colors, `${this.props.linkUri}${this.props.award.name}&status=`, (uri) => { this.context.navigate(uri); })
            .then((chartInstance) => {
                // Save the created chart instance.
                this.chart = chartInstance;
            });
    }

    render() {
        const { statuses, ident } = this.props;

        // Calculate a (hopefully) unique ID to put on the DOM elements.
        const id = `${statusChartId}-${ident}`;

        return (
            <div className="award-charts__chart">
                <div className="award-charts__title">
                    Status
                </div>
                {statuses.length ?
                    <div className="award-charts__visual">
                        <div id={id} className="award-charts__canvas">
                            <canvas id={`${id}-chart`} />
                        </div>
                        <div id={`${id}-legend`} className="award-charts__legend" />
                    </div>
                :
                    <div className="chart-no-data" style={{ height: this.wrapperHeight }}>No data to display</div>
                }
            </div>
        );
    }
}

StatusChart.propTypes = {
    award: PropTypes.object.isRequired, // Award being displayed
    statuses: PropTypes.array, // Array of status facet data
    linkUri: PropTypes.string.isRequired, // URI to use for matrix links
    ident: PropTypes.string.isRequired, // Unique identifier to `id` the charts
    objectQuery: PropTypes.string,
};

StatusChart.defaultProps = {
    statuses: [],
    objectQuery: '',
};

StatusChart.contextTypes = {
    navigate: PropTypes.func,
};

// The existing species are added to the array of species
function generateUpdatedSpeciesArray(categories, query, updatedSpeciesArray) {
    let categorySpeciesArray;
    if (categories && categories.facets && categories.facets.length) {
        const genusFacet = categories.facets.find(facet => facet.field === query);
        categorySpeciesArray = (genusFacet && genusFacet.terms && genusFacet.terms.length) ? genusFacet.terms : [];
        const categorySpeciesArrayLength = categorySpeciesArray.length;
        for (let j = 0; j < categorySpeciesArrayLength; j += 1) {
            if (categorySpeciesArray[j].doc_count !== 0) {
                updatedSpeciesArray.push(categorySpeciesArray[j].key);
            }
        }
    }
    return updatedSpeciesArray;
}

const ChartRenderer = (props) => {
    const { award, experiments, annotations, antibodies, biosamples, handleClick, selectedOrganisms, unreplicated, isogenic, anisogenic, controls } = props;

    // Put all search-related configuration data in one consistent place.
    const searchData = {
        experiments: {
            ident: 'experiments',
            data: [],
            labs: [],
            categoryData: [],
            statuses: [],
            categoryFacet: 'assay_title',
            title: 'Assays',
            uriBase: '/search/?type=Experiment&target.investigated_as!=control&award.name=',
            linkUri: '/matrix/?type=Experiment&target.investigated_as!=control&award.name=',
        },
        annotations: {
            ident: 'annotations',
            data: [],
            labs: [],
            categoryData: [],
            statuses: [],
            categoryFacet: 'annotation_type',
            title: 'Annotation Types',
            uriBase: '/search/?type=Annotation&award.name=',
            linkUri: '/matrix/?type=Annotation&award.name=',
        },
        biosamples: {
            ident: 'biosamples',
            data: [],
            labs: [],
            categoryData: [],
            statuses: [],
            categoryFacet: 'biosample_type',
            title: 'Biosamples',
            uriBase: '/search/?type=Biosample&award.name=',
            linkUri: '/report/?type=Biosample&award.name=',
        },
        antibodies: {
            ident: 'antibodies',
            data: [],
            labs: [],
            categoryData: [],
            statuses: [],
            categoryFacet: 'lot_reviews.status',
            title: 'Antibodies',
            uriBase: 'type=AntibodyLot&award=/awards',
            linkUri: '/report/?type=AntibodyLot&award=/awards/',
        },
        controls: {
            ident: 'experiments',
            data: [],
            labs: [],
            categoryData: [],
            statuses: [],
            categoryFacet: 'assay_title',
            title: 'Assays',
            uriBase: '/search/?type=Experiment&target.investigated_as=control&award.name=',
            linkUri: '/matrix/?type=Experiment&target.investigated_as=control&award.name=',
        },
    };
    // Match the species to their genera
    const speciesGenusMap = {
        'Homo sapiens': 'HUMAN',
        'Mus musculus': 'MOUSE',
        'Caenorhabditis elegans': 'WORM',
        'Drosophila melanogaster': 'FLY',
        'Drosophila pseudoobscura': 'FLY',
        'Drosophila simulans': 'FLY',
        'Drosophila mojavensis': 'FLY',
        'Drosophila ananassae': 'FLY',
        'Drosophila virilis': 'FLY',
        'Drosophila yakuba': 'FLY',
    };

    // Find the chart data in the returned facets.
    const experimentsConfig = searchData.experiments;
    const annotationsConfig = searchData.annotations;
    const biosamplesConfig = searchData.biosamples;
    const antibodiesConfig = searchData.antibodies;
    const controlsConfig = searchData.controls;
    let updatedGenusArray;
    const updatedSpeciesArray = [];
    searchData.experiments.data = (experiments && experiments.facets) || [];
    searchData.annotations.data = (annotations && annotations.facets) || [];
    searchData.biosamples.data = (biosamples && biosamples.facets) || [];
    searchData.antibodies.data = (antibodies && antibodies.facets) || [];
    searchData.controls.data = (controls && controls.facets) || [];

    ['experiments', 'annotations', 'antibodies', 'biosamples', 'controls'].forEach((chartCategory) => {
        if (searchData[chartCategory].data.length) {
            // Get the array of lab data.
            const labFacet = searchData[chartCategory].data.find(facet => facet.field === 'lab.title');
            searchData[chartCategory].labs = (labFacet && labFacet.terms && labFacet.terms.length) ? labFacet.terms.sort((a, b) => (a.key < b.key ? -1 : (a.key > b.key ? 1 : 0))) : [];

            // Get the array of data specific to experiments, annotations, or antibodies
            const categoryFacet = searchData[chartCategory].data.find(facet => facet.field === searchData[chartCategory].categoryFacet);
            searchData[chartCategory].categoryData = (categoryFacet && categoryFacet.terms && categoryFacet.terms.length) ? categoryFacet.terms : [];

            // Get the array of status data.
            const statusFacet = searchData[chartCategory].data.find(facet => facet.field === 'status');
            searchData[chartCategory].statuses = (statusFacet && statusFacet.terms && statusFacet.terms.length) ? statusFacet.terms : [];
        }
    });

    // For each category (experiments, annotations, biosamples, and antibodies), the corresponding species are added to the array of species
    generateUpdatedSpeciesArray(experiments, 'replicates.library.biosample.donor.organism.scientific_name', updatedSpeciesArray);
    generateUpdatedSpeciesArray(annotations, 'organism.scientific_name', updatedSpeciesArray);
    generateUpdatedSpeciesArray(biosamples, 'organism.scientific_name=', updatedSpeciesArray);
    generateUpdatedSpeciesArray(antibodies, 'targets.organism.scientific_name=', updatedSpeciesArray);

    // Array of species is converted to an array of genera
    updatedGenusArray = updatedSpeciesArray.map(species => speciesGenusMap[species]);

    // Array of genera is deduplicated
    updatedGenusArray = _.uniq(updatedGenusArray);
    const ExperimentQuery = generateQuery(selectedOrganisms, 'replicates.library.biosample.donor.organism.scientific_name=');
    const AnnotationQuery = generateQuery(selectedOrganisms, 'organism.scientific_name=');

    return (
        <div className="award-charts">
            <div> <GenusButtons handleClick={handleClick} selectedOrganisms={selectedOrganisms} updatedGenusArray={updatedGenusArray} /> </div>
            <PanelBody>
                <div className="award-chart__group-wrapper">
                    <h2>Assays {experimentsConfig.labs.length ?
                    <a className="btn btn-info btn-sm reporttitle" href={`/report/?type=Experiment&${ExperimentQuery}&award.name=${award.name}`} title="View tabular report"><svg id="Table" data-name="Table" xmlns="http://www.w3.org/2000/svg" width="29" height="17" viewBox="0 0 29 17" className="svg-icon svg-icon-table"><title>table-tab-icon </title><path d="M22,0H0V17H29V0H22ZM21,4.33V8H15V4.33h6ZM15,9h6v3H15V9Zm-1,3H8V9h6v3Zm0-7.69V8H8V4.33h6Zm-13,0H7V8H1V4.33ZM1,9H7v3H1V9Zm0,7V13H7v3H1Zm7,0V13h6v3H8Zm7,0V13h6v3H15Zm13,0H22V13h6v3Zm0-4H22V9h6v3Zm0-4H22V4.33h6V8Z" /></svg></a>
                    : null}</h2>
                    {experimentsConfig.labs.length ?
                        <div>
                            <div className="award-chart__group">
                                <LabChart
                                    award={award}
                                    labs={experimentsConfig.labs}
                                    linkUri={experimentsConfig.linkUri}
                                    ident={experimentsConfig.ident}
                                    objectQuery={ExperimentQuery}
                                />
                                <CategoryChart
                                    award={award}
                                    categoryData={experimentsConfig.categoryData || []}
                                    title={experimentsConfig.title}
                                    linkUri={experimentsConfig.linkUri}
                                    categoryFacet={experimentsConfig.categoryFacet}
                                    ident={experimentsConfig.ident}
                                    selectedOrganisms={updatedGenusArray}
                                    objectQuery={ExperimentQuery}
                                />
                                <StatusExperimentChart
                                    award={award}
                                    experiments={experiments}
                                    statuses={experimentsConfig.statuses || []}
                                    linkUri={experimentsConfig.linkUri}
                                    ident={experimentsConfig.ident}
                                    unreplicated={unreplicated}
                                    isogenic={isogenic}
                                    anisogenic={anisogenic}
                                    selectedOrganisms={updatedGenusArray}
                                    objectQuery={ExperimentQuery}
                                />
                            </div>
                        </div>
                    :
                        <div className="browser-error">No assays were submitted under this award</div>
                    }
                </div>
                <div className="award-chart__group-wrapper">
                    <h2>Annotations {annotationsConfig.labs.length ?
                    <a className="btn btn-info btn-sm reporttitle" href={`/report/?type=Annotation&${AnnotationQuery}&award.name=${award.name}`} title="View tabular report"><svg id="Table" data-name="Table" xmlns="http://www.w3.org/2000/svg" width="29" height="17" viewBox="0 0 29 17" className="svg-icon svg-icon-table"><title>table-tab-icon </title><path d="M22,0H0V17H29V0H22ZM21,4.33V8H15V4.33h6ZM15,9h6v3H15V9Zm-1,3H8V9h6v3Zm0-7.69V8H8V4.33h6Zm-13,0H7V8H1V4.33ZM1,9H7v3H1V9Zm0,7V13H7v3H1Zm7,0V13h6v3H8Zm7,0V13h6v3H15Zm13,0H22V13h6v3Zm0-4H22V9h6v3Zm0-4H22V4.33h6V8Z" /></svg></a>
                    : null}</h2>
                    {annotationsConfig.labs.length ?
                        <div>
                            <div className="award-chart__group">
                                <LabChart
                                    award={award}
                                    labs={annotationsConfig.labs}
                                    linkUri={annotationsConfig.linkUri}
                                    ident={annotationsConfig.ident}
                                    selectedOrganisms={selectedOrganisms}
                                    objectQuery={AnnotationQuery}
                                />
                                <CategoryChart
                                    award={award}
                                    categoryData={annotationsConfig.categoryData || []}
                                    linkUri={annotationsConfig.linkUri}
                                    categoryFacet={annotationsConfig.categoryFacet}
                                    title={annotationsConfig.title}
                                    ident={annotationsConfig.ident}
                                    selectedOrganisms={selectedOrganisms}
                                    objectQuery={AnnotationQuery}
                                />
                                <StatusChart
                                    award={award}
                                    statuses={annotationsConfig.statuses || []}
                                    linkUri={annotationsConfig.linkUri}
                                    ident={annotationsConfig.ident}
                                    selectedOrganisms={selectedOrganisms}
                                    objectQuery={AnnotationQuery}
                                />
                            </div>
                        </div>
                    :
                        <div className="browser-error">No annotations were submitted under this award</div>
                    }
                </div>
                <div className="award-chart__group-wrapper">
                    <h2>Reagents</h2>
                    {antibodiesConfig.categoryData.length || biosamplesConfig.categoryData.length || experimentsConfig.statuses.length ?
                        <div className="award-chart__group">
                            <AntibodyChart
                                award={award}
                                categoryData={antibodiesConfig.categoryData}
                                categoryFacet={antibodiesConfig.categoryFacet}
                                linkUri={antibodiesConfig.linkUri}
                                ident={antibodiesConfig.ident}
                                selectedOrganisms={selectedOrganisms}
                            />
                            <BiosampleChart
                                award={award}
                                categoryData={biosamplesConfig.categoryData}
                                categoryFacet={biosamplesConfig.categoryFacet}
                                linkUri={biosamplesConfig.linkUri}
                                ident={biosamplesConfig.ident}
                                selectedOrganisms={selectedOrganisms}
                            />
                            <ControlsChart
                                award={award}
                                experiments={experiments}
                                statuses={controlsConfig.statuses || []}
                                linkUri={controlsConfig.linkUri}
                                ident={controlsConfig.ident}
                                objectQuery={ExperimentQuery}
                            />
                        </div>
                    :
                        <div className="browser-error">No reagents were submitted under this award</div>
                    }
                </div>
            </PanelBody>
        </div>
    );
};

ChartRenderer.propTypes = {
    award: PropTypes.object.isRequired, // Award being displayed
    experiments: PropTypes.object, // Search result of matching experiments
    annotations: PropTypes.object, // Search result of matching annotations
    antibodies: PropTypes.object, // Search result of matching antibodies
    biosamples: PropTypes.object, // Search result of matching biosamples
    unreplicated: PropTypes.object,
    isogenic: PropTypes.object,
    anisogenic: PropTypes.object,
    controls: PropTypes.object,
    handleClick: PropTypes.func.isRequired, // Function to call when a button is clicked
    selectedOrganisms: PropTypes.array, // Array of currently selected buttons
    // updatedSpeciesArray: PropTypes.array,
};

ChartRenderer.defaultProps = {
    experiments: {},
    annotations: {},
    antibodies: {},
    biosamples: {},
    unreplicated: {},
    isogenic: {},
    anisogenic: {},
    controls: {},
    selectedOrganisms: [],
    // updatedSpeciesArray: [],
};

// Create new tabdisplay of genus buttons
class GenusButtons extends React.Component {
    render() {
        const { updatedGenusArray, selectedOrganisms, handleClick } = this.props;
        // If genera exist, then the button for each specific genus is created
        if (updatedGenusArray.length) {
            return (
                <div className="organism-selector" ref="tabdisplay">
                    {updatedGenusArray.indexOf('HUMAN') !== -1 ?
                        <OrganismSelector organism="HUMAN" selected={selectedOrganisms.indexOf('HUMAN') !== -1} organismButtonClick={handleClick} />
                    :
                    null}
                    {updatedGenusArray.indexOf('MOUSE') !== -1 ?
                        <OrganismSelector organism="MOUSE" selected={selectedOrganisms.indexOf('MOUSE') !== -1} organismButtonClick={handleClick} />
                    :
                    null}
                    {updatedGenusArray.indexOf('WORM') !== -1 ?
                        <OrganismSelector organism="WORM" selected={selectedOrganisms.indexOf('WORM') !== -1} organismButtonClick={handleClick} />
                    :
                    null}
                    {updatedGenusArray.indexOf('FLY') !== -1 ?
                        <OrganismSelector organism="FLY" selected={selectedOrganisms.indexOf('FLY') !== -1} organismButtonClick={handleClick} />
                    :
                    null}
                </div>
            );
        }
        return null;
    }
}

GenusButtons.propTypes = {
    selectedOrganisms: PropTypes.array, // Array of currently selected buttons
    handleClick: PropTypes.func.isRequired, // Function to call when a button is clicked
    updatedGenusArray: PropTypes.array, // Array of existing genera
};

GenusButtons.defaultProps = {
    selectedOrganisms: [],
    updatedGenusArray: [],
};

const milestonesTableColumns = {
    assay_term_name: {
        title: 'Assay name',
    },

    proposed_count: {
        title: 'Proposed count',
    },


    deliverable_unit: {
        title: 'Biosample',
    },

    contract_date: {
        title: 'Contract date',
    },
};

const MilestonesTable = (props) => {
    const { award } = props;
    return (
        <SortTablePanel title="Milestones">
            <SortTable list={award.milestones} columns={milestonesTableColumns} />
        </SortTablePanel>
    );
};

MilestonesTable.propTypes = {
    award: PropTypes.object.isRequired,
};

// Overall component to render the cumulative line chart
const ExperimentDate = (props) => {
    const { experiments, award } = props;
    let releasedDates = [];
<<<<<<< HEAD
    let submittedDates = [];
    const deduplicatedreleased = {};
    const deduplicatedsubmitted = {};
    let label = [];
    let data = [];
    let cumulativedatasetReleased = [];
    let cumulativedatasetSubmitted = [];
    let accumulatorreleased = 0;
    let accumulatorsubmitted = 0;
    let monthreleaseddiff = 0;
    let monthsubmitteddiff = 0;
=======
    let dateSubmittedArray = [];
    let deduplicatedreleased = {};
    let deduplicatedsubmitted = {};
    const cumulativedatasetReleased = [];
    const cumulativedatasetSubmitted = [];
    const accumulatorreleased = 0;
    const accumulatorsubmitted = 0;
    const monthreleaseddiff = 0;
    const monthsubmitteddiff = 0;
>>>>>>> 8a6793ab
    const fillreleasedDates = [];
    const fillsubmittedDates = [];

    // Search experiments for month_released and date_submitted in facets
    if (experiments && experiments.facets && experiments.facets.length) {
        const monthReleasedFacet = experiments.facets.find(facet => facet.field === 'month_released');
        const dateSubmittedFacet = experiments.facets.find(facet => facet.field === 'date_submitted');
        releasedDates = (monthReleasedFacet && monthReleasedFacet.terms && monthReleasedFacet.terms.length) ? monthReleasedFacet.terms : [];
        submittedDates = (dateSubmittedFacet && dateSubmittedFacet.terms && dateSubmittedFacet.terms.length) ? dateSubmittedFacet.terms : [];
    }

<<<<<<< HEAD
    // Use Moment to format arrays of submitted and released date
    const standardreleasedTerms = releasedDates.map((term) => {
        const standardDate = moment(term.key, ['MMMM, YYYY', 'YYYY-MM']).format('YYYY-MM');
        return { key: standardDate, doc_count: term.doc_count };
    });

    const standardsubmittedTerms = submittedDates.map((term) => {
        const standardDate = moment(term.key, ['MMMM, YYYY', 'YYYY-MM']).format('YYYY-MM');
        return { key: standardDate, doc_count: term.doc_count };
    });

    // Sort arrays chronologically
    const sortedreleasedTerms = standardreleasedTerms.sort((termA, termB) => {
        if (termA.key < termB.key) {
            return -1;
        } else if (termB.key < termA.key) {
            return 1;
=======
    function sortTerms(dateArray) {
        // Use Moment to format arrays of submitted and released date
        const standardTerms = dateArray.map((term) => {
            const standardDate = moment(term.key, ['MMMM, YYYY', 'YYYY-MM']).format('YYYY-MM');
            return { key: standardDate, doc_count: term.doc_count };
        });
        // Sort arrays chronologically
        const sortedTerms = standardTerms.sort((termA, termB) => {
            if (termA.key < termB.key) {
                return -1;
            } else if (termB.key < termA.key) {
                return 1;
            }
            return 0;
        });
        return (
            sortedTerms
        );
    }
    function fillDates(sortedArray, fillArray, difference, deduplicated) {
        let monthdiff = difference;
        // Add an object with the award start date to both arrays
        sortedArray.unshift({ key: award.start_date, doc_count: 0 });
        // Add objects to the array with doc_count 0 for the missing months
        const sortedTermsLength = sortedArray.length;
        for (let j = 0; j < sortedTermsLength - 1; j += 1) {
            fillArray.push(sortedArray[j]);
            const startDate = moment(sortedArray[j].key);
            const endDate = moment(sortedArray[j + 1].key);
            monthdiff = endDate.diff(startDate, 'months', false);
            if (monthdiff > 1) {
                for (let i = 0; i < monthdiff; i += 1) {
                    fillArray.push({ key: startDate.add(1, 'months').format('YYYY-MM'), doc_count: 0 });
                }
            }
>>>>>>> 8a6793ab
        }
        fillArray.push(sortedArray[sortedArray - 1]);
        // Remove any objects with keys before the start date of the award
        const arrayLength = fillArray.length;
        const assayStart = award.start_date;
        const shortenedArray = [];
        for (let j = 0; j < arrayLength - 2; j += 1) {
            if (moment(fillArray[j].key).isSameOrAfter(assayStart, 'date')) {
                shortenedArray.push(fillArray[j]);
            }
        }
        const formatTerms = shortenedArray.map((term) => {
            const formattedDate = moment(term.key, ['YYYY-MM']).format('MMM YY');
            return { key: formattedDate, doc_count: term.doc_count };
        });
        // Deduplicate dates
        formatTerms.forEach((elem) => {
            if (deduplicated[elem.key]) {
                deduplicated[elem.key] += elem.doc_count;
            } else {
                deduplicated[elem.key] = elem.doc_count;
            }
        });
        return (deduplicated);
    }
    function createDataset(deduplicated, accumulatorType, cumulativeData) {
        let cumulativedataset = cumulativeData;
        let accumulator = accumulatorType;
        // Create an array of data from objects' doc_counts
        const dataset = Object.keys(deduplicated).map(item => deduplicated[item]);
        // Make the data cumulative
        const accumulatedData = dataset.map((term) => {
            accumulator += term;
            cumulativedataset = accumulator;
            return cumulativedataset;
        });
        return (accumulatedData);
    }


    const sortedsubmittedTerms = sortTerms(releasedDates);
    const sortedreleasedTerms = sortTerms(dateSubmittedArray);
    // Add an object with the most current date to one of the arrays
    if ((releasedDates && releasedDates.length) && (submittedDates && submittedDates.length)) {
        if (moment(sortedsubmittedTerms[sortedsubmittedTerms.length - 1].key).isAfter(sortedreleasedTerms[sortedreleasedTerms.length - 1].key, 'date')) {
            sortedreleasedTerms.push({ key: sortedsubmittedTerms[sortedsubmittedTerms.length - 1].key, doc_count: 0 });
        } else if (moment(sortedsubmittedTerms[sortedsubmittedTerms.length - 1].key).isBefore(sortedreleasedTerms[sortedreleasedTerms.length - 1].key, 'date')) {
            sortedsubmittedTerms.push({ key: sortedreleasedTerms[sortedreleasedTerms.length - 1].key, doc_count: 0 });
        }
    }
<<<<<<< HEAD

    // Add an object with the award start date to both arrays
    sortedsubmittedTerms.unshift({ key: award.start_date, doc_count: 0 });
    sortedreleasedTerms.unshift({ key: award.start_date, doc_count: 0 });

    // Add objects to the array with doc_count 0 for the missing months
    const sortedreleasedTermsLength = sortedreleasedTerms.length;
    for (let j = 0; j < sortedreleasedTermsLength - 1; j += 1) {
        fillreleasedDates.push(sortedreleasedTerms[j]);
        const startDate = moment(sortedreleasedTerms[j].key);
        const endDate = moment(sortedreleasedTerms[j + 1].key);
        monthreleaseddiff = endDate.diff(startDate, 'months', false);
        if (monthreleaseddiff > 1) {
            for (let i = 0; i < monthreleaseddiff; i += 1) {
                fillreleasedDates.push({ key: startDate.add(1, 'months').format('YYYY-MM'), doc_count: 0 });
            }
        }
    }
    fillreleasedDates.push(sortedreleasedTerms[sortedreleasedTerms - 1]);

    const sortedsubmittedTermsLength = sortedsubmittedTerms.length;
    for (let j = 0; j < sortedsubmittedTermsLength - 1; j += 1) {
        fillsubmittedDates.push(sortedsubmittedTerms[j]);
        const startDate = moment(sortedsubmittedTerms[j].key);
        const endDate = moment(sortedsubmittedTerms[j + 1].key);
        monthsubmitteddiff = endDate.diff(startDate, 'months', false);
        if (monthsubmitteddiff > 1) {
            for (let i = 0; i < monthsubmitteddiff; i += 1) {
                fillsubmittedDates.push({ key: startDate.add(1, 'months').format('YYYY-MM'), doc_count: 0 });
            }
        }
    }
    fillsubmittedDates.push(sortedsubmittedTerms[sortedsubmittedTermsLength - 1]);

    // Remove any objects with keys before the start date of the award
    const arrayreleasedLength = fillreleasedDates.length;
    const arraysubmittedLength = fillsubmittedDates.length;
    const assayreleasedStart = award.start_date;
    const shortenedreleasedArray = [];
    const shortenedsubmittedArray = [];
    for (let j = 0; j < arrayreleasedLength - 2; j += 1) {
        if (moment(fillreleasedDates[j].key).isSameOrAfter(assayreleasedStart, 'date')) {
            shortenedreleasedArray.push(fillreleasedDates[j]);
        }
    }
    for (let j = 0; j < arraysubmittedLength - 2; j += 1) {
        if (moment(fillsubmittedDates[j].key).isSameOrAfter(assayreleasedStart, 'date')) {
            shortenedsubmittedArray.push(fillsubmittedDates[j]);
        }
    }

    const formatreleasedTerms = shortenedreleasedArray.map((term) => {
        const formattedDate = moment(term.key, ['YYYY-MM']).format('MMM YY');
        return { key: formattedDate, doc_count: term.doc_count };
    });

    const formatsubmittedTerms = shortenedsubmittedArray.map((term) => {
        const formattedDate = moment(term.key, ['YYYY-MM']).format('MMM YY');
        return { key: formattedDate, doc_count: term.doc_count };
    });

    // Deduplicate dates
    formatreleasedTerms.forEach((elem) => {
        if (deduplicatedreleased[elem.key]) {
            deduplicatedreleased[elem.key] += elem.doc_count;
        } else {
            deduplicatedreleased[elem.key] = elem.doc_count;
        }
    });

    formatsubmittedTerms.forEach((elem) => {
        if (deduplicatedsubmitted[elem.key]) {
            deduplicatedsubmitted[elem.key] += elem.doc_count;
        } else {
            deduplicatedsubmitted[elem.key] = elem.doc_count;
        }
    });


    // // Create an array of dates
    const date = Object.keys(deduplicatedreleased).map(term => term);

    // Create an array of data from objects' doc_counts
    const datasetreleased = Object.keys(deduplicatedreleased).map((item) => {
        label = item;
        data = deduplicatedreleased[label];
        return data;
    });
    const datasetsubmitted = Object.keys(deduplicatedsubmitted).map((item) => {
        label = item;
        data = deduplicatedsubmitted[label];
        return data;
    });

    // Make the data cumulative
    const accumulatedDataReleased = datasetreleased.map((term) => {
        accumulatorreleased += term;
        cumulativedatasetReleased = accumulatorreleased;
        return cumulativedatasetReleased;
    });
    const accumulatedDataSubmitted = datasetsubmitted.map((term) => {
        accumulatorsubmitted += term;
        cumulativedatasetSubmitted = accumulatorsubmitted;
        return cumulativedatasetSubmitted;
    });
=======
    deduplicatedreleased = fillDates(sortedreleasedTerms, fillreleasedDates, monthreleaseddiff, deduplicatedreleased);
    deduplicatedsubmitted = fillDates(sortedsubmittedTerms, fillsubmittedDates, monthsubmitteddiff, deduplicatedsubmitted);
    // Create an array of dates
    const date = Object.keys(deduplicatedreleased).map(term => term);
    const accumulatedDataReleased = createDataset(deduplicatedreleased, accumulatorreleased, cumulativedatasetReleased);
    const accumulatedDataSubmitted = createDataset(deduplicatedsubmitted, accumulatorsubmitted, cumulativedatasetSubmitted);
>>>>>>> 8a6793ab

    return (
        <div>
            {experiments && experiments.facets && experiments.facets.length ?
                <Panel>
                <PanelHeading>
                    <h4>Cumulative Number of Experiments</h4>
                </PanelHeading>
                <PanelBody>
                    <CumulativeGraph releaseddatavalue={accumulatedDataReleased} submitteddatavalue={accumulatedDataSubmitted} monthReleased={date} />
                </PanelBody>
                </Panel>
            :
                null
            }
        </div>
    );
};

ExperimentDate.propTypes = {
    experiments: PropTypes.object,
    award: PropTypes.object.isRequired,
};

ExperimentDate.defaultProps = {
    experiments: {},
};


// Add the new style class to the selected button when it is clicked
class OrganismSelector extends React.Component {
    constructor() {
        super();
        this.buttonClick = this.buttonClick.bind(this);
    }

    buttonClick() {
        this.props.organismButtonClick(this.props.organism);
    }
    render() {
        const { organism, selected } = this.props;
        return (
            <button onClick={this.buttonClick} className={`organism-selector__tab${selected ? ' organism-selector--selected' : ''}`} >
            {organism} </button>
        );
    }
}

OrganismSelector.propTypes = {
    organism: PropTypes.string, // Organism this selector represents
    selected: PropTypes.bool, // `true` if selector is selected
    organismButtonClick: PropTypes.func.isRequired, // Function that takes in the prop organism when button is clicked
};

OrganismSelector.defaultProps = {
    organism: {},
    selected: {},
};


// Overall component to render the award charts
class AwardCharts extends React.Component {
    constructor() {
        super();
        this.state = {
            selectedOrganisms: [], //create empty array of selected organism tabs
        };
        this.handleClick = this.handleClick.bind(this);
    }

    handleClick(organism) {
        // Create a copy of this.state.selectedOrganisms so we can manipulate it in peace.
        const tempArray = _.clone(this.state.selectedOrganisms);
        if (tempArray.indexOf(organism) === -1) {
            // if organism isn't already in array, then add it
            tempArray.push(organism);
        } else {
            // otherwise if it is in array, remove it from array
            const indexToRemoveArray = tempArray.indexOf(organism);
            tempArray.splice(indexToRemoveArray, 1);
        }

        // Update the list of user-selected organisms.
        this.setState({ selectedOrganisms: tempArray });
    }

    render() {
        const { award, updatedGenusArray } = this.props;
        // Create searchTerm-specific query strings
        const AnnotationQuery = generateQuery(this.state.selectedOrganisms, 'organism.scientific_name=');
        const ExperimentQuery = generateQuery(this.state.selectedOrganisms, 'replicates.library.biosample.donor.organism.scientific_name=');
        const BiosampleQuery = generateQuery(this.state.selectedOrganisms, 'organism.scientific_name=');
        const AntibodyQuery = generateQuery(this.state.selectedOrganisms, 'targets.organism.scientific_name=');
        return (
            <Panel>
                <PanelHeading>
                    <h4>Wranglers</h4>
                    <ProjectBadge award={award} addClasses="badge-heading" />
                </PanelHeading>
                <div>
                    <FetchedData ignoreErrors>
                        <Param name="experiments" url={`/search/?type=Experiment&target.investigated_as!=control&award.name=${award.name}${ExperimentQuery}`} />
                        <Param name="annotations" url={`/search/?type=Annotation&award.name=${award.name}${AnnotationQuery}`} />
                        <Param name="biosamples" url={`/search/?type=Biosample&award.name=${award.name}${BiosampleQuery}`} />
                        <Param name="antibodies" url={`/search/?type=AntibodyLot&award=${award['@id']}${AntibodyQuery}`} />
                        <Param name="controls" url={`/search/?type=Experiment&target.investigated_as=control&award.name=${award.name}${ExperimentQuery}`} />
                        <Param name="unreplicated" url={`/search/?type=Experiment&target.investigated_as!=control&replication_type=unreplicated&award.name=${award.name}${ExperimentQuery}`} />
                        <Param name="isogenic" url={`/search/?type=Experiment&target.investigated_as!=control&replication_type=isogenic&award.name=${award.name}${ExperimentQuery}`} />
                        <Param name="anisogenic" url={`/search/?type=Experiment&target.investigated_as!=control&replication_type=anisogenic&award.name=${award.name}${ExperimentQuery}`} />
                        <ChartRenderer award={award} updatedGenusArray={updatedGenusArray} handleClick={this.handleClick} selectedOrganisms={this.state.selectedOrganisms} />
                    </FetchedData>
                </div>
            </Panel>
        );
    }
}

AwardCharts.propTypes = {
    award: PropTypes.object.isRequired, // Award represented by this chart
    updatedGenusArray: PropTypes.array, //Array of existing genera
};
AwardCharts.defaultProps = {
    updatedGenusArray: [],
};

class LineChart extends React.Component {
    render() {
        const { award } = this.props;
        return (
            <div>
                <FetchedData ignoreErrors>
                    <Param name="experiments" url={`/search/?type=Experiment&award.name=${award.name}`} />
                    <ExperimentDate award={award} />
                </FetchedData>
            </div>
        );
    }
}

LineChart.propTypes = {
    award: PropTypes.object.isRequired, // Award represented by this chart
};


// Create a cumulative line chart in the div.
class CumulativeGraph extends React.Component {
    componentDidMount() {
        const { releaseddatavalue, submitteddatavalue, monthReleased } = this.props;
        require.ensure(['chart.js'], (require) => {
            const Chart = require('chart.js');
            const ctx = document.getElementById('myGraph').getContext('2d');

            this.chart = new Chart(ctx, {
                type: 'line',
                options: {
                    responsive: true,
                    maintainAspectRatio: false,
                    legend: {
                        display: true,
                        labels: {
                            display: false,
                        },
                        position: 'bottom', // Position the legend beneath the line chart
                    },
                    elements: {
                        line: {
                            tension: 0,
                        },
                        point: {
                            radius: 0,
                        },
                    },
                    scales: {
                        xAxes: [{
                            ticks: {
                                autoSkip: true,
                                maxTicksLimit: 15, // sets maximum number of x-axis labels
                            },
                        },
                        ],
                    },
                },
                data: {
                    labels: monthReleased,
                    datasets: [{
                        label: 'Date Submitted',
                        data: submitteddatavalue,
                        backgroundColor: 'rgba(54, 162, 235, 0.2)',
                    },
                    {
                        label: 'Date Released',
                        data: releaseddatavalue,
                        backgroundColor: 'rgba(75, 192, 192, 0.2)',
                    }],
                },
            });
        });
    }

    render() {
        return (
            <canvas id="myGraph" style={{ height: 300 }} /> // responsive and maintainAspectRatio allow for height to be set here
        );
    }
}

CumulativeGraph.propTypes = {
    releaseddatavalue: PropTypes.array.isRequired,
    submitteddatavalue: PropTypes.array.isRequired,
    monthReleased: PropTypes.array.isRequired,
};

CumulativeGraph.defaultProps = {
    data: [],
    monthReleased: [],
};

// Create Affiliated Labs list with carriage return to be displayed under description panel
const AffiliatedLabsArray = (props) => {
    const { labs, award } = props;
    const labsArray = labs['@graph'].map(term => term.title);
    const sortedArray = _.without(labsArray, award.pi.lab.title);
    return (
        <div>
            {sortedArray.map((item, index) => <div key={index}>{item}</div>)}
        </div>
    );
};

AffiliatedLabsArray.propTypes = {
    labs: PropTypes.object,
    award: PropTypes.object.isRequired,
};

AffiliatedLabsArray.defaultProps = {
    labs: {},
};

class AffiliatedLabs extends React.Component {
    render() {
        const { award } = this.props;
        return (
            <FetchedData>
                <Param name="labs" url={`/search/?type=Lab&awards.name=${award.name}`} />
                <AffiliatedLabsArray award={award} />
            </FetchedData>
        );
    }
}

AffiliatedLabs.propTypes = {
    award: PropTypes.object.isRequired, // Award represented by this chart
};

class Award extends React.Component {

    render() {
        // const { award } = this.props;
        const { context } = this.props;
        const statuses = [{ status: context.status, title: 'Status' }];
        return (
            <div className={globals.itemClass(context, 'view-item')}>
                <header className="row">
                    <div className="col-sm-12">
                        {context.pi && context.pi.lab ?
                            <h2>AWARD SUMMARY for {context.pi.lab.title} ({context.name})</h2>
                            :
                            <h2>AWARD SUMMARY for ({context.name})</h2>
                        }
                        <div className="status-line">
                            <div className="characterization-status-labels">
                                <StatusLabel status={statuses} />
                            </div>
                        </div>
                    </div>
                </header>
                <AwardCharts award={context} />
                <Panel>
                    <PanelHeading>
                        <h4>{context.title || context.name}</h4>
                    </PanelHeading>
                    <PanelBody>
                        {context.description ?
                            <div className="two-column-long-text two-column-long-text--gap">
                                <p>{context.description}</p>
                            </div>
                        :
                            <p className="browser-error">Award has no description</p>
                        }
                        <div className="description">
                            <hr />
                            <div className="description__columnone">
                                <dl className="key-value">
                                    <div data-test="projectinfo">
                                        <dt>NIH Grant</dt>
                                        <dd><a href={context.url} title={`${context.name} NIH Grant`}>{context.name}</a></dd>
                                    </div>
                                </dl>
                                {context.pi && context.pi.lab ?
                                    <dl className="key-value">
                                        <div data-test="pi">
                                            <dt>Primary Investigator</dt><dd>{context.pi.lab.title}</dd>
                                        </div>
                                    </dl>
                                :
                                    null
                                }
                                <dl className="key-value">
                                    <div data-test="labs">
                                        <dt>Affiliated Labs</dt>
                                        <dd><AffiliatedLabs award={context} /> </dd>
                                    </div>
                                </dl>
                            </div>
                            <div className="description__columnone">
                                <dl className="key-value">
                                    <div data-test="dates">
                                        <dt>Dates</dt>
                                        <dd>{moment(context.start_date).format('MMMM DD, YYYY')} - {moment(context.end_date).format('MMMM DD, YYYY')}</dd>
                                    </div>
                                </dl>
                                <dl className="key-value">
                                    <div data-test="rfa">
                                        <dt>Award RFA</dt>
                                        <dd>{context.rfa}</dd>
                                    </div>
                                </dl>
                            </div>
                        </div>
                    </PanelBody>
                </Panel>
                {context.milestones ?
                    <MilestonesTable award={context} />
                :
                null
                }
                <LineChart award={context} />
            </div>
        );
    }
}

Award.propTypes = {
    context: PropTypes.object.isRequired, // Award object being rendered
};

globals.contentViews.register(Award, 'Award');

const Listing = (props) => {
    const result = props.context;
    return (
        <li>
            <div className="clearfix">
                <PickerActions {...props} />
                <div className="pull-right search-meta">
                    <p className="type meta-title">Award</p>
                    <p className="type">{` ${result.name}`}</p>
                    <p className="type meta-status">{` ${result.status}`}</p>
                </div>
                <div className="accession">
                    <a href={result['@id']}>{result.title}</a>
                </div>
                <div className="data-row">
                    <div><strong>Project / RFA: </strong>{result.project} / {result.rfa}</div>
                </div>
            </div>
        </li>
    );
};

Listing.propTypes = {
    context: PropTypes.object.isRequired, // Object whose search result we're displaying
};

globals.listingViews.register(Listing, 'Award');<|MERGE_RESOLUTION|>--- conflicted
+++ resolved
@@ -1582,20 +1582,7 @@
 const ExperimentDate = (props) => {
     const { experiments, award } = props;
     let releasedDates = [];
-<<<<<<< HEAD
     let submittedDates = [];
-    const deduplicatedreleased = {};
-    const deduplicatedsubmitted = {};
-    let label = [];
-    let data = [];
-    let cumulativedatasetReleased = [];
-    let cumulativedatasetSubmitted = [];
-    let accumulatorreleased = 0;
-    let accumulatorsubmitted = 0;
-    let monthreleaseddiff = 0;
-    let monthsubmitteddiff = 0;
-=======
-    let dateSubmittedArray = [];
     let deduplicatedreleased = {};
     let deduplicatedsubmitted = {};
     const cumulativedatasetReleased = [];
@@ -1604,7 +1591,6 @@
     const accumulatorsubmitted = 0;
     const monthreleaseddiff = 0;
     const monthsubmitteddiff = 0;
->>>>>>> 8a6793ab
     const fillreleasedDates = [];
     const fillsubmittedDates = [];
 
@@ -1616,25 +1602,6 @@
         submittedDates = (dateSubmittedFacet && dateSubmittedFacet.terms && dateSubmittedFacet.terms.length) ? dateSubmittedFacet.terms : [];
     }
 
-<<<<<<< HEAD
-    // Use Moment to format arrays of submitted and released date
-    const standardreleasedTerms = releasedDates.map((term) => {
-        const standardDate = moment(term.key, ['MMMM, YYYY', 'YYYY-MM']).format('YYYY-MM');
-        return { key: standardDate, doc_count: term.doc_count };
-    });
-
-    const standardsubmittedTerms = submittedDates.map((term) => {
-        const standardDate = moment(term.key, ['MMMM, YYYY', 'YYYY-MM']).format('YYYY-MM');
-        return { key: standardDate, doc_count: term.doc_count };
-    });
-
-    // Sort arrays chronologically
-    const sortedreleasedTerms = standardreleasedTerms.sort((termA, termB) => {
-        if (termA.key < termB.key) {
-            return -1;
-        } else if (termB.key < termA.key) {
-            return 1;
-=======
     function sortTerms(dateArray) {
         // Use Moment to format arrays of submitted and released date
         const standardTerms = dateArray.map((term) => {
@@ -1670,7 +1637,6 @@
                     fillArray.push({ key: startDate.add(1, 'months').format('YYYY-MM'), doc_count: 0 });
                 }
             }
->>>>>>> 8a6793ab
         }
         fillArray.push(sortedArray[sortedArray - 1]);
         // Remove any objects with keys before the start date of the award
@@ -1712,7 +1678,7 @@
 
 
     const sortedsubmittedTerms = sortTerms(releasedDates);
-    const sortedreleasedTerms = sortTerms(dateSubmittedArray);
+    const sortedreleasedTerms = sortTerms(submittedDates);
     // Add an object with the most current date to one of the arrays
     if ((releasedDates && releasedDates.length) && (submittedDates && submittedDates.length)) {
         if (moment(sortedsubmittedTerms[sortedsubmittedTerms.length - 1].key).isAfter(sortedreleasedTerms[sortedreleasedTerms.length - 1].key, 'date')) {
@@ -1721,120 +1687,12 @@
             sortedsubmittedTerms.push({ key: sortedreleasedTerms[sortedreleasedTerms.length - 1].key, doc_count: 0 });
         }
     }
-<<<<<<< HEAD
-
-    // Add an object with the award start date to both arrays
-    sortedsubmittedTerms.unshift({ key: award.start_date, doc_count: 0 });
-    sortedreleasedTerms.unshift({ key: award.start_date, doc_count: 0 });
-
-    // Add objects to the array with doc_count 0 for the missing months
-    const sortedreleasedTermsLength = sortedreleasedTerms.length;
-    for (let j = 0; j < sortedreleasedTermsLength - 1; j += 1) {
-        fillreleasedDates.push(sortedreleasedTerms[j]);
-        const startDate = moment(sortedreleasedTerms[j].key);
-        const endDate = moment(sortedreleasedTerms[j + 1].key);
-        monthreleaseddiff = endDate.diff(startDate, 'months', false);
-        if (monthreleaseddiff > 1) {
-            for (let i = 0; i < monthreleaseddiff; i += 1) {
-                fillreleasedDates.push({ key: startDate.add(1, 'months').format('YYYY-MM'), doc_count: 0 });
-            }
-        }
-    }
-    fillreleasedDates.push(sortedreleasedTerms[sortedreleasedTerms - 1]);
-
-    const sortedsubmittedTermsLength = sortedsubmittedTerms.length;
-    for (let j = 0; j < sortedsubmittedTermsLength - 1; j += 1) {
-        fillsubmittedDates.push(sortedsubmittedTerms[j]);
-        const startDate = moment(sortedsubmittedTerms[j].key);
-        const endDate = moment(sortedsubmittedTerms[j + 1].key);
-        monthsubmitteddiff = endDate.diff(startDate, 'months', false);
-        if (monthsubmitteddiff > 1) {
-            for (let i = 0; i < monthsubmitteddiff; i += 1) {
-                fillsubmittedDates.push({ key: startDate.add(1, 'months').format('YYYY-MM'), doc_count: 0 });
-            }
-        }
-    }
-    fillsubmittedDates.push(sortedsubmittedTerms[sortedsubmittedTermsLength - 1]);
-
-    // Remove any objects with keys before the start date of the award
-    const arrayreleasedLength = fillreleasedDates.length;
-    const arraysubmittedLength = fillsubmittedDates.length;
-    const assayreleasedStart = award.start_date;
-    const shortenedreleasedArray = [];
-    const shortenedsubmittedArray = [];
-    for (let j = 0; j < arrayreleasedLength - 2; j += 1) {
-        if (moment(fillreleasedDates[j].key).isSameOrAfter(assayreleasedStart, 'date')) {
-            shortenedreleasedArray.push(fillreleasedDates[j]);
-        }
-    }
-    for (let j = 0; j < arraysubmittedLength - 2; j += 1) {
-        if (moment(fillsubmittedDates[j].key).isSameOrAfter(assayreleasedStart, 'date')) {
-            shortenedsubmittedArray.push(fillsubmittedDates[j]);
-        }
-    }
-
-    const formatreleasedTerms = shortenedreleasedArray.map((term) => {
-        const formattedDate = moment(term.key, ['YYYY-MM']).format('MMM YY');
-        return { key: formattedDate, doc_count: term.doc_count };
-    });
-
-    const formatsubmittedTerms = shortenedsubmittedArray.map((term) => {
-        const formattedDate = moment(term.key, ['YYYY-MM']).format('MMM YY');
-        return { key: formattedDate, doc_count: term.doc_count };
-    });
-
-    // Deduplicate dates
-    formatreleasedTerms.forEach((elem) => {
-        if (deduplicatedreleased[elem.key]) {
-            deduplicatedreleased[elem.key] += elem.doc_count;
-        } else {
-            deduplicatedreleased[elem.key] = elem.doc_count;
-        }
-    });
-
-    formatsubmittedTerms.forEach((elem) => {
-        if (deduplicatedsubmitted[elem.key]) {
-            deduplicatedsubmitted[elem.key] += elem.doc_count;
-        } else {
-            deduplicatedsubmitted[elem.key] = elem.doc_count;
-        }
-    });
-
-
-    // // Create an array of dates
-    const date = Object.keys(deduplicatedreleased).map(term => term);
-
-    // Create an array of data from objects' doc_counts
-    const datasetreleased = Object.keys(deduplicatedreleased).map((item) => {
-        label = item;
-        data = deduplicatedreleased[label];
-        return data;
-    });
-    const datasetsubmitted = Object.keys(deduplicatedsubmitted).map((item) => {
-        label = item;
-        data = deduplicatedsubmitted[label];
-        return data;
-    });
-
-    // Make the data cumulative
-    const accumulatedDataReleased = datasetreleased.map((term) => {
-        accumulatorreleased += term;
-        cumulativedatasetReleased = accumulatorreleased;
-        return cumulativedatasetReleased;
-    });
-    const accumulatedDataSubmitted = datasetsubmitted.map((term) => {
-        accumulatorsubmitted += term;
-        cumulativedatasetSubmitted = accumulatorsubmitted;
-        return cumulativedatasetSubmitted;
-    });
-=======
     deduplicatedreleased = fillDates(sortedreleasedTerms, fillreleasedDates, monthreleaseddiff, deduplicatedreleased);
     deduplicatedsubmitted = fillDates(sortedsubmittedTerms, fillsubmittedDates, monthsubmitteddiff, deduplicatedsubmitted);
     // Create an array of dates
     const date = Object.keys(deduplicatedreleased).map(term => term);
     const accumulatedDataReleased = createDataset(deduplicatedreleased, accumulatorreleased, cumulativedatasetReleased);
     const accumulatedDataSubmitted = createDataset(deduplicatedsubmitted, accumulatorsubmitted, cumulativedatasetSubmitted);
->>>>>>> 8a6793ab
 
     return (
         <div>
