import React from 'react';
import PropTypes from 'prop-types';
import _ from 'underscore';
import moment from 'moment';
import { Panel, PanelHeading, PanelBody } from '../libs/bootstrap/panel';
import DataColors from './datacolors';
import { FetchedData, Param } from './fetched';
import globals from './globals';
import { ProjectBadge } from './image';
import { PickerActions } from './search';
import StatusLabel from './statuslabel';

const labChartId = 'lab-chart'; // Lab chart <div> id attribute
const categoryChartId = 'category-chart'; // Assay chart <div> id attribute
const statusChartId = 'status-chart'; // Status chart <div> id attribute
const labColors = new DataColors(); // Get a list of colors to use for the lab chart
const labColorList = labColors.colorList();
const typeSpecificColorList = labColors.colorList();
const statusColorList = labColors.colorList();

// Create a string based on the genus buttons selected.
function generateQuery(chosenOrganisms, searchTerm) {
    // Make the base query.
    let query = '';

    // Add all the selected organisms, if any
    if (chosenOrganisms.length) {
        const queryStrings = {
            HUMAN: `${searchTerm}Homo+sapiens`, // human
            MOUSE: `${searchTerm}Mus+musculus`, // mouse
            WORM: `${searchTerm}Caenorhabditis+elegans`, // worm
            FLY: `${searchTerm}Drosophila+melanogaster&${searchTerm}Drosophila+pseudoobscura&${searchTerm}Drosophila+simulans&${searchTerm}Drosophila+mojavensis&${searchTerm}Drosophila+ananassae&${searchTerm}Drosophila+virilis&${searchTerm}Drosophila+yakuba`,
        };
        const organismQueries = chosenOrganisms.map(organism => queryStrings[organism]);
        query += `&${organismQueries.join('&')}`;
    }

    return query;
}

// Draw the total chart count in the middle of the donut.
function drawDonutCenter(chart) {
    const canvasId = chart.chart.canvas.id;
    const width = chart.chart.width;
    const height = chart.chart.height;
    const ctx = chart.chart.ctx;
    if (canvasId === 'myGraph') {
        ctx.clearRect(0, 0, width, height);
    } else {
        const data = chart.data.datasets[0].data;
        if (data.length) {
            ctx.fillStyle = '#000000';
            ctx.restore();
            const fontSize = (height / 114).toFixed(2);
            ctx.font = `${fontSize}em sans-serif`;
            ctx.textBaseline = 'middle';

            const total = data.reduce((prev, curr) => prev + curr);
            const textX = Math.round((width - ctx.measureText(total).width) / 2);
            const textY = height / 2;

            ctx.clearRect(0, 0, width, height);
            ctx.fillText(total, textX, textY);
            ctx.save();
        }
    }
}


// Create a chart in the div.
//   chartId: Root HTML id of div to draw the chart into. Supply <divs> with `chartId`-chart for
//            the chart itself, and `chartId`-legend for its legend.
//   values: Array of values to chart.
//   labels: Array of string labels corresponding to the values.
//   colors: Array of hex colors corresponding to the values.
//   baseSearchUri: Base URI to navigate to when clicking a doughnut slice or legend item. Clicked
//                  item label gets appended to it.
//   navigate: Called when when a doughnut slice gets clicked. Gets passed the URI to go to. Needed
//             because this function can't access the navigation function.

function createDoughnutChart(chartId, values, labels, colors, baseSearchUri, navigate) {
    return new Promise((resolve) => {
        require.ensure(['chart.js'], (require) => {
            const Chart = require('chart.js');

            // adding total doc count to middle of donut
            // http://stackoverflow.com/questions/20966817/how-to-add-text-inside-the-doughnut-chart-using-chart-js/24671908
            Chart.pluginService.register({
                beforeDraw: drawDonutCenter,
            });

            // Create the chart.
            const canvas = document.getElementById(`${chartId}-chart`);
            const parent = document.getElementById(chartId);
            canvas.width = parent.offsetWidth;
            canvas.height = parent.offsetHeight;
            canvas.style.width = `${parent.offsetWidth}px`;
            canvas.style.height = `${parent.offsetHeight}px`;
            const ctx = canvas.getContext('2d');
            const chart = new Chart(ctx, {
                type: 'doughnut',
                data: {
                    labels: labels,
                    datasets: [{
                        data: values,
                        backgroundColor: colors,
                    }],
                },
                options: {
                    maintainAspectRatio: false,
                    responsive: true,
                    legend: {
                        display: false,
                    },
                    animation: {
                        duration: 200,
                    },
                    legendCallback: (chartInstance) => {
                        const chartData = chartInstance.data.datasets[0].data;
                        const chartColors = chartInstance.data.datasets[0].backgroundColor;
                        const chartLabels = chartInstance.data.labels;
                        const text = [];
                        text.push('<ul>');
                        for (let i = 0; i < chartData.length; i += 1) {
                            if (chartData[i]) {
                                text.push(`<li><a href="${baseSearchUri}${chartLabels[i]}">`);
                                text.push(`<span class="chart-legend-chip" style="background-color:${chartColors[i]}"></span>`);
                                text.push(`<span class="chart-legend-label">${chartLabels[i]}</span>`);
                                text.push('</a></li>');
                            }
                        }
                        text.push('</ul>');
                        return text.join('');
                    },
                    onClick: function (e) {
                        // React to clicks on pie sections
                        const activePoints = chart.getElementAtEvent(e);

                        if (activePoints[0]) { // if click on wrong area, do nothing
                            const clickedElementIndex = activePoints[0]._index;
                            const term = chart.data.labels[clickedElementIndex];
                            navigate(`${baseSearchUri}${globals.encodedURIComponent(term)}`);
                        }
                    },
                },
            });
            document.getElementById(`${chartId}-legend`).innerHTML = chart.generateLegend();

            // Resolve the webpack loader promise with the chart instance.
            resolve(chart);
        }, 'chartjs');
    });
}


// Display and handle clicks in the chart of labs.
class LabChart extends React.Component {
    constructor() {
        super();

        // Bind this to non-React components.
        this.createChart = this.createChart.bind(this);
        this.updateChart = this.updateChart.bind(this);
    }

    componentDidMount() {
        this.createChart(`${labChartId}-${this.props.ident}`, this.props.labs);
    }

    componentDidUpdate() {
        if (this.props.labs.length) {
            if (this.chart) {
                this.updateChart(this.chart, this.props.labs);
            } else {
                this.createChart(`${statusChartId}-${this.props.ident}`, this.props.labs);
            }
        } else if (this.chart) {
            this.chart.destroy();
            this.chart = null;
        }
    }

    // Update existing chart with new data.
    updateChart(chart, facetData) {
        // Extract the non-zero values, and corresponding labels and colors for the data.
        const values = [];
        const labels = [];
        facetData.forEach((item) => {
            if (item.doc_count) {
                values.push(item.doc_count);
                labels.push(item.key);
            }
        });
        const colors = labels.map((label, i) => labColorList[i % labColorList.length]);

        // Update chart data and redraw with the new data
        chart.data.datasets[0].data = values;
        chart.data.datasets[0].backgroundColor = colors;
        chart.data.labels = labels;
        chart.update();

        // Redraw the updated legend
        document.getElementById(`${labChartId}-${this.props.ident}-legend`).innerHTML = chart.generateLegend();
    }

    createChart(chartId, facetData) {
        // Extract the non-zero values, and corresponding labels and colors for the data.
        const values = [];
        const labels = [];
        facetData.forEach((item) => {
            if (item.doc_count) {
                values.push(item.doc_count);
                labels.push(item.key);
            }
        });
        const colors = labels.map((label, i) => labColorList[i % labColorList.length]);

        // Create the chart.
        createDoughnutChart(chartId, values, labels, colors, `${this.props.linkUri}${this.props.award.name}&lab.title=`, (uri) => { this.context.navigate(uri); })
            .then((chartInstance) => {
                // Save the created chart instance.
                this.chart = chartInstance;
            });
    }

    render() {
        const { labs, ident } = this.props;

        // Calculate a (hopefully) unique ID to put on the DOM elements.
        const id = `${labChartId}-${ident}`;

        return (
            <div className="award-charts__chart">
                <div className="award-charts__title">
                    Lab
                </div>
                {labs.length ?
                    <div className="award-charts__visual">
                        <div id={id} className="award-charts__canvas">
                            <canvas id={`${id}-chart`} />
                        </div>
                        <div id={`${id}-legend`} className="award-charts__legend" />
                    </div>
                :
                    <div className="chart-no-data" style={{ height: this.wrapperHeight }}>No data to display</div>
                }
            </div>
        );
    }
}

LabChart.propTypes = {
    award: PropTypes.object.isRequired, // Award being displayed
    labs: PropTypes.array.isRequired, // Array of labs facet data
    linkUri: PropTypes.string.isRequired, // Base URI for matrix links
    ident: PropTypes.string.isRequired, // Unique identifier to `id` the charts
};

LabChart.contextTypes = {
    navigate: PropTypes.func,
};


// Display and handle clicks in the chart of assays.
class CategoryChart extends React.Component {
    constructor() {
        super();

        this.createChart = this.createChart.bind(this);
        this.updateChart = this.updateChart.bind(this);
    }

    componentDidMount() {
        if (this.props.categoryData.length) {
            this.createChart(`${categoryChartId}-${this.props.ident}`, this.props.categoryData);
        }
    }

    componentDidUpdate() {
        if (this.props.categoryData.length) {
            if (this.chart) {
                this.updateChart(this.chart, this.props.categoryData);
            } else {
                this.createChart(`${categoryChartId}-${this.props.ident}`, this.props.categoryData);
            }
        } else if (this.chart) {
            this.chart.destroy();
            this.chart = null;
        }
    }

    // Update existing chart with new data.
    updateChart(chart, facetData) {
        // Extract the non-zero values, and corresponding labels and colors for the data.
        const values = [];
        const labels = [];
        facetData.forEach((item) => {
            if (item.doc_count) {
                values.push(item.doc_count);
                labels.push(item.key);
            }
        });
        const colors = labels.map((label, i) => typeSpecificColorList[i % typeSpecificColorList.length]);

        // Update chart data and redraw with the new data.
        chart.data.datasets[0].data = values;
        chart.data.datasets[0].backgroundColor = colors;
        chart.data.labels = labels;
        chart.update();

        // Redraw the updated legend
        document.getElementById(`${categoryChartId}-${this.props.ident}-legend`).innerHTML = chart.generateLegend();
    }

    createChart(chartId, facetData) {
        const { award, linkUri, categoryFacet } = this.props;

        // Extract the non-zero values, and corresponding labels and colors for the data.
        const values = [];
        const labels = [];
        facetData.forEach((item) => {
            if (item.doc_count) {
                values.push(item.doc_count);
                labels.push(item.key);
            }
        });
        const colors = labels.map((label, i) => typeSpecificColorList[i % typeSpecificColorList.length]);

        // Create the chart.
        createDoughnutChart(chartId, values, labels, colors, `${linkUri}${award.name}&${categoryFacet}=`, (uri) => { this.context.navigate(uri); })
            .then((chartInstance) => {
                // Save the created chart instance.
                this.chart = chartInstance;
            });
    }

    render() {
        const { categoryData, title, ident } = this.props;

        // Calculate a (hopefully) unique ID to put on the DOM elements.
        const id = `${categoryChartId}-${ident}`;

        return (
            <div className="award-charts__chart">
                <div className="title">
                    {title}
                </div>
                {categoryData.length ?
                    <div className="award-charts__visual">
                        <div id={id} className="award-charts__canvas">
                            <canvas id={`${id}-chart`} />
                        </div>
                        <div id={`${id}-legend`} className="award-charts__legend" />
                    </div>
                :
                    <div className="chart-no-data" style={{ height: this.wrapperHeight }}>No data to display</div>
                }
            </div>
        );
    }
}

CategoryChart.propTypes = {
    award: PropTypes.object.isRequired, // Award being displayed
    categoryData: PropTypes.array.isRequired, // Type-specific data to display in a chart
    title: PropTypes.string.isRequired, // Title to display above the chart
    linkUri: PropTypes.string.isRequired, // Element of matrix URI to select
    categoryFacet: PropTypes.string.isRequired, // Add to linkUri to link to matrix facet item
    ident: PropTypes.string.isRequired, // Unique identifier to `id` the charts
};

CategoryChart.contextTypes = {
    navigate: PropTypes.func,
};


// Display and handle clicks in the chart of labs.
class StatusChart extends React.Component {
    // Update existing chart with new data.
    constructor() {
        super();
        this.createChart = this.createChart.bind(this);
        this.updateChart = this.updateChart.bind(this);
    }

    componentDidMount() {
        if (this.props.statuses.length) {
            this.createChart(`${statusChartId}-${this.props.ident}`, this.props.statuses);
        }
    }

    componentDidUpdate() {
        if (this.props.statuses.length) {
            if (this.chart) {
                this.updateChart(this.chart, this.props.statuses);
            } else {
                this.createChart(`${statusChartId}-${this.props.ident}`, this.props.statuses);
            }
        } else if (this.chart) {
            this.chart.destroy();
            this.chart = null;
        }
    }

    updateChart(chart, facetData) {
        // Extract the non-zero values, and corresponding labels and colors for the data.
        const values = [];
        const labels = [];
        facetData.forEach((item) => {
            if (item.doc_count) {
                values.push(item.doc_count);
                labels.push(item.key);
            }
        });
        const colors = labels.map((label, i) => statusColorList[i % statusColorList.length]);

        // Update chart data and redraw with the new data
        chart.data.datasets[0].data = values;
        chart.data.datasets[0].backgroundColor = colors;
        chart.data.labels = labels;
        chart.update();

        // Redraw the updated legend
        document.getElementById(`${statusChartId}-${this.props.ident}-legend`).innerHTML = chart.generateLegend();
    }

    createChart(chartId, facetData) {
        // Extract the non-zero values, and corresponding labels and colors for the data.
        const values = [];
        const labels = [];
        facetData.forEach((item) => {
            if (item.doc_count) {
                values.push(item.doc_count);
                labels.push(item.key);
            }
        });
        const colors = labels.map((label, i) => statusColorList[i % statusColorList.length]);

        // Create the chart.
        createDoughnutChart(chartId, values, labels, colors, `${this.props.linkUri}${this.props.award.name}&status=`, (uri) => { this.context.navigate(uri); })
            .then((chartInstance) => {
                // Save the created chart instance.
                this.chart = chartInstance;
            });
    }

    render() {
        const { statuses, ident } = this.props;

        // Calculate a (hopefully) unique ID to put on the DOM elements.
        const id = `${statusChartId}-${ident}`;

        return (
            <div className="award-charts__chart">
                <div className="award-charts__title">
                    Status
                </div>
                {statuses.length ?
                    <div className="award-charts__visual">
                        <div id={id} className="award-charts__canvas">
                            <canvas id={`${id}-chart`} />
                        </div>
                        <div id={`${id}-legend`} className="award-charts__legend" />
                    </div>
                :
                    <div className="chart-no-data" style={{ height: this.wrapperHeight }}>No data to display</div>
                }
            </div>
        );
    }
}

StatusChart.propTypes = {
    award: PropTypes.object.isRequired, // Award being displayed
    statuses: PropTypes.array, // Array of status facet data
    linkUri: PropTypes.string.isRequired, // URI to use for matrix links
    ident: PropTypes.string.isRequired, // Unique identifier to `id` the charts
};

StatusChart.defaultProps = {
    statuses: [],
};

StatusChart.contextTypes = {
    navigate: PropTypes.func,
};


const ChartRenderer = (props) => {
    const { award, experiments, annotations } = props;

    // Put all search-related configuration data in one consistent place.
    const searchData = {
        experiments: {
            ident: 'experiments',
            data: [],
            labs: [],
            categoryData: [],
            statuses: [],
            categoryFacet: 'assay_title',
            title: 'Assays',
            uriBase: '/search/?type=Experiment&award.name=',
            linkUri: '/matrix/?type=Experiment&award.name=',
        },
        annotations: {
            ident: 'annotations',
            data: [],
            labs: [],
            categoryData: [],
            statuses: [],
            categoryFacet: 'annotation_type',
            title: 'Annotation Types',
            uriBase: '/search/?type=Annotation&award.name=',
            linkUri: '/matrix/?type=Annotation&award.name=',
        },
    };

    // Find the chart data in the returned facets.
    const experimentsConfig = searchData.experiments;
    const annotationsConfig = searchData.annotations;
    searchData.experiments.data = (experiments && experiments.facets) || [];
    searchData.annotations.data = (annotations && annotations.facets) || [];
    ['experiments', 'annotations'].forEach((chartCategory) => {
        if (searchData[chartCategory].data.length) {
            // Get the array of lab data.
            const labFacet = searchData[chartCategory].data.find(facet => facet.field === 'lab.title');
            searchData[chartCategory].labs = (labFacet && labFacet.terms && labFacet.terms.length) ? labFacet.terms.sort((a, b) => (a.key < b.key ? -1 : (a.key > b.key ? 1 : 0))) : [];

            // Get the array of data specific to experiments or annotations.
            const categoryFacet = searchData[chartCategory].data.find(facet => facet.field === searchData[chartCategory].categoryFacet);
            searchData[chartCategory].categoryData = (categoryFacet && categoryFacet.terms && categoryFacet.terms.length) ? categoryFacet.terms : [];

            // Get the array of status data.
            const statusFacet = searchData[chartCategory].data.find(facet => facet.field === 'status');
            searchData[chartCategory].statuses = (statusFacet && statusFacet.terms && statusFacet.terms.length) ? statusFacet.terms : [];
        }
    });

    return (
        <div className="award-charts">
            {console.log(experimentsConfig.labs)}
            <div className="award-chart__group-wrapper">
                <h2>Assays</h2>
                {experimentsConfig.labs.length ?
                    <div className="award-chart__group">
                        <LabChart
                            award={award}
                            labs={experimentsConfig.labs}
                            linkUri={experimentsConfig.linkUri}
                            ident={experimentsConfig.ident}
                        />
                        <CategoryChart
                            award={award}
                            categoryData={experimentsConfig.categoryData || []}
                            title={experimentsConfig.title}
                            linkUri={experimentsConfig.linkUri}
                            categoryFacet={experimentsConfig.categoryFacet}
                            ident={experimentsConfig.ident}
                        />
                        <StatusChart
                            award={award}
                            statuses={experimentsConfig.statuses || []}
                            linkUri={experimentsConfig.linkUri}
                            ident={experimentsConfig.ident}
                        />
                    </div>
                :
                    <div className="browser-error">No assays were submitted under this award</div>
                }
            </div>
            <div className="award-chart__group-wrapper">
                <h2>Annotations</h2>
                {annotationsConfig.labs.length ?
                    <div className="award-chart__group">
                        <LabChart
                            award={award}
                            labs={annotationsConfig.labs}
                            linkUri={annotationsConfig.linkUri}
                            ident={annotationsConfig.ident}
                        />
                        <CategoryChart
                            award={award}
                            categoryData={annotationsConfig.categoryData || []}
                            linkUri={annotationsConfig.linkUri}
                            categoryFacet={annotationsConfig.categoryFacet}
                            title={annotationsConfig.title}
                            ident={annotationsConfig.ident}
                        />
                        <StatusChart
                            award={award}
                            statuses={annotationsConfig.statuses || []}
                            linkUri={annotationsConfig.linkUri}
                            ident={annotationsConfig.ident}
                        />
                    </div>
                :
                    <div className="browser-error">No annotations were submitted under this award</div>
                }
            </div>
        </div>
    );
};

ChartRenderer.propTypes = {
    award: PropTypes.object.isRequired, // Award being displayed
    experiments: PropTypes.object, // Search result of matching experiments
    annotations: PropTypes.object, // Search result of matching annotations
};

ChartRenderer.defaultProps = {
    experiments: {},
    annotations: {},
};

// Create new tabdisplay of genus buttons
class GenusButtons extends React.Component {
    render() {
        const { selectedOrganisms, handleClick } = this.props;
        return (
            <div className="organism-selector" ref="tabdisplay">
                <OrganismSelector organism="HUMAN" selected={selectedOrganisms.indexOf('HUMAN') !== -1} organismButtonClick={handleClick} />
                <OrganismSelector organism="MOUSE" selected={selectedOrganisms.indexOf('MOUSE') !== -1} organismButtonClick={handleClick} />
                <OrganismSelector organism="WORM" selected={selectedOrganisms.indexOf('WORM') !== -1} organismButtonClick={handleClick} />
                <OrganismSelector organism="FLY" selected={selectedOrganisms.indexOf('FLY') !== -1} organismButtonClick={handleClick} />
            </div>
        );
    }
}

GenusButtons.propTypes = {
    selectedOrganisms: PropTypes.array, // Array of currently selected buttons
    handleClick: PropTypes.func.isRequired, // Function to call when a button is clicked
};

GenusButtons.defaultProps = {
    selectedOrganisms: [],
};


const ExperimentDate = (props) => {
    const { experiments } = props;
    let dateArray;
<<<<<<< HEAD
    let dateReleased;
    let datapoint;
=======
    let accumulator = 0;
    let standardDate;
>>>>>>> 3903420c

    // 'no-const-assign': 0;
    // const experimentsConfig = searchData.experiments;
    if (experiments && experiments.facets && experiments.facets.length) {
        const categoryFacet = experiments.facets.find(facet => facet.field === 'month_released');
        dateArray = (categoryFacet && categoryFacet.terms && categoryFacet.terms.length) ? categoryFacet.terms : [];
    }
    const standardTerms = dateArray.map((term) => {
        standardDate = moment(term.key, 'MMMM, YYYY').format('YYYY-MM');
        return { key: standardDate, doc_count: term.doc_count };
    });

    const sortedTerms = standardTerms.sort((termA, termB) => {
        if (termA.key < termB.key) {
            return -1;
        } else if (termB.key < termA.key) {
            return 1;
        }
        return 0;
    });

<<<<<<< HEAD
    const dateFormat = sortedTerms.map((term) => {
        dateReleased = [];
        const standardDate = moment(term.key).format('MMMM; YYYY');
        dateReleased.push(standardDate);
        return { dateReleased };
    });

    sortedTerms.forEach(dateFormat);

    return (
        <div>
            {console.log(sortedTerms)}
            {console.log(dateFormat)}
            {console.log(dateReleased)}
            <CumulativeGraph xaxisorigin={sortedTerms[0].key} />
=======
    const accumulatedData = sortedTerms.map((term) => {
        accumulator += term.doc_count;
        return { key: standardDate, doc_count: accumulator };
    });


    return (
        <div>
            {console.log(accumulatedData)}
            <CumulativeGraph xaxisorigin={accumulatedData[0].key} />
>>>>>>> 3903420c
        </div>
    );
};

ExperimentDate.propTypes = {
    award: PropTypes.object.isRequired, // Award represented by this chart
    experiments: PropTypes.object,
};

ExperimentDate.defaultProps = {
    experiments: {},
};


// Add the new style class to the selected button when it is clicked
class OrganismSelector extends React.Component {
    constructor() {
        super();
        this.buttonClick = this.buttonClick.bind(this);
    }

    buttonClick() {
        this.props.organismButtonClick(this.props.organism);
    }
    render() {
        const { organism, selected } = this.props;
        return (
            <button onClick={this.buttonClick} className={`organism-selector__tab${selected ? ' organism-selector--selected' : ''}`} >
            {organism} </button>
        );
    }
}

OrganismSelector.propTypes = {
    organism: PropTypes.string, // Organism this selector represents
    selected: PropTypes.bool, // `true` if selector is selected
    organismButtonClick: PropTypes.func, // Function that takes in the prop organism when button is clicked
};

OrganismSelector.defaultProps = {
    organism: {},
    selected: {},
    organismButtonClick: {},
};

OrganismSelector.contextTypes = {
    organismButtonClick: PropTypes.func,
};


// Overall component to render the award charts
class AwardCharts extends React.Component {
    constructor() {
        super();
        this.state = {
            selectedOrganisms: [], //create empty array of selected organism tabs
        };
        this.handleClick = this.handleClick.bind(this);
    }

    handleClick(organism) {
        // Create a copy of this.state.selectedOrganisms so we can manipulate it in peace.
        const tempArray = _.clone(this.state.selectedOrganisms);
        if (tempArray.indexOf(organism) === -1) {
            // if organism isn't already in array, then add it
            tempArray.push(organism);
        } else {
            // otherwise if it is in array, remove it from array
            const indexToRemoveArray = tempArray.indexOf(organism);
            tempArray.splice(indexToRemoveArray, 1);
        }

        // Update the list of user-selected organisms.
        this.setState({ selectedOrganisms: tempArray });
    }

    render() {
        const { award } = this.props;
        // Create searchTerm-specific query strings
        const AnnotationQuery = generateQuery(this.state.selectedOrganisms, 'organism.scientific_name=');
        const ExperimentQuery = generateQuery(this.state.selectedOrganisms, 'replicates.library.biosample.donor.organism.scientific_name=');
        return (
            <Panel>
                <PanelHeading>
                    <h4>{award.pi && award.pi.lab ? <span>{award.pi.lab.title}</span> : <span>No PI indicated</span>}</h4>
                    <ProjectBadge award={award} addClasses="badge-heading" />
                </PanelHeading>
                <GenusButtons handleClick={this.handleClick} selectedOrganisms={this.state.selectedOrganisms} />
                <PanelBody>
                    <FetchedData ignoreErrors>
                        <Param name="experiments" url={`/search/?type=Experiment&award.name=${award.name}${ExperimentQuery}`} />
                        <Param name="annotations" url={`/search/?type=Annotation&award.name=${award.name}${AnnotationQuery}`} />
                        <ChartRenderer award={award} />
                    </FetchedData>
                </PanelBody>
            </Panel>
        );
    }
}

AwardCharts.propTypes = {
    award: PropTypes.object.isRequired, // Award represented by this chart
};

class FetchGraphData extends React.Component {

    render() {
        const { award } = this.props;
        return (
            <FetchedData>
                <Param name="experiments" url={`/search/?type=Experiment&award.name=${award.name}`} />
                <ExperimentDate award={award} />
            </FetchedData>
        );
    }
}

FetchGraphData.propTypes = {
    award: PropTypes.object.isRequired, // Award represented by this chart
};

class CumulativeGraph extends React.Component {


    componentDidMount() {
        const { xaxisorigin } = this.props;
        require.ensure(['chart.js'], (require) => {
            const Chart = require('chart.js');
            const ctx = document.getElementById('myGraph').getContext('2d');

            this.chart = new Chart(ctx, {
                type: 'line',
                data: {
                    labels: [xaxisorigin, 'T', 'W', 'T', 'F', 'S', 'S'],
                    datasets: [{
                        label: 'apples',
                        data: [12, 19, 3, 40, 6, 3, 7],
                    }],
                },
                options: {
                    elements: {
                        line: {
                            tension: 0,
                        },
                    },
                },
            });
        });
    }

    render() {
        return (
            <canvas id="myGraph" />
        );
    }
}

CumulativeGraph.propTypes = {
    xaxisorigin: PropTypes.string.isRequired,
};

CumulativeGraph.defaultProps = {
    xaxisorigin: '',
};

// const datereleased = {date_released};
//     // const dateinteger = string.match(/\d+/g).map(Number);

class Award extends React.Component {

    render() {
        // const { award } = this.props;
        const { context } = this.props;
        const statuses = [{ status: context.status, title: 'Status' }];
        return (
            <div className={globals.itemClass(context, 'view-item')}>
                <header className="row">
                    <div className="col-sm-12">
                        <h2>{context.title || context.name}</h2>
                        <div className="status-line">
                            <div className="characterization-status-labels">
                                <StatusLabel status={statuses} />
                            </div>
                        </div>
                    </div>
                </header>
                <AwardCharts award={context} />
                <Panel>
                    <PanelHeading>
                        <h4>Description</h4>
                    </PanelHeading>
                    <PanelBody>
                        {context.url ?
                            <div>
                                <strong>NHGRI project information: </strong><a href={context.url} title={`${context.name} project page at NHGRI`}>{context.name}</a>
                                <hr />
                            </div>
                        : null}
                        {context.description ?
                            <div className="two-column-long-text two-column-long-text--gap">
                                <p>{context.description}</p>
                            </div>
                        :
                            <p className="browser-error">Award has no description</p>
                        }
                    </PanelBody>
                </Panel>
                <Panel>
                    <PanelHeading>
                        <h4>Cumulative Number of Experiments</h4>
                    </PanelHeading>
                    <PanelBody>
                        {/* <CumulativeGraph />*/}
                        <FetchGraphData award={context} />
                    </PanelBody>
                </Panel>
            </div>
        );
    }
}


Award.propTypes = {
    context: PropTypes.object.isRequired, // Award object being rendered
    // award: PropTypes.object.isRequired, // Award represented by this chart
};

globals.content_views.register(Award, 'Award');


const Listing = (props) => {
    const result = props.context;
    return (
        <li>
            <div className="clearfix">
                <PickerActions {...props} />
                <div className="pull-right search-meta">
                    <p className="type meta-title">Award</p>
                    <p className="type">{` ${result.name}`}</p>
                    <p className="type meta-status">{` ${result.status}`}</p>
                </div>
                <div className="accession">
                    <a href={result['@id']}>{result.title}</a>
                </div>
                <div className="data-row">
                    <div><strong>Project / RFA: </strong>{result.project} / {result.rfa}</div>
                </div>
            </div>
        </li>
    );
};

Listing.propTypes = {
    context: PropTypes.object.isRequired, // Object whose search result we're displaying
};

globals.listing_views.register(Listing, 'Award');<|MERGE_RESOLUTION|>--- conflicted
+++ resolved
@@ -640,13 +640,8 @@
 const ExperimentDate = (props) => {
     const { experiments } = props;
     let dateArray;
-<<<<<<< HEAD
-    let dateReleased;
-    let datapoint;
-=======
     let accumulator = 0;
     let standardDate;
->>>>>>> 3903420c
 
     // 'no-const-assign': 0;
     // const experimentsConfig = searchData.experiments;
@@ -668,34 +663,27 @@
         return 0;
     });
 
-<<<<<<< HEAD
-    const dateFormat = sortedTerms.map((term) => {
-        dateReleased = [];
-        const standardDate = moment(term.key).format('MMMM; YYYY');
-        dateReleased.push(standardDate);
-        return { dateReleased };
+    const accumulatedData = sortedTerms.map((term) => {
+        accumulator += term.doc_count;
+        return { key: standardDate, doc_count: accumulator };
     });
 
-    sortedTerms.forEach(dateFormat);
+    const dataset = accumulatedData.map((term) => {
+        const datapoint = term.doc_count;
+        return datapoint;
+    });
+
+    const dateFormat = accumulatedData.map((term) => {
+        standardDate = moment(term.key).format('MMMM; YYYY');
+        return standardDate;
+    });
 
     return (
         <div>
             {console.log(sortedTerms)}
             {console.log(dateFormat)}
-            {console.log(dateReleased)}
-            <CumulativeGraph xaxisorigin={sortedTerms[0].key} />
-=======
-    const accumulatedData = sortedTerms.map((term) => {
-        accumulator += term.doc_count;
-        return { key: standardDate, doc_count: accumulator };
-    });
-
-
-    return (
-        <div>
-            {console.log(accumulatedData)}
+            {console.log(dataset)}
             <CumulativeGraph xaxisorigin={accumulatedData[0].key} />
->>>>>>> 3903420c
         </div>
     );
 };
