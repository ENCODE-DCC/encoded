--- conflicted
+++ resolved
@@ -225,7 +225,7 @@
                         for (let i = 0; i < LegendLabels.length; i += 1) {
                             if (LegendLabels[i]) {
                                 text.push(`<li><a href="${baseSearchUri}${LegendLabels[i]}">`);
-                                text.push(`<span class="chart-legend-chip" style="background-color:${chartInstance.data.datasets[i].backgroundColor}"></span>`);
+                                text.push(`<i class="icon icon-circle chart-legend-chip" aria-hidden="true" style="color:${chartInstance.data.datasets[i].backgroundColor}"></i>`);
                                 text.push(`<span class="chart-legend-label">${LegendLabels[i]}</span>`);
                                 text.push('</a></li>');
                             }
@@ -986,11 +986,7 @@
 };
 
 const ChartRenderer = (props) => {
-<<<<<<< HEAD
-    const { award, experiments, annotations, antibodies, biosamples, unreplicated, isogenic, anisogenic } = props;
-=======
-    const { award, experiments, annotations, antibodies, biosamples, handleClick, selectedOrganisms } = props;
->>>>>>> 16177a36
+    const { award, experiments, annotations, antibodies, biosamples, handleClick, selectedOrganisms, unreplicated, isogenic, anisogenic } = props;
 
     // Put all search-related configuration data in one consistent place.
     const searchData = {
@@ -1038,8 +1034,6 @@
             uriBase: 'type=AntibodyLot&award=/awards',
         },
     };
-<<<<<<< HEAD
-=======
     // Match the species to their genera
     const speciesGenusMap = {
         'Homo sapiens': 'HUMAN',
@@ -1054,7 +1048,6 @@
         'Drosophila yakuba': 'FLY',
     };
 
->>>>>>> 16177a36
     // Find the chart data in the returned facets.
     const experimentsConfig = searchData.experiments;
     const annotationsConfig = searchData.annotations;
@@ -1137,39 +1130,6 @@
 
     return (
         <div className="award-charts">
-<<<<<<< HEAD
-            <div className="award-chart__group-wrapper">
-                <h2>Assays {experimentsConfig.labs.length ?
-                <a className="btn btn-info btn-sm reporttitle" href={`/report/?type=Experiment&award.name=${award.name}`} title="View tabular report"><svg id="Table" data-name="Table" xmlns="http://www.w3.org/2000/svg" width="29" height="17" viewBox="0 0 29 17" className="svg-icon svg-icon-table"><title>table-tab-icon </title><path d="M22,0H0V17H29V0H22ZM21,4.33V8H15V4.33h6ZM15,9h6v3H15V9Zm-1,3H8V9h6v3Zm0-7.69V8H8V4.33h6Zm-13,0H7V8H1V4.33ZM1,9H7v3H1V9Zm0,7V13H7v3H1Zm7,0V13h6v3H8Zm7,0V13h6v3H15Zm13,0H22V13h6v3Zm0-4H22V9h6v3Zm0-4H22V4.33h6V8Z" /></svg></a>
-                : null}</h2>
-                {experimentsConfig.labs.length ?
-                    <div>
-                        <div className="award-chart__group">
-                            <LabChart
-                                award={award}
-                                labs={experimentsConfig.labs}
-                                linkUri={experimentsConfig.linkUri}
-                                ident={experimentsConfig.ident}
-                            />
-                            <CategoryChart
-                                award={award}
-                                categoryData={experimentsConfig.categoryData || []}
-                                title={experimentsConfig.title}
-                                linkUri={experimentsConfig.linkUri}
-                                categoryFacet={experimentsConfig.categoryFacet}
-                                ident={experimentsConfig.ident}
-                            />
-                            <StatusExperimentChart
-                                award={award}
-                                experiments={experiments}
-                                statuses={experimentsConfig.statuses || []}
-                                linkUri={experimentsConfig.linkUri}
-                                ident={experimentsConfig.ident}
-                                unreplicated={unreplicated}
-                                isogenic={isogenic}
-                                anisogenic={anisogenic}
-                            />
-=======
             <div> <GenusButtons handleClick={handleClick} selectedOrganisms={selectedOrganisms} updatedGenusArray={updatedGenusArray} /> </div>
             <PanelBody>
                 <div className="award-chart__group-wrapper">
@@ -1193,14 +1153,17 @@
                                     categoryFacet={experimentsConfig.categoryFacet}
                                     ident={experimentsConfig.ident}
                                 />
-                                <StatusChart
+                                <StatusExperimentChart
                                     award={award}
+                                    experiments={experiments}
                                     statuses={experimentsConfig.statuses || []}
                                     linkUri={experimentsConfig.linkUri}
                                     ident={experimentsConfig.ident}
+                                    unreplicated={unreplicated}
+                                    isogenic={isogenic}
+                                    anisogenic={anisogenic}
                                 />
                             </div>
->>>>>>> 16177a36
                         </div>
                     :
                         <div className="browser-error">No assays were submitted under this award</div>
@@ -1271,14 +1234,11 @@
     annotations: PropTypes.object, // Search result of matching annotations
     antibodies: PropTypes.object, // Search result of matching antibodies
     biosamples: PropTypes.object, // Search result of matching biosamples
-<<<<<<< HEAD
     unreplicated: PropTypes.object,
     isogenic: PropTypes.object,
     anisogenic: PropTypes.object,
-=======
     handleClick: PropTypes.func.isRequired, // Function to call when a button is clicked
     selectedOrganisms: PropTypes.array, // Array of currently selected buttons
->>>>>>> 16177a36
 };
 
 ChartRenderer.defaultProps = {
@@ -1286,13 +1246,10 @@
     annotations: {},
     antibodies: {},
     biosamples: {},
-<<<<<<< HEAD
     unreplicated: {},
     isogenic: {},
     anisogenic: {},
-=======
     selectedOrganisms: [],
->>>>>>> 16177a36
 };
 
 // Create new tabdisplay of genus buttons
@@ -1613,14 +1570,10 @@
                         <Param name="annotations" url={`/search/?type=Annotation&award.name=${award.name}${AnnotationQuery}`} />
                         <Param name="biosamples" url={`/search/?type=Biosample&award.name=${award.name}${BiosampleQuery}`} />
                         <Param name="antibodies" url={`/search/?type=AntibodyLot&award=${award['@id']}${AntibodyQuery}`} />
-<<<<<<< HEAD
                         <Param name="unreplicated" url={`/search/?type=Experiment&replication_type=unreplicated&award.name=${award.name}${ExperimentQuery}`} />
                         <Param name="isogenic" url={`/search/?type=Experiment&replication_type=isogenic&award.name=${award.name}${ExperimentQuery}`} />
                         <Param name="anisogenic" url={`/search/?type=Experiment&replication_type=anisogenic&award.name=${award.name}${ExperimentQuery}`} />
-                        <ChartRenderer award={award} />
-=======
                         <ChartRenderer award={award} updatedGenusArray={updatedGenusArray} handleClick={this.handleClick} selectedOrganisms={this.state.selectedOrganisms} />
->>>>>>> 16177a36
                     </FetchedData>
                 </div>
             </Panel>
