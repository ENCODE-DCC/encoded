import React from 'react';
import PropTypes from 'prop-types';
import _ from 'underscore';
import moment from 'moment';
import { Panel, PanelHeading, PanelBody } from '../libs/bootstrap/panel';
import DataColors from './datacolors';
import { FetchedData, Param } from './fetched';
import * as globals from './globals';
import { ProjectBadge } from './image';
import { PickerActions } from './search';
import { SortTablePanel, SortTable } from './sorttable';
import StatusLabel from './statuslabel';

const labChartId = 'lab-chart'; // Lab chart <div> id attribute
const categoryChartId = 'category-chart'; // Assay chart <div> id attribute
const statusChartId = 'status-chart'; // Status chart <div> id attribute
const labColors = new DataColors(); // Get a list of colors to use for the lab chart
const labColorList = labColors.colorList();
const typeSpecificColorList = labColors.colorList();
const statusColorList = labColors.colorList();

// Create a string based on the genus buttons selected.
function generateQuery(chosenOrganisms, searchTerm) {
    // Make the base query.
    let query = '';

    // Add all the selected organisms, if any
    if (chosenOrganisms.length) {
        const queryStrings = {
            HUMAN: `${searchTerm}Homo+sapiens`, // human
            MOUSE: `${searchTerm}Mus+musculus`, // mouse
            WORM: `${searchTerm}Caenorhabditis+elegans`, // worm
            FLY: `${searchTerm}Drosophila+melanogaster&${searchTerm}Drosophila+pseudoobscura&${searchTerm}Drosophila+simulans&${searchTerm}Drosophila+mojavensis&${searchTerm}Drosophila+ananassae&${searchTerm}Drosophila+virilis&${searchTerm}Drosophila+yakuba`,
        };
        const organismQueries = chosenOrganisms.map(organism => queryStrings[organism]);
        query += `&${organismQueries.join('&')}`;
    }

    return query;
}

// Draw the total chart count in the middle of the donut.
function drawDonutCenter(chart) {
    const canvasId = chart.chart.canvas.id;
    const width = chart.chart.width;
    const height = chart.chart.height;
    const ctx = chart.chart.ctx;
    // Undraws donut centers for Cumulative Line Chart and Status Stacked Bar Chart.
    if (canvasId === 'myGraph' || canvasId === 'status-chart-experiments-chart') {
        ctx.clearRect(0, 0, width, height);
    } else {
        const data = chart.data.datasets[0].data;
        if (data.length) {
            ctx.fillStyle = '#000000';
            ctx.restore();
            const fontSize = (height / 114).toFixed(2);
            ctx.font = `${fontSize}em sans-serif`;
            ctx.textBaseline = 'middle';

            const total = data.reduce((prev, curr) => prev + curr);
            const textX = Math.round((width - ctx.measureText(total).width) / 2);
            const textY = height / 2;

            ctx.clearRect(0, 0, width, height);
            ctx.fillText(total, textX, textY);
            ctx.save();
        }
    }
}


// Create a chart in the div.
//   chartId: Root HTML id of div to draw the chart into. Supply <divs> with `chartId`-chart for
//            the chart itself, and `chartId`-legend for its legend.
//   values: Array of values to chart.
//   labels: Array of string labels corresponding to the values.
//   colors: Array of hex colors corresponding to the values.
//   baseSearchUri: Base URI to navigate to when clicking a doughnut slice or legend item. Clicked
//                  item label gets appended to it.
//   navigate: Called when when a doughnut slice gets clicked. Gets passed the URI to go to. Needed
//             because this function can't access the navigation function.

function createDoughnutChart(chartId, values, labels, colors, baseSearchUri, navigate) {
    return new Promise((resolve) => {
        require.ensure(['chart.js'], (require) => {
            const Chart = require('chart.js');

            // adding total doc count to middle of donut
            // http://stackoverflow.com/questions/20966817/how-to-add-text-inside-the-doughnut-chart-using-chart-js/24671908
            Chart.pluginService.register({
                beforeDraw: drawDonutCenter,
            });

            // Create the chart.
            const canvas = document.getElementById(`${chartId}-chart`);
            const parent = document.getElementById(chartId);
            canvas.width = parent.offsetWidth;
            canvas.height = parent.offsetHeight;
            canvas.style.width = `${parent.offsetWidth}px`;
            canvas.style.height = `${parent.offsetHeight}px`;
            const ctx = canvas.getContext('2d');
            const chart = new Chart(ctx, {
                type: 'doughnut',
                data: {
                    labels,
                    datasets: [{
                        data: values,
                        backgroundColor: colors,
                    }],
                },
                options: {
                    maintainAspectRatio: false,
                    responsive: true,
                    legend: {
                        display: false,
                    },
                    animation: {
                        duration: 200,
                    },
                    legendCallback: (chartInstance) => {
                        const chartData = chartInstance.data.datasets[0].data;
                        const chartColors = chartInstance.data.datasets[0].backgroundColor;
                        const chartLabels = chartInstance.data.labels;
                        const text = [];
                        text.push('<ul>');
                        for (let i = 0; i < chartData.length; i += 1) {
                            if (chartData[i]) {
                                text.push(`<li><a href="${baseSearchUri}${chartLabels[i]}">`);
                                text.push(`<i class="icon icon-circle chart-legend-chip" aria-hidden="true" style="color:${chartColors[i]}"></i>`);
                                text.push(`<span class="chart-legend-label">${chartLabels[i]}</span>`);
                                text.push('</a></li>');
                            }
                        }
                        text.push('</ul>');
                        return text.join('');
                    },
                    onClick: function onClick(e) {
                        // React to clicks on pie sections
                        const activePoints = chart.getElementAtEvent(e);
                        // chart.options.onClick.baseSearchUri is created or altered based on user input of selected Genus Buttons
                        // Each type of Object (e.g. Experiments, Annotations, Biosample, AntibodyLot) has a unique
                        //      query string for the corresponding report search -- cannot simply append something
                        //      to end of baseSearchUri, as baseSearchUri ends with {searchtype}=
                        //      so, query string specifying genus must end up somewhere in the middle of the string
                        //      that is baseSearchUri.
                        // chart.options.onClick.baseSearchUri must be defined in the type of chart (StatusChart, CategoryChart)
                        //      that is passed to the createDonutChart or createBarChart functions because cannot directly
                        //      make changes to the param baseSearchUri in updateChart().
                        if (activePoints[0]) { // if click on wrong area, do nothing
                            const clickedElementIndex = activePoints[0]._index;
                            const term = chart.data.labels[clickedElementIndex];
                            if (chart.options.onClick.baseSearchUri) {
                                navigate(`${chart.options.onClick.baseSearchUri}${globals.encodedURIComponent(term)}`);
                            } else {
                                navigate(`${baseSearchUri}${globals.encodedURIComponent(term)}`);
                            }
                        }
                    },
                },
            });
            document.getElementById(`${chartId}-legend`).innerHTML = chart.generateLegend();

            // Resolve the webpack loader promise with the chart instance.
            resolve(chart);
        }, 'chartjs');
    });
}

/**
 * Create a stacked bar chart in the div.
 *
 * @param {object} chartId - Root HTML id of div to draw the chart into. Supply <divs> with `chartId`-chart for
//            the chart itself, and `chartId`-legend for its legend.
 * @param {object} data - Contains arrays of values to chart, array of string labels corresponding to the values (status)
 * @param {array} colors - Hex colors corresponding to the values.
 * @param {array} replicateLabels - Array of string labels corresponding to the values (replicate type)
 * @param {object} baseSearchUri - Base URI to navigate to when clicking a bar chart section or legend item. Clicked
//                  item label gets appended to it.
 * @param {object} navigate - Called when when a bar chart section gets clicked. Gets passed the URI to go to. Needed
//             because this function can't access the navigation function.
 * @return {promise}
 */
function createBarChart(chartId, data, colors, replicateLabels, baseSearchUri, navigate) {
    return new Promise((resolve) => {
        require.ensure(['chart.js'], (require) => {
            const Chart = require('chart.js');
            const datasets = [];
            if (data.unreplicatedDataset.some(x => x > 0)) {
                datasets.push({ label: 'unreplicated', data: data.unreplicatedDataset, backgroundColor: colors[0] });
            }
            if (data.isogenicDataset.some(x => x > 0)) {
                datasets.push({ label: 'isogenic', data: data.isogenicDataset, backgroundColor: colors[1] });
            }
            if (data.anisogenicDataset.some(x => x > 0)) {
                datasets.push({ label: 'anisogenic', data: data.anisogenicDataset, backgroundColor: colors[2] });
            }
            for (let i = 0; i < datasets.length; i += 1) {
                datasets[i].backgroundColor = colors[i];
            }

            // Create the chart.
            const canvas = document.getElementById(`${chartId}-chart`);
            const parent = document.getElementById(chartId);
            canvas.width = parent.offsetWidth;
            canvas.height = parent.offsetHeight;
            canvas.style.width = `${parent.offsetWidth}px`;
            canvas.style.height = `${parent.offsetHeight}px`;
            const ctx = canvas.getContext('2d');
            const chart = new Chart(ctx, {
                type: 'bar',
                data: {
                    labels: data.labels,
                    datasets,
                },
                options: {
                    maintainAspectRatio: false,
                    responsive: true,
                    legend: {
                        display: false,
                    },
                    scales: {
                        xAxes: [{
                            scaleLabel: {
                                display: false,
                            },
                            gridLines: {
                            },
                            stacked: true,
                        }],
                        yAxes: [{
                            gridLines: {
                                display: false,
                                color: '#fff',
                                zeroLineColor: '#fff',
                                zeroLineWidth: 0,
                            },
                            stacked: true,
                        }],
                    },
                    animation: {
                        duration: 200,
                    },
                    legendCallback: (chartInstance) => {
                        const LegendLabels = [];
                        const dataColors = [];
                        // If data array has value, add to legend
                        for (let i = 0; i < datasets.length; i += 1) {
                            LegendLabels.push(chartInstance.data.datasets[i].label);
                            dataColors.push(chartInstance.data.datasets[i].backgroundColor);
                        }
                        const text = [];
                        text.push('<ul>');
                        for (let i = 0; i < LegendLabels.length; i += 1) {
                            if (LegendLabels[i]) {
                                text.push(`<li><a href="${baseSearchUri}&replication_type=${LegendLabels[i]}">`);
                                text.push(`<i class="icon icon-circle chart-legend-chip" aria-hidden="true" style="color:${dataColors[i]}"></i>`);
                                text.push(`<span class="chart-legend-label">${LegendLabels[i]}</span>`);
                                text.push('</a></li>');
                            }
                        }
                        text.push('</ul>');
                        return text.join('');
                    },
                    onClick: function onClick(e) {
                        const activePoints = chart.getElementAtEvent(e);

                        if (activePoints[0]) { // if click on wrong area, do nothing
                            const clickedElementIndex = activePoints[0]._index;
                            const clickedElementdataset = activePoints[0]._datasetIndex;
                            const term = chart.data.labels[clickedElementIndex];
                            const item = chart.data.datasets[clickedElementdataset].label;
                            // chart.options.onClick.baseSearchUri is created or altered based on user input of selected Genus Buttons
                            // Each type of Object (e.g. Experiments, Annotations, Biosample, AntibodyLot) has a unique
                            //      query string for the corresponding report search -- cannot simply append something
                            //      to end of baseSearchUri, as baseSearchUri ends with {searchtype}=
                            //      so, query string specifying genus must end up somewhere in the middle of the string
                            //      that is baseSearchUri.
                            // chart.options.onClick.baseSearchUri must be defined in the type of chart (StatusChart, CategoryChart)
                            //      that is passed to the createDonutChart or createBarChart functions because cannot directly
                            //      make changes to the param baseSearchUri in updateChart().
                            if (chart.options.onClick.baseSearchUri) {
                                navigate(`${chart.options.onClick.baseSearchUri}&status=${globals.encodedURIComponent(term)}&replication_type=${item}`);
                            } else {
                                navigate(`${baseSearchUri}&status=${globals.encodedURIComponent(term)}&replication_type=${item}`);
                            }
                        }
                    },
                },
            });
            document.getElementById(`${chartId}-legend`).innerHTML = chart.generateLegend();
            resolve(chart);
        }, 'chartjs');
    });
}


// Display and handle clicks in the chart of labs.
class LabChart extends React.Component {
    constructor() {
        super();

        // Bind this to non-React components.
        this.createChart = this.createChart.bind(this);
        this.updateChart = this.updateChart.bind(this);
    }

    componentDidMount() {
        this.createChart(`${labChartId}-${this.props.ident}`, this.props.labs);
    }

    componentDidUpdate() {
        if (this.props.labs.length) {
            if (this.chart) {
                this.updateChart(this.chart, this.props.labs);
            } else {
                this.createChart(`${statusChartId}-${this.props.ident}`, this.props.labs);
            }
        } else if (this.chart) {
            this.chart.destroy();
            this.chart = null;
        }
    }

    // Update existing chart with new data.
    updateChart(chart, facetData) {
        const { award, linkUri, objectQuery } = this.props;
        // Extract the non-zero values, and corresponding labels and colors for the data.
        const values = [];
        const labels = [];
        facetData.forEach((item) => {
            if (item.doc_count) {
                values.push(item.doc_count);
                labels.push(item.key);
            }
        });
        const colors = labels.map((label, i) => labColorList[i % labColorList.length]);
        // Update chart data and redraw with the new data
        chart.data.datasets[0].data = values;
        chart.data.datasets[0].backgroundColor = colors;
        chart.data.labels = labels;
        chart.options.onClick.baseSearchUri = `${linkUri}${award.name}${objectQuery}&lab.title=`;
        chart.update();

        // Redraw the updated legend
        document.getElementById(`${labChartId}-${this.props.ident}-legend`).innerHTML = chart.generateLegend();
    }

    createChart(chartId, facetData) {
        // Extract the non-zero values, and corresponding labels and colors for the data.
        const values = [];
        const labels = [];
        facetData.forEach((item) => {
            if (item.doc_count) {
                values.push(item.doc_count);
                labels.push(item.key);
            }
        });
        const colors = labels.map((label, i) => labColorList[i % labColorList.length]);

        // Create the chart.
        createDoughnutChart(chartId, values, labels, colors, `${this.props.linkUri}${this.props.award.name}&lab.title=`, (uri) => { this.context.navigate(uri); })
            .then((chartInstance) => {
                // Save the created chart instance.
                this.chart = chartInstance;
            });
    }

    render() {
        const { labs, ident } = this.props;

        // Calculate a (hopefully) unique ID to put on the DOM elements.
        const id = `${labChartId}-${ident}`;

        return (
            <div className="award-charts__chart">
                <div className="award-charts__title">
                    Lab
                </div>
                {labs.length ?
                    <div className="award-charts__visual">
                        <div id={id} className="award-charts__canvas">
                            <canvas id={`${id}-chart`} />
                        </div>
                        <div id={`${id}-legend`} className="award-charts__legend" />
                    </div>
                :
                    <div className="chart-no-data" style={{ height: this.wrapperHeight }}>No data to display</div>
                }
            </div>
        );
    }
}

LabChart.propTypes = {
    award: PropTypes.object.isRequired, // Award being displayed
    labs: PropTypes.array.isRequired, // Array of labs facet data
    linkUri: PropTypes.string.isRequired, // Base URI for matrix links
    ident: PropTypes.string.isRequired, // Unique identifier to `id` the charts
    objectQuery: PropTypes.string,
};

LabChart.defaultProps = {
    objectQuery: '',
};

LabChart.contextTypes = {
    navigate: PropTypes.func,
};

// Display and handle clicks in the chart of assays.
class CategoryChart extends React.Component {
    constructor() {
        super();
        this.createChart = this.createChart.bind(this);
        this.updateChart = this.updateChart.bind(this);
    }

    componentDidMount() {
        if (this.props.categoryData.length) {
            this.createChart(`${categoryChartId}-${this.props.ident}`, this.props.categoryData);
        }
    }

    componentDidUpdate() {
        if (this.props.categoryData.length) {
            if (this.chart) {
                this.updateChart(this.chart, this.props.categoryData);
            } else {
                this.createChart(`${categoryChartId}-${this.props.ident}`, this.props.categoryData);
            }
        } else if (this.chart) {
            this.chart.destroy();
            this.chart = null;
        }
    }

    // Update existing chart with new data.
    updateChart(chart, facetData) {
        const { award, linkUri, objectQuery, categoryFacet } = this.props;
        // Extract the non-zero values, and corresponding labels and colors for the data.
        const values = [];
        const labels = [];
        facetData.forEach((item) => {
            if (item.doc_count) {
                values.push(item.doc_count);
                labels.push(item.key);
            }
        });
        const colors = labels.map((label, i) => typeSpecificColorList[i % typeSpecificColorList.length]);

        // Update chart data and redraw with the new data.
        chart.data.datasets[0].data = values;
        chart.data.datasets[0].backgroundColor = colors;
        chart.data.labels = labels;
        chart.options.onClick.baseSearchUri = `${linkUri}${award.name}${objectQuery}&${categoryFacet}=`;
        chart.update();

        // Redraw the updated legend
        document.getElementById(`${categoryChartId}-${this.props.ident}-legend`).innerHTML = chart.generateLegend();
    }

    createChart(chartId, facetData) {
        const { award, linkUri, categoryFacet } = this.props;

        // Extract the non-zero values, and corresponding labels and colors for the data.
        const values = [];
        const labels = [];
        facetData.forEach((item) => {
            if (item.doc_count) {
                values.push(item.doc_count);
                labels.push(item.key);
            }
        });
        const colors = labels.map((label, i) => typeSpecificColorList[i % typeSpecificColorList.length]);

        // Create the chart.
        createDoughnutChart(chartId, values, labels, colors, `${linkUri}${award.name}&${categoryFacet}=`, (uri) => { this.context.navigate(uri); })
            .then((chartInstance) => {
                // Save the created chart instance.
                this.chart = chartInstance;
            });
    }

    render() {
        const { categoryData, title, ident } = this.props;

        // Calculate a (hopefully) unique ID to put on the DOM elements.
        const id = `${categoryChartId}-${ident}`;

        return (
            <div className="award-charts__chart">
                <div className="title">
                    {title}
                </div>
                {categoryData.length ?
                    <div className="award-charts__visual">
                        <div id={id} className="award-charts__canvas">
                            <canvas id={`${id}-chart`} />
                        </div>
                        <div id={`${id}-legend`} className="award-charts__legend" />
                    </div>
                :
                    <div className="chart-no-data" style={{ height: this.wrapperHeight }}>No data to display</div>
                }
            </div>
        );
    }
}

CategoryChart.propTypes = {
    award: PropTypes.object.isRequired, // Award being displayed
    categoryData: PropTypes.array.isRequired, // Type-specific data to display in a chart
    title: PropTypes.string.isRequired, // Title to display above the chart
    linkUri: PropTypes.string.isRequired, // Element of matrix URI to select
    categoryFacet: PropTypes.string.isRequired, // Add to linkUri to link to matrix facet item
    ident: PropTypes.string.isRequired, // Unique identifier to `id` the charts
    objectQuery: PropTypes.string,
};

CategoryChart.defaultProps = {
    objectQuery: '',
};

CategoryChart.contextTypes = {
    navigate: PropTypes.func,
};
// Display and handle clicks in the chart of antibodies.
class AntibodyChart extends React.Component {
    constructor() {
        super();
        this.createChart = this.createChart.bind(this);
        this.updateChart = this.updateChart.bind(this);
    }

    componentDidMount() {
        if (this.props.categoryData.length) {
            this.createChart(`${categoryChartId}-${this.props.ident}`, this.props.categoryData);
        }
    }

    componentDidUpdate() {
        if (this.props.categoryData.length) {
            if (this.chart) {
                this.updateChart(this.chart, this.props.categoryData);
            } else {
                this.createChart(`${categoryChartId}-${this.props.ident}`, this.props.categoryData);
            }
        } else if (this.chart) {
            this.chart.destroy();
            this.chart = null;
        }
    }

    // Update existing chart with new data.
    updateChart(chart, facetData) {
        // Extract the non-zero values, and corresponding labels and colors for the data.
        const { award } = this.props;
        const values = [];
        const labels = [];
        facetData.forEach((item) => {
            if (item.doc_count) {
                values.push(item.doc_count);
                labels.push(item.key);
            }
        });
        const colors = labels.map((label, i) => typeSpecificColorList[i % typeSpecificColorList.length]);
        const AntibodyQuery = generateQuery(this.props.selectedOrganisms, 'targets.organism.scientific_name=');
        // Update chart data and redraw with the new data.
        chart.data.datasets[0].data = values;
        chart.data.datasets[0].backgroundColor = colors;
        chart.data.labels = labels;
        chart.options.onClick.baseSearchUri = `/report/?type=AntibodyLot&award=/awards/${award.name}/${AntibodyQuery}&lot_reviews.status=`;
        chart.update();

        // Redraw the updated legend
        document.getElementById(`${categoryChartId}-${this.props.ident}-legend`).innerHTML = chart.generateLegend();
    }

    createChart(chartId, facetData) {
        const { award, linkUri, categoryFacet } = this.props;

        // Extract the non-zero values, and corresponding labels and colors for the data.
        const values = [];
        const labels = [];
        facetData.forEach((item) => {
            if (item.doc_count) {
                values.push(item.doc_count);
                labels.push(item.key);
            }
        });
        const colors = labels.map((label, i) => typeSpecificColorList[i % typeSpecificColorList.length]);

        createDoughnutChart(chartId, values, labels, colors, `${linkUri}${award.name}/&${categoryFacet}=`, (uri) => { this.context.navigate(uri); })
            .then((chartInstance) => {
                // Save the created chart instance.
                this.chart = chartInstance;
            });
    }

    render() {
        const { categoryData, ident, award } = this.props;
        const AntibodyQuery = generateQuery(this.props.selectedOrganisms, 'targets.organism.scientific_name=');

        // Calculate a (hopefully) unique ID to put on the DOM elements.
        const id = `${categoryChartId}-${ident}`;

        return (
            <div className="award-charts__chart">
                <div className="award-charts__title">
                    Antibodies {categoryData.length ?
                    <a className="btn btn-info btn-xs reagentsreporttitle" href={`/report/?type=AntibodyLot&${AntibodyQuery}&award=${award['@id']}&field=accession&field=lot_reviews.status&field=lot_reviews.targets.label&field=lot_reviews.targets.organism.scientific_name&field=source.title&field=product_id&field=lot_id&field=date_created`} title="View tabular report"><svg id="Table" data-name="Table" xmlns="http://www.w3.org/2000/svg" width="29" height="17" viewBox="0 0 29 17" className="svg-icon svg-icon-table"><title>table-tab-icon </title><path d="M22,0H0V17H29V0H22ZM21,4.33V8H15V4.33h6ZM15,9h6v3H15V9Zm-1,3H8V9h6v3Zm0-7.69V8H8V4.33h6Zm-13,0H7V8H1V4.33ZM1,9H7v3H1V9Zm0,7V13H7v3H1Zm7,0V13h6v3H8Zm7,0V13h6v3H15Zm13,0H22V13h6v3Zm0-4H22V9h6v3Zm0-4H22V4.33h6V8Z" /></svg></a>
                    :
                    null}
                    </div>
                {categoryData.length ?
                    <div>
                        <div className="award-charts__visual">
                            <div id={id} className="award-charts__canvas">
                                <canvas id={`${id}-chart`} />
                            </div>
                            <div id={`${id}-legend`} className="award-charts__legend" />
                        </div>
                    </div>
                :
                    <div className="chart-no-data" style={{ height: this.wrapperHeight }}>No data to display</div>
                }
            </div>
        );
    }
}

AntibodyChart.propTypes = {
    award: PropTypes.object.isRequired, // Award being displayed
    categoryData: PropTypes.array.isRequired, // Type-specific data to display in a chart
    categoryFacet: PropTypes.string.isRequired, // Add to linkUri to link to matrix facet item
    ident: PropTypes.string.isRequired, // Unique identifier to `id` the charts
    linkUri: PropTypes.string.isRequired,
    selectedOrganisms: PropTypes.array.isRequired,
};

AntibodyChart.contextTypes = {
    navigate: PropTypes.func,
};

// Display and handle clicks in the chart of biosamples.
class BiosampleChart extends React.Component {
    constructor() {
        super();
        this.createChart = this.createChart.bind(this);
        this.updateChart = this.updateChart.bind(this);
    }

    componentDidMount() {
        if (this.props.categoryData.length) {
            this.createChart(`${categoryChartId}-${this.props.ident}`, this.props.categoryData);
        }
    }

    componentDidUpdate() {
        if (this.props.categoryData.length) {
            if (this.chart) {
                this.updateChart(this.chart, this.props.categoryData);
            } else {
                this.createChart(`${categoryChartId}-${this.props.ident}`, this.props.categoryData);
            }
        } else if (this.chart) {
            this.chart.destroy();
            this.chart = null;
        }
    }

    // Update existing chart with new data.
    updateChart(chart, facetData) {
        const { award } = this.props;
        // Extract the non-zero values, and corresponding labels and colors for the data.
        const values = [];
        const labels = [];
        facetData.forEach((item) => {
            if (item.doc_count) {
                values.push(item.doc_count);
                labels.push(item.key);
            }
        });
        const colors = labels.map((label, i) => typeSpecificColorList[i % typeSpecificColorList.length]);
        // if (this.props.selectedOrganisms.length)
        const BiosampleQuery = generateQuery(this.props.selectedOrganisms, 'organism.scientific_name=');
        // Update chart data and redraw with the new data.
        chart.data.datasets[0].data = values;
        chart.data.datasets[0].backgroundColor = colors;
        chart.data.labels = labels;
        chart.options.onClick.baseSearchUri = `/report/?type=Biosample&award.name=${award.name}&${BiosampleQuery}&biosample_type=`;
        chart.update();

        // Redraw the updated legend
        document.getElementById(`${categoryChartId}-${this.props.ident}-legend`).innerHTML = chart.generateLegend();
    }

    createChart(chartId, facetData) {
        const { award, linkUri, categoryFacet, selectedOrganisms } = this.props;

        // Extract the non-zero values, and corresponding labels and colors for the data.
        const values = [];
        const labels = [];
        facetData.forEach((item) => {
            if (item.doc_count) {
                values.push(item.doc_count);
                labels.push(item.key);
            }
        });
        const colors = labels.map((label, i) => typeSpecificColorList[i % typeSpecificColorList.length]);
        createDoughnutChart(chartId, values, labels, colors, `${linkUri}${award.name}&${categoryFacet}=`, (uri) => { this.context.navigate(uri); }, selectedOrganisms)
            .then((chartInstance) => {
                // Save the created chart instance.
                this.chart = chartInstance;
            });
    }

    render() {
        const { categoryData, ident, award } = this.props;
        const BiosampleQuery = generateQuery(this.props.selectedOrganisms, 'organism.scientific_name=');
        // Calculate a (hopefully) unique ID to put on the DOM elements.
        const id = `${categoryChartId}-${ident}`;

        return (
            <div className="award-charts__chart">
                <div className="award-charts__title">
                    Biosamples {categoryData.length ?
                    <a className="btn btn-info btn-sm reagentsreporttitle" href={`/report/?type=Biosample&${BiosampleQuery}&award.name=${award.name}`} title="View tabular report"><svg id="Table" data-name="Table" xmlns="http://www.w3.org/2000/svg" width="29" height="17" viewBox="0 0 29 17" className="svg-icon svg-icon-table"><title>table-tab-icon </title><path d="M22,0H0V17H29V0H22ZM21,4.33V8H15V4.33h6ZM15,9h6v3H15V9Zm-1,3H8V9h6v3Zm0-7.69V8H8V4.33h6Zm-13,0H7V8H1V4.33ZM1,9H7v3H1V9Zm0,7V13H7v3H1Zm7,0V13h6v3H8Zm7,0V13h6v3H15Zm13,0H22V13h6v3Zm0-4H22V9h6v3Zm0-4H22V4.33h6V8Z" /></svg></a>
                    :
                    null}
                </div>
                    {categoryData.length ?
                    <div>
                        <div className="award-charts__visual">
                            <div id={id} className="award-charts__canvas">
                                <canvas id={`${id}-chart`} />
                            </div>
                            <div id={`${id}-legend`} className="award-charts__legend" />
                        </div>
                    </div>
                :
                    <div className="chart-no-data" style={{ height: this.wrapperHeight }}>No data to display</div>
                }
            </div>
        );
    }
}

BiosampleChart.propTypes = {
    award: PropTypes.object.isRequired, // Award being displayed
    categoryData: PropTypes.array.isRequired, // Type-specific data to display in a chart
    categoryFacet: PropTypes.string.isRequired, // Add to linkUri to link to matrix facet item
    ident: PropTypes.string.isRequired, // Unique identifier to `id` the charts
    linkUri: PropTypes.string.isRequired,
    selectedOrganisms: PropTypes.array,
};

BiosampleChart.defaultProps = {
    selectedOrganisms: [],
};

BiosampleChart.contextTypes = {
    navigate: PropTypes.func,
};

/**
 * Function to be called in createChart and updateChart of class StatusExperimentChart, creates arrays for chart data.
 *
 * @param {object} experiments - Fetched data for experiments in Award
 * @param {object} unreplicated - Experiment search with specific replication_type unreplicated
 * @param {array} isogenic - Experiment search with specific replication_type isogenic
 * @param {array} anisogenic - Experiment search with specific replication_type anisogenic
 * @return {object} - with labels (for status -- x-axis of bar chart), unreplicatedDataset, isogenicDataset, anisogenicDataset
//              to be passed to the createChart function
 */

function StatusData(experiments, unreplicated, isogenic, anisogenic) {
    let unreplicatedArray;
    let isogenicArray;
    let anisogenicArray;
    const unreplicatedLabel = [];
    let unreplicatedDataset = [];
    const isogenicLabel = [];
    let isogenicDataset = [];
    const anisogenicLabel = [];
    let anisogenicDataset = [];

    // Find status in facets for each replicate type (unreplicated, isogenic, anisogenic) search
    if (experiments && experiments.facets && experiments.facets.length) {
        const unreplicatedFacet = unreplicated.facets.find(facet => facet.field === 'status');
        const isogenicFacet = isogenic.facets.find(facet => facet.field === 'status');
        const anisogenicFacet = anisogenic.facets.find(facet => facet.field === 'status');
        unreplicatedArray = (unreplicatedFacet && unreplicatedFacet.terms && unreplicatedFacet.terms.length) ? unreplicatedFacet.terms : [];
        isogenicArray = (isogenicFacet && isogenicFacet.terms && isogenicFacet.terms.length) ? isogenicFacet.terms : [];
        anisogenicArray = (anisogenicFacet && anisogenicFacet.terms && anisogenicFacet.terms.length) ? anisogenicFacet.terms : [];
    }
    const labels = ['proposed', 'started', 'submitted', 'released', 'deleted', 'replaced', 'archived', 'revoked'];

    // Check existence of data for each of the keys in array labels
    // Ensures that for each replicate type there exists the same set of labels and the corresponding data values (in order)
    //      so that it can be easily and accurately passed to chart.js in createBarChart
    //      First pushes anything that has a key in labels, then sorts the dataset
    //      If the array has no length, just push an array with 0 values
    if (unreplicatedArray.length) {
        for (let j = 0; j < labels.length; j += 1) {
            for (let i = 0; i < unreplicatedArray.length; i += 1) {
                if (unreplicatedArray[i].key === labels[j]) {
                    unreplicatedLabel.push(unreplicatedArray[i].key);
                    unreplicatedDataset.push(unreplicatedArray[i].doc_count);
                }
            }
        }
        for (let j = 0; j < labels.length; j += 1) {
            if (labels[j] !== unreplicatedLabel[j]) {
                unreplicatedLabel.splice(j, 0, labels[j]);
                unreplicatedDataset.splice(j, 0, 0);
            }
        }
    } else {
        unreplicatedDataset = [0, 0, 0, 0, 0, 0, 0, 0];
    }
    if (isogenicArray.length) {
        for (let j = 0; j < labels.length; j += 1) {
            for (let i = 0; i < isogenicArray.length; i += 1) {
                if (isogenicArray[i].key === labels[j]) {
                    isogenicLabel.push(isogenicArray[i].key);
                    isogenicDataset.push(isogenicArray[i].doc_count);
                }
            }
        }
        for (let j = 0; j < labels.length; j += 1) {
            if (labels[j] !== isogenicLabel[j]) {
                isogenicLabel.splice(j, 0, labels[j]);
                isogenicDataset.splice(j, 0, 0);
            }
        }
    } else {
        isogenicDataset = [0, 0, 0, 0, 0, 0, 0, 0];
    }
    if (anisogenicArray.length) {
        for (let j = 0; j < labels.length; j += 1) {
            for (let i = 0; i < anisogenicArray.length; i += 1) {
                if (anisogenicArray[i].key === labels[j]) {
                    anisogenicLabel.push(anisogenicArray[i].key);
                    anisogenicDataset.push(anisogenicArray[i].doc_count);
                }
            }
        }
        for (let j = 0; j < labels.length; j += 1) {
            if (labels[j] !== anisogenicLabel[j]) {
                anisogenicLabel.splice(j, 0, labels[j]);
                anisogenicDataset.splice(j, 0, 0);
            }
        }
    } else {
        anisogenicDataset = [0, 0, 0, 0, 0, 0, 0, 0];
    }
    return ({ labels, unreplicatedDataset, isogenicDataset, anisogenicDataset });
}

class ControlsChart extends React.Component {
    constructor() {
        super();
        this.createChart = this.createChart.bind(this);
        this.updateChart = this.updateChart.bind(this);
    }

    componentDidMount() {
        if (this.props.statuses.length) {
            this.createChart(`${statusChartId}-${this.props.ident}-controls`, this.props.statuses);
        }
    }

    componentDidUpdate() {
        if (this.props.statuses.length) {
            if (this.chart) {
                this.updateChart(this.chart, this.props.statuses);
            } else {
                this.createChart(`${statusChartId}-${this.props.ident}-controls`, this.props.statuses);
            }
        } else if (this.chart) {
            this.chart.destroy();
            this.chart = null;
        }
    }

    updateChart(chart, facetData) {
        const { award, objectQuery } = this.props;
        // Extract the non-zero values, and corresponding labels and colors for the data.
        const values = [];
        const labels = [];
        facetData.forEach((item) => {
            if (item.doc_count) {
                values.push(item.doc_count);
                labels.push(item.key);
            }
        });

        const colors = labels.map((label, i) => statusColorList[i % statusColorList.length]);

        // Update chart data and redraw with the new data
        chart.data.datasets[0].data = values;
        chart.data.datasets[0].backgroundColor = colors;
        chart.data.labels = labels;
        chart.options.onClick.baseSearchUri = `/matrix/?type=Experiment&target.investigated_as=control&award.name=${award.name}&${objectQuery}&status=`;
        chart.update();

        // Redraw the updated legend
        document.getElementById(`${statusChartId}-${this.props.ident}-controls-legend`).innerHTML = chart.generateLegend();
    }

    createChart(chartId, facetData) {
        // Extract the non-zero values, and corresponding labels and colors for the data.
        const values = [];
        const labels = [];
        facetData.forEach((item) => {
            if (item.doc_count) {
                values.push(item.doc_count);
                labels.push(item.key);
            }
        });
        const colors = labels.map((label, i) => statusColorList[i % statusColorList.length]);

        // Create the chart.
        createDoughnutChart(chartId, values, labels, colors, `${this.props.linkUri}${this.props.award.name}&status=`, (uri) => { this.context.navigate(uri); })
            .then((chartInstance) => {
                // Save the created chart instance.
                this.chart = chartInstance;
            });
    }

    render() {
        const { statuses, ident } = this.props;

        // Calculate a (hopefully) unique ID to put on the DOM elements.
        const id = `${statusChartId}-${ident}-controls`;

        return (
            <div className="award-charts__chart">
                <div className="award-charts__title">
                    Controls
                </div>
                {statuses.length ?
                    <div className="award-charts__visual">
                        <div id={id} className="award-charts__canvas">
                            <canvas id={`${id}-chart`} />
                        </div>
                        <div id={`${id}-legend`} className="award-charts__legend" />
                    </div>
                :
                    <div className="chart-no-data" style={{ height: this.wrapperHeight }}>No data to display</div>
                }
            </div>
        );
    }
}

ControlsChart.propTypes = {
    award: PropTypes.object.isRequired, // Award being displayed
    statuses: PropTypes.array, // Array of status facet data
    linkUri: PropTypes.string.isRequired, // URI to use for matrix links
    ident: PropTypes.string.isRequired, // Unique identifier to `id` the charts
    objectQuery: PropTypes.string,
};

ControlsChart.defaultProps = {
    statuses: [],
    objectQuery: '',
};

ControlsChart.contextTypes = {
    navigate: PropTypes.func,
};

class StatusExperimentChart extends React.Component {
    constructor() {
        super();
        this.createChart = this.createChart.bind(this);
        this.updateChart = this.updateChart.bind(this);
    }

    componentDidMount() {
        if (this.props.statuses.length) {
            this.createChart(`${statusChartId}-${this.props.ident}`, this.props.statuses);
        }
    }

    componentDidUpdate() {
        if (this.props.statuses.length) {
            if (this.chart) {
                this.updateChart(this.chart, this.props.statuses);
            } else {
                this.createChart(`${statusChartId}-${this.props.ident}`, this.props.statuses);
            }
        } else if (this.chart) {
            this.chart.destroy();
            this.chart = null;
        }
    }

    updateChart(chart) {
        const { experiments, unreplicated, isogenic, anisogenic, linkUri, award, objectQuery } = this.props;
        // Object with arrays of status labels, unreplicatedDataset, isogenicDataset, anisogenicDataset
        const data = StatusData(experiments, unreplicated, isogenic, anisogenic);
        const replicatelabels = ['unreplicated', 'isogenic', 'anisogenic'];
        const colors = replicatelabels.map((label, i) => statusColorList[i % statusColorList.length]);
        // Must specify each case of data availability - must remove available, data-less chart.data.datasets
        // Ensures that the colors will be the default and legend labels does not include unnecessary strings
        if (data.unreplicatedDataset.some(x => x > 0)) {
            chart.data.datasets[0] = { label: 'unreplicated', data: data.unreplicatedDataset, backgroundColor: colors[0] };
            if (data.isogenicDataset.some(x => x > 0)) {
                chart.data.datasets[1] = { label: 'isogenic', data: data.isogenicDataset, backgroundColor: colors[1] };
                if (data.anisogenicDataset.some(x => x > 0)) {
                    chart.data.datasets[2] = { label: 'anisogenic', data: data.anisogenicDataset, backgroundColor: colors[2] };
                } else if (data.anisogenicDataset.every(x => x === 0)) {
                    chart.data.datasets[2] = {};
                }
            } else if (data.isogenicDataset.every(x => x === 0) && data.anisogenicDataset.some(x => x > 0)) {
                chart.data.datasets[1] = { label: 'anisogenic', data: data.anisogenicDataset, backgroundColor: colors[1] };
                chart.data.datasets[2] = {};
            }
        } else if (data.unreplicatedDataset.every(x => x === 0) && data.isogenicDataset.some(x => x > 0)) {
            chart.data.datasets[0] = { label: 'isogenic', data: data.isogenicDataset, backgroundColor: colors[0] };
            if (data.anisogenicDataset.some(x => x > 0)) {
                chart.data.datasets[1] = { label: 'anisogenic', data: data.anisogenicDataset, backgroundColor: colors[1] };
                chart.data.datasets[2] = {};
            } else if (data.anisogenicDataset.every(x => x === 0)) {
                chart.data.datasets[1] = {};
                chart.data.datasets[2] = {};
            }
        } else if (data.unreplicatedDataset.every(x => x === 0) && data.isogenicDataset.every(x => x === 0) && data.anisogenicDataset.some(x => x > 0)) {
            chart.data.datasets[0] = { label: 'anisogenic', data: data.anisogenicDataset, backgroundColor: colors[0] };
            chart.data.datasets[1] = {};
            chart.data.datasets[2] = {};
        }
        chart.options.onClick.baseSearchUri = `${linkUri}${award.name}${objectQuery}`;
        chart.update();

        document.getElementById(`${statusChartId}-${this.props.ident}-legend`).innerHTML = chart.generateLegend();
    }

    createChart(chartId) {
        const { experiments, unreplicated, isogenic, anisogenic } = this.props;
        // Object with arrays of status labels, unreplicatedDataset, isogenicDataset, anisogenicDataset
        const data = StatusData(experiments, unreplicated, isogenic, anisogenic);
        const replicatelabels = ['unreplicated', 'isogenic', 'anisogenic'];
        const colors = replicatelabels.map((label, i) => statusColorList[i % statusColorList.length]);

        createBarChart(chartId, data, colors, replicatelabels, `${this.props.linkUri}${this.props.award.name}`, (uri) => { this.context.navigate(uri); })
            .then((chartInstance) => {
                // Save the created chart instance.
                this.chart = chartInstance;
            });
    }

    render() {
        const { statuses, ident } = this.props;

        // Calculate a (hopefully) unique ID to put on the DOM elements.
        const id = `${statusChartId}-${ident}`;

        return (
            <div className="award-charts__chart">
                <div className="award-charts__title">
                    Status
                </div>
                 {statuses.length ?
                    <div className="award-charts__visual">
                        <div id={id} className="award-charts__canvas">
                            <canvas id={`${id}-chart`} />
                        </div>
                        <div id={`${id}-legend`} className="award-charts__legend" />
                    </div>
                :
                    <div className="chart-no-data" style={{ height: this.wrapperHeight }}>No data to display</div>
                }
            </div>
        );
    }
}

StatusExperimentChart.propTypes = {
    award: PropTypes.object.isRequired, // Award being displayed
    statuses: PropTypes.array, // Array of status facet data
    linkUri: PropTypes.string.isRequired, // URI to use for matrix links
    ident: PropTypes.string.isRequired, // Unique identifier to `id` the charts
    experiments: PropTypes.object.isRequired,
    unreplicated: PropTypes.object,
    anisogenic: PropTypes.object,
    isogenic: PropTypes.object,
    objectQuery: PropTypes.string,
};

StatusExperimentChart.defaultProps = {
    statuses: [],
    unreplicated: {},
    anisogenic: {},
    isogenic: {},
    objectQuery: '',
};

StatusExperimentChart.contextTypes = {
    navigate: PropTypes.func,
};

// Display and handle clicks in the chart of labs.
class StatusChart extends React.Component {
    // Update existing chart with new data.
    constructor() {
        super();
        this.createChart = this.createChart.bind(this);
        this.updateChart = this.updateChart.bind(this);
    }

    componentDidMount() {
        if (this.props.statuses.length) {
            this.createChart(`${statusChartId}-${this.props.ident}`, this.props.statuses);
        }
    }

    componentDidUpdate() {
        if (this.props.statuses.length) {
            if (this.chart) {
                this.updateChart(this.chart, this.props.statuses);
            } else {
                this.createChart(`${statusChartId}-${this.props.ident}`, this.props.statuses);
            }
        } else if (this.chart) {
            this.chart.destroy();
            this.chart = null;
        }
    }

    updateChart(chart, facetData) {
        const { award, linkUri, objectQuery } = this.props;
        // Extract the non-zero values, and corresponding labels and colors for the data.
        const values = [];
        const labels = [];
        facetData.forEach((item) => {
            if (item.doc_count) {
                values.push(item.doc_count);
                labels.push(item.key);
            }
        });

        const colors = labels.map((label, i) => statusColorList[i % statusColorList.length]);
        // Update chart data and redraw with the new data
        chart.data.datasets[0].data = values;
        chart.data.datasets[0].backgroundColor = colors;
        chart.data.labels = labels;
        chart.options.onClick.baseSearchUri = `${linkUri}${award.name}${objectQuery}&status=`;
        chart.update();

        // Redraw the updated legend
        document.getElementById(`${statusChartId}-${this.props.ident}-legend`).innerHTML = chart.generateLegend();
    }

    createChart(chartId, facetData) {
        // Extract the non-zero values, and corresponding labels and colors for the data.
        const values = [];
        const labels = [];
        facetData.forEach((item) => {
            if (item.doc_count) {
                values.push(item.doc_count);
                labels.push(item.key);
            }
        });
        const colors = labels.map((label, i) => statusColorList[i % statusColorList.length]);

        // Create the chart.
        createDoughnutChart(chartId, values, labels, colors, `${this.props.linkUri}${this.props.award.name}&status=`, (uri) => { this.context.navigate(uri); })
            .then((chartInstance) => {
                // Save the created chart instance.
                this.chart = chartInstance;
            });
    }

    render() {
        const { statuses, ident } = this.props;

        // Calculate a (hopefully) unique ID to put on the DOM elements.
        const id = `${statusChartId}-${ident}`;

        return (
            <div className="award-charts__chart">
                <div className="award-charts__title">
                    Status
                </div>
                {statuses.length ?
                    <div className="award-charts__visual">
                        <div id={id} className="award-charts__canvas">
                            <canvas id={`${id}-chart`} />
                        </div>
                        <div id={`${id}-legend`} className="award-charts__legend" />
                    </div>
                :
                    <div className="chart-no-data" style={{ height: this.wrapperHeight }}>No data to display</div>
                }
            </div>
        );
    }
}

StatusChart.propTypes = {
    award: PropTypes.object.isRequired, // Award being displayed
    statuses: PropTypes.array, // Array of status facet data
    linkUri: PropTypes.string.isRequired, // URI to use for matrix links
    ident: PropTypes.string.isRequired, // Unique identifier to `id` the charts
    objectQuery: PropTypes.string,
};

StatusChart.defaultProps = {
    statuses: [],
    objectQuery: '',
};

StatusChart.contextTypes = {
    navigate: PropTypes.func,
};

// The existing species are added to the array of species
function generateUpdatedSpeciesArray(categories, query, updatedSpeciesArray) {
    let categorySpeciesArray;
    if (categories && categories.facets && categories.facets.length) {
        const genusFacet = categories.facets.find(facet => facet.field === query);
        categorySpeciesArray = (genusFacet && genusFacet.terms && genusFacet.terms.length) ? genusFacet.terms : [];
        const categorySpeciesArrayLength = categorySpeciesArray.length;
        for (let j = 0; j < categorySpeciesArrayLength; j += 1) {
            if (categorySpeciesArray[j].doc_count !== 0) {
                updatedSpeciesArray.push(categorySpeciesArray[j].key);
            }
        }
    }
    return updatedSpeciesArray;
}

const ChartRenderer = (props) => {
    const { award, experiments, annotations, antibodies, biosamples, handleClick, selectedOrganisms, unreplicated, isogenic, anisogenic, controls } = props;

    // Put all search-related configuration data in one consistent place.
    const searchData = {
        experiments: {
            ident: 'experiments',
            data: [],
            labs: [],
            categoryData: [],
            statuses: [],
            categoryFacet: 'assay_title',
            title: 'Assays',
            uriBase: '/search/?type=Experiment&target.investigated_as!=control&award.name=',
            linkUri: '/matrix/?type=Experiment&target.investigated_as!=control&award.name=',
        },
        annotations: {
            ident: 'annotations',
            data: [],
            labs: [],
            categoryData: [],
            statuses: [],
            categoryFacet: 'annotation_type',
            title: 'Annotation Types',
            uriBase: '/search/?type=Annotation&award.name=',
            linkUri: '/matrix/?type=Annotation&award.name=',
        },
        biosamples: {
            ident: 'biosamples',
            data: [],
            labs: [],
            categoryData: [],
            statuses: [],
            categoryFacet: 'biosample_type',
            title: 'Biosamples',
            uriBase: '/search/?type=Biosample&award.name=',
            linkUri: '/report/?type=Biosample&award.name=',
        },
        antibodies: {
            ident: 'antibodies',
            data: [],
            labs: [],
            categoryData: [],
            statuses: [],
            categoryFacet: 'lot_reviews.status',
            title: 'Antibodies',
            uriBase: 'type=AntibodyLot&award=/awards',
            linkUri: '/report/?type=AntibodyLot&award=/awards/',
        },
        controls: {
            ident: 'experiments',
            data: [],
            labs: [],
            categoryData: [],
            statuses: [],
            categoryFacet: 'assay_title',
            title: 'Assays',
            uriBase: '/search/?type=Experiment&target.investigated_as=control&award.name=',
            linkUri: '/matrix/?type=Experiment&target.investigated_as=control&award.name=',
        },
    };
    // Match the species to their genera
    const speciesGenusMap = {
        'Homo sapiens': 'HUMAN',
        'Mus musculus': 'MOUSE',
        'Caenorhabditis elegans': 'WORM',
        'Drosophila melanogaster': 'FLY',
        'Drosophila pseudoobscura': 'FLY',
        'Drosophila simulans': 'FLY',
        'Drosophila mojavensis': 'FLY',
        'Drosophila ananassae': 'FLY',
        'Drosophila virilis': 'FLY',
        'Drosophila yakuba': 'FLY',
    };

    // Find the chart data in the returned facets.
    const experimentsConfig = searchData.experiments;
    const annotationsConfig = searchData.annotations;
    const biosamplesConfig = searchData.biosamples;
    const antibodiesConfig = searchData.antibodies;
    const controlsConfig = searchData.controls;
    let experimentSpeciesArray;
    let annotationSpeciesArray;
    let biosampleSpeciesArray;
    let antibodySpeciesArray;
    // let controlSpeciesArray;
    const updatedSpeciesArray = [];
    searchData.experiments.data = (experiments && experiments.facets) || [];
    searchData.annotations.data = (annotations && annotations.facets) || [];
    searchData.biosamples.data = (biosamples && biosamples.facets) || [];
    searchData.antibodies.data = (antibodies && antibodies.facets) || [];
    searchData.controls.data = (controls && controls.facets) || [];

    ['experiments', 'annotations', 'antibodies', 'biosamples', 'controls'].forEach((chartCategory) => {
        if (searchData[chartCategory].data.length) {
            // Get the array of lab data.
            const labFacet = searchData[chartCategory].data.find(facet => facet.field === 'lab.title');
            searchData[chartCategory].labs = (labFacet && labFacet.terms && labFacet.terms.length) ? labFacet.terms.sort((a, b) => (a.key < b.key ? -1 : (a.key > b.key ? 1 : 0))) : [];

            // Get the array of data specific to experiments, annotations, or antibodies
            const categoryFacet = searchData[chartCategory].data.find(facet => facet.field === searchData[chartCategory].categoryFacet);
            searchData[chartCategory].categoryData = (categoryFacet && categoryFacet.terms && categoryFacet.terms.length) ? categoryFacet.terms : [];

            // Get the array of status data.
            const statusFacet = searchData[chartCategory].data.find(facet => facet.field === 'status');
            searchData[chartCategory].statuses = (statusFacet && statusFacet.terms && statusFacet.terms.length) ? statusFacet.terms : [];
        }
    });
    // If there are experiements, then the corresponding species are added to the array of species
    if (experiments && experiments.facets && experiments.facets.length) {
        const genusFacet = experiments.facets.find(facet => facet.field === 'replicates.library.biosample.donor.organism.scientific_name');
        experimentSpeciesArray = (genusFacet && genusFacet.terms && genusFacet.terms.length) ? genusFacet.terms : [];
        const experimentSpeciesArrayLength = experimentSpeciesArray.length;
        for (let j = 0; j < experimentSpeciesArrayLength; j += 1) {
            if (experimentSpeciesArray[j].doc_count !== 0) {
                updatedSpeciesArray.push(experimentSpeciesArray[j].key);
            }
        }
    }
    // If there are annotations, then the corresponding species are added to the array of species
    if (annotations && annotations.facets && annotations.facets.length) {
        const genusFacet = annotations.facets.find(facet => facet.field === 'organism.scientific_name');
        annotationSpeciesArray = (genusFacet && genusFacet.terms && genusFacet.terms.length) ? genusFacet.terms : [];
        const annotationSpeciesArrayLength = annotationSpeciesArray.length;
        for (let j = 0; j < annotationSpeciesArrayLength; j += 1) {
            if (annotationSpeciesArray[j].doc_count !== 0) {
                updatedSpeciesArray.push(annotationSpeciesArray[j].key);
            }
        }
    }
    // If there are biosamples, then the corresponding species are iadded to the array of species
    if (biosamples && biosamples.facets && biosamples.facets.length) {
        const genusFacet = biosamples.facets.find(facet => facet.field === 'organism.scientific_name=');
        biosampleSpeciesArray = (genusFacet && genusFacet.terms && genusFacet.terms.length) ? genusFacet.terms : [];
        const biosampleSpeciesArrayLength = biosampleSpeciesArray.length;
        for (let j = 0; j < biosampleSpeciesArrayLength; j += 1) {
            if (biosampleSpeciesArray[j].doc_count !== 0) {
                updatedSpeciesArray.push(biosampleSpeciesArray[j].key);
            }
        }
    }
    // If there are antibodies, then the corresponding species are added to the array of species
    if (antibodies && antibodies.facets && antibodies.facets.length) {
        const genusFacet = antibodies.facets.find(facet => facet.field === 'targets.organism.scientific_name=');
        antibodySpeciesArray = (genusFacet && genusFacet.terms && genusFacet.terms.length) ? genusFacet.terms : [];
        const antibodySpeciesArrayLength = antibodySpeciesArray.length;
        for (let j = 0; j < antibodySpeciesArrayLength; j += 1) {
            if (antibodySpeciesArray[j].doc_count !== 0) {
                updatedSpeciesArray.push(antibodySpeciesArray[j].key);
            }
        }
    }
    // Array of species is converted to an array of genera
    let updatedGenusArray = updatedSpeciesArray.map(species => speciesGenusMap[species]);

    // Array of genera is deduplicated
    updatedGenusArray = _.uniq(updatedGenusArray);
    const ExperimentQuery = generateQuery(selectedOrganisms, 'replicates.library.biosample.donor.organism.scientific_name=');
    const AnnotationQuery = generateQuery(selectedOrganisms, 'organism.scientific_name=');

    // For each category (experiments, annotations, biosamples, and antibodies), the corresponding species are added to the array of species
    generateUpdatedSpeciesArray(experiments, 'replicates.library.biosample.donor.organism.scientific_name', updatedSpeciesArray);
    generateUpdatedSpeciesArray(annotations, 'organism.scientific_name', updatedSpeciesArray);
    generateUpdatedSpeciesArray(biosamples, 'organism.scientific_name=', updatedSpeciesArray);
    generateUpdatedSpeciesArray(antibodies, 'targets.organism.scientific_name=', updatedSpeciesArray);

    // Array of species is converted to an array of genera
    updatedGenusArray = updatedSpeciesArray.map(species => speciesGenusMap[species]);

    return (
        <div className="award-charts">
            <div> <GenusButtons handleClick={handleClick} selectedOrganisms={selectedOrganisms} updatedGenusArray={updatedGenusArray} /> </div>
            <PanelBody>
                <div className="award-chart__group-wrapper">
                    <h2>Assays {experimentsConfig.labs.length ?
                    <a className="btn btn-info btn-sm reporttitle" href={`/report/?type=Experiment&${ExperimentQuery}&award.name=${award.name}`} title="View tabular report"><svg id="Table" data-name="Table" xmlns="http://www.w3.org/2000/svg" width="29" height="17" viewBox="0 0 29 17" className="svg-icon svg-icon-table"><title>table-tab-icon </title><path d="M22,0H0V17H29V0H22ZM21,4.33V8H15V4.33h6ZM15,9h6v3H15V9Zm-1,3H8V9h6v3Zm0-7.69V8H8V4.33h6Zm-13,0H7V8H1V4.33ZM1,9H7v3H1V9Zm0,7V13H7v3H1Zm7,0V13h6v3H8Zm7,0V13h6v3H15Zm13,0H22V13h6v3Zm0-4H22V9h6v3Zm0-4H22V4.33h6V8Z" /></svg></a>
                    : null}</h2>
                    {experimentsConfig.labs.length ?
                        <div>
                            <div className="award-chart__group">
                                <LabChart
                                    award={award}
                                    labs={experimentsConfig.labs}
                                    linkUri={experimentsConfig.linkUri}
                                    ident={experimentsConfig.ident}
                                    objectQuery={ExperimentQuery}
                                />
                                <CategoryChart
                                    award={award}
                                    categoryData={experimentsConfig.categoryData || []}
                                    title={experimentsConfig.title}
                                    linkUri={experimentsConfig.linkUri}
                                    categoryFacet={experimentsConfig.categoryFacet}
                                    ident={experimentsConfig.ident}
                                    selectedOrganisms={updatedGenusArray}
                                    objectQuery={ExperimentQuery}
                                />
                                <StatusExperimentChart
                                    award={award}
                                    experiments={experiments}
                                    statuses={experimentsConfig.statuses || []}
                                    linkUri={experimentsConfig.linkUri}
                                    ident={experimentsConfig.ident}
                                    unreplicated={unreplicated}
                                    isogenic={isogenic}
                                    anisogenic={anisogenic}
                                    selectedOrganisms={updatedGenusArray}
                                    objectQuery={ExperimentQuery}
                                />
                            </div>
                        </div>
                    :
                        <div className="browser-error">No assays were submitted under this award</div>
                    }
                </div>
                <div className="award-chart__group-wrapper">
                    <h2>Annotations {annotationsConfig.labs.length ?
                    <a className="btn btn-info btn-sm reporttitle" href={`/report/?type=Annotation&${AnnotationQuery}&award.name=${award.name}`} title="View tabular report"><svg id="Table" data-name="Table" xmlns="http://www.w3.org/2000/svg" width="29" height="17" viewBox="0 0 29 17" className="svg-icon svg-icon-table"><title>table-tab-icon </title><path d="M22,0H0V17H29V0H22ZM21,4.33V8H15V4.33h6ZM15,9h6v3H15V9Zm-1,3H8V9h6v3Zm0-7.69V8H8V4.33h6Zm-13,0H7V8H1V4.33ZM1,9H7v3H1V9Zm0,7V13H7v3H1Zm7,0V13h6v3H8Zm7,0V13h6v3H15Zm13,0H22V13h6v3Zm0-4H22V9h6v3Zm0-4H22V4.33h6V8Z" /></svg></a>
                    : null}</h2>
                    {annotationsConfig.labs.length ?
                        <div>
                            <div className="award-chart__group">
                                <LabChart
                                    award={award}
                                    labs={annotationsConfig.labs}
                                    linkUri={annotationsConfig.linkUri}
                                    ident={annotationsConfig.ident}
                                    selectedOrganisms={selectedOrganisms}
                                    objectQuery={AnnotationQuery}
                                />
                                <CategoryChart
                                    award={award}
                                    categoryData={annotationsConfig.categoryData || []}
                                    linkUri={annotationsConfig.linkUri}
                                    categoryFacet={annotationsConfig.categoryFacet}
                                    title={annotationsConfig.title}
                                    ident={annotationsConfig.ident}
                                    selectedOrganisms={selectedOrganisms}
                                    objectQuery={AnnotationQuery}
                                />
                                <StatusChart
                                    award={award}
                                    statuses={annotationsConfig.statuses || []}
                                    linkUri={annotationsConfig.linkUri}
                                    ident={annotationsConfig.ident}
                                    selectedOrganisms={selectedOrganisms}
                                    objectQuery={AnnotationQuery}
                                />
                            </div>
                        </div>
                    :
                        <div className="browser-error">No annotations were submitted under this award</div>
                    }
                </div>
                <div className="award-chart__group-wrapper">
                    <h2>Reagents</h2>
                    {antibodiesConfig.categoryData.length || biosamplesConfig.categoryData.length || experimentsConfig.statuses.length ?
                        <div className="award-chart__group">
                            <AntibodyChart
                                award={award}
                                categoryData={antibodiesConfig.categoryData}
                                categoryFacet={antibodiesConfig.categoryFacet}
                                linkUri={antibodiesConfig.linkUri}
                                ident={antibodiesConfig.ident}
                                selectedOrganisms={selectedOrganisms}
                            />
                            <BiosampleChart
                                award={award}
                                categoryData={biosamplesConfig.categoryData}
                                categoryFacet={biosamplesConfig.categoryFacet}
                                linkUri={biosamplesConfig.linkUri}
                                ident={biosamplesConfig.ident}
                                selectedOrganisms={selectedOrganisms}
                            />
                            <ControlsChart
                                award={award}
                                experiments={experiments}
                                statuses={controlsConfig.statuses || []}
                                linkUri={controlsConfig.linkUri}
                                ident={controlsConfig.ident}
                                objectQuery={ExperimentQuery}
                            />
                        </div>
                    :
                        <div className="browser-error">No reagents were submitted under this award</div>
                    }
                </div>
            </PanelBody>
        </div>
    );
};

ChartRenderer.propTypes = {
    award: PropTypes.object.isRequired, // Award being displayed
    experiments: PropTypes.object, // Search result of matching experiments
    annotations: PropTypes.object, // Search result of matching annotations
    antibodies: PropTypes.object, // Search result of matching antibodies
    biosamples: PropTypes.object, // Search result of matching biosamples
    unreplicated: PropTypes.object,
    isogenic: PropTypes.object,
    anisogenic: PropTypes.object,
    controls: PropTypes.object,
    handleClick: PropTypes.func.isRequired, // Function to call when a button is clicked
    selectedOrganisms: PropTypes.array, // Array of currently selected buttons
};

ChartRenderer.defaultProps = {
    experiments: {},
    annotations: {},
    antibodies: {},
    biosamples: {},
    unreplicated: {},
    isogenic: {},
    anisogenic: {},
    controls: {},
    selectedOrganisms: [],
};

// Create new tabdisplay of genus buttons
class GenusButtons extends React.Component {
    render() {
        const { updatedGenusArray, selectedOrganisms, handleClick } = this.props;
        // If genera exist, then the button for each specific genus is created
        if (updatedGenusArray.length) {
            return (
                <div className="organism-selector" ref="tabdisplay">
                    {updatedGenusArray.indexOf('HUMAN') !== -1 ?
                        <OrganismSelector organism="HUMAN" selected={selectedOrganisms.indexOf('HUMAN') !== -1} organismButtonClick={handleClick} />
                    :
                    null}
                    {updatedGenusArray.indexOf('MOUSE') !== -1 ?
                        <OrganismSelector organism="MOUSE" selected={selectedOrganisms.indexOf('MOUSE') !== -1} organismButtonClick={handleClick} />
                    :
                    null}
                    {updatedGenusArray.indexOf('WORM') !== -1 ?
                        <OrganismSelector organism="WORM" selected={selectedOrganisms.indexOf('WORM') !== -1} organismButtonClick={handleClick} />
                    :
                    null}
                    {updatedGenusArray.indexOf('FLY') !== -1 ?
                        <OrganismSelector organism="FLY" selected={selectedOrganisms.indexOf('FLY') !== -1} organismButtonClick={handleClick} />
                    :
                    null}
                </div>
            );
        }
        return null;
    }
}

GenusButtons.propTypes = {
    selectedOrganisms: PropTypes.array, // Array of currently selected buttons
    handleClick: PropTypes.func.isRequired, // Function to call when a button is clicked
    updatedGenusArray: PropTypes.array, // Array of existing genera
<<<<<<< HEAD
};

GenusButtons.defaultProps = {
    selectedOrganisms: [],
    updatedGenusArray: [],
};

const milestonesTableColumns = {
    assay_term_name: {
        title: 'Assay name',
    },

    proposed_count: {
        title: 'Proposed count',
    },


=======
};

GenusButtons.defaultProps = {
    selectedOrganisms: [],
    updatedGenusArray: [],
};

const milestonesTableColumns = {
    assay_term_name: {
        title: 'Assay name',
    },

    proposed_count: {
        title: 'Proposed count',
    },

>>>>>>> cec12e6c
    deliverable_unit: {
        title: 'Biosample',
    },

    contract_date: {
        title: 'Contract date',
    },
};

const MilestonesTable = (props) => {
    const { award } = props;
    return (
        <SortTablePanel title="Milestones">
            <SortTable list={award.milestones} columns={milestonesTableColumns} />
        </SortTablePanel>
    );
};

MilestonesTable.propTypes = {
    award: PropTypes.object.isRequired,
};

// Overall component to render the cumulative line chart
const ExperimentDate = (props) => {
    const { experiments, award } = props;
    let releasedDates = [];
    let submittedDates = [];
    let deduplicatedreleased = {};
    let deduplicatedsubmitted = {};
    const cumulativedatasetReleased = [];
    const cumulativedatasetSubmitted = [];
    const accumulatorreleased = 0;
    const accumulatorsubmitted = 0;
    const monthreleaseddiff = 0;
    const monthsubmitteddiff = 0;
    const fillreleasedDates = [];
    const fillsubmittedDates = [];

    // Search experiments for month_released and date_submitted in facets
    if (experiments && experiments.facets && experiments.facets.length) {
        const monthReleasedFacet = experiments.facets.find(facet => facet.field === 'month_released');
        const dateSubmittedFacet = experiments.facets.find(facet => facet.field === 'date_submitted');
        releasedDates = (monthReleasedFacet && monthReleasedFacet.terms && monthReleasedFacet.terms.length) ? monthReleasedFacet.terms : [];
        submittedDates = (dateSubmittedFacet && dateSubmittedFacet.terms && dateSubmittedFacet.terms.length) ? dateSubmittedFacet.terms : [];
    }
<<<<<<< HEAD

    function sortTerms(dateArray) {
        // Use Moment to format arrays of submitted and released date
        const standardTerms = dateArray.map((term) => {
            const standardDate = moment(term.key, ['MMMM, YYYY', 'YYYY-MM']).format('YYYY-MM');
            return { key: standardDate, doc_count: term.doc_count };
        });
        // Sort arrays chronologically
        const sortedTerms = standardTerms.sort((termA, termB) => {
            if (termA.key < termB.key) {
                return -1;
            } else if (termB.key < termA.key) {
                return 1;
            }
            return 0;
        });
        return (
            sortedTerms
        );
    }
    function fillDates(sortedArray, fillArray, difference, deduplicated) {
        let monthdiff = difference;
        // Add an object with the award start date to both arrays
        sortedArray.unshift({ key: award.start_date, doc_count: 0 });
        // Add objects to the array with doc_count 0 for the missing months
        const sortedTermsLength = sortedArray.length;
        for (let j = 0; j < sortedTermsLength - 1; j += 1) {
            fillArray.push(sortedArray[j]);
            const startDate = moment(sortedArray[j].key);
            const endDate = moment(sortedArray[j + 1].key);
            monthdiff = endDate.diff(startDate, 'months', false);
            if (monthdiff > 1) {
                for (let i = 0; i < monthdiff; i += 1) {
                    fillArray.push({ key: startDate.add(1, 'months').format('YYYY-MM'), doc_count: 0 });
                }
            }
        }
        fillArray.push(sortedArray[sortedArray - 1]);
        // Remove any objects with keys before the start date of the award
        const arrayLength = fillArray.length;
        const assayStart = award.start_date;
        const shortenedArray = [];
        for (let j = 0; j < arrayLength - 2; j += 1) {
            if (moment(fillArray[j].key).isSameOrAfter(assayStart, 'date')) {
                shortenedArray.push(fillArray[j]);
            }
        }
        const formatTerms = shortenedArray.map((term) => {
            const formattedDate = moment(term.key, ['YYYY-MM']).format('MMM YY');
            return { key: formattedDate, doc_count: term.doc_count };
        });
        // Deduplicate dates
        formatTerms.forEach((elem) => {
            if (deduplicated[elem.key]) {
                deduplicated[elem.key] += elem.doc_count;
            } else {
                deduplicated[elem.key] = elem.doc_count;
            }
        });
        return (deduplicated);
    }
    function createDataset(deduplicated, accumulatorType, cumulativeData) {
        let cumulativedataset = cumulativeData;
        let accumulator = accumulatorType;
        // Create an array of data from objects' doc_counts
        const dataset = Object.keys(deduplicated).map(item => deduplicated[item]);
        // Make the data cumulative
        const accumulatedData = dataset.map((term) => {
            accumulator += term;
            cumulativedataset = accumulator;
            return cumulativedataset;
        });
        return (accumulatedData);
    }


    const sortedsubmittedTerms = sortTerms(releasedDates);
    const sortedreleasedTerms = sortTerms(submittedDates);
    // Add an object with the most current date to one of the arrays
    if ((releasedDates && releasedDates.length) && (submittedDates && submittedDates.length)) {
        if (moment(sortedsubmittedTerms[sortedsubmittedTerms.length - 1].key).isAfter(sortedreleasedTerms[sortedreleasedTerms.length - 1].key, 'date')) {
            sortedreleasedTerms.push({ key: sortedsubmittedTerms[sortedsubmittedTerms.length - 1].key, doc_count: 0 });
        } else if (moment(sortedsubmittedTerms[sortedsubmittedTerms.length - 1].key).isBefore(sortedreleasedTerms[sortedreleasedTerms.length - 1].key, 'date')) {
            sortedsubmittedTerms.push({ key: sortedreleasedTerms[sortedreleasedTerms.length - 1].key, doc_count: 0 });
        }
    }
    deduplicatedreleased = fillDates(sortedreleasedTerms, fillreleasedDates, monthreleaseddiff, deduplicatedreleased);
    deduplicatedsubmitted = fillDates(sortedsubmittedTerms, fillsubmittedDates, monthsubmitteddiff, deduplicatedsubmitted);
    // Create an array of dates
    const date = Object.keys(deduplicatedreleased).map(term => term);
    const accumulatedDataReleased = createDataset(deduplicatedreleased, accumulatorreleased, cumulativedatasetReleased);
    const accumulatedDataSubmitted = createDataset(deduplicatedsubmitted, accumulatorsubmitted, cumulativedatasetSubmitted);

    return (
        <div>
            {experiments && experiments.facets && experiments.facets.length ?
                <Panel>
                <PanelHeading>
                    <h4>Cumulative Number of Experiments</h4>
                </PanelHeading>
                <PanelBody>
                    <CumulativeGraph releaseddatavalue={accumulatedDataReleased} submitteddatavalue={accumulatedDataSubmitted} monthReleased={date} />
                </PanelBody>
                </Panel>
            :
                null
            }
        </div>
    );
};

ExperimentDate.propTypes = {
    experiments: PropTypes.object,
    award: PropTypes.object.isRequired,
};

ExperimentDate.defaultProps = {
    experiments: {},
};


// Add the new style class to the selected button when it is clicked
class OrganismSelector extends React.Component {
    constructor() {
        super();
        this.buttonClick = this.buttonClick.bind(this);
    }

    buttonClick() {
        this.props.organismButtonClick(this.props.organism);
    }
    render() {
        const { organism, selected } = this.props;
        return (
            <button onClick={this.buttonClick} className={`organism-selector__tab${selected ? ' organism-selector--selected' : ''}`} >
            {organism} </button>
        );
    }
}

OrganismSelector.propTypes = {
    organism: PropTypes.string, // Organism this selector represents
    selected: PropTypes.bool, // `true` if selector is selected
    organismButtonClick: PropTypes.func.isRequired, // Function that takes in the prop organism when button is clicked
};

OrganismSelector.defaultProps = {
    organism: {},
    selected: {},
};


// Overall component to render the award charts
class AwardCharts extends React.Component {
    constructor() {
        super();
        this.state = {
            selectedOrganisms: [], //create empty array of selected organism tabs
        };
        this.handleClick = this.handleClick.bind(this);
    }

    handleClick(organism) {
        // Create a copy of this.state.selectedOrganisms so we can manipulate it in peace.
        const tempArray = _.clone(this.state.selectedOrganisms);
        if (tempArray.indexOf(organism) === -1) {
            // if organism isn't already in array, then add it
            tempArray.push(organism);
        } else {
            // otherwise if it is in array, remove it from array
            const indexToRemoveArray = tempArray.indexOf(organism);
            tempArray.splice(indexToRemoveArray, 1);
        }

        // Update the list of user-selected organisms.
        this.setState({ selectedOrganisms: tempArray });
    }

    render() {
        const { award, updatedGenusArray } = this.props;
        // Create searchTerm-specific query strings
        const AnnotationQuery = generateQuery(this.state.selectedOrganisms, 'organism.scientific_name=');
        const ExperimentQuery = generateQuery(this.state.selectedOrganisms, 'replicates.library.biosample.donor.organism.scientific_name=');
        const BiosampleQuery = generateQuery(this.state.selectedOrganisms, 'organism.scientific_name=');
        const AntibodyQuery = generateQuery(this.state.selectedOrganisms, 'targets.organism.scientific_name=');
        return (
            <Panel>
                <PanelHeading>
                    <h4>Current Production</h4>
                    <ProjectBadge award={award} addClasses="badge-heading" />
                </PanelHeading>
=======

    function sortTerms(dateArray) {
        // Use Moment to format arrays of submitted and released date
        const standardTerms = dateArray.map((term) => {
            const standardDate = moment(term.key, ['MMMM, YYYY', 'YYYY-MM']).format('YYYY-MM');
            return { key: standardDate, doc_count: term.doc_count };
        });

        // Sort arrays chronologically
        const sortedTerms = standardTerms.sort((termA, termB) => {
            if (termA.key < termB.key) {
                return -1;
            } else if (termB.key < termA.key) {
                return 1;
            }
            return 0;
        });
        return (
            sortedTerms
        );
    }

    function fillDates(sortedArray, fillArray, difference, deduplicated) {
        let monthdiff = difference;

        // Add an object with the award start date to both arrays
        sortedArray.unshift({ key: award.start_date, doc_count: 0 });

        // Add objects to the array with doc_count 0 for the missing months
        const sortedTermsLength = sortedArray.length;
        for (let j = 0; j < sortedTermsLength - 1; j += 1) {
            fillArray.push(sortedArray[j]);
            const startDate = moment(sortedArray[j].key);
            const endDate = moment(sortedArray[j + 1].key);
            monthdiff = endDate.diff(startDate, 'months', false);
            if (monthdiff > 1) {
                for (let i = 0; i < monthdiff; i += 1) {
                    fillArray.push({ key: startDate.add(1, 'months').format('YYYY-MM'), doc_count: 0 });
                }
            }
        }
        fillArray.push(sortedArray[sortedArray - 1]);

        // Remove any objects with keys before the start date of the award
        const arrayLength = fillArray.length;
        const assayStart = award.start_date;
        const shortenedArray = [];
        for (let j = 0; j < arrayLength - 2; j += 1) {
            if (moment(fillArray[j].key).isSameOrAfter(assayStart, 'date')) {
                shortenedArray.push(fillArray[j]);
            }
        }
        const formatTerms = shortenedArray.map((term) => {
            const formattedDate = moment(term.key, ['YYYY-MM']).format('MMM YY');
            return { key: formattedDate, doc_count: term.doc_count };
        });
        // Deduplicate dates
        formatTerms.forEach((elem) => {
            if (deduplicated[elem.key]) {
                deduplicated[elem.key] += elem.doc_count;
            } else {
                deduplicated[elem.key] = elem.doc_count;
            }
        });
        return (deduplicated);
    }

    function createDataset(deduplicated, accumulatorType, cumulativeData) {
        let cumulativedataset = cumulativeData;
        let accumulator = accumulatorType;
        // Create an array of data from objects' doc_counts
        const dataset = Object.keys(deduplicated).map(item => deduplicated[item]);
        // Make the data cumulative
        const accumulatedData = dataset.map((term) => {
            accumulator += term;
            cumulativedataset = accumulator;
            return cumulativedataset;
        });
        return (accumulatedData);
    }

    const sortedreleasedTerms = sortTerms(releasedDates);
    const sortedsubmittedTerms = sortTerms(submittedDates);

    // Add an object with the most current date to one of the arrays.
    if ((releasedDates && releasedDates.length) && (submittedDates && submittedDates.length)) {
        if (moment(sortedsubmittedTerms[sortedsubmittedTerms.length - 1].key).isAfter(sortedreleasedTerms[sortedreleasedTerms.length - 1].key, 'date')) {
            sortedreleasedTerms.push({ key: sortedsubmittedTerms[sortedsubmittedTerms.length - 1].key, doc_count: 0 });
        } else if (moment(sortedsubmittedTerms[sortedsubmittedTerms.length - 1].key).isBefore(sortedreleasedTerms[sortedreleasedTerms.length - 1].key, 'date')) {
            sortedsubmittedTerms.push({ key: sortedreleasedTerms[sortedreleasedTerms.length - 1].key, doc_count: 0 });
        }
    }
    deduplicatedreleased = fillDates(sortedreleasedTerms, fillreleasedDates, monthreleaseddiff, deduplicatedreleased);
    deduplicatedsubmitted = fillDates(sortedsubmittedTerms, fillsubmittedDates, monthsubmitteddiff, deduplicatedsubmitted);

    // Create an array of dates.
    const date = Object.keys(deduplicatedreleased).map(term => term);
    const accumulatedDataReleased = createDataset(deduplicatedreleased, accumulatorreleased, cumulativedatasetReleased);
    const accumulatedDataSubmitted = createDataset(deduplicatedsubmitted, accumulatorsubmitted, cumulativedatasetSubmitted);

    return (
        <div>
            {experiments && experiments.facets && experiments.facets.length ?
                <Panel>
                    <PanelHeading>
                        <h4>Cumulative Number of Experiments</h4>
                    </PanelHeading>
                    <PanelBody>
                        <CumulativeGraph releaseddatavalue={accumulatedDataReleased} submitteddatavalue={accumulatedDataSubmitted} monthReleased={date} />
                    </PanelBody>
                </Panel>
            : null}
        </div>
    );
};

ExperimentDate.propTypes = {
    experiments: PropTypes.object,
    award: PropTypes.object.isRequired,
};

ExperimentDate.defaultProps = {
    experiments: {},
};


// Add the new style class to the selected button when it is clicked
class OrganismSelector extends React.Component {
    constructor() {
        super();
        this.buttonClick = this.buttonClick.bind(this);
    }

    buttonClick() {
        this.props.organismButtonClick(this.props.organism);
    }
    render() {
        const { organism, selected } = this.props;
        return (
            <button onClick={this.buttonClick} className={`organism-selector__tab${selected ? ' organism-selector--selected' : ''}`} >
            {organism} </button>
        );
    }
}

OrganismSelector.propTypes = {
    organism: PropTypes.string, // Organism this selector represents
    selected: PropTypes.bool, // `true` if selector is selected
    organismButtonClick: PropTypes.func.isRequired, // Function that takes in the prop organism when button is clicked
};

OrganismSelector.defaultProps = {
    organism: {},
    selected: {},
};


// Overall component to render the award charts
class AwardCharts extends React.Component {
    constructor() {
        super();
        this.state = {
            selectedOrganisms: [], //create empty array of selected organism tabs
        };
        this.handleClick = this.handleClick.bind(this);
    }

    handleClick(organism) {
        // Create a copy of this.state.selectedOrganisms so we can manipulate it in peace.
        const tempArray = _.clone(this.state.selectedOrganisms);
        if (tempArray.indexOf(organism) === -1) {
            // if organism isn't already in array, then add it
            tempArray.push(organism);
        } else {
            // otherwise if it is in array, remove it from array
            const indexToRemoveArray = tempArray.indexOf(organism);
            tempArray.splice(indexToRemoveArray, 1);
        }

        // Update the list of user-selected organisms.
        this.setState({ selectedOrganisms: tempArray });
    }

    render() {
        const { award, updatedGenusArray } = this.props;
        // Create searchTerm-specific query strings
        const AnnotationQuery = generateQuery(this.state.selectedOrganisms, 'organism.scientific_name=');
        const ExperimentQuery = generateQuery(this.state.selectedOrganisms, 'replicates.library.biosample.donor.organism.scientific_name=');
        const BiosampleQuery = generateQuery(this.state.selectedOrganisms, 'organism.scientific_name=');
        const AntibodyQuery = generateQuery(this.state.selectedOrganisms, 'targets.organism.scientific_name=');
        return (
            <Panel>
                <PanelHeading>
                    <h4>Current Production</h4>
                    <ProjectBadge award={award} addClasses="badge-heading" />
                </PanelHeading>
>>>>>>> cec12e6c
                <div>
                    <FetchedData ignoreErrors>
                        <Param name="experiments" url={`/search/?type=Experiment&target.investigated_as!=control&award.name=${award.name}${ExperimentQuery}`} />
                        <Param name="annotations" url={`/search/?type=Annotation&award.name=${award.name}${AnnotationQuery}`} />
                        <Param name="biosamples" url={`/search/?type=Biosample&award.name=${award.name}${BiosampleQuery}`} />
                        <Param name="antibodies" url={`/search/?type=AntibodyLot&award=${award['@id']}${AntibodyQuery}`} />
                        <Param name="controls" url={`/search/?type=Experiment&target.investigated_as=control&award.name=${award.name}${ExperimentQuery}`} />
                        <Param name="unreplicated" url={`/search/?type=Experiment&target.investigated_as!=control&replication_type=unreplicated&award.name=${award.name}${ExperimentQuery}`} />
                        <Param name="isogenic" url={`/search/?type=Experiment&target.investigated_as!=control&replication_type=isogenic&award.name=${award.name}${ExperimentQuery}`} />
                        <Param name="anisogenic" url={`/search/?type=Experiment&target.investigated_as!=control&replication_type=anisogenic&award.name=${award.name}${ExperimentQuery}`} />
                        <ChartRenderer award={award} updatedGenusArray={updatedGenusArray} handleClick={this.handleClick} selectedOrganisms={this.state.selectedOrganisms} />
                    </FetchedData>
                </div>
            </Panel>
        );
    }
}

AwardCharts.propTypes = {
    award: PropTypes.object.isRequired, // Award represented by this chart
    updatedGenusArray: PropTypes.array, //Array of existing genera
};
AwardCharts.defaultProps = {
    updatedGenusArray: [],
};

class LineChart extends React.Component {
    render() {
        const { award } = this.props;
        return (
            <div>
                <FetchedData ignoreErrors>
                    <Param name="experiments" url={`/search/?type=Experiment&award.name=${award.name}`} />
                    <ExperimentDate award={award} />
                </FetchedData>
            </div>
        );
    }
}

LineChart.propTypes = {
    award: PropTypes.object.isRequired, // Award represented by this chart
};


// Create a cumulative line chart in the div.
class CumulativeGraph extends React.Component {
    componentDidMount() {
        const { releaseddatavalue, submitteddatavalue, monthReleased } = this.props;
        require.ensure(['chart.js'], (require) => {
            const Chart = require('chart.js');
            const ctx = document.getElementById('myGraph').getContext('2d');

            this.chart = new Chart(ctx, {
                type: 'line',
                options: {
                    responsive: true,
                    maintainAspectRatio: false,
                    legend: {
                        display: true,
                        labels: {
                            display: false,
                        },
                        position: 'bottom', // Position the legend beneath the line chart
                    },
                    elements: {
                        line: {
                            tension: 0,
                        },
                        point: {
                            radius: 0,
                        },
                    },
                    scales: {
                        xAxes: [{
                            ticks: {
                                autoSkip: true,
                                maxTicksLimit: 15, // sets maximum number of x-axis labels
                            },
                        },
                        ],
                    },
                },
                data: {
                    labels: monthReleased,
                    datasets: [{
<<<<<<< HEAD
                        label: 'Date Submitted',
                        data: submitteddatavalue,
                        backgroundColor: 'rgba(54, 162, 235, 0.2)',
                    },
                    {
                        label: 'Date Released',
                        data: releaseddatavalue,
                        backgroundColor: 'rgba(75, 192, 192, 0.2)',
=======
                        label: 'Date Released',
                        data: releaseddatavalue,
                        backgroundColor: '#604a7b',
                    },
                    {
                        label: 'Date Submitted',
                        data: submitteddatavalue,
                        backgroundColor: '#ccc1da',
>>>>>>> cec12e6c
                    }],
                },
            });
        });
    }

    render() {
        return (
            <canvas id="myGraph" style={{ height: 300 }} /> // responsive and maintainAspectRatio allow for height to be set here
        );
    }
}

CumulativeGraph.propTypes = {
    releaseddatavalue: PropTypes.array.isRequired,
    submitteddatavalue: PropTypes.array.isRequired,
    monthReleased: PropTypes.array.isRequired,
};

CumulativeGraph.defaultProps = {
    data: [],
    monthReleased: [],
};

// Create Affiliated Labs list with carriage return to be displayed under description panel
const AffiliatedLabsArray = (props) => {
    const { labs, award } = props;
    const labsArray = labs['@graph'].map(term => term.title);
    const sortedArray = _.without(labsArray, award.pi.lab.title);
    return (
        <div>
            {sortedArray.map((item, index) => <div key={index}>{item}</div>)}
        </div>
    );
};

AffiliatedLabsArray.propTypes = {
    labs: PropTypes.object,
    award: PropTypes.object.isRequired,
};

AffiliatedLabsArray.defaultProps = {
    labs: {},
};

class AffiliatedLabs extends React.Component {
    render() {
        const { award } = this.props;
        return (
            <FetchedData>
                <Param name="labs" url={`/search/?type=Lab&awards.name=${award.name}`} />
                <AffiliatedLabsArray award={award} />
            </FetchedData>
        );
    }
}

AffiliatedLabs.propTypes = {
    award: PropTypes.object.isRequired, // Award represented by this chart
};

class Award extends React.Component {
<<<<<<< HEAD

=======
>>>>>>> cec12e6c
    render() {
        // const { award } = this.props;
        const { context } = this.props;
        const statuses = [{ status: context.status, title: 'Status' }];
<<<<<<< HEAD
=======
        const loggedIn = !!(this.context.session && this.context.session['auth.userid']);

>>>>>>> cec12e6c
        return (
            <div className={globals.itemClass(context, 'view-item')}>
                <header className="row">
                    <div className="col-sm-12">
                        {context.pi && context.pi.lab ?
                            <h2>AWARD SUMMARY for {context.pi.lab.title} ({context.name})</h2>
                            :
                            <h2>AWARD SUMMARY for ({context.name})</h2>
                        }
                        <div className="status-line">
                            <div className="characterization-status-labels">
                                <StatusLabel status={statuses} />
                            </div>
                        </div>
                    </div>
                </header>
                <AwardCharts award={context} />
                <Panel>
                    <PanelHeading>
                        <h4>{context.title || context.name}</h4>
                    </PanelHeading>
                    <PanelBody>
                        {context.description ?
                            <div className="two-column-long-text two-column-long-text--gap">
                                <p>{context.description}</p>
                            </div>
                        :
                            <p className="browser-error">Award has no description</p>
                        }
                        <div className="description">
                            <hr />
                            <div className="description__columnone">
                                <dl className="key-value">
                                    <div data-test="projectinfo">
                                        <dt>NIH Grant</dt>
                                        <dd><a href={context.url} title={`${context.name} NIH Grant`}>{context.name}</a></dd>
                                    </div>
                                </dl>
                                {context.pi && context.pi.lab ?
                                    <dl className="key-value">
                                        <div data-test="pi">
                                            <dt>Primary Investigator</dt><dd>{context.pi.lab.title}</dd>
                                        </div>
                                    </dl>
                                :
                                    null
                                }
                                <dl className="key-value">
                                    <div data-test="labs">
                                        <dt>Affiliated Labs</dt>
                                        <dd><AffiliatedLabs award={context} /> </dd>
                                    </div>
                                </dl>
                            </div>
                            <div className="description__columnone">
                                <dl className="key-value">
                                    <div data-test="dates">
                                        <dt>Dates</dt>
                                        <dd>{moment(context.start_date).format('MMMM DD, YYYY')} - {moment(context.end_date).format('MMMM DD, YYYY')}</dd>
                                    </div>
                                </dl>
                                <dl className="key-value">
                                    <div data-test="rfa">
                                        <dt>Award RFA</dt>
                                        <dd>{context.rfa}</dd>
                                    </div>
                                </dl>
                            </div>
                        </div>
                    </PanelBody>
                </Panel>
<<<<<<< HEAD
                {context.milestones ?
                    <MilestonesTable award={context} />
                :
                null
                }
=======

                {context.milestones && loggedIn ?
                    <MilestonesTable award={context} />
                : null}

>>>>>>> cec12e6c
                <LineChart award={context} />
            </div>
        );
    }
}

Award.propTypes = {
    context: PropTypes.object.isRequired, // Award object being rendered
};

Award.contextTypes = {
    session: PropTypes.object, // Login information
};

<<<<<<< HEAD
=======
globals.contentViews.register(Award, 'Award');

>>>>>>> cec12e6c
const Listing = (props) => {
    const result = props.context;
    return (
        <li>
            <div className="clearfix">
                <PickerActions {...props} />
                <div className="pull-right search-meta">
                    <p className="type meta-title">Award</p>
                    <p className="type">{` ${result.name}`}</p>
                    <p className="type meta-status">{` ${result.status}`}</p>
                </div>
                <div className="accession">
                    <a href={result['@id']}>{result.title}</a>
                </div>
                <div className="data-row">
                    <div><strong>Project / RFA: </strong>{result.project} / {result.rfa}</div>
                </div>
            </div>
        </li>
    );
};

Listing.propTypes = {
    context: PropTypes.object.isRequired, // Object whose search result we're displaying
};

globals.listingViews.register(Listing, 'Award');<|MERGE_RESOLUTION|>--- conflicted
+++ resolved
@@ -1587,7 +1587,6 @@
     selectedOrganisms: PropTypes.array, // Array of currently selected buttons
     handleClick: PropTypes.func.isRequired, // Function to call when a button is clicked
     updatedGenusArray: PropTypes.array, // Array of existing genera
-<<<<<<< HEAD
 };
 
 GenusButtons.defaultProps = {
@@ -1604,25 +1603,6 @@
         title: 'Proposed count',
     },
 
-
-=======
-};
-
-GenusButtons.defaultProps = {
-    selectedOrganisms: [],
-    updatedGenusArray: [],
-};
-
-const milestonesTableColumns = {
-    assay_term_name: {
-        title: 'Assay name',
-    },
-
-    proposed_count: {
-        title: 'Proposed count',
-    },
-
->>>>>>> cec12e6c
     deliverable_unit: {
         title: 'Biosample',
     },
@@ -1668,199 +1648,6 @@
         releasedDates = (monthReleasedFacet && monthReleasedFacet.terms && monthReleasedFacet.terms.length) ? monthReleasedFacet.terms : [];
         submittedDates = (dateSubmittedFacet && dateSubmittedFacet.terms && dateSubmittedFacet.terms.length) ? dateSubmittedFacet.terms : [];
     }
-<<<<<<< HEAD
-
-    function sortTerms(dateArray) {
-        // Use Moment to format arrays of submitted and released date
-        const standardTerms = dateArray.map((term) => {
-            const standardDate = moment(term.key, ['MMMM, YYYY', 'YYYY-MM']).format('YYYY-MM');
-            return { key: standardDate, doc_count: term.doc_count };
-        });
-        // Sort arrays chronologically
-        const sortedTerms = standardTerms.sort((termA, termB) => {
-            if (termA.key < termB.key) {
-                return -1;
-            } else if (termB.key < termA.key) {
-                return 1;
-            }
-            return 0;
-        });
-        return (
-            sortedTerms
-        );
-    }
-    function fillDates(sortedArray, fillArray, difference, deduplicated) {
-        let monthdiff = difference;
-        // Add an object with the award start date to both arrays
-        sortedArray.unshift({ key: award.start_date, doc_count: 0 });
-        // Add objects to the array with doc_count 0 for the missing months
-        const sortedTermsLength = sortedArray.length;
-        for (let j = 0; j < sortedTermsLength - 1; j += 1) {
-            fillArray.push(sortedArray[j]);
-            const startDate = moment(sortedArray[j].key);
-            const endDate = moment(sortedArray[j + 1].key);
-            monthdiff = endDate.diff(startDate, 'months', false);
-            if (monthdiff > 1) {
-                for (let i = 0; i < monthdiff; i += 1) {
-                    fillArray.push({ key: startDate.add(1, 'months').format('YYYY-MM'), doc_count: 0 });
-                }
-            }
-        }
-        fillArray.push(sortedArray[sortedArray - 1]);
-        // Remove any objects with keys before the start date of the award
-        const arrayLength = fillArray.length;
-        const assayStart = award.start_date;
-        const shortenedArray = [];
-        for (let j = 0; j < arrayLength - 2; j += 1) {
-            if (moment(fillArray[j].key).isSameOrAfter(assayStart, 'date')) {
-                shortenedArray.push(fillArray[j]);
-            }
-        }
-        const formatTerms = shortenedArray.map((term) => {
-            const formattedDate = moment(term.key, ['YYYY-MM']).format('MMM YY');
-            return { key: formattedDate, doc_count: term.doc_count };
-        });
-        // Deduplicate dates
-        formatTerms.forEach((elem) => {
-            if (deduplicated[elem.key]) {
-                deduplicated[elem.key] += elem.doc_count;
-            } else {
-                deduplicated[elem.key] = elem.doc_count;
-            }
-        });
-        return (deduplicated);
-    }
-    function createDataset(deduplicated, accumulatorType, cumulativeData) {
-        let cumulativedataset = cumulativeData;
-        let accumulator = accumulatorType;
-        // Create an array of data from objects' doc_counts
-        const dataset = Object.keys(deduplicated).map(item => deduplicated[item]);
-        // Make the data cumulative
-        const accumulatedData = dataset.map((term) => {
-            accumulator += term;
-            cumulativedataset = accumulator;
-            return cumulativedataset;
-        });
-        return (accumulatedData);
-    }
-
-
-    const sortedsubmittedTerms = sortTerms(releasedDates);
-    const sortedreleasedTerms = sortTerms(submittedDates);
-    // Add an object with the most current date to one of the arrays
-    if ((releasedDates && releasedDates.length) && (submittedDates && submittedDates.length)) {
-        if (moment(sortedsubmittedTerms[sortedsubmittedTerms.length - 1].key).isAfter(sortedreleasedTerms[sortedreleasedTerms.length - 1].key, 'date')) {
-            sortedreleasedTerms.push({ key: sortedsubmittedTerms[sortedsubmittedTerms.length - 1].key, doc_count: 0 });
-        } else if (moment(sortedsubmittedTerms[sortedsubmittedTerms.length - 1].key).isBefore(sortedreleasedTerms[sortedreleasedTerms.length - 1].key, 'date')) {
-            sortedsubmittedTerms.push({ key: sortedreleasedTerms[sortedreleasedTerms.length - 1].key, doc_count: 0 });
-        }
-    }
-    deduplicatedreleased = fillDates(sortedreleasedTerms, fillreleasedDates, monthreleaseddiff, deduplicatedreleased);
-    deduplicatedsubmitted = fillDates(sortedsubmittedTerms, fillsubmittedDates, monthsubmitteddiff, deduplicatedsubmitted);
-    // Create an array of dates
-    const date = Object.keys(deduplicatedreleased).map(term => term);
-    const accumulatedDataReleased = createDataset(deduplicatedreleased, accumulatorreleased, cumulativedatasetReleased);
-    const accumulatedDataSubmitted = createDataset(deduplicatedsubmitted, accumulatorsubmitted, cumulativedatasetSubmitted);
-
-    return (
-        <div>
-            {experiments && experiments.facets && experiments.facets.length ?
-                <Panel>
-                <PanelHeading>
-                    <h4>Cumulative Number of Experiments</h4>
-                </PanelHeading>
-                <PanelBody>
-                    <CumulativeGraph releaseddatavalue={accumulatedDataReleased} submitteddatavalue={accumulatedDataSubmitted} monthReleased={date} />
-                </PanelBody>
-                </Panel>
-            :
-                null
-            }
-        </div>
-    );
-};
-
-ExperimentDate.propTypes = {
-    experiments: PropTypes.object,
-    award: PropTypes.object.isRequired,
-};
-
-ExperimentDate.defaultProps = {
-    experiments: {},
-};
-
-
-// Add the new style class to the selected button when it is clicked
-class OrganismSelector extends React.Component {
-    constructor() {
-        super();
-        this.buttonClick = this.buttonClick.bind(this);
-    }
-
-    buttonClick() {
-        this.props.organismButtonClick(this.props.organism);
-    }
-    render() {
-        const { organism, selected } = this.props;
-        return (
-            <button onClick={this.buttonClick} className={`organism-selector__tab${selected ? ' organism-selector--selected' : ''}`} >
-            {organism} </button>
-        );
-    }
-}
-
-OrganismSelector.propTypes = {
-    organism: PropTypes.string, // Organism this selector represents
-    selected: PropTypes.bool, // `true` if selector is selected
-    organismButtonClick: PropTypes.func.isRequired, // Function that takes in the prop organism when button is clicked
-};
-
-OrganismSelector.defaultProps = {
-    organism: {},
-    selected: {},
-};
-
-
-// Overall component to render the award charts
-class AwardCharts extends React.Component {
-    constructor() {
-        super();
-        this.state = {
-            selectedOrganisms: [], //create empty array of selected organism tabs
-        };
-        this.handleClick = this.handleClick.bind(this);
-    }
-
-    handleClick(organism) {
-        // Create a copy of this.state.selectedOrganisms so we can manipulate it in peace.
-        const tempArray = _.clone(this.state.selectedOrganisms);
-        if (tempArray.indexOf(organism) === -1) {
-            // if organism isn't already in array, then add it
-            tempArray.push(organism);
-        } else {
-            // otherwise if it is in array, remove it from array
-            const indexToRemoveArray = tempArray.indexOf(organism);
-            tempArray.splice(indexToRemoveArray, 1);
-        }
-
-        // Update the list of user-selected organisms.
-        this.setState({ selectedOrganisms: tempArray });
-    }
-
-    render() {
-        const { award, updatedGenusArray } = this.props;
-        // Create searchTerm-specific query strings
-        const AnnotationQuery = generateQuery(this.state.selectedOrganisms, 'organism.scientific_name=');
-        const ExperimentQuery = generateQuery(this.state.selectedOrganisms, 'replicates.library.biosample.donor.organism.scientific_name=');
-        const BiosampleQuery = generateQuery(this.state.selectedOrganisms, 'organism.scientific_name=');
-        const AntibodyQuery = generateQuery(this.state.selectedOrganisms, 'targets.organism.scientific_name=');
-        return (
-            <Panel>
-                <PanelHeading>
-                    <h4>Current Production</h4>
-                    <ProjectBadge award={award} addClasses="badge-heading" />
-                </PanelHeading>
-=======
 
     function sortTerms(dateArray) {
         // Use Moment to format arrays of submitted and released date
@@ -2057,7 +1844,6 @@
                     <h4>Current Production</h4>
                     <ProjectBadge award={award} addClasses="badge-heading" />
                 </PanelHeading>
->>>>>>> cec12e6c
                 <div>
                     <FetchedData ignoreErrors>
                         <Param name="experiments" url={`/search/?type=Experiment&target.investigated_as!=control&award.name=${award.name}${ExperimentQuery}`} />
@@ -2144,16 +1930,6 @@
                 data: {
                     labels: monthReleased,
                     datasets: [{
-<<<<<<< HEAD
-                        label: 'Date Submitted',
-                        data: submitteddatavalue,
-                        backgroundColor: 'rgba(54, 162, 235, 0.2)',
-                    },
-                    {
-                        label: 'Date Released',
-                        data: releaseddatavalue,
-                        backgroundColor: 'rgba(75, 192, 192, 0.2)',
-=======
                         label: 'Date Released',
                         data: releaseddatavalue,
                         backgroundColor: '#604a7b',
@@ -2162,7 +1938,6 @@
                         label: 'Date Submitted',
                         data: submitteddatavalue,
                         backgroundColor: '#ccc1da',
->>>>>>> cec12e6c
                     }],
                 },
             });
@@ -2225,19 +2000,12 @@
 };
 
 class Award extends React.Component {
-<<<<<<< HEAD
-
-=======
->>>>>>> cec12e6c
     render() {
         // const { award } = this.props;
         const { context } = this.props;
         const statuses = [{ status: context.status, title: 'Status' }];
-<<<<<<< HEAD
-=======
         const loggedIn = !!(this.context.session && this.context.session['auth.userid']);
 
->>>>>>> cec12e6c
         return (
             <div className={globals.itemClass(context, 'view-item')}>
                 <header className="row">
@@ -2309,19 +2077,11 @@
                         </div>
                     </PanelBody>
                 </Panel>
-<<<<<<< HEAD
-                {context.milestones ?
-                    <MilestonesTable award={context} />
-                :
-                null
-                }
-=======
 
                 {context.milestones && loggedIn ?
                     <MilestonesTable award={context} />
                 : null}
 
->>>>>>> cec12e6c
                 <LineChart award={context} />
             </div>
         );
@@ -2336,11 +2096,8 @@
     session: PropTypes.object, // Login information
 };
 
-<<<<<<< HEAD
-=======
 globals.contentViews.register(Award, 'Award');
 
->>>>>>> cec12e6c
 const Listing = (props) => {
     const result = props.context;
     return (
