--- conflicted
+++ resolved
@@ -601,6 +601,12 @@
                     <h4>Description</h4>
                 </PanelHeading>
                 <PanelBody>
+                    {context.url ?
+                        <div>
+                            <strong>NHGRI project information: </strong><a href={context.url} title={`${context.name} project page at NHGRI`}>{context.name}</a>
+                            <hr />
+                        </div>
+                    : null}
                     {context.description ?
                         <div className="two-column-long-text two-column-long-text--gap">
                             <p>{context.description}</p>
@@ -614,60 +620,9 @@
     );
 };
 
-<<<<<<< HEAD
 Award.propTypes = {
     context: PropTypes.object.isRequired, // Award object being rendered
 };
-=======
-const Award = React.createClass({
-    propTypes: {
-        context: React.PropTypes.object, // Award object being rendered
-    },
-
-    render: function () {
-        const { context } = this.props;
-        const statuses = [{ status: context.status, title: 'Status' }];
-
-        return (
-            <div className={globals.itemClass(context, 'view-item')}>
-                <header className="row">
-                    <div className="col-sm-12">
-                        <h2>{context.title || context.name}</h2>
-                        <div className="status-line">
-                            <div className="characterization-status-labels">
-                                <StatusLabel status={statuses} />
-                            </div>
-                        </div>
-                    </div>
-                </header>
-
-                <AwardCharts award={context} />
-
-                <Panel>
-                    <PanelHeading>
-                        <h4>Description</h4>
-                    </PanelHeading>
-                    <PanelBody>
-                        {context.url ?
-                            <div>
-                                <strong>NHGRI project information: </strong><a href={context.url} title={`${context.name} project page at NHGRI`}>{context.name}</a>
-                                <hr />
-                            </div>
-                        : null}
-                        {context.description ?
-                            <div className="two-column-long-text two-column-long-text--gap">
-                                <p>{context.description}</p>
-                            </div>
-                        :
-                            <p className="browser-error">Award has no description</p>
-                        }
-                    </PanelBody>
-                </Panel>
-            </div>
-        );
-    },
-});
->>>>>>> 7e108eff
 
 globals.content_views.register(Award, 'Award');
 
