import React from 'react';
import PropTypes from 'prop-types';
import _ from 'underscore';
import moment from 'moment';
import { Panel, PanelHeading, PanelBody } from '../libs/bootstrap/panel';
import DataColors from './datacolors';
import { FetchedData, Param } from './fetched';
import * as globals from './globals';
import { ProjectBadge } from './image';
import { PickerActions } from './search';
import { SortTablePanel, SortTable } from './sorttable';
import StatusLabel from './statuslabel';

const labChartId = 'lab-chart'; // Lab chart <div> id attribute
const categoryChartId = 'category-chart'; // Assay chart <div> id attribute
const statusChartId = 'status-chart'; // Status chart <div> id attribute
const labColors = new DataColors(); // Get a list of colors to use for the lab chart
const labColorList = labColors.colorList();
const typeSpecificColorList = labColors.colorList();
const statusColorList = labColors.colorList();

// Create a string based on the genus buttons selected.
function generateQuery(chosenOrganisms, searchTerm) {
    // Make the base query.
    let query = '';

    // Add all the selected organisms, if any
    if (chosenOrganisms.length) {
        const queryStrings = {
            HUMAN: `${searchTerm}Homo+sapiens`, // human
            MOUSE: `${searchTerm}Mus+musculus`, // mouse
            WORM: `${searchTerm}Caenorhabditis+elegans`, // worm
            FLY: `${searchTerm}Drosophila+melanogaster&${searchTerm}Drosophila+pseudoobscura&${searchTerm}Drosophila+simulans&${searchTerm}Drosophila+mojavensis&${searchTerm}Drosophila+ananassae&${searchTerm}Drosophila+virilis&${searchTerm}Drosophila+yakuba`,
        };
        const organismQueries = chosenOrganisms.map(organism => queryStrings[organism]);
        query += `&${organismQueries.join('&')}`;
    }

    return query;
}

// Draw the total chart count in the middle of the donut.
function drawDonutCenter(chart) {
    const canvasId = chart.chart.canvas.id;
    const width = chart.chart.width;
    const height = chart.chart.height;
    const ctx = chart.chart.ctx;
    // Undraws donut centers for Cumulative Line Chart and Status Stacked Bar Chart.
    if (canvasId === 'myGraph' || canvasId === 'status-chart-experiments-chart') {
        ctx.clearRect(0, 0, width, height);
    } else {
        const data = chart.data.datasets[0].data;
        if (data.length) {
            ctx.fillStyle = '#000000';
            ctx.restore();
            const fontSize = (height / 114).toFixed(2);
            ctx.font = `${fontSize}em sans-serif`;
            ctx.textBaseline = 'middle';

            const total = data.reduce((prev, curr) => prev + curr);
            const textX = Math.round((width - ctx.measureText(total).width) / 2);
            const textY = height / 2;

            ctx.clearRect(0, 0, width, height);
            ctx.fillText(total, textX, textY);
            ctx.save();
        }
    }
}


// Create a chart in the div.
//   chartId: Root HTML id of div to draw the chart into. Supply <divs> with `chartId`-chart for
//            the chart itself, and `chartId`-legend for its legend.
//   values: Array of values to chart.
//   labels: Array of string labels corresponding to the values.
//   colors: Array of hex colors corresponding to the values.
//   baseSearchUri: Base URI to navigate to when clicking a doughnut slice or legend item. Clicked
//                  item label gets appended to it.
//   navigate: Called when when a doughnut slice gets clicked. Gets passed the URI to go to. Needed
//             because this function can't access the navigation function.

function createDoughnutChart(chartId, values, labels, colors, baseSearchUri, navigate) {
    return new Promise((resolve) => {
        require.ensure(['chart.js'], (require) => {
            const Chart = require('chart.js');

            // adding total doc count to middle of donut
            // http://stackoverflow.com/questions/20966817/how-to-add-text-inside-the-doughnut-chart-using-chart-js/24671908
            Chart.pluginService.register({
                beforeDraw: drawDonutCenter,
            });

            // Create the chart.
            const canvas = document.getElementById(`${chartId}-chart`);
            const parent = document.getElementById(chartId);
            canvas.width = parent.offsetWidth;
            canvas.height = parent.offsetHeight;
            canvas.style.width = `${parent.offsetWidth}px`;
            canvas.style.height = `${parent.offsetHeight}px`;
            const ctx = canvas.getContext('2d');
            const chart = new Chart(ctx, {
                type: 'doughnut',
                data: {
                    labels,
                    datasets: [{
                        data: values,
                        backgroundColor: colors,
                    }],
                },
                options: {
                    maintainAspectRatio: false,
                    responsive: true,
                    legend: {
                        display: false,
                    },
                    animation: {
                        duration: 200,
                    },
                    legendCallback: (chartInstance) => {
                        const chartData = chartInstance.data.datasets[0].data;
                        const chartColors = chartInstance.data.datasets[0].backgroundColor;
                        const chartLabels = chartInstance.data.labels;
                        const text = [];
                        text.push('<ul>');
                        for (let i = 0; i < chartData.length; i += 1) {
                            if (chartData[i]) {
                                text.push(`<li><a href="${baseSearchUri}${chartLabels[i]}">`);
                                text.push(`<i class="icon icon-circle chart-legend-chip" aria-hidden="true" style="color:${chartColors[i]}"></i>`);
                                text.push(`<span class="chart-legend-label">${chartLabels[i]}</span>`);
                                text.push('</a></li>');
                            }
                        }
                        text.push('</ul>');
                        return text.join('');
                    },
                    onClick: function onClick(e) {
                        // React to clicks on pie sections
                        const activePoints = chart.getElementAtEvent(e);
                        // chart.options.onClick.baseSearchUri is created or altered based on user input of selected Genus Buttons
                        // Each type of Object (e.g. Experiments, Annotations, Biosample, AntibodyLot) has a unique
                        //      query string for the corresponding report search -- cannot simply append something
                        //      to end of baseSearchUri, as baseSearchUri ends with {searchtype}=
                        //      so, query string specifying genus must end up somewhere in the middle of the string
                        //      that is baseSearchUri.
                        // chart.options.onClick.baseSearchUri must be defined in the type of chart (StatusChart, CategoryChart)
                        //      that is passed to the createDonutChart or createBarChart functions because cannot directly
                        //      make changes to the param baseSearchUri in updateChart().
                        if (activePoints[0]) { // if click on wrong area, do nothing
                            const clickedElementIndex = activePoints[0]._index;
                            const term = chart.data.labels[clickedElementIndex];
                            if (chart.options.onClick.baseSearchUri) {
                                navigate(`${chart.options.onClick.baseSearchUri}${globals.encodedURIComponent(term)}`);
                            } else {
                                navigate(`${baseSearchUri}${globals.encodedURIComponent(term)}`);
                            }
                        }
                    },
                },
            });
            document.getElementById(`${chartId}-legend`).innerHTML = chart.generateLegend();

            // Resolve the webpack loader promise with the chart instance.
            resolve(chart);
        }, 'chartjs');
    });
}

/**
 * Create a stacked bar chart in the div.
 *
 * @param {object} chartId - Root HTML id of div to draw the chart into. Supply <divs> with `chartId`-chart for
//            the chart itself, and `chartId`-legend for its legend.
 * @param {object} data - Contains arrays of values to chart, array of string labels corresponding to the values (status)
 * @param {array} colors - Hex colors corresponding to the values.
 * @param {array} replicateLabels - Array of string labels corresponding to the values (replicate type)
 * @param {object} baseSearchUri - Base URI to navigate to when clicking a bar chart section or legend item. Clicked
//                  item label gets appended to it.
 * @param {object} navigate - Called when when a bar chart section gets clicked. Gets passed the URI to go to. Needed
//             because this function can't access the navigation function.
 * @return {promise}
 */
function createBarChart(chartId, data, colors, replicateLabels, baseSearchUri, navigate) {
    return new Promise((resolve) => {
        require.ensure(['chart.js'], (require) => {
            const Chart = require('chart.js');
            const datasets = [];
            if (data.unreplicatedDataset.some(x => x > 0)) {
                datasets.push({ label: 'unreplicated', data: data.unreplicatedDataset, backgroundColor: colors[0] });
            }
            if (data.isogenicDataset.some(x => x > 0)) {
                datasets.push({ label: 'isogenic', data: data.isogenicDataset, backgroundColor: colors[1] });
            }
            if (data.anisogenicDataset.some(x => x > 0)) {
                datasets.push({ label: 'anisogenic', data: data.anisogenicDataset, backgroundColor: colors[2] });
            }
            for (let i = 0; i < datasets.length; i += 1) {
                datasets[i].backgroundColor = colors[i];
            }

            // Create the chart.
            const canvas = document.getElementById(`${chartId}-chart`);
            const parent = document.getElementById(chartId);
            canvas.width = parent.offsetWidth;
            canvas.height = parent.offsetHeight;
            canvas.style.width = `${parent.offsetWidth}px`;
            canvas.style.height = `${parent.offsetHeight}px`;
            const ctx = canvas.getContext('2d');
            const chart = new Chart(ctx, {
                type: 'bar',
                data: {
                    labels: data.labels,
                    datasets,
                },
                options: {
                    maintainAspectRatio: false,
                    responsive: true,
                    legend: {
                        display: false,
                    },
                    scales: {
                        xAxes: [{
                            scaleLabel: {
                                display: false,
                            },
                            gridLines: {
                            },
                            stacked: true,
                        }],
                        yAxes: [{
                            gridLines: {
                                display: false,
                                color: '#fff',
                                zeroLineColor: '#fff',
                                zeroLineWidth: 0,
                            },
                            stacked: true,
                        }],
                    },
                    animation: {
                        duration: 200,
                    },
                    legendCallback: (chartInstance) => {
                        const LegendLabels = [];
                        const dataColors = [];
                        // If data array has value, add to legend
                        for (let i = 0; i < datasets.length; i += 1) {
                            LegendLabels.push(chartInstance.data.datasets[i].label);
                            dataColors.push(chartInstance.data.datasets[i].backgroundColor);
                        }
                        const text = [];
                        text.push('<ul>');
                        for (let i = 0; i < LegendLabels.length; i += 1) {
                            if (LegendLabels[i]) {
                                text.push(`<li><a href="${baseSearchUri}&replication_type=${LegendLabels[i]}">`);
                                text.push(`<i class="icon icon-circle chart-legend-chip" aria-hidden="true" style="color:${dataColors[i]}"></i>`);
                                text.push(`<span class="chart-legend-label">${LegendLabels[i]}</span>`);
                                text.push('</a></li>');
                            }
                        }
                        text.push('</ul>');
                        return text.join('');
                    },
                    onClick: function onClick(e) {
                        const activePoints = chart.getElementAtEvent(e);

                        if (activePoints[0]) { // if click on wrong area, do nothing
                            const clickedElementIndex = activePoints[0]._index;
                            const clickedElementdataset = activePoints[0]._datasetIndex;
                            const term = chart.data.labels[clickedElementIndex];
                            const item = chart.data.datasets[clickedElementdataset].label;
                            // chart.options.onClick.baseSearchUri is created or altered based on user input of selected Genus Buttons
                            // Each type of Object (e.g. Experiments, Annotations, Biosample, AntibodyLot) has a unique
                            //      query string for the corresponding report search -- cannot simply append something
                            //      to end of baseSearchUri, as baseSearchUri ends with {searchtype}=
                            //      so, query string specifying genus must end up somewhere in the middle of the string
                            //      that is baseSearchUri.
                            // chart.options.onClick.baseSearchUri must be defined in the type of chart (StatusChart, CategoryChart)
                            //      that is passed to the createDonutChart or createBarChart functions because cannot directly
                            //      make changes to the param baseSearchUri in updateChart().
                            if (chart.options.onClick.baseSearchUri) {
                                navigate(`${chart.options.onClick.baseSearchUri}&status=${globals.encodedURIComponent(term)}&replication_type=${item}`);
                            } else {
                                navigate(`${baseSearchUri}&status=${globals.encodedURIComponent(term)}&replication_type=${item}`);
                            }
                        }
                    },
                },
            });
            document.getElementById(`${chartId}-legend`).innerHTML = chart.generateLegend();
            resolve(chart);
        }, 'chartjs');
    });
}


// Display and handle clicks in the chart of labs.
class LabChart extends React.Component {
    constructor() {
        super();

        // Bind this to non-React components.
        this.createChart = this.createChart.bind(this);
        this.updateChart = this.updateChart.bind(this);
    }

    componentDidMount() {
        this.createChart(`${labChartId}-${this.props.ident}`, this.props.labs);
    }

    componentDidUpdate() {
        if (this.props.labs.length) {
            if (this.chart) {
                this.updateChart(this.chart, this.props.labs);
            } else {
                this.createChart(`${statusChartId}-${this.props.ident}`, this.props.labs);
            }
        } else if (this.chart) {
            this.chart.destroy();
            this.chart = null;
        }
    }

    // Update existing chart with new data.
    updateChart(chart, facetData) {
        const { award, linkUri, objectQuery } = this.props;
        // Extract the non-zero values, and corresponding labels and colors for the data.
        const values = [];
        const labels = [];
        facetData.forEach((item) => {
            if (item.doc_count) {
                values.push(item.doc_count);
                labels.push(item.key);
            }
        });
        const colors = labels.map((label, i) => labColorList[i % labColorList.length]);
        // Update chart data and redraw with the new data
        chart.data.datasets[0].data = values;
        chart.data.datasets[0].backgroundColor = colors;
        chart.data.labels = labels;
        chart.options.onClick.baseSearchUri = `${linkUri}${award.name}${objectQuery}&lab.title=`;
        chart.update();

        // Redraw the updated legend
        document.getElementById(`${labChartId}-${this.props.ident}-legend`).innerHTML = chart.generateLegend();
    }

    createChart(chartId, facetData) {
        // Extract the non-zero values, and corresponding labels and colors for the data.
        const values = [];
        const labels = [];
        facetData.forEach((item) => {
            if (item.doc_count) {
                values.push(item.doc_count);
                labels.push(item.key);
            }
        });
        const colors = labels.map((label, i) => labColorList[i % labColorList.length]);

        // Create the chart.
        createDoughnutChart(chartId, values, labels, colors, `${this.props.linkUri}${this.props.award.name}&lab.title=`, (uri) => { this.context.navigate(uri); })
            .then((chartInstance) => {
                // Save the created chart instance.
                this.chart = chartInstance;
            });
    }

    render() {
        const { labs, ident } = this.props;

        // Calculate a (hopefully) unique ID to put on the DOM elements.
        const id = `${labChartId}-${ident}`;

        return (
            <div className="award-charts__chart">
                <div className="award-charts__title">
                    Lab
                </div>
                {labs.length ?
                    <div className="award-charts__visual">
                        <div id={id} className="award-charts__canvas">
                            <canvas id={`${id}-chart`} />
                        </div>
                        <div id={`${id}-legend`} className="award-charts__legend" />
                    </div>
                :
                    <div className="chart-no-data" style={{ height: this.wrapperHeight }}>No data to display</div>
                }
            </div>
        );
    }
}

LabChart.propTypes = {
    award: PropTypes.object.isRequired, // Award being displayed
    labs: PropTypes.array.isRequired, // Array of labs facet data
    linkUri: PropTypes.string.isRequired, // Base URI for matrix links
    ident: PropTypes.string.isRequired, // Unique identifier to `id` the charts
    objectQuery: PropTypes.string,
};

LabChart.defaultProps = {
    objectQuery: '',
};

LabChart.contextTypes = {
    navigate: PropTypes.func,
};

// Display and handle clicks in the chart of assays.
class CategoryChart extends React.Component {
    constructor() {
        super();
        this.createChart = this.createChart.bind(this);
        this.updateChart = this.updateChart.bind(this);
    }

    componentDidMount() {
        if (this.props.categoryData.length) {
            this.createChart(`${categoryChartId}-${this.props.ident}`, this.props.categoryData);
        }
    }

    componentDidUpdate() {
        if (this.props.categoryData.length) {
            if (this.chart) {
                this.updateChart(this.chart, this.props.categoryData);
            } else {
                this.createChart(`${categoryChartId}-${this.props.ident}`, this.props.categoryData);
            }
        } else if (this.chart) {
            this.chart.destroy();
            this.chart = null;
        }
    }

    // Update existing chart with new data.
    updateChart(chart, facetData) {
        const { award, linkUri, objectQuery, categoryFacet } = this.props;
        // Extract the non-zero values, and corresponding labels and colors for the data.
        const values = [];
        const labels = [];
        facetData.forEach((item) => {
            if (item.doc_count) {
                values.push(item.doc_count);
                labels.push(item.key);
            }
        });
        const colors = labels.map((label, i) => typeSpecificColorList[i % typeSpecificColorList.length]);

        // Update chart data and redraw with the new data.
        chart.data.datasets[0].data = values;
        chart.data.datasets[0].backgroundColor = colors;
        chart.data.labels = labels;
        chart.options.onClick.baseSearchUri = `${linkUri}${award.name}${objectQuery}&${categoryFacet}=`;
        chart.update();

        // Redraw the updated legend
        document.getElementById(`${categoryChartId}-${this.props.ident}-legend`).innerHTML = chart.generateLegend();
    }

    createChart(chartId, facetData) {
        const { award, linkUri, categoryFacet } = this.props;

        // Extract the non-zero values, and corresponding labels and colors for the data.
        const values = [];
        const labels = [];
        facetData.forEach((item) => {
            if (item.doc_count) {
                values.push(item.doc_count);
                labels.push(item.key);
            }
        });
        const colors = labels.map((label, i) => typeSpecificColorList[i % typeSpecificColorList.length]);

        // Create the chart.
        createDoughnutChart(chartId, values, labels, colors, `${linkUri}${award.name}&${categoryFacet}=`, (uri) => { this.context.navigate(uri); })
            .then((chartInstance) => {
                // Save the created chart instance.
                this.chart = chartInstance;
            });
    }

    render() {
        const { categoryData, title, ident } = this.props;

        // Calculate a (hopefully) unique ID to put on the DOM elements.
        const id = `${categoryChartId}-${ident}`;

        return (
            <div className="award-charts__chart">
                <div className="title">
                    {title}
                </div>
                {categoryData.length ?
                    <div className="award-charts__visual">
                        <div id={id} className="award-charts__canvas">
                            <canvas id={`${id}-chart`} />
                        </div>
                        <div id={`${id}-legend`} className="award-charts__legend" />
                    </div>
                :
                    <div className="chart-no-data" style={{ height: this.wrapperHeight }}>No data to display</div>
                }
            </div>
        );
    }
}

CategoryChart.propTypes = {
    award: PropTypes.object.isRequired, // Award being displayed
    categoryData: PropTypes.array.isRequired, // Type-specific data to display in a chart
    title: PropTypes.string.isRequired, // Title to display above the chart
    linkUri: PropTypes.string.isRequired, // Element of matrix URI to select
    categoryFacet: PropTypes.string.isRequired, // Add to linkUri to link to matrix facet item
    ident: PropTypes.string.isRequired, // Unique identifier to `id` the charts
    objectQuery: PropTypes.string,
};

CategoryChart.defaultProps = {
    objectQuery: '',
};

CategoryChart.contextTypes = {
    navigate: PropTypes.func,
};
// Display and handle clicks in the chart of antibodies.
class AntibodyChart extends React.Component {
    constructor() {
        super();
        this.createChart = this.createChart.bind(this);
        this.updateChart = this.updateChart.bind(this);
    }

    componentDidMount() {
        if (this.props.categoryData.length) {
            this.createChart(`${categoryChartId}-${this.props.ident}`, this.props.categoryData);
        }
    }

    componentDidUpdate() {
        if (this.props.categoryData.length) {
            if (this.chart) {
                this.updateChart(this.chart, this.props.categoryData);
            } else {
                this.createChart(`${categoryChartId}-${this.props.ident}`, this.props.categoryData);
            }
        } else if (this.chart) {
            this.chart.destroy();
            this.chart = null;
        }
    }

    // Update existing chart with new data.
    updateChart(chart, facetData) {
        // Extract the non-zero values, and corresponding labels and colors for the data.
        const { award } = this.props;
        const values = [];
        const labels = [];
        facetData.forEach((item) => {
            if (item.doc_count) {
                values.push(item.doc_count);
                labels.push(item.key);
            }
        });
        const colors = labels.map((label, i) => typeSpecificColorList[i % typeSpecificColorList.length]);
        const AntibodyQuery = generateQuery(this.props.selectedOrganisms, 'targets.organism.scientific_name=');
        // Update chart data and redraw with the new data.
        chart.data.datasets[0].data = values;
        chart.data.datasets[0].backgroundColor = colors;
        chart.data.labels = labels;
        chart.options.onClick.baseSearchUri = `/report/?type=AntibodyLot&award=/awards/${award.name}/${AntibodyQuery}&lot_reviews.status=`;
        chart.update();

        // Redraw the updated legend
        document.getElementById(`${categoryChartId}-${this.props.ident}-legend`).innerHTML = chart.generateLegend();
    }

    createChart(chartId, facetData) {
        const { award, linkUri, categoryFacet } = this.props;

        // Extract the non-zero values, and corresponding labels and colors for the data.
        const values = [];
        const labels = [];
        facetData.forEach((item) => {
            if (item.doc_count) {
                values.push(item.doc_count);
                labels.push(item.key);
            }
        });
        const colors = labels.map((label, i) => typeSpecificColorList[i % typeSpecificColorList.length]);

        createDoughnutChart(chartId, values, labels, colors, `${linkUri}${award.name}/&${categoryFacet}=`, (uri) => { this.context.navigate(uri); })
            .then((chartInstance) => {
                // Save the created chart instance.
                this.chart = chartInstance;
            });
    }

    render() {
        const { categoryData, ident, award } = this.props;
        const AntibodyQuery = generateQuery(this.props.selectedOrganisms, 'targets.organism.scientific_name=');

        // Calculate a (hopefully) unique ID to put on the DOM elements.
        const id = `${categoryChartId}-${ident}`;

        return (
            <div className="award-charts__chart">
                <div className="award-charts__title">
                    Antibodies {categoryData.length ?
                    <a className="btn btn-info btn-xs reagentsreporttitle" href={`/report/?type=AntibodyLot&${AntibodyQuery}&award=${award['@id']}&field=accession&field=lot_reviews.status&field=lot_reviews.targets.label&field=lot_reviews.targets.organism.scientific_name&field=source.title&field=product_id&field=lot_id&field=date_created`} title="View tabular report"><svg id="Table" data-name="Table" xmlns="http://www.w3.org/2000/svg" width="29" height="17" viewBox="0 0 29 17" className="svg-icon svg-icon-table"><title>table-tab-icon </title><path d="M22,0H0V17H29V0H22ZM21,4.33V8H15V4.33h6ZM15,9h6v3H15V9Zm-1,3H8V9h6v3Zm0-7.69V8H8V4.33h6Zm-13,0H7V8H1V4.33ZM1,9H7v3H1V9Zm0,7V13H7v3H1Zm7,0V13h6v3H8Zm7,0V13h6v3H15Zm13,0H22V13h6v3Zm0-4H22V9h6v3Zm0-4H22V4.33h6V8Z" /></svg></a>
                    :
                    null}
                    </div>
                {categoryData.length ?
                    <div>
                        <div className="award-charts__visual">
                            <div id={id} className="award-charts__canvas">
                                <canvas id={`${id}-chart`} />
                            </div>
                            <div id={`${id}-legend`} className="award-charts__legend" />
                        </div>
                    </div>
                :
                    <div className="chart-no-data" style={{ height: this.wrapperHeight }}>No data to display</div>
                }
            </div>
        );
    }
}

AntibodyChart.propTypes = {
    award: PropTypes.object.isRequired, // Award being displayed
    categoryData: PropTypes.array.isRequired, // Type-specific data to display in a chart
    categoryFacet: PropTypes.string.isRequired, // Add to linkUri to link to matrix facet item
    ident: PropTypes.string.isRequired, // Unique identifier to `id` the charts
    linkUri: PropTypes.string.isRequired,
    selectedOrganisms: PropTypes.array.isRequired,
};

AntibodyChart.contextTypes = {
    navigate: PropTypes.func,
};

// Display and handle clicks in the chart of biosamples.
class BiosampleChart extends React.Component {
    constructor() {
        super();
        this.createChart = this.createChart.bind(this);
        this.updateChart = this.updateChart.bind(this);
    }

    componentDidMount() {
        if (this.props.categoryData.length) {
            this.createChart(`${categoryChartId}-${this.props.ident}`, this.props.categoryData);
        }
    }

    componentDidUpdate() {
        if (this.props.categoryData.length) {
            if (this.chart) {
                this.updateChart(this.chart, this.props.categoryData);
            } else {
                this.createChart(`${categoryChartId}-${this.props.ident}`, this.props.categoryData);
            }
        } else if (this.chart) {
            this.chart.destroy();
            this.chart = null;
        }
    }

    // Update existing chart with new data.
    updateChart(chart, facetData) {
        const { award } = this.props;
        // Extract the non-zero values, and corresponding labels and colors for the data.
        const values = [];
        const labels = [];
        facetData.forEach((item) => {
            if (item.doc_count) {
                values.push(item.doc_count);
                labels.push(item.key);
            }
        });
        const colors = labels.map((label, i) => typeSpecificColorList[i % typeSpecificColorList.length]);
        // if (this.props.selectedOrganisms.length)
        const BiosampleQuery = generateQuery(this.props.selectedOrganisms, 'organism.scientific_name=');
        // Update chart data and redraw with the new data.
        chart.data.datasets[0].data = values;
        chart.data.datasets[0].backgroundColor = colors;
        chart.data.labels = labels;
        chart.options.onClick.baseSearchUri = `/report/?type=Biosample&award.name=${award.name}&${BiosampleQuery}&biosample_type=`;
        chart.update();

        // Redraw the updated legend
        document.getElementById(`${categoryChartId}-${this.props.ident}-legend`).innerHTML = chart.generateLegend();
    }

    createChart(chartId, facetData) {
        const { award, linkUri, categoryFacet, selectedOrganisms } = this.props;

        // Extract the non-zero values, and corresponding labels and colors for the data.
        const values = [];
        const labels = [];
        facetData.forEach((item) => {
            if (item.doc_count) {
                values.push(item.doc_count);
                labels.push(item.key);
            }
        });
        const colors = labels.map((label, i) => typeSpecificColorList[i % typeSpecificColorList.length]);
        createDoughnutChart(chartId, values, labels, colors, `${linkUri}${award.name}&${categoryFacet}=`, (uri) => { this.context.navigate(uri); }, selectedOrganisms)
            .then((chartInstance) => {
                // Save the created chart instance.
                this.chart = chartInstance;
            });
    }

    render() {
        const { categoryData, ident, award } = this.props;
        const BiosampleQuery = generateQuery(this.props.selectedOrganisms, 'organism.scientific_name=');
        // Calculate a (hopefully) unique ID to put on the DOM elements.
        const id = `${categoryChartId}-${ident}`;

        return (
            <div className="award-charts__chart">
                <div className="award-charts__title">
                    Biosamples {categoryData.length ?
                    <a className="btn btn-info btn-sm reagentsreporttitle" href={`/report/?type=Biosample&${BiosampleQuery}&award.name=${award.name}`} title="View tabular report"><svg id="Table" data-name="Table" xmlns="http://www.w3.org/2000/svg" width="29" height="17" viewBox="0 0 29 17" className="svg-icon svg-icon-table"><title>table-tab-icon </title><path d="M22,0H0V17H29V0H22ZM21,4.33V8H15V4.33h6ZM15,9h6v3H15V9Zm-1,3H8V9h6v3Zm0-7.69V8H8V4.33h6Zm-13,0H7V8H1V4.33ZM1,9H7v3H1V9Zm0,7V13H7v3H1Zm7,0V13h6v3H8Zm7,0V13h6v3H15Zm13,0H22V13h6v3Zm0-4H22V9h6v3Zm0-4H22V4.33h6V8Z" /></svg></a>
                    :
                    null}
                </div>
                    {categoryData.length ?
                    <div>
                        <div className="award-charts__visual">
                            <div id={id} className="award-charts__canvas">
                                <canvas id={`${id}-chart`} />
                            </div>
                            <div id={`${id}-legend`} className="award-charts__legend" />
                        </div>
                    </div>
                :
                    <div className="chart-no-data" style={{ height: this.wrapperHeight }}>No data to display</div>
                }
            </div>
        );
    }
}

BiosampleChart.propTypes = {
    award: PropTypes.object.isRequired, // Award being displayed
    categoryData: PropTypes.array.isRequired, // Type-specific data to display in a chart
    categoryFacet: PropTypes.string.isRequired, // Add to linkUri to link to matrix facet item
    ident: PropTypes.string.isRequired, // Unique identifier to `id` the charts
    linkUri: PropTypes.string.isRequired,
    selectedOrganisms: PropTypes.array,
};

BiosampleChart.defaultProps = {
    selectedOrganisms: [],
};

BiosampleChart.contextTypes = {
    navigate: PropTypes.func,
};

/**
 * Function to be called in createChart and updateChart of class StatusExperimentChart, creates arrays for chart data.
 *
 * @param {object} experiments - Fetched data for experiments in Award
 * @param {object} unreplicated - Experiment search with specific replication_type unreplicated
 * @param {array} isogenic - Experiment search with specific replication_type isogenic
 * @param {array} anisogenic - Experiment search with specific replication_type anisogenic
 * @return {object} - with labels (for status -- x-axis of bar chart), unreplicatedDataset, isogenicDataset, anisogenicDataset
//              to be passed to the createChart function
 */

function StatusData(experiments, unreplicated, isogenic, anisogenic) {
    let unreplicatedArray;
    let isogenicArray;
    let anisogenicArray;
    const unreplicatedLabel = [];
    let unreplicatedDataset = [];
    const isogenicLabel = [];
    let isogenicDataset = [];
    const anisogenicLabel = [];
    let anisogenicDataset = [];

    // Find status in facets for each replicate type (unreplicated, isogenic, anisogenic) search
    if (experiments && experiments.facets && experiments.facets.length) {
        const unreplicatedFacet = unreplicated.facets.find(facet => facet.field === 'status');
        const isogenicFacet = isogenic.facets.find(facet => facet.field === 'status');
        const anisogenicFacet = anisogenic.facets.find(facet => facet.field === 'status');
        unreplicatedArray = (unreplicatedFacet && unreplicatedFacet.terms && unreplicatedFacet.terms.length) ? unreplicatedFacet.terms : [];
        isogenicArray = (isogenicFacet && isogenicFacet.terms && isogenicFacet.terms.length) ? isogenicFacet.terms : [];
        anisogenicArray = (anisogenicFacet && anisogenicFacet.terms && anisogenicFacet.terms.length) ? anisogenicFacet.terms : [];
    }
    const labels = ['proposed', 'started', 'submitted', 'released', 'deleted', 'replaced', 'archived', 'revoked'];

    // Check existence of data for each of the keys in array labels
    // Ensures that for each replicate type there exists the same set of labels and the corresponding data values (in order)
    //      so that it can be easily and accurately passed to chart.js in createBarChart
    //      First pushes anything that has a key in labels, then sorts the dataset
    //      If the array has no length, just push an array with 0 values
    if (unreplicatedArray.length) {
        for (let j = 0; j < labels.length; j += 1) {
            for (let i = 0; i < unreplicatedArray.length; i += 1) {
                if (unreplicatedArray[i].key === labels[j]) {
                    unreplicatedLabel.push(unreplicatedArray[i].key);
                    unreplicatedDataset.push(unreplicatedArray[i].doc_count);
                }
            }
        }
        for (let j = 0; j < labels.length; j += 1) {
            if (labels[j] !== unreplicatedLabel[j]) {
                unreplicatedLabel.splice(j, 0, labels[j]);
                unreplicatedDataset.splice(j, 0, 0);
            }
        }
    } else {
        unreplicatedDataset = [0, 0, 0, 0, 0, 0, 0, 0];
    }
    if (isogenicArray.length) {
        for (let j = 0; j < labels.length; j += 1) {
            for (let i = 0; i < isogenicArray.length; i += 1) {
                if (isogenicArray[i].key === labels[j]) {
                    isogenicLabel.push(isogenicArray[i].key);
                    isogenicDataset.push(isogenicArray[i].doc_count);
                }
            }
        }
        for (let j = 0; j < labels.length; j += 1) {
            if (labels[j] !== isogenicLabel[j]) {
                isogenicLabel.splice(j, 0, labels[j]);
                isogenicDataset.splice(j, 0, 0);
            }
        }
    } else {
        isogenicDataset = [0, 0, 0, 0, 0, 0, 0, 0];
    }
    if (anisogenicArray.length) {
        for (let j = 0; j < labels.length; j += 1) {
            for (let i = 0; i < anisogenicArray.length; i += 1) {
                if (anisogenicArray[i].key === labels[j]) {
                    anisogenicLabel.push(anisogenicArray[i].key);
                    anisogenicDataset.push(anisogenicArray[i].doc_count);
                }
            }
        }
        for (let j = 0; j < labels.length; j += 1) {
            if (labels[j] !== anisogenicLabel[j]) {
                anisogenicLabel.splice(j, 0, labels[j]);
                anisogenicDataset.splice(j, 0, 0);
            }
        }
    } else {
        anisogenicDataset = [0, 0, 0, 0, 0, 0, 0, 0];
    }
    return ({ labels, unreplicatedDataset, isogenicDataset, anisogenicDataset });
}

class ControlsChart extends React.Component {
    constructor() {
        super();
        this.createChart = this.createChart.bind(this);
        this.updateChart = this.updateChart.bind(this);
    }

    componentDidMount() {
        if (this.props.statuses.length) {
            this.createChart(`${statusChartId}-${this.props.ident}-controls`, this.props.statuses);
        }
    }

    componentDidUpdate() {
        if (this.props.statuses.length) {
            if (this.chart) {
                this.updateChart(this.chart, this.props.statuses);
            } else {
                this.createChart(`${statusChartId}-${this.props.ident}-controls`, this.props.statuses);
            }
        } else if (this.chart) {
            this.chart.destroy();
            this.chart = null;
        }
    }

    updateChart(chart, facetData) {
        const { award, objectQuery } = this.props;
        // Extract the non-zero values, and corresponding labels and colors for the data.
        const values = [];
        const labels = [];
        facetData.forEach((item) => {
            if (item.doc_count) {
                values.push(item.doc_count);
                labels.push(item.key);
            }
        });

        const colors = labels.map((label, i) => statusColorList[i % statusColorList.length]);

        // Update chart data and redraw with the new data
        chart.data.datasets[0].data = values;
        chart.data.datasets[0].backgroundColor = colors;
        chart.data.labels = labels;
        chart.options.onClick.baseSearchUri = `/matrix/?type=Experiment&target.investigated_as=control&award.name=${award.name}&${objectQuery}&status=`;
        chart.update();

        // Redraw the updated legend
        document.getElementById(`${statusChartId}-${this.props.ident}-controls-legend`).innerHTML = chart.generateLegend();
    }

    createChart(chartId, facetData) {
        // Extract the non-zero values, and corresponding labels and colors for the data.
        const values = [];
        const labels = [];
        facetData.forEach((item) => {
            if (item.doc_count) {
                values.push(item.doc_count);
                labels.push(item.key);
            }
        });
        const colors = labels.map((label, i) => statusColorList[i % statusColorList.length]);

        // Create the chart.
        createDoughnutChart(chartId, values, labels, colors, `${this.props.linkUri}${this.props.award.name}&status=`, (uri) => { this.context.navigate(uri); })
            .then((chartInstance) => {
                // Save the created chart instance.
                this.chart = chartInstance;
            });
    }

    render() {
        const { statuses, ident } = this.props;

        // Calculate a (hopefully) unique ID to put on the DOM elements.
        const id = `${statusChartId}-${ident}-controls`;

        return (
            <div className="award-charts__chart">
                <div className="award-charts__title">
                    Controls
                </div>
                {statuses.length ?
                    <div className="award-charts__visual">
                        <div id={id} className="award-charts__canvas">
                            <canvas id={`${id}-chart`} />
                        </div>
                        <div id={`${id}-legend`} className="award-charts__legend" />
                    </div>
                :
                    <div className="chart-no-data" style={{ height: this.wrapperHeight }}>No data to display</div>
                }
            </div>
        );
    }
}

ControlsChart.propTypes = {
    award: PropTypes.object.isRequired, // Award being displayed
    statuses: PropTypes.array, // Array of status facet data
    linkUri: PropTypes.string.isRequired, // URI to use for matrix links
    ident: PropTypes.string.isRequired, // Unique identifier to `id` the charts
    objectQuery: PropTypes.string,
};

ControlsChart.defaultProps = {
    statuses: [],
    objectQuery: '',
};

ControlsChart.contextTypes = {
    navigate: PropTypes.func,
};

class StatusExperimentChart extends React.Component {
    constructor() {
        super();
        this.createChart = this.createChart.bind(this);
        this.updateChart = this.updateChart.bind(this);
    }

    componentDidMount() {
        if (this.props.statuses.length) {
            this.createChart(`${statusChartId}-${this.props.ident}`, this.props.statuses);
        }
    }

    componentDidUpdate() {
        if (this.props.statuses.length) {
            if (this.chart) {
                this.updateChart(this.chart, this.props.statuses);
            } else {
                this.createChart(`${statusChartId}-${this.props.ident}`, this.props.statuses);
            }
        } else if (this.chart) {
            this.chart.destroy();
            this.chart = null;
        }
    }

    updateChart(chart) {
        const { experiments, unreplicated, isogenic, anisogenic, linkUri, award, objectQuery } = this.props;
        // Object with arrays of status labels, unreplicatedDataset, isogenicDataset, anisogenicDataset
        const data = StatusData(experiments, unreplicated, isogenic, anisogenic);
        const replicatelabels = ['unreplicated', 'isogenic', 'anisogenic'];
        const colors = replicatelabels.map((label, i) => statusColorList[i % statusColorList.length]);
        // Must specify each case of data availability - must remove available, data-less chart.data.datasets
        // Ensures that the colors will be the default and legend labels does not include unnecessary strings
        if (data.unreplicatedDataset.some(x => x > 0)) {
            chart.data.datasets[0] = { label: 'unreplicated', data: data.unreplicatedDataset, backgroundColor: colors[0] };
            if (data.isogenicDataset.some(x => x > 0)) {
                chart.data.datasets[1] = { label: 'isogenic', data: data.isogenicDataset, backgroundColor: colors[1] };
                if (data.anisogenicDataset.some(x => x > 0)) {
                    chart.data.datasets[2] = { label: 'anisogenic', data: data.anisogenicDataset, backgroundColor: colors[2] };
                } else if (data.anisogenicDataset.every(x => x === 0)) {
                    chart.data.datasets[2] = {};
                }
            } else if (data.isogenicDataset.every(x => x === 0) && data.anisogenicDataset.some(x => x > 0)) {
                chart.data.datasets[1] = { label: 'anisogenic', data: data.anisogenicDataset, backgroundColor: colors[1] };
                chart.data.datasets[2] = {};
            }
        } else if (data.unreplicatedDataset.every(x => x === 0) && data.isogenicDataset.some(x => x > 0)) {
            chart.data.datasets[0] = { label: 'isogenic', data: data.isogenicDataset, backgroundColor: colors[0] };
            if (data.anisogenicDataset.some(x => x > 0)) {
                chart.data.datasets[1] = { label: 'anisogenic', data: data.anisogenicDataset, backgroundColor: colors[1] };
                chart.data.datasets[2] = {};
            } else if (data.anisogenicDataset.every(x => x === 0)) {
                chart.data.datasets[1] = {};
                chart.data.datasets[2] = {};
            }
        } else if (data.unreplicatedDataset.every(x => x === 0) && data.isogenicDataset.every(x => x === 0) && data.anisogenicDataset.some(x => x > 0)) {
            chart.data.datasets[0] = { label: 'anisogenic', data: data.anisogenicDataset, backgroundColor: colors[1] };
            chart.data.datasets[1] = {};
            chart.data.datasets[2] = {};
        }
        chart.options.onClick.baseSearchUri = `${linkUri}${award.name}${objectQuery}`;
        chart.update();

        document.getElementById(`${statusChartId}-${this.props.ident}-legend`).innerHTML = chart.generateLegend();
    }

    createChart(chartId) {
        const { experiments, unreplicated, isogenic, anisogenic } = this.props;
        // Object with arrays of status labels, unreplicatedDataset, isogenicDataset, anisogenicDataset
        const data = StatusData(experiments, unreplicated, isogenic, anisogenic);
        const replicatelabels = ['unreplicated', 'isogenic', 'anisogenic'];
        const colors = replicatelabels.map((label, i) => statusColorList[i % statusColorList.length]);

        createBarChart(chartId, data, colors, replicatelabels, `${this.props.linkUri}${this.props.award.name}`, (uri) => { this.context.navigate(uri); })
            .then((chartInstance) => {
                // Save the created chart instance.
                this.chart = chartInstance;
            });
    }

    render() {
        const { statuses, ident } = this.props;

        // Calculate a (hopefully) unique ID to put on the DOM elements.
        const id = `${statusChartId}-${ident}`;

        return (
            <div className="award-charts__chart">
                <div className="award-charts__title">
                    Status
                </div>
                 {statuses.length ?
                    <div className="award-charts__visual">
                        <div id={id} className="award-charts__canvas">
                            <canvas id={`${id}-chart`} />
                        </div>
                        <div id={`${id}-legend`} className="award-charts__legend" />
                    </div>
                :
                    <div className="chart-no-data" style={{ height: this.wrapperHeight }}>No data to display</div>
                }
            </div>
        );
    }
}

StatusExperimentChart.propTypes = {
    award: PropTypes.object.isRequired, // Award being displayed
    statuses: PropTypes.array, // Array of status facet data
    linkUri: PropTypes.string.isRequired, // URI to use for matrix links
    ident: PropTypes.string.isRequired, // Unique identifier to `id` the charts
    experiments: PropTypes.object.isRequired,
    unreplicated: PropTypes.object,
    anisogenic: PropTypes.object,
    isogenic: PropTypes.object,
    objectQuery: PropTypes.string,
};

StatusExperimentChart.defaultProps = {
    statuses: [],
    unreplicated: {},
    anisogenic: {},
    isogenic: {},
    objectQuery: '',
};

StatusExperimentChart.contextTypes = {
    navigate: PropTypes.func,
};

// Display and handle clicks in the chart of labs.
class StatusChart extends React.Component {
    // Update existing chart with new data.
    constructor() {
        super();
        this.createChart = this.createChart.bind(this);
        this.updateChart = this.updateChart.bind(this);
    }

    componentDidMount() {
        if (this.props.statuses.length) {
            this.createChart(`${statusChartId}-${this.props.ident}`, this.props.statuses);
        }
    }

    componentDidUpdate() {
        if (this.props.statuses.length) {
            if (this.chart) {
                this.updateChart(this.chart, this.props.statuses);
            } else {
                this.createChart(`${statusChartId}-${this.props.ident}`, this.props.statuses);
            }
        } else if (this.chart) {
            this.chart.destroy();
            this.chart = null;
        }
    }

    updateChart(chart, facetData) {
        const { award, linkUri, objectQuery } = this.props;
        // Extract the non-zero values, and corresponding labels and colors for the data.
        const values = [];
        const labels = [];
        facetData.forEach((item) => {
            if (item.doc_count) {
                values.push(item.doc_count);
                labels.push(item.key);
            }
        });

        const colors = labels.map((label, i) => statusColorList[i % statusColorList.length]);
        // Update chart data and redraw with the new data
        chart.data.datasets[0].data = values;
        chart.data.datasets[0].backgroundColor = colors;
        chart.data.labels = labels;
        chart.options.onClick.baseSearchUri = `${linkUri}${award.name}${objectQuery}&status=`;
        chart.update();

        // Redraw the updated legend
        document.getElementById(`${statusChartId}-${this.props.ident}-legend`).innerHTML = chart.generateLegend();
    }

    createChart(chartId, facetData) {
        // Extract the non-zero values, and corresponding labels and colors for the data.
        const values = [];
        const labels = [];
        facetData.forEach((item) => {
            if (item.doc_count) {
                values.push(item.doc_count);
                labels.push(item.key);
            }
        });
        const colors = labels.map((label, i) => statusColorList[i % statusColorList.length]);

        // Create the chart.
        createDoughnutChart(chartId, values, labels, colors, `${this.props.linkUri}${this.props.award.name}&status=`, (uri) => { this.context.navigate(uri); })
            .then((chartInstance) => {
                // Save the created chart instance.
                this.chart = chartInstance;
            });
    }

    render() {
        const { statuses, ident } = this.props;

        // Calculate a (hopefully) unique ID to put on the DOM elements.
        const id = `${statusChartId}-${ident}`;

        return (
            <div className="award-charts__chart">
                <div className="award-charts__title">
                    Status
                </div>
                {statuses.length ?
                    <div className="award-charts__visual">
                        <div id={id} className="award-charts__canvas">
                            <canvas id={`${id}-chart`} />
                        </div>
                        <div id={`${id}-legend`} className="award-charts__legend" />
                    </div>
                :
                    <div className="chart-no-data" style={{ height: this.wrapperHeight }}>No data to display</div>
                }
            </div>
        );
    }
}

StatusChart.propTypes = {
    award: PropTypes.object.isRequired, // Award being displayed
    statuses: PropTypes.array, // Array of status facet data
    linkUri: PropTypes.string.isRequired, // URI to use for matrix links
    ident: PropTypes.string.isRequired, // Unique identifier to `id` the charts
    objectQuery: PropTypes.string,
};

StatusChart.defaultProps = {
    statuses: [],
    objectQuery: '',
};

StatusChart.contextTypes = {
    navigate: PropTypes.func,
};

// The existing species are added to the array of species
function generateUpdatedSpeciesArray(categories, query, updatedSpeciesArray) {
    let categorySpeciesArray;
    if (categories && categories.facets && categories.facets.length) {
        const genusFacet = categories.facets.find(facet => facet.field === query);
        categorySpeciesArray = (genusFacet && genusFacet.terms && genusFacet.terms.length) ? genusFacet.terms : [];
        const categorySpeciesArrayLength = categorySpeciesArray.length;
        for (let j = 0; j < categorySpeciesArrayLength; j += 1) {
            if (categorySpeciesArray[j].doc_count !== 0) {
                updatedSpeciesArray.push(categorySpeciesArray[j].key);
            }
        }
    }
    return updatedSpeciesArray;
}

const ChartRenderer = (props) => {
    const { award, experiments, annotations, antibodies, biosamples, handleClick, selectedOrganisms, unreplicated, isogenic, anisogenic, controls } = props;

    // Put all search-related configuration data in one consistent place.
    const searchData = {
        experiments: {
            ident: 'experiments',
            data: [],
            labs: [],
            categoryData: [],
            statuses: [],
            categoryFacet: 'assay_title',
            title: 'Assays',
            uriBase: '/search/?type=Experiment&target.investigated_as!=control&award.name=',
            linkUri: '/matrix/?type=Experiment&target.investigated_as!=control&award.name=',
        },
        annotations: {
            ident: 'annotations',
            data: [],
            labs: [],
            categoryData: [],
            statuses: [],
            categoryFacet: 'annotation_type',
            title: 'Annotation Types',
            uriBase: '/search/?type=Annotation&award.name=',
            linkUri: '/matrix/?type=Annotation&award.name=',
        },
        biosamples: {
            ident: 'biosamples',
            data: [],
            labs: [],
            categoryData: [],
            statuses: [],
            categoryFacet: 'biosample_type',
            title: 'Biosamples',
            uriBase: '/search/?type=Biosample&award.name=',
            linkUri: '/report/?type=Biosample&award.name=',
        },
        antibodies: {
            ident: 'antibodies',
            data: [],
            labs: [],
            categoryData: [],
            statuses: [],
            categoryFacet: 'lot_reviews.status',
            title: 'Antibodies',
            uriBase: 'type=AntibodyLot&award=/awards',
            linkUri: '/report/?type=AntibodyLot&award=/awards/',
        },
        controls: {
            ident: 'experiments',
            data: [],
            labs: [],
            categoryData: [],
            statuses: [],
            categoryFacet: 'assay_title',
            title: 'Assays',
            uriBase: '/search/?type=Experiment&target.investigated_as=control&award.name=',
            linkUri: '/matrix/?type=Experiment&target.investigated_as=control&award.name=',
        },
    };
    // Match the species to their genera
    const speciesGenusMap = {
        'Homo sapiens': 'HUMAN',
        'Mus musculus': 'MOUSE',
        'Caenorhabditis elegans': 'WORM',
        'Drosophila melanogaster': 'FLY',
        'Drosophila pseudoobscura': 'FLY',
        'Drosophila simulans': 'FLY',
        'Drosophila mojavensis': 'FLY',
        'Drosophila ananassae': 'FLY',
        'Drosophila virilis': 'FLY',
        'Drosophila yakuba': 'FLY',
    };

    // Find the chart data in the returned facets.
    const experimentsConfig = searchData.experiments;
    const annotationsConfig = searchData.annotations;
    const biosamplesConfig = searchData.biosamples;
    const antibodiesConfig = searchData.antibodies;
    const controlsConfig = searchData.controls;
    let updatedGenusArray;
    const updatedSpeciesArray = [];
    searchData.experiments.data = (experiments && experiments.facets) || [];
    searchData.annotations.data = (annotations && annotations.facets) || [];
    searchData.biosamples.data = (biosamples && biosamples.facets) || [];
    searchData.antibodies.data = (antibodies && antibodies.facets) || [];
    searchData.controls.data = (controls && controls.facets) || [];

    ['experiments', 'annotations', 'antibodies', 'biosamples', 'controls'].forEach((chartCategory) => {
        if (searchData[chartCategory].data.length) {
            // Get the array of lab data.
            const labFacet = searchData[chartCategory].data.find(facet => facet.field === 'lab.title');
            searchData[chartCategory].labs = (labFacet && labFacet.terms && labFacet.terms.length) ? labFacet.terms.sort((a, b) => (a.key < b.key ? -1 : (a.key > b.key ? 1 : 0))) : [];

            // Get the array of data specific to experiments, annotations, or antibodies
            const categoryFacet = searchData[chartCategory].data.find(facet => facet.field === searchData[chartCategory].categoryFacet);
            searchData[chartCategory].categoryData = (categoryFacet && categoryFacet.terms && categoryFacet.terms.length) ? categoryFacet.terms : [];

            // Get the array of status data.
            const statusFacet = searchData[chartCategory].data.find(facet => facet.field === 'status');
            searchData[chartCategory].statuses = (statusFacet && statusFacet.terms && statusFacet.terms.length) ? statusFacet.terms : [];
        }
    });

    // For each category (experiments, annotations, biosamples, and antibodies), the corresponding species are added to the array of species
    generateUpdatedSpeciesArray(experiments, 'replicates.library.biosample.donor.organism.scientific_name', updatedSpeciesArray);
    generateUpdatedSpeciesArray(annotations, 'organism.scientific_name', updatedSpeciesArray);
    generateUpdatedSpeciesArray(biosamples, 'organism.scientific_name=', updatedSpeciesArray);
    generateUpdatedSpeciesArray(antibodies, 'targets.organism.scientific_name=', updatedSpeciesArray);

    // Array of species is converted to an array of genera
    updatedGenusArray = updatedSpeciesArray.map(species => speciesGenusMap[species]);

    // Array of genera is deduplicated
    updatedGenusArray = _.uniq(updatedGenusArray);
    const ExperimentQuery = generateQuery(selectedOrganisms, 'replicates.library.biosample.donor.organism.scientific_name=');
    const AnnotationQuery = generateQuery(selectedOrganisms, 'organism.scientific_name=');

    return (
        <div className="award-charts">
            <div> <GenusButtons handleClick={handleClick} selectedOrganisms={selectedOrganisms} updatedGenusArray={updatedGenusArray} /> </div>
            <PanelBody>
                <div className="award-chart__group-wrapper">
                    <h2>Assays {experimentsConfig.labs.length ?
                    <a className="btn btn-info btn-sm reporttitle" href={`/report/?type=Experiment&${ExperimentQuery}&award.name=${award.name}`} title="View tabular report"><svg id="Table" data-name="Table" xmlns="http://www.w3.org/2000/svg" width="29" height="17" viewBox="0 0 29 17" className="svg-icon svg-icon-table"><title>table-tab-icon </title><path d="M22,0H0V17H29V0H22ZM21,4.33V8H15V4.33h6ZM15,9h6v3H15V9Zm-1,3H8V9h6v3Zm0-7.69V8H8V4.33h6Zm-13,0H7V8H1V4.33ZM1,9H7v3H1V9Zm0,7V13H7v3H1Zm7,0V13h6v3H8Zm7,0V13h6v3H15Zm13,0H22V13h6v3Zm0-4H22V9h6v3Zm0-4H22V4.33h6V8Z" /></svg></a>
                    : null}</h2>
                    {experimentsConfig.labs.length ?
                        <div>
                            <div className="award-chart__group">
                                <LabChart
                                    award={award}
                                    labs={experimentsConfig.labs}
                                    linkUri={experimentsConfig.linkUri}
                                    ident={experimentsConfig.ident}
                                    objectQuery={ExperimentQuery}
                                />
                                <CategoryChart
                                    award={award}
                                    categoryData={experimentsConfig.categoryData || []}
                                    title={experimentsConfig.title}
                                    linkUri={experimentsConfig.linkUri}
                                    categoryFacet={experimentsConfig.categoryFacet}
                                    ident={experimentsConfig.ident}
                                    selectedOrganisms={updatedGenusArray}
                                    objectQuery={ExperimentQuery}
                                />
                                <StatusExperimentChart
                                    award={award}
                                    experiments={experiments}
                                    statuses={experimentsConfig.statuses || []}
                                    linkUri={experimentsConfig.linkUri}
                                    ident={experimentsConfig.ident}
                                    unreplicated={unreplicated}
                                    isogenic={isogenic}
                                    anisogenic={anisogenic}
                                    selectedOrganisms={updatedGenusArray}
                                    objectQuery={ExperimentQuery}
                                />
                            </div>
                        </div>
                    :
                        <div className="browser-error">No assays were submitted under this award</div>
                    }
                </div>
                <div className="award-chart__group-wrapper">
                    <h2>Annotations {annotationsConfig.labs.length ?
                    <a className="btn btn-info btn-sm reporttitle" href={`/report/?type=Annotation&${AnnotationQuery}&award.name=${award.name}`} title="View tabular report"><svg id="Table" data-name="Table" xmlns="http://www.w3.org/2000/svg" width="29" height="17" viewBox="0 0 29 17" className="svg-icon svg-icon-table"><title>table-tab-icon </title><path d="M22,0H0V17H29V0H22ZM21,4.33V8H15V4.33h6ZM15,9h6v3H15V9Zm-1,3H8V9h6v3Zm0-7.69V8H8V4.33h6Zm-13,0H7V8H1V4.33ZM1,9H7v3H1V9Zm0,7V13H7v3H1Zm7,0V13h6v3H8Zm7,0V13h6v3H15Zm13,0H22V13h6v3Zm0-4H22V9h6v3Zm0-4H22V4.33h6V8Z" /></svg></a>
                    : null}</h2>
                    {annotationsConfig.labs.length ?
                        <div>
                            <div className="award-chart__group">
                                <LabChart
                                    award={award}
                                    labs={annotationsConfig.labs}
                                    linkUri={annotationsConfig.linkUri}
                                    ident={annotationsConfig.ident}
                                    selectedOrganisms={selectedOrganisms}
                                    objectQuery={AnnotationQuery}
                                />
                                <CategoryChart
                                    award={award}
                                    categoryData={annotationsConfig.categoryData || []}
                                    linkUri={annotationsConfig.linkUri}
                                    categoryFacet={annotationsConfig.categoryFacet}
                                    title={annotationsConfig.title}
                                    ident={annotationsConfig.ident}
                                    selectedOrganisms={selectedOrganisms}
                                    objectQuery={AnnotationQuery}
                                />
                                <StatusChart
                                    award={award}
                                    statuses={annotationsConfig.statuses || []}
                                    linkUri={annotationsConfig.linkUri}
                                    ident={annotationsConfig.ident}
                                    selectedOrganisms={selectedOrganisms}
                                    objectQuery={AnnotationQuery}
                                />
                            </div>
                        </div>
                    :
                        <div className="browser-error">No annotations were submitted under this award</div>
                    }
                </div>
                <div className="award-chart__group-wrapper">
                    <h2>Reagents</h2>
                    {antibodiesConfig.categoryData.length || biosamplesConfig.categoryData.length || experimentsConfig.statuses.length ?
                        <div className="award-chart__group">
                            <AntibodyChart
                                award={award}
                                categoryData={antibodiesConfig.categoryData}
                                categoryFacet={antibodiesConfig.categoryFacet}
                                linkUri={antibodiesConfig.linkUri}
                                ident={antibodiesConfig.ident}
                                selectedOrganisms={selectedOrganisms}
                            />
                            <BiosampleChart
                                award={award}
                                categoryData={biosamplesConfig.categoryData}
                                categoryFacet={biosamplesConfig.categoryFacet}
                                linkUri={biosamplesConfig.linkUri}
                                ident={biosamplesConfig.ident}
                                selectedOrganisms={selectedOrganisms}
                            />
                            <ControlsChart
                                award={award}
                                experiments={experiments}
                                statuses={controlsConfig.statuses || []}
                                linkUri={controlsConfig.linkUri}
                                ident={controlsConfig.ident}
                                objectQuery={ExperimentQuery}
                            />
                        </div>
                    :
                        <div className="browser-error">No reagents were submitted under this award</div>
                    }
                </div>
            </PanelBody>
        </div>
    );
};

ChartRenderer.propTypes = {
    award: PropTypes.object.isRequired, // Award being displayed
    experiments: PropTypes.object, // Search result of matching experiments
    annotations: PropTypes.object, // Search result of matching annotations
    antibodies: PropTypes.object, // Search result of matching antibodies
    biosamples: PropTypes.object, // Search result of matching biosamples
    unreplicated: PropTypes.object,
    isogenic: PropTypes.object,
    anisogenic: PropTypes.object,
    controls: PropTypes.object,
    handleClick: PropTypes.func.isRequired, // Function to call when a button is clicked
    selectedOrganisms: PropTypes.array, // Array of currently selected buttons
    // updatedSpeciesArray: PropTypes.array,
};

ChartRenderer.defaultProps = {
    experiments: {},
    annotations: {},
    antibodies: {},
    biosamples: {},
    unreplicated: {},
    isogenic: {},
    anisogenic: {},
    controls: {},
    selectedOrganisms: [],
    // updatedSpeciesArray: [],
};

// Create new tabdisplay of genus buttons
class GenusButtons extends React.Component {
    render() {
        const { updatedGenusArray, selectedOrganisms, handleClick } = this.props;
        // If genera exist, then the button for each specific genus is created
        if (updatedGenusArray.length) {
            return (
                <div className="organism-selector" ref="tabdisplay">
                    {updatedGenusArray.indexOf('HUMAN') !== -1 ?
                        <OrganismSelector organism="HUMAN" selected={selectedOrganisms.indexOf('HUMAN') !== -1} organismButtonClick={handleClick} />
                    :
                    null}
                    {updatedGenusArray.indexOf('MOUSE') !== -1 ?
                        <OrganismSelector organism="MOUSE" selected={selectedOrganisms.indexOf('MOUSE') !== -1} organismButtonClick={handleClick} />
                    :
                    null}
                    {updatedGenusArray.indexOf('WORM') !== -1 ?
                        <OrganismSelector organism="WORM" selected={selectedOrganisms.indexOf('WORM') !== -1} organismButtonClick={handleClick} />
                    :
                    null}
                    {updatedGenusArray.indexOf('FLY') !== -1 ?
                        <OrganismSelector organism="FLY" selected={selectedOrganisms.indexOf('FLY') !== -1} organismButtonClick={handleClick} />
                    :
                    null}
                </div>
            );
        }
        return null;
    }
}

GenusButtons.propTypes = {
    selectedOrganisms: PropTypes.array, // Array of currently selected buttons
    handleClick: PropTypes.func.isRequired, // Function to call when a button is clicked
    updatedGenusArray: PropTypes.array, // Array of existing genera
};

GenusButtons.defaultProps = {
    selectedOrganisms: [],
    updatedGenusArray: [],
};

const milestonesTableColumns = {
    assay_term_name: {
        title: 'Assay name',
    },

    proposed_count: {
        title: 'Proposed count',
    },


    deliverable_unit: {
        title: 'Biosample',
    },

    contract_date: {
        title: 'Contract date',
    },
};

const MilestonesTable = (props) => {
    const { award } = props;
    return (
        <SortTablePanel title="Milestones">
            <SortTable list={award.milestones} columns={milestonesTableColumns} />
        </SortTablePanel>
    );
};

MilestonesTable.propTypes = {
    award: PropTypes.object.isRequired,
};

// Overall component to render the cumulative line chart
const ExperimentDate = (props) => {
    const { experiments, award } = props;
    let releasedDates = [];
<<<<<<< HEAD
    let submittedDates = [];
=======
    let dateSubmittedArray = [];
>>>>>>> 817f2167
    const deduplicatedreleased = {};
    const deduplicatedsubmitted = {};
    let label = [];
    let data = [];
    let cumulativedatasetReleased = [];
    let cumulativedatasetSubmitted = [];
    let accumulatorreleased = 0;
    let accumulatorsubmitted = 0;
    let monthreleaseddiff = 0;
    let monthsubmitteddiff = 0;
    const fillreleasedDates = [];
    const fillsubmittedDates = [];

    // Search experiments for month_released and date_submitted in facets
    if (experiments && experiments.facets && experiments.facets.length) {
        const monthReleasedFacet = experiments.facets.find(facet => facet.field === 'month_released');
        const dateSubmittedFacet = experiments.facets.find(facet => facet.field === 'date_submitted');
        releasedDates = (monthReleasedFacet && monthReleasedFacet.terms && monthReleasedFacet.terms.length) ? monthReleasedFacet.terms : [];
<<<<<<< HEAD
        submittedDates = (dateSubmittedFacet && dateSubmittedFacet.terms && dateSubmittedFacet.terms.length) ? dateSubmittedFacet.terms : [];
=======
        dateSubmittedArray = (dateSubmittedFacet && dateSubmittedFacet.terms && dateSubmittedFacet.terms.length) ? dateSubmittedFacet.terms : [];
>>>>>>> 817f2167
    }

    // Use Moment to format arrays of submitted and released date
    const standardreleasedTerms = releasedDates.map((term) => {
        const standardDate = moment(term.key, ['MMMM, YYYY', 'YYYY-MM']).format('YYYY-MM');
        return { key: standardDate, doc_count: term.doc_count };
    });

    const standardsubmittedTerms = submittedDates.map((term) => {
        const standardDate = moment(term.key, ['MMMM, YYYY', 'YYYY-MM']).format('YYYY-MM');
        return { key: standardDate, doc_count: term.doc_count };
    });

    // Sort arrays chronologically
    const sortedreleasedTerms = standardreleasedTerms.sort((termA, termB) => {
        if (termA.key < termB.key) {
            return -1;
        } else if (termB.key < termA.key) {
            return 1;
        }
        return 0;
    });
    const sortedsubmittedTerms = standardsubmittedTerms.sort((termA, termB) => {
        if (termA.key < termB.key) {
            return -1;
        } else if (termB.key < termA.key) {
            return 1;
        }
        return 0;
    });

    // Add an object with the most current date to one of the arrays
<<<<<<< HEAD
    if ((releasedDates && releasedDates.length) && (submittedDates && submittedDates.length)) {
=======
    if ((releasedDates && releasedDates.length) && (dateSubmittedArray && dateSubmittedArray.length)) {
>>>>>>> 817f2167
        if (moment(sortedsubmittedTerms[sortedsubmittedTerms.length - 1].key).isAfter(sortedreleasedTerms[sortedreleasedTerms.length - 1].key, 'date')) {
            sortedreleasedTerms.push({ key: sortedsubmittedTerms[sortedsubmittedTerms.length - 1].key, doc_count: 0 });
        } else if (moment(sortedsubmittedTerms[sortedsubmittedTerms.length - 1].key).isBefore(sortedreleasedTerms[sortedreleasedTerms.length - 1].key, 'date')) {
            sortedsubmittedTerms.push({ key: sortedreleasedTerms[sortedreleasedTerms.length - 1].key, doc_count: 0 });
        }
    }

    // Add an object with the award start date to both arrays
    sortedsubmittedTerms.unshift({ key: award.start_date, doc_count: 0 });
    sortedreleasedTerms.unshift({ key: award.start_date, doc_count: 0 });

    // Add objects to the array with doc_count 0 for the missing months
    const sortedreleasedTermsLength = sortedreleasedTerms.length;
    for (let j = 0; j < sortedreleasedTermsLength - 1; j += 1) {
        fillreleasedDates.push(sortedreleasedTerms[j]);
        const startDate = moment(sortedreleasedTerms[j].key);
        const endDate = moment(sortedreleasedTerms[j + 1].key);
        monthreleaseddiff = endDate.diff(startDate, 'months', false);
        if (monthreleaseddiff > 1) {
            for (let i = 0; i < monthreleaseddiff; i += 1) {
                fillreleasedDates.push({ key: startDate.add(1, 'months').format('YYYY-MM'), doc_count: 0 });
            }
        }
    }
    fillreleasedDates.push(sortedreleasedTerms[sortedreleasedTerms - 1]);

    const sortedsubmittedTermsLength = sortedsubmittedTerms.length;
    for (let j = 0; j < sortedsubmittedTermsLength - 1; j += 1) {
        fillsubmittedDates.push(sortedsubmittedTerms[j]);
        const startDate = moment(sortedsubmittedTerms[j].key);
        const endDate = moment(sortedsubmittedTerms[j + 1].key);
        monthsubmitteddiff = endDate.diff(startDate, 'months', false);
        if (monthsubmitteddiff > 1) {
            for (let i = 0; i < monthsubmitteddiff; i += 1) {
                fillsubmittedDates.push({ key: startDate.add(1, 'months').format('YYYY-MM'), doc_count: 0 });
            }
        }
    }
    fillsubmittedDates.push(sortedsubmittedTerms[sortedsubmittedTermsLength - 1]);

    // Remove any objects with keys before the start date of the award
    const arrayreleasedLength = fillreleasedDates.length;
    const arraysubmittedLength = fillsubmittedDates.length;
    const assayreleasedStart = award.start_date;
    const shortenedreleasedArray = [];
    const shortenedsubmittedArray = [];
    for (let j = 0; j < arrayreleasedLength - 2; j += 1) {
        if (moment(fillreleasedDates[j].key).isSameOrAfter(assayreleasedStart, 'date')) {
            shortenedreleasedArray.push(fillreleasedDates[j]);
        }
    }
    for (let j = 0; j < arraysubmittedLength - 2; j += 1) {
        if (moment(fillsubmittedDates[j].key).isSameOrAfter(assayreleasedStart, 'date')) {
            shortenedsubmittedArray.push(fillsubmittedDates[j]);
        }
    }

    const formatreleasedTerms = shortenedreleasedArray.map((term) => {
        const formattedDate = moment(term.key, ['YYYY-MM']).format('MMM YY');
        return { key: formattedDate, doc_count: term.doc_count };
    });

    const formatsubmittedTerms = shortenedsubmittedArray.map((term) => {
        const formattedDate = moment(term.key, ['YYYY-MM']).format('MMM YY');
        return { key: formattedDate, doc_count: term.doc_count };
    });

    // Deduplicate dates
    formatreleasedTerms.forEach((elem) => {
        if (deduplicatedreleased[elem.key]) {
            deduplicatedreleased[elem.key] += elem.doc_count;
        } else {
            deduplicatedreleased[elem.key] = elem.doc_count;
        }
    });

    formatsubmittedTerms.forEach((elem) => {
        if (deduplicatedsubmitted[elem.key]) {
            deduplicatedsubmitted[elem.key] += elem.doc_count;
        } else {
            deduplicatedsubmitted[elem.key] = elem.doc_count;
        }
    });


    // // Create an array of dates
    const date = Object.keys(deduplicatedreleased).map(term => term);

    // Create an array of data from objects' doc_counts
    const datasetreleased = Object.keys(deduplicatedreleased).map((item) => {
        label = item;
        data = deduplicatedreleased[label];
        return data;
    });
    const datasetsubmitted = Object.keys(deduplicatedsubmitted).map((item) => {
        label = item;
        data = deduplicatedsubmitted[label];
        return data;
    });

    // Make the data cumulative
    const accumulatedDataReleased = datasetreleased.map((term) => {
        accumulatorreleased += term;
        cumulativedatasetReleased = accumulatorreleased;
        return cumulativedatasetReleased;
    });
    const accumulatedDataSubmitted = datasetsubmitted.map((term) => {
        accumulatorsubmitted += term;
        cumulativedatasetSubmitted = accumulatorsubmitted;
        return cumulativedatasetSubmitted;
    });

    return (
        <div>
            {experiments && experiments.facets && experiments.facets.length ?
                <Panel>
                <PanelHeading>
                    <h4>Cumulative Number of Experiments</h4>
                </PanelHeading>
                <PanelBody>
                    <CumulativeGraph releaseddatavalue={accumulatedDataReleased} submitteddatavalue={accumulatedDataSubmitted} monthReleased={date} />
                </PanelBody>
                </Panel>
            :
                null
            }
        </div>
    );
};

ExperimentDate.propTypes = {
    experiments: PropTypes.object,
    award: PropTypes.object.isRequired,
};

ExperimentDate.defaultProps = {
    experiments: {},
};


// Add the new style class to the selected button when it is clicked
class OrganismSelector extends React.Component {
    constructor() {
        super();
        this.buttonClick = this.buttonClick.bind(this);
    }

    buttonClick() {
        this.props.organismButtonClick(this.props.organism);
    }
    render() {
        const { organism, selected } = this.props;
        return (
            <button onClick={this.buttonClick} className={`organism-selector__tab${selected ? ' organism-selector--selected' : ''}`} >
            {organism} </button>
        );
    }
}

OrganismSelector.propTypes = {
    organism: PropTypes.string, // Organism this selector represents
    selected: PropTypes.bool, // `true` if selector is selected
    organismButtonClick: PropTypes.func.isRequired, // Function that takes in the prop organism when button is clicked
};

OrganismSelector.defaultProps = {
    organism: {},
    selected: {},
};


// Overall component to render the award charts
class AwardCharts extends React.Component {
    constructor() {
        super();
        this.state = {
            selectedOrganisms: [], //create empty array of selected organism tabs
        };
        this.handleClick = this.handleClick.bind(this);
    }

    handleClick(organism) {
        // Create a copy of this.state.selectedOrganisms so we can manipulate it in peace.
        const tempArray = _.clone(this.state.selectedOrganisms);
        if (tempArray.indexOf(organism) === -1) {
            // if organism isn't already in array, then add it
            tempArray.push(organism);
        } else {
            // otherwise if it is in array, remove it from array
            const indexToRemoveArray = tempArray.indexOf(organism);
            tempArray.splice(indexToRemoveArray, 1);
        }

        // Update the list of user-selected organisms.
        this.setState({ selectedOrganisms: tempArray });
    }

    render() {
        const { award, updatedGenusArray } = this.props;
        // Create searchTerm-specific query strings
        const AnnotationQuery = generateQuery(this.state.selectedOrganisms, 'organism.scientific_name=');
        const ExperimentQuery = generateQuery(this.state.selectedOrganisms, 'replicates.library.biosample.donor.organism.scientific_name=');
        const BiosampleQuery = generateQuery(this.state.selectedOrganisms, 'organism.scientific_name=');
        const AntibodyQuery = generateQuery(this.state.selectedOrganisms, 'targets.organism.scientific_name=');
        return (
            <Panel>
                <PanelHeading>
                    <h4>Wranglers</h4>
                    <ProjectBadge award={award} addClasses="badge-heading" />
                </PanelHeading>
                <div>
                    <FetchedData ignoreErrors>
                        <Param name="experiments" url={`/search/?type=Experiment&target.investigated_as!=control&award.name=${award.name}${ExperimentQuery}`} />
                        <Param name="annotations" url={`/search/?type=Annotation&award.name=${award.name}${AnnotationQuery}`} />
                        <Param name="biosamples" url={`/search/?type=Biosample&award.name=${award.name}${BiosampleQuery}`} />
                        <Param name="antibodies" url={`/search/?type=AntibodyLot&award=${award['@id']}${AntibodyQuery}`} />
                        <Param name="controls" url={`/search/?type=Experiment&target.investigated_as=control&award.name=${award.name}${ExperimentQuery}`} />
                        <Param name="unreplicated" url={`/search/?type=Experiment&target.investigated_as!=control&replication_type=unreplicated&award.name=${award.name}${ExperimentQuery}`} />
                        <Param name="isogenic" url={`/search/?type=Experiment&target.investigated_as!=control&replication_type=isogenic&award.name=${award.name}${ExperimentQuery}`} />
                        <Param name="anisogenic" url={`/search/?type=Experiment&target.investigated_as!=control&replication_type=anisogenic&award.name=${award.name}${ExperimentQuery}`} />
                        <ChartRenderer award={award} updatedGenusArray={updatedGenusArray} handleClick={this.handleClick} selectedOrganisms={this.state.selectedOrganisms} />
                    </FetchedData>
                </div>
            </Panel>
        );
    }
}

AwardCharts.propTypes = {
    award: PropTypes.object.isRequired, // Award represented by this chart
    updatedGenusArray: PropTypes.array, //Array of existing genera
};
AwardCharts.defaultProps = {
    updatedGenusArray: [],
};

class LineChart extends React.Component {
    render() {
        const { award } = this.props;
        return (
            <div>
                <FetchedData ignoreErrors>
                    <Param name="experiments" url={`/search/?type=Experiment&award.name=${award.name}`} />
                    <ExperimentDate award={award} />
                </FetchedData>
            </div>
        );
    }
}

LineChart.propTypes = {
    award: PropTypes.object.isRequired, // Award represented by this chart
};


// Create a cumulative line chart in the div.
class CumulativeGraph extends React.Component {
    componentDidMount() {
        const { releaseddatavalue, submitteddatavalue, monthReleased } = this.props;
        require.ensure(['chart.js'], (require) => {
            const Chart = require('chart.js');
            const ctx = document.getElementById('myGraph').getContext('2d');

            this.chart = new Chart(ctx, {
                type: 'line',
                options: {
                    responsive: true,
                    maintainAspectRatio: false,
                    legend: {
                        display: true,
                        labels: {
                            display: false,
                        },
                        position: 'bottom', // Position the legend beneath the line chart
                    },
                    elements: {
                        line: {
                            tension: 0,
                        },
                        point: {
                            radius: 0,
                        },
                    },
                    scales: {
                        xAxes: [{
                            ticks: {
                                autoSkip: true,
                                maxTicksLimit: 15, // sets maximum number of x-axis labels
                            },
                        },
                        ],
                    },
                },
                data: {
                    labels: monthReleased,
                    datasets: [{
                        label: 'Date Submitted',
                        data: submitteddatavalue,
                        backgroundColor: 'rgba(54, 162, 235, 0.2)',
                    },
                    {
                        label: 'Date Released',
                        data: releaseddatavalue,
                        backgroundColor: 'rgba(75, 192, 192, 0.2)',
                    }],
                },
            });
        });
    }

    render() {
        return (
            <canvas id="myGraph" style={{ height: 300 }} /> // responsive and maintainAspectRatio allow for height to be set here
        );
    }
}

CumulativeGraph.propTypes = {
    releaseddatavalue: PropTypes.array.isRequired,
    submitteddatavalue: PropTypes.array.isRequired,
    monthReleased: PropTypes.array.isRequired,
};

CumulativeGraph.defaultProps = {
    data: [],
    monthReleased: [],
};

// Create Affiliated Labs list with carriage return to be displayed under description panel
const AffiliatedLabsArray = (props) => {
    const { labs, award } = props;
    const labsArray = labs['@graph'].map(term => term.title);
    const sortedArray = _.without(labsArray, award.pi.lab.title);
    return (
        <div>
            {sortedArray.map((item, index) => <div key={index}>{item}</div>)}
        </div>
    );
};

AffiliatedLabsArray.propTypes = {
    labs: PropTypes.object,
    award: PropTypes.object.isRequired,
};

AffiliatedLabsArray.defaultProps = {
    labs: {},
};

class AffiliatedLabs extends React.Component {
    render() {
        const { award } = this.props;
        return (
            <FetchedData>
                <Param name="labs" url={`/search/?type=Lab&awards.name=${award.name}`} />
                <AffiliatedLabsArray award={award} />
            </FetchedData>
        );
    }
}

AffiliatedLabs.propTypes = {
    award: PropTypes.object.isRequired, // Award represented by this chart
};

class Award extends React.Component {

    render() {
        // const { award } = this.props;
        const { context } = this.props;
        const statuses = [{ status: context.status, title: 'Status' }];
        return (
            <div className={globals.itemClass(context, 'view-item')}>
                <header className="row">
                    <div className="col-sm-12">
                        {context.pi && context.pi.lab ?
                            <h2>AWARD SUMMARY for {context.pi.lab.title} ({context.name})</h2>
                            :
                            <h2>AWARD SUMMARY for ({context.name})</h2>
                        }
                        <div className="status-line">
                            <div className="characterization-status-labels">
                                <StatusLabel status={statuses} />
                            </div>
                        </div>
                    </div>
                </header>
                <AwardCharts award={context} />
                <Panel>
                    <PanelHeading>
                        <h4>{context.title || context.name}</h4>
                    </PanelHeading>
                    <PanelBody>
                        {context.description ?
                            <div className="two-column-long-text two-column-long-text--gap">
                                <p>{context.description}</p>
                            </div>
                        :
                            <p className="browser-error">Award has no description</p>
                        }
                        <div className="description">
                            <hr />
                            <div className="description__columnone">
                                <dl className="key-value">
                                    <div data-test="projectinfo">
                                        <dt>NIH Grant</dt>
                                        <dd><a href={context.url} title={`${context.name} NIH Grant`}>{context.name}</a></dd>
                                    </div>
                                </dl>
                                {context.pi && context.pi.lab ?
                                    <dl className="key-value">
                                        <div data-test="pi">
                                            <dt>Primary Investigator</dt><dd>{context.pi.lab.title}</dd>
                                        </div>
                                    </dl>
                                :
                                    null
                                }
                                <dl className="key-value">
                                    <div data-test="labs">
                                        <dt>Affiliated Labs</dt>
                                        <dd><AffiliatedLabs award={context} /> </dd>
                                    </div>
                                </dl>
                            </div>
                            <div className="description__columnone">
                                <dl className="key-value">
                                    <div data-test="dates">
                                        <dt>Dates</dt>
                                        <dd>{moment(context.start_date).format('MMMM DD, YYYY')} - {moment(context.end_date).format('MMMM DD, YYYY')}</dd>
                                    </div>
                                </dl>
                                <dl className="key-value">
                                    <div data-test="rfa">
                                        <dt>Award RFA</dt>
                                        <dd>{context.rfa}</dd>
                                    </div>
                                </dl>
                            </div>
                        </div>
                    </PanelBody>
                </Panel>
                {context.milestones ?
                    <MilestonesTable award={context} />
                :
                null
                }
                <LineChart award={context} />
            </div>
        );
    }
}

Award.propTypes = {
    context: PropTypes.object.isRequired, // Award object being rendered
};

globals.contentViews.register(Award, 'Award');

const Listing = (props) => {
    const result = props.context;
    return (
        <li>
            <div className="clearfix">
                <PickerActions {...props} />
                <div className="pull-right search-meta">
                    <p className="type meta-title">Award</p>
                    <p className="type">{` ${result.name}`}</p>
                    <p className="type meta-status">{` ${result.status}`}</p>
                </div>
                <div className="accession">
                    <a href={result['@id']}>{result.title}</a>
                </div>
                <div className="data-row">
                    <div><strong>Project / RFA: </strong>{result.project} / {result.rfa}</div>
                </div>
            </div>
        </li>
    );
};

Listing.propTypes = {
    context: PropTypes.object.isRequired, // Object whose search result we're displaying
};

globals.listingViews.register(Listing, 'Award');<|MERGE_RESOLUTION|>--- conflicted
+++ resolved
@@ -1582,11 +1582,7 @@
 const ExperimentDate = (props) => {
     const { experiments, award } = props;
     let releasedDates = [];
-<<<<<<< HEAD
     let submittedDates = [];
-=======
-    let dateSubmittedArray = [];
->>>>>>> 817f2167
     const deduplicatedreleased = {};
     const deduplicatedsubmitted = {};
     let label = [];
@@ -1605,11 +1601,7 @@
         const monthReleasedFacet = experiments.facets.find(facet => facet.field === 'month_released');
         const dateSubmittedFacet = experiments.facets.find(facet => facet.field === 'date_submitted');
         releasedDates = (monthReleasedFacet && monthReleasedFacet.terms && monthReleasedFacet.terms.length) ? monthReleasedFacet.terms : [];
-<<<<<<< HEAD
         submittedDates = (dateSubmittedFacet && dateSubmittedFacet.terms && dateSubmittedFacet.terms.length) ? dateSubmittedFacet.terms : [];
-=======
-        dateSubmittedArray = (dateSubmittedFacet && dateSubmittedFacet.terms && dateSubmittedFacet.terms.length) ? dateSubmittedFacet.terms : [];
->>>>>>> 817f2167
     }
 
     // Use Moment to format arrays of submitted and released date
@@ -1642,11 +1634,7 @@
     });
 
     // Add an object with the most current date to one of the arrays
-<<<<<<< HEAD
     if ((releasedDates && releasedDates.length) && (submittedDates && submittedDates.length)) {
-=======
-    if ((releasedDates && releasedDates.length) && (dateSubmittedArray && dateSubmittedArray.length)) {
->>>>>>> 817f2167
         if (moment(sortedsubmittedTerms[sortedsubmittedTerms.length - 1].key).isAfter(sortedreleasedTerms[sortedreleasedTerms.length - 1].key, 'date')) {
             sortedreleasedTerms.push({ key: sortedsubmittedTerms[sortedsubmittedTerms.length - 1].key, doc_count: 0 });
         } else if (moment(sortedsubmittedTerms[sortedsubmittedTerms.length - 1].key).isBefore(sortedreleasedTerms[sortedreleasedTerms.length - 1].key, 'date')) {
