--- conflicted
+++ resolved
@@ -1184,11 +1184,7 @@
         const file = matchingFiles[fileId];
         const fileNodeId = `file:${file['@id']}`;
         const fileNodeLabel = `${file.title} (${file.output_type})`;
-<<<<<<< HEAD
-        const fileCssClass = `pipeline-node-file${infoNodeId === fileNodeId ? ' active' : ''}${file.status === 'revoked' ? ' revoked' : ''}${file.status === 'archived' ? ' archived' : ''}`;
-=======
         const fileCssClass = fileCssClassGen(file, infoNodeId === fileNodeId);
->>>>>>> cec12e6c
         const fileRef = file;
         const replicateNode = (file.biological_replicates && file.biological_replicates.length === 1) ? jsonGraph.getNode(`rep:${file.biological_replicates[0]}`) : null;
         let metricsInfo;
