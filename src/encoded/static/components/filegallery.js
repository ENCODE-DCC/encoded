--- conflicted
+++ resolved
@@ -414,8 +414,6 @@
     },
 };
 
-<<<<<<< HEAD
-
 const sortBioReps = (a, b) => {
     // Sorting function for biological replicates of the given files.
     let result; // Ends sorting loop once it has a value
@@ -464,8 +462,6 @@
 FileStatusLabel.propTypes = {
     file: PropTypes.object.isRequired, // File whose status we're displaying
 };
-=======
->>>>>>> dd187c9c
 
 class RawSequencingTable extends React.Component {
     constructor() {
@@ -817,12 +813,8 @@
                                     );
                                 });
                             })}
-<<<<<<< HEAD
 
                             {nonGrouped.sort(sortBioReps).map((file, i) => {
-=======
-                            {nonGrouped.map((file, i) => {
->>>>>>> dd187c9c
                                 // Prepare for run_type display
                                 const rowClasses = [
                                     groupKeys.length && i === 0 ? 'table-raw-separator' : null,
