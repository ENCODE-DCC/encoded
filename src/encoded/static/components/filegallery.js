const React = require('react');
const globals = require('./globals');
const { Panel, PanelHeading } = require('../libs/bootstrap/panel');
const { Modal, ModalHeader, ModalBody, ModalFooter } = require('../libs/bootstrap/modal');
const { DropdownButton } = require('../libs/bootstrap/button');
const { DropdownMenu } = require('../libs/bootstrap/dropdown-menu');
const { AuditIcon } = require('./audit');
const { StatusLabel } = require('./statuslabel');
const { Graph, JsonGraph } = require('./graph');
const { softwareVersionList } = require('./software');
const { FetchedItems, FetchedData, Param } = require('./fetched');
const _ = require('underscore');
const moment = require('moment');
const { collapseIcon } = require('../libs/svg-icons');
const { SortTablePanel, SortTable } = require('./sorttable');
const { AttachmentPanel } = require('./doc');


const MINIMUM_COALESCE_COUNT = 5; // Minimum number of files in a coalescing group


// Order that assemblies should appear in filtering menu
const assemblyPriority = [
    'GRCh38',
    'hg19',
    'mm10',
    'mm10-minimal',
    'mm9',
    'ce11',
    'ce10',
    'dm6',
    'dm3',
    'J02459.1',
];


// Display a human-redable form of the file size given the size of a file in bytes. Returned as a
// string
function humanFileSize(size) {
    if (size >= 0) {
        const i = Math.floor(Math.log(size) / Math.log(1024));
        const adjustedSize = (size / Math.pow(1024, i)).toPrecision(3) * 1;
        const units = ['B', 'kB', 'MB', 'GB', 'TB'][i];
        return `${units} ${adjustedSize}`;
    }
    return undefined;
}


// Get the audit icon for the highest audit level in the given file.
function fileAuditStatus(file) {
    let highestAuditLevel;

    if (file.audit) {
        const sortedAuditLevels = _(Object.keys(file.audit)).sortBy(level => -file.audit[level][0].level);
        highestAuditLevel = sortedAuditLevels[0];
    } else {
        highestAuditLevel = 'OK';
    }
    return <AuditIcon level={highestAuditLevel} addClasses="file-audit-status" />;
}


export const FileTable = React.createClass({
    propTypes: {
        items: React.PropTypes.array.isRequired, // Array of files to appear in the table
        filePanelHeader: React.PropTypes.object, // Table header component
        encodevers: React.PropTypes.string, // ENCODE version of the experiment
        selectedFilterValue: React.PropTypes.string, // Selected filter from popup menu
        filterOptions: React.PropTypes.array, // Array of assambly/annotation from file array
        handleFilterChange: React.PropTypes.func, // Called when user changes filter
        anisogenic: React.PropTypes.bool, // True if experiment is anisogenic
        showFileCount: React.PropTypes.bool, // True to show count of files in table
        session: React.PropTypes.object, // Persona user session
        noDefaultClasses: React.PropTypes.bool, // True to strip SortTable panel of default CSS classes
    },

    getInitialState: function () {
        return {
            maxWidth: 'auto', // Width of widest table
            collapsed: { // Keeps track of which tables are collapsed
                raw: false,
                rawArray: false,
                proc: false,
                ref: false,
            },
        };
    },

    cv: {
        maxWidthRef: '', // ref key of table with this.state.maxWidth width
        maxWidthNode: null, // DOM node of table with this.state.maxWidth width
    },

<<<<<<< HEAD
=======
    // Configuration for raw file table
    rawArrayTableColumns: {
        accession: {
            title: 'Accession',
            display: item =>
                <span>
                    {item.title}&nbsp;<a href={item.href} download={item.href.substr(item.href.lastIndexOf('/') + 1)} data-bypass="true"><i className="icon icon-download"><span className="sr-only">Download</span></i></a>
                </span>,
        },
        file_type: { title: 'File type' },
        biological_replicates: {
            title: (list, columns, meta) => <span>{meta.anisogenic ? 'Anisogenic' : 'Biological'} replicate</span>,
            getValue: item => (item.biological_replicates ? item.biological_replicates.sort((a, b) => a - b).join(', ') : ''),
        },
        library: {
            title: 'Library',
            getValue: item => ((item.replicate && item.replicate.library) ? item.replicate.library.accession : null),
        },
        assembly: { title: 'Mapping assembly' },
        title: {
            title: 'Lab',
            getValue: item => (item.lab && item.lab.title ? item.lab.title : null),
        },
        date_created: {
            title: 'Date added',
            getValue: item => moment.utc(item.date_created).format('YYYY-MM-DD'),
            sorter: (a, b) => {
                if (a && b) {
                    return Date.parse(a) - Date.parse(b);
                }
                return a ? -1 : (b ? 1 : 0);
            },
        },
        file_size: {
            title: 'File size',
            display: item => <span>{humanFileSize(item.file_size)}</span>,
        },
        audit: {
            title: 'Audit status',
            display: item => <div>{fileAuditStatus(item)}</div>,
        },
        status: {
            title: 'File status',
            display: item => <div className="characterization-meta-data"><StatusLabel status={item.status} /></div>,
        },
    },

>>>>>>> 8716dffb
    // Configuration for process file table
    procTableColumns: {
        accession: {
            title: 'Accession',
            display: item =>
                <span>
                    {item.title}&nbsp;<a href={item.href} download={item.href.substr(item.href.lastIndexOf('/') + 1)} data-bypass="true"><i className="icon icon-download"><span className="sr-only">Download</span></i></a>
                </span>,
        },
        file_type: { title: 'File type' },
        output_type: { title: 'Output type' },
        biological_replicates: {
            title: (list, columns, meta) => <span>{meta.anisogenic ? 'Anisogenic' : 'Biological'} replicate</span>,
            getValue: item => (item.biological_replicates ? item.biological_replicates.sort((a, b) => a - b).join(', ') : ''),
        },
<<<<<<< HEAD
        'mapped_read_length': {
            title: 'Mapped read length',
            hide: (list) => _(list).all(file => file.mapped_read_length === undefined),
        },
        'assembly': {title: 'Mapping assembly'},
        'genome_annotation': {
=======
        assembly: { title: 'Mapping assembly' },
        genome_annotation: {
>>>>>>> 8716dffb
            title: 'Genome annotation',
            hide: list => _(list).all(item => !item.genome_annotation),
        },
        title: {
            title: 'Lab',
            getValue: item => (item.lab && item.lab.title ? item.lab.title : null),
        },
        date_created: {
            title: 'Date added',
            getValue: item => moment.utc(item.date_created).format('YYYY-MM-DD'),
            sorter: (a, b) => {
                if (a && b) {
                    return Date.parse(a) - Date.parse(b);
                }
                const bTest = (b ? 1 : 0);
                return a ? -1 : bTest;
            },
        },
        file_size: {
            title: 'File size',
            display: item => <span>{humanFileSize(item.file_size)}</span>,
        },
        audit: {
            title: 'Audit status',
            display: item => <div>{fileAuditStatus(item)}</div>,
        },
        status: {
            title: 'File status',
            display: item => <div className="characterization-meta-data"><StatusLabel status={item.status} /></div>,
        },
    },

    // Configuration for reference file table
    refTableColumns: {
        accession: {
            title: 'Accession',
            display: item =>
                <span>
                    {item.title}&nbsp;<a href={item.href} download={item.href.substr(item.href.lastIndexOf('/') + 1)} data-bypass="true"><i className="icon icon-download"><span className="sr-only">Download</span></i></a>
                </span>,
        },
<<<<<<< HEAD
        'file_type': {title: 'File type'},
        'output_type': {title: 'Output type'},
        'mapped_read_length': {
            title: 'Mapped read length',
            hide: (list) => _(list).all(file => file.mapped_read_length === undefined),
        },
        'assembly': {title: 'Mapping assembly'},
        'genome_annotation': {
=======
        file_type: { title: 'File type' },
        output_type: { title: 'Output type' },
        assembly: { title: 'Mapping assembly' },
        genome_annotation: {
>>>>>>> 8716dffb
            title: 'Genome annotation',
            hide: list => _(list).all(item => !item.genome_annotation),
        },
        title: {
            title: 'Lab',
            getValue: item => (item.lab && item.lab.title ? item.lab.title : null),
        },
        date_created: {
            title: 'Date added',
            getValue: item => moment.utc(item.date_created).format('YYYY-MM-DD'),
            sorter: (a, b) => {
                if (a && b) {
                    return Date.parse(a) - Date.parse(b);
                }
                const bTest = b ? 1 : 0;
                return a ? -1 : bTest;
            },
        },
        file_size: {
            title: 'File size',
            display: item => <span>{humanFileSize(item.file_size)}</span>,
        },
        audit: {
            title: 'Audit status',
            display: item => <div>{fileAuditStatus(item)}</div>,
        },
        status: {
            title: 'File status',
            display: item => <div className="characterization-meta-data"><StatusLabel status={item.status} /></div>,
        },
    },

    handleCollapse: function (table) {
        // Handle a click on a collapse button by toggling the corresponding tableCollapse state var
        const collapsed = _.clone(this.state.collapsed);
        collapsed[table] = !collapsed[table];
        this.setState({ collapsed: collapsed });
    },

    handleCollapseProc: function () {
        this.handleCollapse('proc');
    },

    handleCollapseRef: function () {
        this.handleCollapse('ref');
    },

    rowClasses: file => (file.restricted ? 'file-restricted' : ''),

    hoverDL: (hovering, fileUuid) => {
        this.setState({ restrictedTip: hovering ? fileUuid : '' });
    },

    render: function () {
        const {
            items,
            filePanelHeader,
            encodevers,
            selectedFilterValue,
            filterOptions,
            handleFilterChange,
            anisogenic,
            showFileCount,
            session,
            noDefaultClasses,
        } = this.props;
        let selectedAssembly;
        let selectedAnnotation;
        const loggedIn = !!(session && session['auth.userid']);


        let datasetFiles = _((items && items.length) ? items : []).uniq(file => file['@id']);
        if (datasetFiles.length) {
            const unfilteredCount = datasetFiles.length;

            if (selectedFilterValue && filterOptions[selectedFilterValue]) {
                selectedAssembly = filterOptions[selectedFilterValue].assembly;
                selectedAnnotation = filterOptions[selectedFilterValue].annotation;
            }

            // Filter all the files according to the given filters, and remove duplicates
            datasetFiles = _(datasetFiles).filter((file) => {
                if (file.output_category !== 'raw data') {
                    if (selectedAssembly) {
                        if (selectedAnnotation) {
                            return selectedAnnotation === file.genome_annotation && selectedAssembly === file.assembly;
                        }
                        return !file.genome_annotation && selectedAssembly === file.assembly;
                    }
                }
                return true;
            });
            const filteredCount = datasetFiles.length;

            // Extract four kinds of file arrays
            const files = _(datasetFiles).groupBy((file) => {
                if (file.output_category === 'raw data') {
                    return file.output_type === 'reads' ? 'raw' : 'rawArray';
                }
                if (file.output_category === 'reference') {
                    return 'ref';
                }
                return 'proc';
            });

            return (
                <div>
                    {showFileCount ? <div className="file-gallery-counts">Displaying {filteredCount} of {unfilteredCount} files</div> : null}
                    <SortTablePanel header={filePanelHeader} noDefaultClasses={noDefaultClasses}>
                        <RawSequencingTable files={files.raw} meta={{ encodevers: encodevers, anisogenic: anisogenic, loggedIn: loggedIn }} />
                        <RawFileTable files={files.rawArray} meta={{ encodevers: encodevers, anisogenic: anisogenic, loggedIn: loggedIn }} />
                        <SortTable
                            title={
                                <CollapsingTitle
                                    title="Processed data" collapsed={this.state.collapsed.proc}
                                    handleCollapse={this.handleCollapseProc}
                                    selectedFilterValue={selectedFilterValue}
                                    filterOptions={filterOptions}
                                    handleFilterChange={handleFilterChange}
                                />
                            }
                            rowClasses={this.rowClasses}
                            collapsed={this.state.collapsed.proc}
                            list={files.proc}
                            columns={this.procTableColumns}
                            sortColumn="biological_replicates"
                            meta={{ encodevers: encodevers, anisogenic: anisogenic, hoverDL: this.hoverDL, restrictedTip: this.state.restrictedTip, loggedIn: loggedIn }}
                        />
                        <SortTable
                            title={
                                <CollapsingTitle
                                    title="Reference data"
                                    collapsed={this.state.collapsed.ref}
                                    handleCollapse={this.handleCollapseRef}
                                />
                            }
                            collapsed={this.state.collapsed.ref}
                            rowClasses={this.rowClasses}
                            list={files.ref}
                            columns={this.refTableColumns}
                            meta={{ encodevers: encodevers, anisogenic: anisogenic, hoverDL: this.hoverDL, restrictedTip: this.state.restrictedTip, loggedIn: loggedIn }}
                        />
                    </SortTablePanel>
                </div>
            );
        }
        return null;
    },
});


function sortBioReps(a, b) {
    // Sorting function for biological replicates of the given files.
    let result; // Ends sorting loop once it has a value
    let i = 0;
    let repA = (a.biological_replicates && a.biological_replicates.length) ? a.biological_replicates[i] : undefined;
    let repB = (b.biological_replicates && b.biological_replicates.length) ? b.biological_replicates[i] : undefined;
    while (result === undefined) {
        if (repA !== undefined && repB !== undefined) {
            // Both biological replicates have a value
            if (repA !== repB) {
                // We got a real sorting result
                result = repA - repB;
            } else {
                // They both have values, but they're equal; go to next
                // biosample replicate array elements
                i += 1;
                repA = a.biological_replicates[i];
                repB = b.biological_replicates[i];
            }
        } else if (repA !== undefined || repB !== undefined) {
            // One and only one replicate empty; sort empty one after
            result = repA ? 1 : -1;
        } else {
            // Both empty; sorting result same
            result = 0;
        }
    }
    return result;
}


const RawSequencingTable = React.createClass({
    propTypes: {
        files: React.PropTypes.array, // Raw files to display
        meta: React.PropTypes.object, // Extra metadata in the same format passed to SortTable
    },

    getInitialState: function () {
        return {
            collapsed: false, // Collapsed/uncollapsed state of table
        };
    },

    handleCollapse: function () {
        // Handle a click on a collapse button by toggling the corresponding tableCollapse state var
        this.setState({ collapsed: !this.state.collapsed });
    },

    render: function () {
        const { files, meta } = this.props;
        const { loggedIn } = meta;

        if (files && files.length) {
            // Make object keyed by all files' @ids to make searching easy. Each key's value
            // points to the corresponding file object.
            const filesKeyed = {};
            files.forEach((file) => {
                filesKeyed[file['@id']] = file;
            });

            // Make lists of files that are and aren't paired. Paired files with missing partners
            // count as not paired. Files with more than one biological replicate don't count as
            // paired.
            const nonpairedFiles = [];
            const pairedFiles = _(files).filter((file) => {
                if (file.pairSortKey) {
                    // If we already know this file is part of a good pair from before, just let it
                    // pass the filter
                    return true;
                }

                // See if the file qualifies as a pair element
                if (file.paired_with &&
                    file.biological_replicates && file.biological_replicates.length === 1 &&
                    file.replicate && file.replicate.library) {
                    // File is paired and has exactly one biological replicate. Now make sure its
                    // partner exists and also qualifies.
                    const partner = filesKeyed[file.paired_with];
                    if (partner && partner.paired_with === file['@id'] &&
                        partner.biological_replicates && partner.biological_replicates.length === 1 &&
                        partner.replicate && partner.replicate.library &&
                        partner.biological_replicates[0] === file.biological_replicates[0]) {
                        // Both the file and its partner qualify as good pairs of each other. Let
                        // them pass the filter, and record set their sort keys to the lower of
                        // the two accessions -- that's how pairs will sort within a biological
                        // replicate
                        file.pairSortKey = partner.pairSortKey = file.accession < partner.accession ? file.accession : partner.accession;
                        file.pairSortKey += file.paired_end;
                        partner.pairSortKey += partner.paired_end;
                        return true;
                    }
                }

                // File not part of a pair; add to non-paired list and filter it out
                nonpairedFiles.push(file);
                return false;
            });

            // Group paired files by biological replicate and library -- four-digit biological
            // replicate concatenated with library accession becomes the group key, and all files
            // with that biological replicate and library form an array under that key.
            let pairedRepGroups = {};
            let pairedRepKeys = [];
            if (pairedFiles.length) {
                pairedRepGroups = _(pairedFiles).groupBy(file => globals.zeroFill(file.biological_replicates[0]) + file.replicate.library.accession);

                // Make a sorted list of keys
                pairedRepKeys = Object.keys(pairedRepGroups).sort();
            }

            return (
                <table className="table table-sortable table-raw">
                    <thead>
                        <tr className="table-section">
                            <th colSpan={loggedIn ? '11' : '10'}>
                                <CollapsingTitle title="Raw sequencing data" collapsed={this.state.collapsed} handleCollapse={this.handleCollapse} />
                            </th>
                        </tr>

                        {!this.state.collapsed ?
                            <tr key="header">
                                <th>Biological replicate</th>
                                <th>Library</th>
                                <th>Accession</th>
                                <th>File type</th>
                                <th>Run type</th>
                                <th>Read</th>
                                <th>Lab</th>
                                <th>Date added</th>
                                <th>File size</th>
                                <th>Audit status</th>
                                {loggedIn ? <th>File status</th> : null}
                            </tr>
                        : null}
                    </thead>

                    {!this.state.collapsed ?
                        <tbody>
                            {pairedRepKeys.map((pairedRepKey, j) => {
                                // groupFiles is an array of files under a bioreplicate/library
                                const groupFiles = pairedRepGroups[pairedRepKey];
                                const bottomClass = j < (pairedRepKeys.length - 1) ? 'merge-bottom' : '';

                                // Render an array of biological replicate and library to display on
                                // the first row of files, spanned to all rows for that replicate and
                                // library
                                const spanned = [
                                    <td key="br" rowSpan={groupFiles.length} className={`${bottomClass} merge-right table-raw-merged table-raw-biorep`}>{groupFiles[0].biological_replicates[0]}</td>,
                                    <td key="lib" rowSpan={groupFiles.length} className={`${bottomClass} merge-right + table-raw-merged`}>{groupFiles[0].replicate.library.accession}</td>,
                                ];

                                // Render each file's row, with the biological replicate and library
                                // cells only on the first row.
                                return groupFiles.sort((a, b) => (a.pairSortKey < b.pairSortKey ? -1 : 1)).map((file, i) => {
                                    let pairClass;
                                    if (file.paired_end === '2') {
                                        pairClass = `align-pair2${(i === groupFiles.length - 1) && (j === pairedRepKeys.length - 1) ? '' : ' pair-bottom'}`;
                                    } else {
                                        pairClass = 'align-pair1';
                                    }

                                    // Prepare for run_type display
                                    let runType;
                                    if (file.run_type === 'single-ended') {
                                        runType = 'SE';
                                    } else if (file.run_type === 'paired-ended') {
                                        runType = 'PE';
                                    }

                                    return (
                                        <tr key={i}>
                                            {i === 0 ? { spanned } : null}
                                            <td className={pairClass}>
                                                {file.title}&nbsp;<a href={file.href} download={file.href.substr(file.href.lastIndexOf('/') + 1)} data-bypass="true"><i className="icon icon-download"><span className="sr-only">Download</span></i></a>
                                            </td>
                                            <td className={pairClass}>{file.file_type}</td>
                                            <td className={pairClass}>{runType}{file.read_length ? <span>{runType ? <span /> : null}{file.read_length + file.read_length_units}</span> : null}</td>
                                            <td className={pairClass}>{file.paired_end}</td>
                                            <td className={pairClass}>{file.lab && file.lab.title ? file.lab.title : null}</td>
                                            <td className={pairClass}>{moment.utc(file.date_created).format('YYYY-MM-DD')}</td>
                                            <td className={pairClass}>{humanFileSize(file.file_size)}</td>
                                            <td className={pairClass}>{fileAuditStatus(file)}</td>
                                            {loggedIn ? <td className={`${pairClass} characterization-meta-data`}><StatusLabel status={file.status} /></td> : null}
                                        </tr>
                                    );
                                });
                            })}
                            {nonpairedFiles.sort(sortBioReps).map((file, i) => {
                                // Prepare for run_type display
                                let runType;
                                if (file.run_type === 'single-ended') {
                                    runType = 'SE';
                                } else if (file.run_type === 'paired-ended') {
                                    runType = 'PE';
                                }
                                return (
                                    <tr key={i} className={pairedRepKeys.length && i === 0 ? 'table-raw-separator' : ''}>
                                        <td className="table-raw-biorep">{file.biological_replicates ? file.biological_replicates.sort((a, b) => a - b).join(', ') : ''}</td>
                                        <td>{(file.replicate && file.replicate.library) ? file.replicate.library.accession : ''}</td>
                                        <td>{file.title}&nbsp;<a href={file.href} download={file.href.substr(file.href.lastIndexOf('/') + 1)} data-bypass="true"><i className="icon icon-download"><span className="sr-only">Download</span></i></a></td>
                                        <td>{file.file_type}</td>
                                        <td>{runType}{file.read_length ? <span>{runType ? <span /> : null}{file.read_length + file.read_length_units}</span> : null}</td>
                                        <td>{file.paired_end}</td>
                                        <td>{file.lab && file.lab.title ? file.lab.title : null}</td>
                                        <td>{moment.utc(file.date_created).format('YYYY-MM-DD')}</td>
                                        <td>{humanFileSize(file.file_size)}</td>
                                        <td>{fileAuditStatus(file)}</td>
                                        {loggedIn ? <td className="characterization-meta-data"><StatusLabel status={file.status} /></td> : null}
                                    </tr>
                                );
                            })}
                        </tbody>
                    : null}

                    <tfoot>
                        <tr>
                            <td className={`file-table-footer${this.state.collapsed ? ' hiding' : ''}`} colSpan={loggedIn ? '11' : '10'} />
                        </tr>
                    </tfoot>
                </table>
            );
        }

        // No files to display
        return null;
    },
});


const RawFileTable = React.createClass({
    propTypes: {
        files: React.PropTypes.array, // Raw sequencing files to display
        meta: React.PropTypes.object, // Extra metadata in the same format passed to SortTable
    },

    getInitialState: function () {
        return {
            collapsed: false, // Collapsed/uncollapsed state of table
            restrictedTip: '', // UUID of file with tooltip showing
        };
    },

    handleCollapse: function () {
        // Handle a click on a collapse button by toggling the corresponding tableCollapse state var
        this.setState({ collapsed: !this.state.collapsed });
    },

    render: function () {
        const { files, meta } = this.props;
        const { loggedIn } = meta;

        if (files && files.length) {
            // Group all files by their library accessions. Any files without replicates or
            // libraries get grouped under library 'Z' so they get sorted at the end.
            const libGroups = _(files).groupBy((file) => {
                // Groups have a 4-digit zero-filled biological replicate number concatenated with
                // the library accession, e.g. 0002ENCLB158ZZZ.
                const bioRep = globals.zeroFill(file.biological_replicates[0], 4);
                return bioRep + (file.replicate && file.replicate.library && file.replicate.library.accession ? file.replicate.library.accession : 'Z');
            });

            // Split library/file groups into paired and non-paired library/file groups.
            const pairedGroups = {};
            const nonpairedFiles = [];
            Object.keys(libGroups).forEach((libGroupKey) => {
                if (libGroups[libGroupKey].length > 1) {
                    pairedGroups[libGroupKey] = libGroups[libGroupKey];
                } else {
                    nonpairedFiles.push(libGroups[libGroupKey][0]);
                }
            });
            const pairedKeys = Object.keys(pairedGroups).sort();

            return (
                <table className="table table-sortable table-raw">
                    <thead>
                        <tr className="table-section">
                            <th colSpan={loggedIn ? '11' : '10'}>
                                <CollapsingTitle title="Raw data" collapsed={this.state.collapsed} handleCollapse={this.handleCollapse} />
                            </th>
                        </tr>

                        {!this.state.collapsed ?
                            <tr key="header">
                                <th>Biological replicate</th>
                                <th>Library</th>
                                <th>Accession</th>
                                <th>File type</th>
                                <th>Output type</th>
                                <th>Mapping assembly</th>
                                <th>Lab</th>
                                <th>Date added</th>
                                <th>File size</th>
                                <th>Audit status</th>
                                {loggedIn ? <th>File status</th> : null}
                            </tr>
                        : null}
                    </thead>

                    {!this.state.collapsed ?
                        <tbody>
                            {pairedKeys.map((pairedKey, j) => {
                                // groupFiles is an array of files under a bioreplicate/library
                                const groupFiles = pairedGroups[pairedKey];
                                const bottomClass = j < (pairedKeys.length - 1) ? 'merge-bottom' : '';

                                // Render an array of biological replicate and library to display on
                                // the first row of files, spanned to all rows for that replicate and
                                // library
                                const spanned = [
                                    <td key="br" rowSpan={groupFiles.length} className={`${bottomClass} merge-right table-raw-merged table-raw-biorep`}>{groupFiles[0].biological_replicates[0]}</td>,
                                    <td key="lib" rowSpan={groupFiles.length} className={`${bottomClass} merge-right table-raw-merged`}>{groupFiles[0].replicate.library.accession}</td>,
                                ];

                                // Render each file's row, with the biological replicate and library
                                // cells only on the first row.
                                return groupFiles.sort((a, b) => (a.accession < b.accession ? -1 : 1)).map((file, i) => {
                                    let pairClass;
                                    if (i === 1) {
                                        pairClass = `align-pair2${(i === groupFiles.length - 1) && (j === pairedKeys.length - 1) ? '' : ' pair-bottom'}`;
                                    } else {
                                        pairClass = 'align-pair1';
                                    }

                                    // Prepare for run_type display
                                    return (
                                        <tr key={i}>
                                            {i === 0 ? { spanned } : null}
                                            <td className={pairClass}>
                                                {file.title}&nbsp;<a href={file.href} download={file.href.substr(file.href.lastIndexOf('/') + 1)} data-bypass="true"><i className="icon icon-download"><span className="sr-only">Download</span></i></a>
                                            </td>
                                            <td className={pairClass}>{file.file_type}</td>
                                            <td className={pairClass}>{file.output_type}</td>
                                            <td className={pairClass}>{file.assembly}</td>
                                            <td className={pairClass}>{file.lab && file.lab.title ? file.lab.title : null}</td>
                                            <td className={pairClass}>{moment.utc(file.date_created).format('YYYY-MM-DD')}</td>
                                            <td className={pairClass}>{humanFileSize(file.file_size)}</td>
                                            <td className={pairClass}>{fileAuditStatus(file)}</td>
                                            {loggedIn ? <td className={`${pairClass} characterization-meta-data`}><StatusLabel status={file.status} /></td> : null}
                                        </tr>
                                    );
                                });
                            })}
                            {nonpairedFiles.sort(sortBioReps).map((file, i) =>
                                // Prepare for run_type display
                                <tr key={i} className={pairedKeys.length && i === 0 ? 'table-raw-separator' : ''}>
                                    <td className="table-raw-biorep">{file.biological_replicates ? file.biological_replicates.sort((a, b) => a - b).join(', ') : ''}</td>
                                    <td>{(file.replicate && file.replicate.library) ? file.replicate.library.accession : ''}</td>
                                    <td>{file.title}&nbsp;<a href={file.href} download={file.href.substr(file.href.lastIndexOf('/') + 1)} data-bypass="true"><i className="icon icon-download"><span className="sr-only">Download</span></i></a></td>
                                    <td>{file.file_type}</td>
                                    <td>{file.output_type}</td>
                                    <td>{file.assembly}</td>
                                    <td>{file.lab && file.lab.title ? file.lab.title : null}</td>
                                    <td>{moment.utc(file.date_created).format('YYYY-MM-DD')}</td>
                                    <td>{humanFileSize(file.file_size)}</td>
                                    <td>{fileAuditStatus(file)}</td>
                                    {loggedIn ? <td className="characterization-meta-data"><StatusLabel status={file.status} /></td> : null}
                                </tr>
                            )}
                        </tbody>
                    : null}

                    <tfoot>
                        <tr>
                            <td className={`file-table-footer${this.state.collapsed ? ' hiding' : ''}`} colSpan={loggedIn ? '11' : '10'} />
                        </tr>
                    </tfoot>
                </table>
            );
        }

        // No files to display
        return null;
    },
});


// Called once searches for unreleased files returns results in this.props.items. Displays both released and
// unreleased files.
export const DatasetFiles = React.createClass({
    propTypes: {
        context: React.PropTypes.object, // Dataset whose files we're getting
        items: React.PropTypes.array, // Array of files retrieved
    },

    render: function () {
        const { context, items } = this.props;

        const files = _.uniq(((context.files && context.files.length) ? context.files : []).concat((items && items.length) ? items : []));
        if (files.length) {
            return <FileTable {...this.props} items={files} />;
        }
        return null;
    },
});


// File display widget, showing a facet list, a table, and a graph (and maybe a BioDalliance).
// This component only triggers the data retrieval, which is done with a search for files associated
// with the given experiment (in this.props.context). An odd thing is we specify query-string parameters
// to the experiment URL, but they apply to the file search -- not the experiment itself.
export const FileGallery = React.createClass({
    propTypes: {
        context: React.PropTypes.object, // Dataset object whose files we're rendering
        encodevers: React.PropTypes.string, // ENCODE version number
        anisogenic: React.PropTypes.bool, // True if anisogenic experiment
        hideGraph: React.PropTypes.bool, // T to hide graph display
        altFilterDefault: React.PropTypes.bool, // T to default to All Assemblies and Annotations
    },

    contextTypes: {
        session: React.PropTypes.object, // Login information
        location_href: React.PropTypes.string, // URL of this experiment page, including query string stuff
    },

    render: function () {
        const { context, encodevers, anisogenic, hideGraph, altFilterDefault } = this.props;

        return (
            <FetchedData ignoreErrors>
                <Param name="data" url={globals.unreleased_files_url(context)} />
                <FileGalleryRenderer context={context} session={this.context.session} encodevers={encodevers} anisogenic={anisogenic} hideGraph={hideGraph} altFilterDefault={altFilterDefault} />
            </FetchedData>
        );
    },
});


// Given an array of files, make an array of file assemblies and genome annotations to prepare for
// rendering the filtering menu of assemblies and genome annotations. This collects them from all
// files that don't have a "raw data" output_category and that have an assembly. The format of the
// returned array is:
//
// [{assembly: 'assembly1', annotation: 'annotation1'}]
//
// The resulting array has no duplicate entries, nor empty ones. Entries with an assembly but no
// annotation simply have an empty string for the annnotation. The array of assemblies and
// annotations is then sorted with assembly as the primary key and annotation as the secondary.

function collectAssembliesAnnotations(files) {
    let filterOptions = [];

    // Get the assembly and annotation of each file. Assembly is required to be included in the list
    files.forEach((file) => {
        if (file.output_category !== 'raw data' && file.assembly) {
            filterOptions.push({ assembly: file.assembly, annotation: file.genome_annotation });
        }
    });

    // Eliminate duplicate entries in filterOptions. Duplicates are detected by combining the
    // assembly and annotation into a long string. Use the '!' separator so that highly unlikely
    // anomalies don't pass undetected (e.g. hg19!V19 and hg1!9V19 -- again, highly unlikely).
    filterOptions = filterOptions.length ? _(filterOptions).uniq(option => `${option.assembly}!${option.annotation ? option.annotation : ''}`) : [];

    // Now begin a two-stage sort, with the primary key being the assembly in a specific priority
    // order specified by the assemblyPriority array, and the secondary key being the annotation
    // in which we attempt to suss out the ordering from the way it looks, highest-numbered first.
    // First, sort by annotation and reverse the sort at the end.
    filterOptions = _(filterOptions).sortBy((option) => {
        if (option.annotation) {
            // Extract any number from the annotation.
            const annotationMatch = option.annotation.match(/^[A-Z]+(\d+).*$/);
            if (annotationMatch) {
                // Return the number to the sorting algoritm.
                return Number(annotationMatch[1]);
            }
        }

        // No annotation gets sorted to the top.
        return null;
    }).reverse();

    // Now sort by assembly priority order as the primary sorting key. assemblyPriority is a global
    // array at the top of the file.
    return _(filterOptions).sortBy(option => _(assemblyPriority).indexOf(option.assembly));
}


// Function to render the file gallery, and it gets called after the file search results (for files associated with
// the displayed experiment) return.
const FileGalleryRenderer = React.createClass({
    propTypes: {
        context: React.PropTypes.object, // Dataset whose files we're rendering
        data: React.PropTypes.object, // File data retrieved from search request
        hideGraph: React.PropTypes.bool, // T to hide graph display
        altFilterDefault: React.PropTypes.bool, // T to default to All Assemblies and Annotations
    },

    contextTypes: {
        session: React.PropTypes.object,
        session_properties: React.PropTypes.object,
        location_href: React.PropTypes.string,
    },

    getInitialState: function () {
        return {
            selectedFilterValue: '', // <select> value of selected filter
        };
    },

    // Set the default filter after the graph has been analayzed once.
    componentDidMount: function () {
        if (!this.props.altFilterDefault) {
            this.setFilter('0');
        }
    },

    // Set the graph filter based on the given <option> value
    setFilter: function (value) {
        const stateValue = value === 'default' ? '' : value;
        this.setState({ selectedFilterValue: stateValue });
    },

    // React to a filter menu selection. The synthetic event given in `e`
    handleFilterChange: function (e) {
        this.setFilter(e.target.value);
    },

    render: function () {
        const { context, data } = this.props;
        let selectedAssembly = '';
        let selectedAnnotation = '';
        const items = data ? data['@graph'] : []; // Array of searched files arrives in data.@graph result

        // Combined object's files and search results files for display
        const files = _.uniq(((context.files && context.files.length) ? context.files : []).concat((items && items.length) ? items : []));
        if (files.length === 0) {
            return null;
        }

        const filterOptions = files.length ? collectAssembliesAnnotations(files) : [];
        const loggedIn = this.context.session && this.context.session['auth.userid'];

        if (this.state.selectedFilterValue && filterOptions[this.state.selectedFilterValue]) {
            selectedAssembly = filterOptions[this.state.selectedFilterValue].assembly;
            selectedAnnotation = filterOptions[this.state.selectedFilterValue].annotation;
        }

        // Get a list of files for the graph (filters out archived files)
        const graphFiles = _(files).filter(file => file.status !== 'archived');

        return (
            <Panel>
                <PanelHeading addClasses="file-gallery-heading">
                    <h4>Files</h4>
                    <div className="file-gallery-controls">
                        {context.visualize_ucsc && context.status === 'released' ?
                            <div className="file-gallery-control">
                                <DropdownButton title="Visualize Data" label="visualize-data">
                                    <DropdownMenu>
                                        {Object.keys(context.visualize_ucsc).map(assembly =>
                                            <a key={assembly} data-bypass="true" target="_blank" rel="noopener noreferrer" href={context.visualize_ucsc[assembly]}>
                                                {assembly}
                                            </a>
                                        )}
                                    </DropdownMenu>
                                </DropdownButton>
                            </div>
                        : null}
                        {filterOptions.length ?
                            <div className="file-gallery-control file-gallery-control-select">
                                <FilterMenu selectedFilterValue={this.state.selectedFilterValue} filterOptions={filterOptions} handleFilterChange={this.handleFilterChange} />
                            </div>
                        : null}
                    </div>
                </PanelHeading>

                {!this.props.hideGraph ?
                    <FileGraph context={context} items={graphFiles} selectedAssembly={selectedAssembly} selectedAnnotation={selectedAnnotation} session={this.context.session} adminUser={!!this.context.session_properties.admin} forceRedraw />
                : null}

                {/* If logged in and dataset is released, need to combine search of files that reference
                    this dataset to get released and unreleased ones. If not logged in, then just get
                    files from dataset.files */}
                {loggedIn && (context.status === 'released' || context.status === 'release ready') ?
                    <FetchedItems
                        {...this.props}
                        url={globals.unreleased_files_url(context)}
                        adminUser={!!this.context.session_properties.admin}
                        Component={DatasetFiles}
                        selectedFilterValue={this.state.selectedFilterValue}
                        filterOptions={filterOptions}
                        handleFilterChange={this.handleFilterChange}
                        encodevers={globals.encodeVersion(context)}
                        session={this.context.session}
                        showFileCount ignoreErrors noDefaultClasses
                    />
                :
                    <FileTable
                        {...this.props}
                        items={context.files}
                        selectedFilterValue={this.state.selectedFilterValue}
                        filterOptions={filterOptions}
                        handleFilterChange={this.handleFilterChange}
                        encodevers={globals.encodeVersion(context)}
                        session={this.context.session}
                        adminUser={!!this.context.session_properties.admin}
                        showFileCount noDefaultClasses
                    />
                }
            </Panel>
        );
    },
});


const CollapsingTitle = React.createClass({
    propTypes: {
        title: React.PropTypes.string.isRequired, // Title to display in the title bar
        handleCollapse: React.PropTypes.func.isRequired, // Function to call to handle click in collapse button
        selectedFilterValue: React.PropTypes.string, // Currently selected filter
        filterOptions: React.PropTypes.array, // Array of filtering options
        handleFilterChange: React.PropTypes.func, // Function to call when filter menu item is chosen
        collapsed: React.PropTypes.bool, // T if the panel this is over has been collapsed
    },

    render: function () {
        const { title, handleCollapse, collapsed, filterOptions, selectedFilterValue, handleFilterChange } = this.props;
        return (
            <div className="collapsing-title">
                <button className="collapsing-title-trigger pull-left" data-trigger onClick={handleCollapse}>{collapseIcon(collapsed, 'collapsing-title-icon')}</button>
                <h4>{title}</h4>
                {filterOptions && filterOptions.length && handleFilterChange ?
                    <div className="file-gallery-controls ">
                        <div className="file-gallery-control file-gallery-control-select">
                            <FilterMenu filterOptions={filterOptions} selectedFilterValue={selectedFilterValue} handleFilterChange={handleFilterChange} />
                        </div>
                    </div>
                : null}
            </div>
        );
    },
});


// Display a filtering <select>. `filterOptions` is an array of objects with two properties:
// `assembly` and `annotation`. Both are strings that get concatenated to form each menu item. The
// value of each <option> is its zero-based index.
const FilterMenu = React.createClass({
    propTypes: {
        selectedFilterValue: React.PropTypes.string, // Currently selected filter
        filterOptions: React.PropTypes.array.isRequired, // Contents of the filtering menu
        handleFilterChange: React.PropTypes.func.isRequired, // Call when a filtering option changes
    },

    render: function () {
        const { filterOptions, handleFilterChange } = this.props;
        const selectedFilterValue = this.props.selectedFilterValue ? this.props.selectedFilterValue : 'default';

        return (
            <select className="form-control" defaultValue="0" value={selectedFilterValue} onChange={handleFilterChange}>
                <option value="default" key="title">All Assemblies and Annotations</option>
                <option disabled="disabled" />
                {filterOptions.map((option, i) =>
                    <option key={i} value={i}>{`${option.assembly + (option.annotation ? ` ${option.annotation}` : '')}`}</option>
                )}
            </select>
        );
    },
});


// Handle graphing throws
export function GraphException(message, file0, file1) {
    this.message = message;
    if (file0) {
        this.file0 = file0;
    }
    if (file1) {
        this.file1 = file1;
    }
}


export function assembleGraph(context, session, infoNodeId, files, filterAssembly, filterAnnotation) {
    // Calculate a step ID from a file's derived_from array
    function rDerivedFileIds(file) {
        if (file.derived_from) {
            return file.derived_from.map(derived => derived['@id']).sort().join();
        }
        return '';
    }

    function rGenQcId(metric, file) {
        return `qc:${metric['@id'] + file['@id']}`;
    }

    function processFiltering(fileList, assemblyFilter, annotationFilter, allFiles, allContributing, include) {
        function getSubFileList(filesArray) {
            const subFileList = {};
            filesArray.forEach((file) => {
                subFileList[file['@id']] = allFiles[file['@id']];
            });
            return subFileList;
        }

        const fileKeys = Object.keys(fileList);
        for (let i = 0; i < fileKeys.length; i += 1) {
            const file = fileList[fileKeys[i]];
            let nextFileList;

            if (file) {
                if (!file.removed) {
                    // This file gets included. Include everything it derives from
                    if (file.derived_from && file.derived_from.length && !allContributing[file['@id']]) {
                        nextFileList = getSubFileList(file.derived_from);
                        processFiltering(nextFileList, assemblyFilter, annotationFilter, allFiles, allContributing, true);
                    }
                } else if (include) {
                    // Unremove the file if this branch is to be included based on files that derive from it
                    file.removed = false;
                    if (file.derived_from && file.derived_from.length && !allContributing[file['@id']]) {
                        nextFileList = getSubFileList(file.derived_from);
                        processFiltering(nextFileList, assemblyFilter, annotationFilter, allFiles, allContributing, true);
                    }
                }
            }
        }
    }

    const derivedFromFiles = {}; // List of all files that other files derived from
    const allFiles = {}; // All files' accessions as keys
    const allReplicates = {}; // All file's replicates as keys; each key references an array of files
    const allPipelines = {}; // List of all pipelines indexed by step @id
    const fileQcMetrics = {}; // List of all file QC metrics indexed by file ID
    const filterOptions = []; // List of graph filters; annotations and assemblies
    const derivedFileIds = _.memoize(rDerivedFileIds, file => file['@id']);
    const genQcId = _.memoize(rGenQcId, (metric, file) => metric['@id'] + file['@id']);
    let stepExists = false; // True if at least one file has an analysis_step
    let fileOutsideReplicate = false; // True if at least one file exists outside a replicate
    let abortGraph = false; // True if graph shouldn't be drawn

    // Collect all files keyed by their ID as a single source of truth for files.
    // Every reference to a file object should get it from this object. Also serves
    // to de-dup the file array since there can be repeated files in it.
    files.forEach((file) => {
        if (!allFiles[file['@id']]) {
            file.removed = false;
            allFiles[file['@id']] = file;
        }
    });

    // Collect derived_from files, used replicates, and used pipelines. allFiles has all files
    // directly involved with this experiment if we're logged in, or just released files directly
    // involved with experiment if we're not.
    Object.keys(allFiles).forEach((fileId) => {
        const file = allFiles[fileId];

        // Build an object keyed with all files that other files derive from. If the file is
        // contributed, we don't care about its derived_from because we don't render that.
        if (file.derived_from && file.derived_from.length) {
            file.derived_from.forEach((derivedFrom, i) => {
                const derivedFromId = derivedFrom['@id'];
                const derivedFile = allFiles[derivedFromId];
                if (!derivedFile) {
                    // The derived-from file wasn't in the given file list. Copy the file object
                    // from the file's derived_from so we can examine it later -- and mark it as
                    // missing. It could be because a derived-from file isn't released and we're
                    // not logged in, or because it's a contributing file.
                    derivedFromFiles[derivedFromId] = derivedFrom;
                    derivedFrom.missing = true;
                    derivedFrom.removed = false; // Clears previous value Redmine #4536
                } else if (!derivedFromFiles[derivedFromId]) {
                    // The derived-from file was in the given file list but we haven't seen it in
                    // this loop before, so record the derived-from file in derivedFromFiles.
                    derivedFromFiles[derivedFromId] = derivedFile;
                } else {
                    // File was in the file list *and* the derived-from file list because some
                    // other file we've seen has already derived from it. Modify this file's
                    // derived_from so that it points to the exact same object in memory.
                    file.derived_from[i] = derivedFile;
                }
            });
        }

        // Keep track of all used replicates by keeping track of all file objects for each
        // replicate. Each key is a replicate number, and each references an array of file objects
        // using that replicate.
        if (file.biological_replicates && file.biological_replicates.length === 1) {
            const bioRep = file.biological_replicates[0];
            if (!allReplicates[bioRep]) {
                // Place a new array in allReplicates if needed
                allReplicates[bioRep] = [];
            }
            allReplicates[bioRep].push(file);
        }

        // Note whether any files have an analysis step
        const fileAnalysisStep = file.analysis_step_version && file.analysis_step_version.analysis_step;
        stepExists = stepExists || fileAnalysisStep;
        if (fileAnalysisStep && !(file.derived_from && file.derived_from.length)) {
            // File has an analysis step but no derived_from. We can't include the file in the graph
            file.removed = true;
        }

        // Save the pipeline array used for each step used by the file.
        if (fileAnalysisStep) {
            allPipelines[fileAnalysisStep['@id']] = fileAnalysisStep.pipelines;
        }

        // File is derived; collect any QC info that applies to this file
        if (file.quality_metrics && file.quality_metrics.length) {
            const matchingQc = [];

            // Search file's quality_metrics array to find one with a quality_metric_of field referring to this file.
            file.quality_metrics.forEach((metric) => {
                const matchingFile = _(metric.quality_metric_of).find(appliesFile => file['@id'] === appliesFile);
                if (matchingFile) {
                    matchingQc.push(metric);
                }
            });
            if (matchingQc.length) {
                fileQcMetrics[fileId] = matchingQc;
            }
        }

        // Keep track of whether files exist outside replicates. That could mean it has no
        // replicate information, or it has more than one replicate.
        fileOutsideReplicate = fileOutsideReplicate || (file.biological_replicates && file.biological_replicates.length !== 1);
    });
    // At this stage, allFiles, allReplicates, and derivedFromFiles point to the same file objects;
    // allPipelines points to pipelines.

    // Now find contributing files that the dataset's own files derive from. Note: derivedFromFiles
    // is an object keyed by each file's @id. allContributingArray is an array of file objects.
    let allContributingArray = _(derivedFromFiles).filter((derivedFromFile, derivedFromId) => _(context.contributing_files).any(contributingFile => contributingFile['@id'] === derivedFromId));

    // We have an array of contributing files from the last step that this dataset's files derive
    // from. Convert that to a keyed object by each contributing file's @id.
    const allContributing = {};
    allContributingArray.forEach((contributingFile) => {
        // Convert array of contributing files to a keyed object to help with searching later.
        contributingFile.missing = false;
        allContributing[contributingFile['@id']] = contributingFile;
    });

    // Now that we know at least some files derive from each other through analysis steps, mark
    // file objects that don't derive from other files — and that no files derive from them — as
    // removed from the graph. Also build the filtering menu here; it genomic annotations and
    // assemblies that ARE involved in the graph.
    Object.keys(allFiles).forEach((fileId) => {
        const file = allFiles[fileId];

        // File gets removed if doesn’t derive from other files AND no files derive from it.
        const islandFile = !(file.derived_from && file.derived_from.length) && !derivedFromFiles[fileId];
        file.removed = file.removed || islandFile;

        // Add to the filtering options to generate a <select>; don't include island files
        if (!islandFile && file.output_category !== 'raw data' && file.assembly) {
            filterOptions.push({ assembly: file.assembly, annotation: file.genome_annotation });
        }
    });

    // Remove any replicates containing only removed files from the last step.
    Object.keys(allReplicates).forEach((repNum) => {
        const onlyRemovedFiles = _(allReplicates[repNum]).all(file => file.removed && file.missing === true);
        if (onlyRemovedFiles) {
            allReplicates[repNum] = [];
        }
    });

    // Check whether any files that others derive from are missing (usually because they're
    // unreleased and we're logged out).
    Object.keys(derivedFromFiles).forEach((derivedFromFileId) => {
        const derivedFromFile = derivedFromFiles[derivedFromFileId];
        if (derivedFromFile.removed || derivedFromFile.missing) {
            // A file others derive from doesn't exist or was removed; check if it's in a replicate
            // or not. Note the derived_from file object exists even if it doesn't exist in given
            // files array.
            if (derivedFromFile.biological_replicates && derivedFromFile.biological_replicates.length === 1) {
                // Missing derived-from file in a replicate; remove the replicate's files and
                // remove itself.
                const derivedFromRep = derivedFromFile.biological_replicates[0];
                if (allReplicates[derivedFromRep]) {
                    allReplicates[derivedFromRep].forEach((file) => {
                        file.removed = true;
                    });
                }
            } else {
                // Missing derived-from file not in a replicate or in multiple replicates; don't
                // draw any graph.
                throw new GraphException('No graph: derived_from file outside replicate (or in multiple replicates) missing', derivedFromFileId);
            }
        } // else the derived_from file is in files array (allFiles object); normal case
    });

    // Remove files based on the filtering options
    if (filterAssembly) {
        // First remove all raw files, and all other files with mismatched filtering options
        Object.keys(allFiles).forEach((fileId) => {
            const file = allFiles[fileId];

            if (file.output_category === 'raw data') {
                // File is raw data; just remove it
                file.removed = true;
            } else if ((file.assembly !== filterAssembly) || ((file.genome_annotation || filterAnnotation) && (file.genome_annotation !== filterAnnotation))) {
                file.removed = true;
            }
        });

        // For all files matching the filtering options that derive from others, go up the derivation chain and re-include everything there.
        processFiltering(allFiles, filterAssembly, filterAnnotation, allFiles, allContributing);
    }

    // Map all contributing files to arrays of the files that derive from them. At the end of this
    // loop, all contributing files in the allContributing object have a derivedFiles property with
    // an array of all files that derive from these contributing files. If no files are derived
    // from a particular contributing file, its derivedFiles property is just [] (should never
    // happen; `allContributingArray` generated above only contains contributing files that other
    // files derive from). Also rebuild `allContributingArray` to point at the same objects in
    // memory as allContributing, to make things easier for the next step.
    allContributingArray = [];
    Object.keys(allContributing).forEach((contributingFileKey) => {
        const contributingFile = allContributing[contributingFileKey];
        allContributingArray.push(contributingFile);

        // Find all files that are derived from this contributing file.
        const derivedFiles = Object.keys(allFiles).filter((fileKey) => {
            const file = allFiles[fileKey];

            // Find any derived_from matching contributingFile.
            if (!file.removed && file.derived_from && file.derived_from.length) {
                return file.derived_from.some(derivedFile => derivedFile['@id'] === contributingFile['@id']);
            }

            // No derived_from, so definitely no matching contributingFile.
            return false;
        });

        // Set a property in the contributing file with array of files that derive from it, sorted
        // joined into one comma-separated string so we can group them.
        contributingFile.derivedFiles = derivedFiles.sort();
    });

    // Now use the derivedFiles property of every contributing file to group them into potential
    // coalescing nodes. `coalescingGroups` gets assigned an object keyed by dataset file ids
    // hashed to a stringified 32-bit integer, and mapped to an array of contributing files they
    // derive from.
    const coalescingGroups = _(allContributingArray).groupBy(contributingFile => globals.hashCode(contributingFile.derivedFiles.join(',')).toString());

    // Set a `coalescingGroup` property in each contributing file with its coalescing group's hash
    // value. That'll be important when we add step nodes.
    Object.keys(coalescingGroups).forEach((groupHash) => {
        const group = coalescingGroups[groupHash];
        if (group.length >= MINIMUM_COALESCE_COUNT) {
            // Number of files in the coalescing group is at least the minimum number of files we
            // allow in a coalescig group. Mark every contributing file in the group with the
            // group's hash value in a `coalescingGroup` property that step node can connnect to.
            group.forEach((contributingFile) => {
                contributingFile.coalescingGroup = groupHash;
            });
        } else {
            // The number of files in the coalescing group isn't enough to coalesce them. Just add
            // them to allFiles and add them to the graph as pretty much regular files.
            group.forEach((contributingFile) => {
                allFiles[contributingFile['@id']] = contributingFile;
            });

            // Don't use this coalescingGroup anymore.
            coalescingGroups[groupHash] = [];
        }
    });

    // See if removing files by filtering have emptied a replicate.
    if (Object.keys(allReplicates).length) {
        Object.keys(allReplicates).forEach((replicateId) => {
            const emptied = _(allReplicates[replicateId]).all(file => file.removed);

            // If all files removed from a replicate, remove the replicate
            if (emptied) {
                allReplicates[replicateId] = [];
            }
        });
    }

    // Check whether all files have been removed
    abortGraph = _(Object.keys(allFiles)).all(fileId => allFiles[fileId].removed);
    if (abortGraph) {
        throw new GraphException('No graph: all files removed');
    }

    // No files exist outside replicates, and all replicates are removed
    const replicateIds = Object.keys(allReplicates);
    if (!fileOutsideReplicate && replicateIds.length && _(replicateIds).all(replicateNum => !allReplicates[replicateNum].length)) {
        throw new GraphException('No graph: All replicates removed and no files outside replicates exist');
    }

    // Last check; see if any files derive from files now missing. This test is child-file based, where the last test
    // was based on the derived-from files.
    Object.keys(allFiles).forEach((fileId) => {
        const file = allFiles[fileId];

        if (!file.removed && !allContributing[fileId] && file.derived_from && file.derived_from.length) {
            // A file still in the graph derives from others. See if any of the files it derives from have been removed
            // or are missing.
            file.derived_from.forEach((derivedFromFile) => {
                const orgDerivedFromFile = derivedFromFiles[derivedFromFile['@id']];
                const derivedGone = orgDerivedFromFile.missing || orgDerivedFromFile.removed;

                // These two just for debugging a unrendered graph
                if (derivedGone) {
                    throw new GraphException(`file0 derives from file1 which is ${(orgDerivedFromFile.missing ? 'missing' : 'removed')}`, fileId, derivedFromFile['@id']);
                }
            });
        }
    });

    // Create an empty graph architecture that we fill in next.
    const jsonGraph = new JsonGraph(context.accession);

    // Create nodes for the replicates
    Object.keys(allReplicates).forEach((replicateNum) => {
        if (allReplicates[replicateNum] && allReplicates[replicateNum].length) {
            jsonGraph.addNode(`rep:${replicateNum}`, `Replicate ${replicateNum}`, {
                cssClass: 'pipeline-replicate',
                type: 'Rep',
                shape: 'rect',
                cornerRadius: 0,
            });
        }
    });

    // Go through each file (released or unreleased) to add it and associated steps to the graph
    Object.keys(allFiles).forEach((fileId) => {
        const file = allFiles[fileId];

        // Only add files derived from others, or that others derive from,
        // and that aren't part of a removed replicate
        if (!file.removed) {
            let stepId;
            let label;
            let pipelineInfo;
            let error;
            let metricsInfo;
            const fileNodeId = `file:${file['@id']}`;
            const replicateNode = (file.biological_replicates && file.biological_replicates.length === 1) ? jsonGraph.getNode(`rep:${file.biological_replicates[0]}`) : null;

            // Add QC metrics info from the file to the list to generate the nodes later
            if (fileQcMetrics[fileId] && fileQcMetrics[fileId].length && file.step_run) {
                metricsInfo = fileQcMetrics[fileId].map((metric) => {
                    const qcId = genQcId(metric, file);
                    return { id: qcId, label: 'QC', class: `pipeline-node-qc-metric${infoNodeId === qcId ? ' active' : ''}`, ref: metric, parent: file };
                });
            }

            // Add file to the graph as a node
            let fileNodeLabel;
            let fileCssClass;
            let fileRef;
            const loggedIn = session && session['auth.userid'];
            const fileContributed = allContributing[fileId];
            if (fileContributed && fileContributed.status !== 'released' && !loggedIn) {
                // A contributed file isn't released and we're not logged in
                fileNodeLabel = 'Unreleased';
                fileCssClass = `pipeline-node-file contributing error${infoNodeId === fileNodeId ? ' active' : ''}`;
                fileRef = null;
            } else {
                fileNodeLabel = `${file.title} (${file.output_type})`;
                fileCssClass = `pipeline-node-file${(fileContributed ? ' contributing' : '') + (infoNodeId === fileNodeId ? ' active' : '')}`;
                fileRef = file;
            }
            jsonGraph.addNode(fileNodeId, fileNodeLabel, {
                cssClass: fileCssClass,
                type: 'File',
                shape: 'rect',
                cornerRadius: 16,
                parentNode: replicateNode,
                contributing: !!fileContributed,
                ref: fileRef,
            }, metricsInfo);

            // If the file has an analysis step, prepare it for graph insertion
            if (!fileContributed) {
                const fileAnalysisStep = file.analysis_step_version && file.analysis_step_version.analysis_step;
                if (fileAnalysisStep) {
                    // Make an ID and label for the step
                    stepId = `step:${derivedFileIds(file) + fileAnalysisStep['@id']}`;
                    label = fileAnalysisStep.analysis_step_types;
                    pipelineInfo = allPipelines[fileAnalysisStep['@id']];
                    error = false;
                } else if (derivedFileIds(file)) {
                    // File derives from others, but no analysis step; make dummy step
                    stepId = `error:${derivedFileIds(file)}`;
                    label = 'Software unknown';
                    pipelineInfo = null;
                    error = true;
                } else {
                    // No analysis step and no derived_from; don't add a step
                    stepId = '';
                }

                if (stepId) {
                    // Add the step to the graph only if we haven't for this derived-from set already
                    if (!jsonGraph.getNode(stepId)) {
                        jsonGraph.addNode(stepId, label, {
                            cssClass: `pipeline-node-analysis-step${(infoNodeId === stepId ? ' active' : '') + (error ? ' error' : '')}`,
                            type: 'Step',
                            shape: 'rect',
                            cornerRadius: 4,
                            parentNode: replicateNode,
                            ref: fileAnalysisStep,
                            pipelines: pipelineInfo,
                            fileId: file['@id'],
                            fileAccession: file.accession,
                            stepVersion: file.analysis_step_version,
                        });
                    }

                    // Connect the file to the step, and the step to the derived_from files
                    jsonGraph.addEdge(stepId, fileNodeId);
                    file.derived_from.forEach((derived) => {
                        const derivedFromFile = allFiles[derived['@id']];
                        if (derivedFromFile) {
                            // Not derived from a contributing file; just add edges normally.
                            const derivedFileId = `file:${derivedFromFile['@id']}`;
                            if (!jsonGraph.getEdge(derivedFileId, stepId)) {
                                jsonGraph.addEdge(derivedFileId, stepId);
                            }
                        } else {
                            // File derived from a contributing file; add edges to a coalesced node
                            // that we'll add to the graph later.
                            const contributingFile = allContributing[derived['@id']];
                            const derivedFileId = `coalesced:${contributingFile.coalescingGroup}`;
                            if (!jsonGraph.getEdge(derivedFileId, stepId)) {
                                jsonGraph.addEdge(derivedFileId, stepId);
                            }
                        }
                    });
                }
            }
        }
    }, this);

    // Now add coalesced nodes to the graph.
    Object.keys(coalescingGroups).forEach((groupHash) => {
        const coalescingGroup = coalescingGroups[groupHash];
        if (coalescingGroup.length) {
            // Check if any files that derive from this coalesced node group aren't removed. If at
            // least one isn't, then we can add this coalesced node.
            const fileNodeId = `coalesced:${groupHash}`;
            const filesExist = coalescingGroup.some(contributingFile => contributingFile.derivedFiles.some(derivedFileId => !allFiles[derivedFileId].removed));
            if (filesExist) {
                const fileCssClass = `pipeline-node-file contributing${infoNodeId === fileNodeId ? ' active' : ''}`;
                jsonGraph.addNode(fileNodeId, `${coalescingGroup.length} contributing files`, {
                    cssClass: fileCssClass,
                    type: 'File',
                    shape: 'stack',
                    cornerRadius: 16,
                    contributing: true,
                    ref: coalescingGroup,
                });
            }
        }
    });

    jsonGraph.filterOptions = filterOptions.length ? _(filterOptions).uniq(option => `${option.assembly}!${(option.annotation ? option.annotation : '')}`) : [];
    return jsonGraph;
}


// List of quality metric properties to not display
const qcReservedProperties = ['uuid', 'assay_term_name', 'assay_term_id', 'attachment', 'award', 'lab', 'submitted_by', 'level', 'status', 'date_created', 'step_run', 'schema_version'];


// For each type of quality metric, make a list of attachment properties. If the quality_metric object has an attachment
// property called `attachment`, it doesn't need to be added here -- this is only for attachment properties with arbitrary names.
// Each property in the list has an associated human-readable description for display on the page.
const qcAttachmentProperties = {
    IDRQualityMetric: [
        { IDR_plot_true: 'IDR dispersion plot for true replicates' },
        { IDR_plot_rep1_pr: 'IDR dispersion plot for replicate 1 pseudo-replicates' },
        { IDR_plot_rep2_pr: 'IDR dispersion plot for replicate 2 pseudo-replicates' },
        { IDR_plot_pool_pr: 'IDR dispersion plot for pool pseudo-replicates' },
        { IDR_parameters_true: 'IDR run parameters for true replicates' },
        { IDR_parameters_rep1_pr: 'IDR run parameters for replicate 1 pseudo-replicates' },
        { IDR_parameters_rep2_pr: 'IDR run parameters for replicate 2 pseudo-replicates' },
        { IDR_parameters_pool_pr: 'IDR run parameters for pool pseudo-replicates' },
    ],
    ChipSeqFilterQualityMetric: [
        { cross_correlation_plot: 'Cross-correlation plot' },
    ],
};


// Display QC metrics of the selected QC sub-node in a file node.
function qcDetailsView(metrics) {
    if (metrics) {
        const id2accessionRE = /\/\w+\/(\w+)\//;
        let qcPanels = []; // Each QC metric panel to display
        let filesOfMetric = []; // Array of accessions of files that share this metric

        // Make an array of the accessions of files that share this quality metrics object.
        // quality_metric_of is an array of @ids because they're not embedded, and we're trying
        // to avoid embedding where not absolutely needed. So use a regex to extract the files'
        // accessions from the @ids. After generating the array, filter out empty entries.
        if (metrics.ref.quality_metric_of && metrics.ref.quality_metric_of.length) {
            filesOfMetric = metrics.ref.quality_metric_of.map((metricId) => {
                // Extract the file's accession from the @id
                const match = id2accessionRE.exec(metricId);

                // Return matches that *don't* match the file whose QC node we've clicked
                if (match && (match[1] !== metrics.parent.accession)) {
                    return match[1];
                }
                return '';
            }).filter(acc => !!acc);
        }

        // Filter out QC metrics properties not to display based on the qcReservedProperties list, as well as those properties with keys
        // beginning with '@'. Sort the list of property keys as well.
        const sortedKeys = Object.keys(metrics.ref).filter(key => key[0] !== '@' && qcReservedProperties.indexOf(key) === -1).sort();

        // Get the list of attachment properties for the given qc object @type. and generate the JSX for their display panels.
        // The list of keys for attachment properties to display comes from qcAttachmentProperties. Use the @type for the attachment
        // property as a key to retrieve the list of properties appropriate for that QC type.
        const qcAttachmentPropertyList = qcAttachmentProperties[metrics.ref['@type'][0]];
        if (qcAttachmentPropertyList) {
            qcPanels = _(qcAttachmentPropertyList.map((attachmentPropertyInfo) => {
                // Each object in the list has only one key (the metric attachment property name), so get it here.
                const attachmentPropertyName = Object.keys(attachmentPropertyInfo)[0];
                const attachment = metrics.ref[attachmentPropertyName];

                // Generate the JSX for the panel. Use the property name as the key to get the corresponding human-readable description for the title
                if (attachment) {
                    return <AttachmentPanel context={metrics.ref} attachment={metrics.ref[attachmentPropertyName]} title={attachmentPropertyInfo[attachmentPropertyName]} />;
                }
                return null;
            })).compact();
        }

        // Convert the QC metric object @id to a displayable string
        let qcName = metrics.ref['@id'].match(/^\/([a-z0-9-]*)\/.*$/i);
        if (qcName && qcName[1]) {
            qcName = qcName[1].replace(/-/g, ' ');
            qcName = qcName[0].toUpperCase() + qcName.substring(1);
        }

        const header = (
            <div className="details-view-info">
                <h4>{qcName} of {metrics.parent.accession}</h4>
                {filesOfMetric.length ? <h5>Shared with {filesOfMetric.join(', ')}</h5> : null}
            </div>
        );
        const body = (
            <div>
                <div className="row">
                    <div className="col-md-4 col-sm-6 col-xs-12">
                        <dl className="key-value">
                            {sortedKeys.map(key =>
                                ((typeof metrics.ref[key] === 'string' || typeof metrics.ref[key] === 'number') ?
                                    <div key={key}>
                                        <dt>{key}</dt>
                                        <dd>{metrics.ref[key]}</dd>
                                    </div>
                                : null)
                            )}
                        </dl>
                    </div>

                    {(qcPanels && qcPanels.length) || metrics.ref.attachment ?
                        <div className="col-md-8 col-sm-12 quality-metrics-attachments">
                            <div className="row">
                                <h5>Quality metric attachments</h5>
                                <div className="flexrow attachment-panel-inner">
                                    {/* If the metrics object has an `attachment` property, display that first, then display the properties
                                        not named `attachment` but which have their own schema attribute, `attachment`, set to true */}
                                    {metrics.ref.attachment ?
                                        <AttachmentPanel context={metrics.ref} attachment={metrics.ref.attachment} />
                                    : null}
                                    {qcPanels}
                                </div>
                            </div>
                        </div>
                    : null}
                </div>
            </div>
        );
        return { header: header, body: body };
    }
    return { header: null, body: null };
}


function coalescedDetailsView(node) {
    // Configuration for reference file table
    const coalescedFileColumns = {
        accession: {
            title: 'Accession',
            display: item =>
                <span>
                    {item.title}&nbsp;<a href={item.href} download={item.href.substr(item.href.lastIndexOf('/') + 1)} data-bypass="true"><i className="icon icon-download"><span className="sr-only">Download</span></i></a>
                </span>,
        },
        file_type: { title: 'File type' },
        output_type: { title: 'Output type' },
        assembly: { title: 'Mapping assembly' },
        genome_annotation: {
            title: 'Genome annotation',
            hide: list => _(list).all(item => !item.genome_annotation),
        },
        title: {
            title: 'Lab',
            getValue: item => (item.lab && item.lab.title ? item.lab.title : null),
        },
        date_created: {
            title: 'Date added',
            getValue: item => moment.utc(item.date_created).format('YYYY-MM-DD'),
            sorter: (a, b) => {
                if (a && b) {
                    return Date.parse(a) - Date.parse(b);
                }
                const bTest = b ? 1 : 0;
                return a ? -1 : bTest;
            },
        },
    };

    const header = (
        <h4>Selected contributing files</h4>
    );
    const body = (
        <div className="coalesced-table">
            <SortTable
                list={node.metadata.ref}
                columns={coalescedFileColumns}
                sortColumn="accession"
            />
        </div>
    );
    return { header: header, body: body };
}

const FileGraph = React.createClass({
    propTypes: {
        context: React.PropTypes.object, // Experiment whose file's we're graphing
        items: React.PropTypes.array, // Array of files we're graphing
        selectedAssembly: React.PropTypes.string, // Currently selected assembly
        selectedAnnotation: React.PropTypes.string, // Currently selected annotation
        session: React.PropTypes.object, // Current user's login information
    },

    getInitialState: function () {
        return {
            infoNodeId: '', // @id of node whose info panel is open
            infoModalOpen: false, // Graph information modal open
            collapsed: false, // T if graphing panel is collapsed
        };
    },

    // Render metadata if a graph node is selected.
    // jsonGraph: JSON graph data.
    // infoNodeId: ID of the selected node
    detailNodes: function (jsonGraph, infoNodeId, loggedIn, adminUser) {
        let meta;

        // Find data matching selected node, if any
        if (infoNodeId) {
            if (infoNodeId.indexOf('qc:') >= 0) {
                // QC subnode.
                const subnode = jsonGraph.getSubnode(infoNodeId);
                if (subnode) {
                    meta = qcDetailsView(subnode);
                }
            } else if (infoNodeId.indexOf('coalesced:') >= 0) {
                // Coalesced contributing files.
                const node = jsonGraph.getNode(infoNodeId);
                if (node) {
                    meta = coalescedDetailsView(node);
                }
            } else {
                // A regular file.
                const node = jsonGraph.getNode(infoNodeId);
                if (node) {
                    meta = globals.graph_detail.lookup(node)(node, loggedIn, adminUser);
                }
            }
        }

        return meta;
    },

    // Handle a click in a graph node
    handleNodeClick: function (nodeId) {
        this.setState({
            infoNodeId: nodeId,
            infoModalOpen: true,
        });
    },

    handleCollapse: function () {
        // Handle click on panel collapse icon
        this.setState({ collapsed: !this.state.collapsed });
    },

    closeModal: function () {
        // Called when user wants to close modal somehow
        this.setState({ infoModalOpen: false });
    },

    render: function () {
        const { context, session, items, selectedAssembly, selectedAnnotation } = this.props;
        const loggedIn = !!(session && session['auth.userid']);
        const files = items;

        // Build node graph of the files and analysis steps with this experiment
        if (files && files.length) {
            try {
                this.jsonGraph = assembleGraph(context, session, this.state.infoNodeId, files, selectedAssembly, selectedAnnotation);
            } catch (e) {
                this.jsonGraph = null;
                console.warn(e.message + (e.file0 ? ` -- file0:${e.file0}` : '') + (e.file1 ? ` -- file1:${e.file1}` : ''));
            }
            const goodGraph = this.jsonGraph && Object.keys(this.jsonGraph).length;

            // If we have a graph, or if we have a selected assembly/annotation, draw the graph panel
            if (goodGraph) {
                if (selectedAssembly || selectedAnnotation) {
                    const meta = this.detailNodes(this.jsonGraph, this.state.infoNodeId, loggedIn);
                    return (
                        <div>
                            <div className="file-gallery-graph-header collapsing-title">
                                <button className="collapsing-title-trigger" onClick={this.handleCollapse}>{collapseIcon(this.state.collapsed, 'collapsing-title-icon')}</button>
                                <h4>Association graph</h4>
                            </div>
                            {!this.state.collapsed ?
                                <div>
                                    {goodGraph ?
                                        <Graph graph={this.jsonGraph} nodeClickHandler={this.handleNodeClick} noDefaultClasses forceRedraw />
                                    :
                                        <p className="browser-error">Currently selected assembly and genomic annotation hides the graph</p>
                                    }
                                </div>
                            : null}
                            <div className={`file-gallery-graph-footer${this.state.collapsed ? ' hiding' : ''}`} />
                            {meta && this.state.infoModalOpen ?
                                <Modal closeModal={this.closeModal}>
                                    <ModalHeader closeModal={this.closeModal}>
                                        {meta ? meta.header : null}
                                    </ModalHeader>
                                    <ModalBody>
                                        {meta ? meta.body : null}
                                    </ModalBody>
                                    <ModalFooter closeModal={<button className="btn btn-info" onClick={this.closeModal}>Close</button>} />
                                </Modal>
                            : null}
                        </div>
                    );
                }
                return <p className="browser-error">Choose an assembly to see file association graph</p>;
            }
            return <p className="browser-error">Graph not applicable to this experiment’s files.</p>;
        }
        return null;
    },
});


// Display the metadata of the selected file in the graph
const FileDetailView = function (node) {
    // The node is for a file
    const selectedFile = node.metadata.ref;
    let body = null;
    let header = null;

    if (selectedFile) {
        let contributingAccession;

        if (node.metadata.contributing) {
            const accessionStart = selectedFile.dataset.indexOf('/', 1) + 1;
            const accessionEnd = selectedFile.dataset.indexOf('/', accessionStart) - accessionStart;
            contributingAccession = selectedFile.dataset.substr(accessionStart, accessionEnd);
        }
        const dateString = !!selectedFile.date_created && moment.utc(selectedFile.date_created).format('YYYY-MM-DD');
        header = (
            <div className="details-view-info">
                <h4>{selectedFile.file_type} {selectedFile.accession}</h4>
            </div>
        );
        body = (
            <div>
                <dl className="key-value">
                    {selectedFile.output_type ?
                        <div data-test="output">
                            <dt>Output</dt>
                            <dd>{selectedFile.output_type}</dd>
                        </div>
                    : null}

                    {selectedFile.paired_end ?
                        <div data-test="pairedend">
                            <dt>Paired end</dt>
                            <dd>{selectedFile.paired_end}</dd>
                        </div>
                    : null}

                    {selectedFile.replicate ?
                        <div data-test="bioreplicate">
                            <dt>Biological replicate(s)</dt>
                            <dd>{`[${selectedFile.replicate.biological_replicate_number}]`}</dd>
                        </div>
                    : (selectedFile.biological_replicates && selectedFile.biological_replicates.length ?
                        <div data-test="bioreplicate">
                            <dt>Biological replicate(s)</dt>
                            <dd>{`[${selectedFile.biological_replicates.join(', ')}]`}</dd>
                        </div>
                    : null)}

                    {selectedFile.replicate ?
                        <div data-test="techreplicate">
                            <dt>Technical replicate</dt>
                            <dd>{selectedFile.replicate.technical_replicate_number}</dd>
                        </div>
                    : (selectedFile.biological_replicates && selectedFile.biological_replicates.length ?
                        <div data-test="techreplicate">
                            <dt>Technical replicate</dt>
                            <dd>{'-'}</dd>
                        </div>
                    : null)}

                    {selectedFile.mapped_read_length !== undefined ?
                        <div data-test="mappedreadlength">
                            <dt>Mapped read length</dt>
                            <dd>{selectedFile.mapped_read_length}</dd>
                        </div>
                    : null}

                    {selectedFile.assembly ?
                        <div data-test="assembly">
                            <dt>Mapping assembly</dt>
                            <dd>{selectedFile.assembly}</dd>
                        </div>
                    : null}

                    {selectedFile.genome_annotation ?
                        <div data-test="annotation">
                            <dt>Genome annotation</dt>
                            <dd>{selectedFile.genome_annotation}</dd>
                        </div>
                    : null}

                    {selectedFile.lab && selectedFile.lab.title ?
                        <div data-test="submitted">
                            <dt>Lab</dt>
                            <dd>{selectedFile.lab.title}</dd>
                        </div>
                    : null}

                    {dateString ?
                        <div data-test="datecreated">
                            <dt>Date added</dt>
                            <dd>{dateString}</dd>
                        </div>
                    : null}

                    {selectedFile.analysis_step_version ?
                        <div data-test="software">
                            <dt>Software</dt>
                            <dd>{softwareVersionList(selectedFile.analysis_step_version.software_versions)}</dd>
                        </div>
                    : null}

                    {node.metadata.contributing && selectedFile.dataset ?
                        <div data-test="contributedfrom">
                            <dt>Contributed from</dt>
                            <dd><a href={selectedFile.dataset}>{contributingAccession}</a></dd>
                        </div>
                    : null}

                    {selectedFile.href ?
                        <div data-test="download">
                            <dt>File download</dt>
                            <dd>
                                <a href={selectedFile.href} download={selectedFile.href.substr(selectedFile.href.lastIndexOf('/') + 1)} data-bypass="true"><i className="icon icon-download" />
                                    &nbsp;Download
                                </a>
                            </dd>
                        </div>
                    : null}
                </dl>
            </div>
        );
    } else {
        header = (
            <div className="details-view-info">
                <h4>Unknown file</h4>
            </div>
        );
        body = <p className="browser-error">No information available</p>;
    }
    return { header: header, body: body };
};

globals.graph_detail.register(FileDetailView, 'File');<|MERGE_RESOLUTION|>--- conflicted
+++ resolved
@@ -92,56 +92,6 @@
         maxWidthNode: null, // DOM node of table with this.state.maxWidth width
     },
 
-<<<<<<< HEAD
-=======
-    // Configuration for raw file table
-    rawArrayTableColumns: {
-        accession: {
-            title: 'Accession',
-            display: item =>
-                <span>
-                    {item.title}&nbsp;<a href={item.href} download={item.href.substr(item.href.lastIndexOf('/') + 1)} data-bypass="true"><i className="icon icon-download"><span className="sr-only">Download</span></i></a>
-                </span>,
-        },
-        file_type: { title: 'File type' },
-        biological_replicates: {
-            title: (list, columns, meta) => <span>{meta.anisogenic ? 'Anisogenic' : 'Biological'} replicate</span>,
-            getValue: item => (item.biological_replicates ? item.biological_replicates.sort((a, b) => a - b).join(', ') : ''),
-        },
-        library: {
-            title: 'Library',
-            getValue: item => ((item.replicate && item.replicate.library) ? item.replicate.library.accession : null),
-        },
-        assembly: { title: 'Mapping assembly' },
-        title: {
-            title: 'Lab',
-            getValue: item => (item.lab && item.lab.title ? item.lab.title : null),
-        },
-        date_created: {
-            title: 'Date added',
-            getValue: item => moment.utc(item.date_created).format('YYYY-MM-DD'),
-            sorter: (a, b) => {
-                if (a && b) {
-                    return Date.parse(a) - Date.parse(b);
-                }
-                return a ? -1 : (b ? 1 : 0);
-            },
-        },
-        file_size: {
-            title: 'File size',
-            display: item => <span>{humanFileSize(item.file_size)}</span>,
-        },
-        audit: {
-            title: 'Audit status',
-            display: item => <div>{fileAuditStatus(item)}</div>,
-        },
-        status: {
-            title: 'File status',
-            display: item => <div className="characterization-meta-data"><StatusLabel status={item.status} /></div>,
-        },
-    },
-
->>>>>>> 8716dffb
     // Configuration for process file table
     procTableColumns: {
         accession: {
@@ -157,17 +107,12 @@
             title: (list, columns, meta) => <span>{meta.anisogenic ? 'Anisogenic' : 'Biological'} replicate</span>,
             getValue: item => (item.biological_replicates ? item.biological_replicates.sort((a, b) => a - b).join(', ') : ''),
         },
-<<<<<<< HEAD
-        'mapped_read_length': {
+        mapped_read_length: {
             title: 'Mapped read length',
-            hide: (list) => _(list).all(file => file.mapped_read_length === undefined),
-        },
-        'assembly': {title: 'Mapping assembly'},
-        'genome_annotation': {
-=======
+            hide: list => _(list).all(file => file.mapped_read_length === undefined),
+        },
         assembly: { title: 'Mapping assembly' },
         genome_annotation: {
->>>>>>> 8716dffb
             title: 'Genome annotation',
             hide: list => _(list).all(item => !item.genome_annotation),
         },
@@ -209,21 +154,14 @@
                     {item.title}&nbsp;<a href={item.href} download={item.href.substr(item.href.lastIndexOf('/') + 1)} data-bypass="true"><i className="icon icon-download"><span className="sr-only">Download</span></i></a>
                 </span>,
         },
-<<<<<<< HEAD
-        'file_type': {title: 'File type'},
-        'output_type': {title: 'Output type'},
-        'mapped_read_length': {
-            title: 'Mapped read length',
-            hide: (list) => _(list).all(file => file.mapped_read_length === undefined),
-        },
-        'assembly': {title: 'Mapping assembly'},
-        'genome_annotation': {
-=======
         file_type: { title: 'File type' },
         output_type: { title: 'Output type' },
+        mapped_read_length: {
+            title: 'Mapped read length',
+            hide: list => _(list).all(file => file.mapped_read_length === undefined),
+        },
         assembly: { title: 'Mapping assembly' },
         genome_annotation: {
->>>>>>> 8716dffb
             title: 'Genome annotation',
             hide: list => _(list).all(item => !item.genome_annotation),
         },
