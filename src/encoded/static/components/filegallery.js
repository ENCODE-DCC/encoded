--- conflicted
+++ resolved
@@ -4,10 +4,7 @@
 import globals from './globals';
 import { Panel, PanelHeading } from '../libs/bootstrap/panel';
 import { Modal, ModalHeader, ModalBody, ModalFooter } from '../libs/bootstrap/modal';
-<<<<<<< HEAD
 import { auditDecor, auditsDisplayed, AuditIcon } from './audit';
-=======
->>>>>>> 596b8c38
 import StatusLabel from './statuslabel';
 import { requestFiles, DownloadableAccession, BrowserSelector } from './objectutils';
 import { Graph, JsonGraph } from './graph';
