import React from 'react';
import PropTypes from 'prop-types';
import createReactClass from 'create-react-class';
import _ from 'underscore';
import moment from 'moment';
import globals from './globals';
import { Panel, PanelHeading } from '../libs/bootstrap/panel';
import { Modal, ModalHeader, ModalBody, ModalFooter } from '../libs/bootstrap/modal';
import { auditDecor, auditsDisplayed, AuditIcon } from './audit';
import StatusLabel from './statuslabel';
import { requestFiles, DownloadableAccession, BrowserSelector } from './objectutils';
import { Graph, JsonGraph } from './graph';
import { qcModalContent, qcIdToDisplay } from './quality_metric';
import { softwareVersionList } from './software';
import { FetchedData, Param } from './fetched';
import { collapseIcon } from '../libs/svg-icons';
import { SortTablePanel, SortTable } from './sorttable';


const MINIMUM_COALESCE_COUNT = 5; // Minimum number of files in a coalescing group


// Get the audit icon for the highest audit level in the given file.
function fileAuditStatus(file) {
    let highestAuditLevel;

    if (file.audit) {
        const sortedAuditLevels = _(Object.keys(file.audit)).sortBy(level => -file.audit[level][0].level);
        highestAuditLevel = sortedAuditLevels[0];
    } else {
        highestAuditLevel = 'OK';
    }
    return <AuditIcon level={highestAuditLevel} addClasses="file-audit-status" />;
}


// Sort callback to compare the accession/external_accession of two files.
function fileAccessionSort(a, b) {
    if (!a.accession !== !b.accession) {
        // One or the other but not both use an external accession. Sort so regular accession
        // comes first.
        return a.accession ? -1 : 1;
    }

    // We either have two accessions or two external accessions. Do a case-insensitive compare on
    // the calculated property that gets external_accession if accession isn't available.
    const aTitle = a.title.toLowerCase();
    const bTitle = b.title.toLowerCase();
    return aTitle > bTitle ? 1 : (aTitle < bTitle ? -1 : 0);
}


export const FileTable = createReactClass({
    propTypes: {
        items: PropTypes.array.isRequired, // Array of files to appear in the table
        graphedFiles: PropTypes.object, // Specifies which files are in the graph
        filePanelHeader: PropTypes.object, // Table header component
        encodevers: PropTypes.string, // ENCODE version of the experiment
        selectedFilterValue: PropTypes.string, // Selected filter from popup menu
        filterOptions: PropTypes.array, // Array of assambly/annotation from file array
        handleFilterChange: PropTypes.func, // Called when user changes filter
        anisogenic: PropTypes.bool, // True if experiment is anisogenic
        showFileCount: PropTypes.bool, // True to show count of files in table
        setInfoNodeId: PropTypes.func, // Function to call to set the currently selected node ID
        setInfoNodeVisible: PropTypes.func, // Function to call to set the visibility of the node's modal
        session: PropTypes.object, // Persona user session
        adminUser: PropTypes.bool, // True if user is an admin user
        noDefaultClasses: PropTypes.bool, // True to strip SortTable panel of default CSS classes
    },

    getInitialState: function () {
        return {
            maxWidth: 'auto', // Width of widest table
            collapsed: { // Keeps track of which tables are collapsed
                raw: false,
                rawArray: false,
                proc: false,
                ref: false,
            },
        };
    },

    cv: {
        maxWidthRef: '', // ref key of table with this.state.maxWidth width
        maxWidthNode: null, // DOM node of table with this.state.maxWidth width
    },

    // Configuration for process file table
    procTableColumns: {
        accession: {
            title: 'Accession',
            display: (item, meta) => {
                const { loggedIn, adminUser } = meta;
                const buttonEnabled = !!(meta.graphedFiles && meta.graphedFiles[item['@id']]);
                return <DownloadableAccession file={item} buttonEnabled={buttonEnabled} clickHandler={meta.fileClick ? meta.fileClick : null} loggedIn={loggedIn} adminUser={adminUser} />;
            },
            objSorter: (a, b) => fileAccessionSort(a, b),
        },
        file_type: { title: 'File type' },
        output_type: { title: 'Output type' },
        biological_replicates: {
            title: (list, columns, meta) => <span>{meta.anisogenic ? 'Anisogenic' : 'Biological'} replicate</span>,
            getValue: item => (item.biological_replicates ? item.biological_replicates.sort((a, b) => a - b).join(', ') : ''),
        },
        mapped_read_length: {
            title: 'Mapped read length',
            hide: list => _(list).all(file => file.mapped_read_length === undefined),
        },
        assembly: { title: 'Mapping assembly' },
        genome_annotation: {
            title: 'Genome annotation',
            hide: list => _(list).all(item => !item.genome_annotation),
        },
        title: {
            title: 'Lab',
            getValue: item => (item.lab && item.lab.title ? item.lab.title : null),
        },
        date_created: {
            title: 'Date added',
            getValue: item => moment.utc(item.date_created).format('YYYY-MM-DD'),
            sorter: (a, b) => {
                if (a && b) {
                    return Date.parse(a) - Date.parse(b);
                }
                const bTest = (b ? 1 : 0);
                return a ? -1 : bTest;
            },
        },
        file_size: {
            title: 'File size',
            display: item => <span>{globals.humanFileSize(item.file_size)}</span>,
        },
        audit: {
            title: 'Audit status',
            display: item => <div>{fileAuditStatus(item)}</div>,
        },
        status: {
            title: 'File status',
            display: item => <div className="characterization-meta-data"><StatusLabel status={item.status} /></div>,
        },
    },

    // Configuration for reference file table
    refTableColumns: {
        accession: {
            title: 'Accession',
            display: (item, meta) => {
                const { loggedIn, adminUser } = meta;
                const buttonEnabled = !!(meta.graphedFiles && meta.graphedFiles[item['@id']]);
                return <DownloadableAccession file={item} buttonEnabled={buttonEnabled} clickHandler={meta.fileClick ? meta.fileClick : null} loggedIn={loggedIn} adminUser={adminUser} />;
            },
            objSorter: (a, b) => fileAccessionSort(a, b),
        },
        file_type: { title: 'File type' },
        output_type: { title: 'Output type' },
        mapped_read_length: {
            title: 'Mapped read length',
            hide: list => _(list).all(file => file.mapped_read_length === undefined),
        },
        assembly: { title: 'Mapping assembly' },
        genome_annotation: {
            title: 'Genome annotation',
            hide: list => _(list).all(item => !item.genome_annotation),
        },
        title: {
            title: 'Lab',
            getValue: item => (item.lab && item.lab.title ? item.lab.title : null),
        },
        date_created: {
            title: 'Date added',
            getValue: item => moment.utc(item.date_created).format('YYYY-MM-DD'),
            sorter: (a, b) => {
                if (a && b) {
                    return Date.parse(a) - Date.parse(b);
                }
                const bTest = b ? 1 : 0;
                return a ? -1 : bTest;
            },
        },
        file_size: {
            title: 'File size',
            display: item => <span>{globals.humanFileSize(item.file_size)}</span>,
        },
        audit: {
            title: 'Audit status',
            display: item => <div>{fileAuditStatus(item)}</div>,
        },
        status: {
            title: 'File status',
            display: item => <div className="characterization-meta-data"><StatusLabel status={item.status} /></div>,
        },
    },

    fileClick: function (nodeId) {
        // Called when the user clicks a file in the table to bring up a file modal in the graph.
        this.props.setInfoNodeId(nodeId);
        this.props.setInfoNodeVisible(true);
    },

    handleCollapse: function (table) {
        // Handle a click on a collapse button by toggling the corresponding tableCollapse state var
        const collapsed = _.clone(this.state.collapsed);
        collapsed[table] = !collapsed[table];
        this.setState({ collapsed: collapsed });
    },

    handleCollapseProc: function () {
        this.handleCollapse('proc');
    },

    handleCollapseRef: function () {
        this.handleCollapse('ref');
    },

    rowClasses: file => (file.restricted ? 'file-restricted' : ''),

    hoverDL: (hovering, fileUuid) => {
        this.setState({ restrictedTip: hovering ? fileUuid : '' });
    },

    render: function () {
        const {
            items,
            graphedFiles,
            filePanelHeader,
            encodevers,
            selectedFilterValue,
            filterOptions,
            handleFilterChange,
            anisogenic,
            showFileCount,
            session,
            adminUser,
        } = this.props;
        let selectedAssembly;
        let selectedAnnotation;
        const loggedIn = !!(session && session['auth.userid']);

        let datasetFiles = _((items && items.length) ? items : []).uniq(file => file['@id']);
        if (datasetFiles.length) {
            const unfilteredCount = datasetFiles.length;

            if (selectedFilterValue && filterOptions[selectedFilterValue]) {
                selectedAssembly = filterOptions[selectedFilterValue].assembly;
                selectedAnnotation = filterOptions[selectedFilterValue].annotation;
            }

            // Filter all the files according to the given filters, and remove duplicates
            datasetFiles = _(datasetFiles).filter((file) => {
                if (file.output_category !== 'raw data') {
                    if (selectedAssembly) {
                        if (selectedAnnotation) {
                            return selectedAnnotation === file.genome_annotation && selectedAssembly === file.assembly;
                        }
                        return !file.genome_annotation && selectedAssembly === file.assembly;
                    }
                }
                return true;
            });
            const filteredCount = datasetFiles.length;

            // Extract four kinds of file arrays
            const files = _(datasetFiles).groupBy((file) => {
                if (file.output_category === 'raw data') {
                    return file.output_type === 'reads' ? 'raw' : 'rawArray';
                }
                if (file.output_category === 'reference') {
                    return 'ref';
                }
                return 'proc';
            });

            return (
                <div>
                    {showFileCount ? <div className="file-gallery-counts">Displaying {filteredCount} of {unfilteredCount} files</div> : null}
                    <SortTablePanel header={filePanelHeader} noDefaultClasses={this.props.noDefaultClasses}>
                        <RawSequencingTable
                            files={files.raw}
                            meta={{
                                encodevers: encodevers,
                                anisogenic: anisogenic,
                                fileClick: this.fileClick,
                                graphedFiles: graphedFiles,
                                session: session,
                                loggedIn: loggedIn,
                                adminUser: adminUser,
                            }}
                        />
                        <RawFileTable
                            files={files.rawArray}
                            meta={{
                                encodevers: encodevers,
                                anisogenic: anisogenic,
                                fileClick: this.fileClick,
                                graphedFiles: graphedFiles,
                                session: session,
                                loggedIn: loggedIn,
                                adminUser: adminUser,
                            }}
                        />
                        <SortTable
                            title={
                                <CollapsingTitle
                                    title="Processed data" collapsed={this.state.collapsed.proc}
                                    handleCollapse={this.handleCollapseProc}
                                    selectedFilterValue={selectedFilterValue}
                                    filterOptions={filterOptions}
                                    handleFilterChange={handleFilterChange}
                                />
                            }
                            rowClasses={this.rowClasses}
                            collapsed={this.state.collapsed.proc}
                            list={files.proc}
                            columns={this.procTableColumns}
                            sortColumn="biological_replicates"
                            meta={{
                                encodevers: encodevers,
                                anisogenic: anisogenic,
                                hoverDL: this.hoverDL,
                                restrictedTip: this.state.restrictedTip,
                                fileClick: this.fileClick,
                                graphedFiles: graphedFiles,
                                loggedIn: loggedIn,
                                adminUser: adminUser,
                            }}
                        />
                        <SortTable
                            title={
                                <CollapsingTitle
                                    title="Reference data"
                                    collapsed={this.state.collapsed.ref}
                                    handleCollapse={this.handleCollapseRef}
                                />
                            }
                            collapsed={this.state.collapsed.ref}
                            rowClasses={this.rowClasses}
                            list={files.ref}
                            columns={this.refTableColumns}
                            meta={{
                                encodevers: encodevers,
                                anisogenic: anisogenic,
                                hoverDL: this.hoverDL,
                                restrictedTip: this.state.restrictedTip,
                                fileClick: this.fileClick,
                                graphedFiles: graphedFiles,
                                loggedIn: loggedIn,
                                adminUser: adminUser,
                            }}
                        />
                    </SortTablePanel>
                </div>
            );
        }
        return null;
    },
});


function sortBioReps(a, b) {
    // Sorting function for biological replicates of the given files.
    let result; // Ends sorting loop once it has a value
    let i = 0;
    let repA = (a.biological_replicates && a.biological_replicates.length) ? a.biological_replicates[i] : undefined;
    let repB = (b.biological_replicates && b.biological_replicates.length) ? b.biological_replicates[i] : undefined;
    while (result === undefined) {
        if (repA !== undefined && repB !== undefined) {
            // Both biological replicates have a value
            if (repA !== repB) {
                // We got a real sorting result
                result = repA - repB;
            } else {
                // They both have values, but they're equal; go to next
                // biosample replicate array elements
                i += 1;
                repA = a.biological_replicates[i];
                repB = b.biological_replicates[i];
            }
        } else if (repA !== undefined || repB !== undefined) {
            // One and only one replicate empty; sort empty one after
            result = repA ? 1 : -1;
        } else {
            // Both empty; sorting result same
            result = 0;
        }
    }
    return result;
}


const RawSequencingTable = createReactClass({
    propTypes: {
        files: PropTypes.array, // Raw files to display
        meta: PropTypes.object, // Extra metadata in the same format passed to SortTable
    },

    getInitialState: function () {
        return {
            collapsed: false, // Collapsed/uncollapsed state of table
            restrictedTip: '', // UUID of file with tooltip showing
        };
    },

    handleCollapse: function () {
        // Handle a click on a collapse button by toggling the corresponding tableCollapse state var
        this.setState({ collapsed: !this.state.collapsed });
    },

    hoverDL: function (hovering, fileUuid) {
        this.setState({ restrictedTip: hovering ? fileUuid : '' });
    },

    render: function () {
        const { files, meta } = this.props;
        const { loggedIn, adminUser } = meta;

        if (files && files.length) {
            // Make object keyed by all files' @ids to make searching easy. Each key's value
            // points to the corresponding file object.
            const filesKeyed = {};
            files.forEach((file) => {
                filesKeyed[file['@id']] = file;
            });

            // Make lists of files that are and aren't paired. Paired files with missing partners
            // count as not paired. Files with more than one biological replicate don't count as
            // paired.
            const nonpairedFiles = [];
            const pairedFiles = _(files).filter((file) => {
                if (file.pairSortKey) {
                    // If we already know this file is part of a good pair from before, just let it
                    // pass the filter
                    return true;
                }

                // See if the file qualifies as a pair element
                if (file.paired_with) {
                    // File is paired; make sure its partner exists and points back at `file`.
                    const partner = filesKeyed[file.paired_with];
                    if (partner && partner.paired_with === file['@id']) {
                        // The file and its partner properly paired with each other. Now see if
                        // their biological replicates and libraries allow them to pair up in the
                        // file table. Either they must share the same single biological replicate
                        // or they must share the fact that neither have a biological replicate
                        // which can be true for csqual and csfasta files.
                        if ((file.biological_replicates && file.biological_replicates.length === 1 &&
                                partner.biological_replicates && partner.biological_replicates.length === 1 &&
                                file.biological_replicates[0] === partner.biological_replicates[0]) ||
                                ((!file.biological_replicates || file.biological_replicates.length === 0) &&
                                (!partner.biological_replicates || partner.biological_replicates.length === 0))) {
                            // Both the file and its partner qualify as good pairs of each other. Let
                            // them pass the filter, and record set their sort keys to the lower of
                            // the two accessions -- that's how pairs will sort within a biological
                            // replicate.
                            partner.pairSortKey = file.title < partner.title ? file.title : partner.title;
                            file.pairSortKey = partner.pairSortKey;
                            file.pairSortKey += file.paired_end;
                            partner.pairSortKey += partner.paired_end;
                            return true;
                        }
                    }
                }

                // File not part of a pair; add to non-paired list and filter it out
                nonpairedFiles.push(file);
                return false;
            });

            // Group paired files by biological replicate and library -- four-digit biological
            // replicate concatenated with library accession becomes the group key, and all files
            // with that biological replicate and library form an array under that key. If the pair
            // don't belong to a biological replicate, sort them under the fake replicate `Z   `
            // so that they'll sort at the end.
            let pairedRepGroups = {};
            let pairedRepKeys = [];
            if (pairedFiles.length) {
                pairedRepGroups = _(pairedFiles).groupBy(file => (
                    (file.biological_replicates && file.biological_replicates.length === 1) ? globals.zeroFill(file.biological_replicates[0]) + file.replicate.library.accession : 'Z'
                ));

                // Make a sorted list of keys
                pairedRepKeys = Object.keys(pairedRepGroups).sort();
            }

            return (
                <table className="table table-sortable table-raw">
                    <thead>
                        <tr className="table-section">
                            <th colSpan="11">
                                <CollapsingTitle title="Raw sequencing data" collapsed={this.state.collapsed} handleCollapse={this.handleCollapse} />
                            </th>
                        </tr>

                        {!this.state.collapsed ?
                            <tr>
                                <th>Biological replicate</th>
                                <th>Library</th>
                                <th>Accession</th>
                                <th>File type</th>
                                <th>Run type</th>
                                <th>Read</th>
                                <th>Lab</th>
                                <th>Date added</th>
                                <th>File size</th>
                                <th>Audit status</th>
                                <th>File status</th>
                            </tr>
                        : null}
                    </thead>

                    {!this.state.collapsed ?
                        <tbody>
                            {pairedRepKeys.map((pairedRepKey, j) => {
                                // groupFiles is an array of files under a bioreplicate/library
                                const groupFiles = pairedRepGroups[pairedRepKey];
                                const bottomClass = j < (pairedRepKeys.length - 1) ? 'merge-bottom' : '';

                                // Render each file's row, with the biological replicate and library
                                // cells only on the first row.
                                return groupFiles.sort((a, b) => (a.pairSortKey < b.pairSortKey ? -1 : 1)).map((file, i) => {
                                    let pairClass;
                                    if (file.paired_end === '2') {
                                        pairClass = `align-pair2${(i === groupFiles.length - 1) && (j === pairedRepKeys.length - 1) ? '' : ' pair-bottom'}`;
                                    } else {
                                        pairClass = 'align-pair1';
                                    }

                                    // Prepare for run_type display
                                    let runType;
                                    if (file.run_type === 'single-ended') {
                                        runType = 'SE';
                                    } else if (file.run_type === 'paired-ended') {
                                        runType = 'PE';
                                    }

                                    // Determine if accession should be a button or not
                                    const buttonEnabled = !!(meta.graphedFiles && meta.graphedFiles[file['@id']]);

                                    return (
                                        <tr key={file['@id']} className={file.restricted ? 'file-restricted' : ''}>
                                            {i === 0 ?
                                                <td rowSpan={groupFiles.length} className={`${bottomClass} merge-right table-raw-merged table-raw-biorep`}>{groupFiles[0].biological_replicates[0]}</td>
                                            : null}
                                            {i === 0 ?
                                                <td rowSpan={groupFiles.length} className={`${bottomClass} merge-right + table-raw-merged`}>{groupFiles[0].replicate.library.accession}</td>
                                            : null}
                                            <td className={pairClass}>
                                                <DownloadableAccession file={file} buttonEnabled={buttonEnabled} clickHandler={meta.fileClick ? meta.fileClick : null} loggedIn={loggedIn} adminUser={adminUser} />
                                            </td>
                                            <td className={pairClass}>{file.file_type}</td>
                                            <td className={pairClass}>{runType}{file.read_length ? <span>{runType ? <span /> : null}{file.read_length + file.read_length_units}</span> : null}</td>
                                            <td className={pairClass}>{file.paired_end}</td>
                                            <td className={pairClass}>{file.lab && file.lab.title ? file.lab.title : null}</td>
                                            <td className={pairClass}>{moment.utc(file.date_created).format('YYYY-MM-DD')}</td>
                                            <td className={pairClass}>{globals.humanFileSize(file.file_size)}</td>
                                            <td className={pairClass}>{fileAuditStatus(file)}</td>
                                            <td className={`${pairClass} characterization-meta-data`}><StatusLabel status={file.status} /></td>
                                        </tr>
                                    );
                                });
                            })}
                            {nonpairedFiles.sort(sortBioReps).map((file, i) => {
                                // Prepare for run_type display
                                let runType;
                                if (file.run_type === 'single-ended') {
                                    runType = 'SE';
                                } else if (file.run_type === 'paired-ended') {
                                    runType = 'PE';
                                }
                                const rowClasses = [
                                    pairedRepKeys.length && i === 0 ? 'table-raw-separator' : null,
                                    file.restricted ? 'file-restricted' : null,
                                ];

                                // Determine if accession should be a button or not.
                                const buttonEnabled = !!(meta.graphedFiles && meta.graphedFiles[file['@id']]);

                                return (
                                    <tr key={file['@id']} className={rowClasses.join(' ')}>
                                        <td className="table-raw-biorep">{file.biological_replicates && file.biological_replicates.length ? file.biological_replicates.sort((a, b) => a - b).join(', ') : 'N/A'}</td>
                                        <td>{(file.replicate && file.replicate.library) ? file.replicate.library.accession : 'N/A'}</td>
                                        <td>
                                            <DownloadableAccession file={file} buttonEnabled={buttonEnabled} clickHandler={meta.fileClick ? meta.fileClick : null} loggedIn={loggedIn} adminUser={adminUser} />
                                        </td>
                                        <td>{file.file_type}</td>
                                        <td>{runType}{file.read_length ? <span>{runType ? <span /> : null}{file.read_length + file.read_length_units}</span> : null}</td>
                                        <td>{file.paired_end}</td>
                                        <td>{file.lab && file.lab.title ? file.lab.title : null}</td>
                                        <td>{moment.utc(file.date_created).format('YYYY-MM-DD')}</td>
                                        <td>{globals.humanFileSize(file.file_size)}</td>
                                        <td>{fileAuditStatus(file)}</td>
                                        <td className="characterization-meta-data"><StatusLabel status={file.status} /></td>
                                    </tr>
                                );
                            })}
                        </tbody>
                    : null}

                    <tfoot>
                        <tr>
                            <td className={`file-table-footer${this.state.collapsed ? ' hiding' : ''}`} colSpan="11" />
                        </tr>
                    </tfoot>
                </table>
            );
        }

        // No files to display
        return null;
    },
});


const RawFileTable = createReactClass({
    propTypes: {
        files: PropTypes.array, // Raw sequencing files to display
        meta: PropTypes.object, // Extra metadata in the same format passed to SortTable
    },

    getInitialState: function () {
        return {
            collapsed: false, // Collapsed/uncollapsed state of table
            restrictedTip: '', // UUID of file with tooltip showing
        };
    },

    handleCollapse: function () {
        // Handle a click on a collapse button by toggling the corresponding tableCollapse state var
        this.setState({ collapsed: !this.state.collapsed });
    },

    hoverDL: function (hovering, fileUuid) {
        this.setState({ restrictedTip: hovering ? fileUuid : '' });
    },

    render: function () {
        const { files, meta } = this.props;
        const { loggedIn, adminUser } = meta;

        if (files && files.length) {
            // Group all files by their library accessions. Any files without replicates or
            // libraries get grouped under library 'Z' so they get sorted at the end.
            const libGroups = _(files).groupBy((file) => {
                // Groups have a 4-digit zero-filled biological replicate number concatenated with
                // the library accession, e.g. 0002ENCLB158ZZZ.
                const bioRep = globals.zeroFill(file.biological_replicates[0], 4);
                return bioRep + (file.replicate && file.replicate.library && file.replicate.library.accession ? file.replicate.library.accession : 'Z');
            });

            // Split library/file groups into paired and non-paired library/file groups.
            const pairedGroups = {};
            const nonpairedFiles = [];
            Object.keys(libGroups).forEach((libGroupKey) => {
                if (libGroups[libGroupKey].length > 1) {
                    pairedGroups[libGroupKey] = libGroups[libGroupKey];
                } else {
                    nonpairedFiles.push(libGroups[libGroupKey][0]);
                }
            });
            const pairedKeys = Object.keys(pairedGroups).sort();

            return (
                <table className="table table-sortable table-raw">
                    <thead>
                        <tr className="table-section">
                            <th colSpan="11">
                                <CollapsingTitle title="Raw data" collapsed={this.state.collapsed} handleCollapse={this.handleCollapse} />
                            </th>
                        </tr>

                        {!this.state.collapsed ?
                            <tr>
                                <th>Biological replicate</th>
                                <th>Library</th>
                                <th>Accession</th>
                                <th>File type</th>
                                <th>Output type</th>
                                <th>Mapping assembly</th>
                                <th>Lab</th>
                                <th>Date added</th>
                                <th>File size</th>
                                <th>Audit status</th>
                                <th>File status</th>
                            </tr>
                        : null}
                    </thead>

                    {!this.state.collapsed ?
                        <tbody>
                            {pairedKeys.map((pairedKey, j) => {
                                // groupFiles is an array of files under a bioreplicate/library
                                const groupFiles = pairedGroups[pairedKey];
                                const bottomClass = j < (pairedKeys.length - 1) ? 'merge-bottom' : '';

                                // Render an array of biological replicate and library to display on
                                // the first row of files, spanned to all rows for that replicate and
                                // library
                                const spanned = [
                                    <td rowSpan={groupFiles.length} className={`${bottomClass} merge-right table-raw-merged table-raw-biorep`}>
                                        {groupFiles[0].biological_replicates.length ? <span>{groupFiles[0].biological_replicates[0]}</span> : <i>N/A</i>}
                                    </td>,
                                    <td rowSpan={groupFiles.length} className={`${bottomClass} merge-right table-raw-merged`}>
                                        {groupFiles[0].replicate && groupFiles[0].replicate.library ? <span>{groupFiles[0].replicate.library.accession}</span> : <i>N/A</i>}
                                    </td>,
                                ];

                                // Render each file's row, with the biological replicate and library
                                // cells only on the first row.
                                return groupFiles.sort((a, b) => (a.title < b.title ? -1 : 1)).map((file, i) => {
                                    let pairClass;
                                    if (i === 1) {
                                        pairClass = `align-pair2${(i === groupFiles.length - 1) && (j === pairedKeys.length - 1) ? '' : ' pair-bottom'}`;
                                    } else {
                                        pairClass = 'align-pair1';
                                    }

                                    // Determine if the accession should be a button or not.
                                    const buttonEnabled = !!(meta.graphedFiles && meta.graphedFiles[file['@id']]);

                                    // Prepare for run_type display
                                    return (
                                        <tr key={pairedKey} className={file.restricted ? 'file-restricted' : ''}>
                                            {i === 0 ? { spanned } : null}
                                            <td className={pairClass}>
                                                <DownloadableAccession file={file} buttonEnabled={buttonEnabled} clickHandler={meta.fileClick ? meta.fileClick : null} loggedIn={loggedIn} adminUser={adminUser} />
                                            </td>
                                            <td className={pairClass}>{file.file_type}</td>
                                            <td className={pairClass}>{file.output_type}</td>
                                            <td className={pairClass}>{file.assembly}</td>
                                            <td className={pairClass}>{file.lab && file.lab.title ? file.lab.title : null}</td>
                                            <td className={pairClass}>{moment.utc(file.date_created).format('YYYY-MM-DD')}</td>
                                            <td className={pairClass}>{globals.humanFileSize(file.file_size)}</td>
                                            <td className={pairClass}>{fileAuditStatus(file)}</td>
                                            <td className={`${pairClass} characterization-meta-data`}><StatusLabel status={file.status} /></td>
                                        </tr>
                                    );
                                });
                            })}
                            {nonpairedFiles.sort(sortBioReps).map((file, i) => {
                                // Prepare for run_type display
                                const rowClasses = [
                                    pairedKeys.length && i === 0 ? 'table-raw-separator' : null,
                                    file.restricted ? 'file-restricted' : null,
                                ];

                                // Determine if accession should be a button or not.
                                const buttonEnabled = !!(meta.graphedFiles && meta.graphedFiles[file['@id']]);

                                return (
                                    <tr key={file['@id']} className={rowClasses.join(' ')}>
                                        <td className="table-raw-biorep">{(file.biological_replicates && file.biological_replicates.length) ? file.biological_replicates.sort((a, b) => a - b).join(', ') : 'N/A'}</td>
                                        <td>{(file.replicate && file.replicate.library) ? file.replicate.library.accession : 'N/A'}</td>
                                        <td>
                                            <DownloadableAccession file={file} buttonEnabled={buttonEnabled} clickHandler={meta.fileClick ? meta.fileClick : null} loggedIn={loggedIn} adminUser={adminUser} />
                                        </td>
                                        <td>{file.file_type}</td>
                                        <td>{file.output_type}</td>
                                        <td>{file.assembly}</td>
                                        <td>{file.lab && file.lab.title ? file.lab.title : null}</td>
                                        <td>{moment.utc(file.date_created).format('YYYY-MM-DD')}</td>
                                        <td>{globals.humanFileSize(file.file_size)}</td>
                                        <td>{fileAuditStatus(file)}</td>
                                        <td className="characterization-meta-data"><StatusLabel status={file.status} /></td>
                                    </tr>
                                );
                            })}
                        </tbody>
                    : null}

                    <tfoot>
                        <tr>
                            <td className={`file-table-footer${this.state.collapsed ? ' hiding' : ''}`} colSpan="11" />
                        </tr>
                    </tfoot>
                </table>
            );
        }

        // No files to display
        return null;
    },
});


// Called once searches for unreleased files returns results in this.props.items. Displays both released and
// unreleased files.
export const DatasetFiles = createReactClass({
    propTypes: {
        items: PropTypes.array, // Array of files retrieved
    },

    render: function () {
        const { items } = this.props;

        const files = _.uniq((items && items.length) ? items : []);
        if (files.length) {
            return <FileTable {...this.props} items={files} />;
        }
        return null;
    },
});


// File display widget, showing a facet list, a table, and a graph (and maybe a BioDalliance).
// This component only triggers the data retrieval, which is done with a search for files associated
// with the given experiment (in this.props.context). An odd thing is we specify query-string parameters
// to the experiment URL, but they apply to the file search -- not the experiment itself.
export const FileGallery = createReactClass({
    propTypes: {
<<<<<<< HEAD
        context: PropTypes.object, // Dataset object whose files we're rendering
        encodevers: PropTypes.string, // ENCODE version number
        anisogenic: PropTypes.bool, // True if anisogenic experiment
        hideGraph: PropTypes.bool, // T to hide graph display
        altFilterDefault: PropTypes.bool, // T to default to All Assemblies and Annotations
        annotationSource: PropTypes.bool, // v55rc3 only
=======
        context: React.PropTypes.object, // Dataset object whose files we're rendering
        encodevers: React.PropTypes.string, // ENCODE version number
        anisogenic: React.PropTypes.bool, // True if anisogenic experiment
        hideGraph: React.PropTypes.bool, // T to hide graph display
        altFilterDefault: React.PropTypes.bool, // T to default to All Assemblies and Annotations
>>>>>>> e9d8d8ad
    },

    contextTypes: {
        session: PropTypes.object, // Login information
        location_href: PropTypes.string, // URL of this experiment page, including query string stuff
    },

    render: function () {
        const { context, encodevers, anisogenic, hideGraph, altFilterDefault } = this.props;

        return (
            <FetchedData ignoreErrors>
                <Param name="data" url={globals.unreleased_files_url(context)} />
                <Param name="schemas" url="/profiles/" />
                <FileGalleryRenderer context={context} session={this.context.session} encodevers={encodevers} anisogenic={anisogenic} hideGraph={hideGraph} altFilterDefault={altFilterDefault} />
            </FetchedData>
        );
    },
});


// Given an array of files, make an array of file assemblies and genome annotations to prepare for
// rendering the filtering menu of assemblies and genome annotations. This collects them from all
// files that don't have a "raw data" output_category and that have an assembly. The format of the
// returned array is:
//
// [{assembly: 'assembly1', annotation: 'annotation1'}]
//
// The resulting array has no duplicate entries, nor empty ones. Entries with an assembly but no
// annotation simply have an empty string for the annnotation. The array of assemblies and
// annotations is then sorted with assembly as the primary key and annotation as the secondary.

function collectAssembliesAnnotations(files) {
    let filterOptions = [];

    // Get the assembly and annotation of each file. Assembly is required to be included in the list
    files.forEach((file) => {
        if (file.output_category !== 'raw data' && file.assembly) {
            filterOptions.push({ assembly: file.assembly, annotation: file.genome_annotation });
        }
    });

    // Eliminate duplicate entries in filterOptions. Duplicates are detected by combining the
    // assembly and annotation into a long string. Use the '!' separator so that highly unlikely
    // anomalies don't pass undetected (e.g. hg19!V19 and hg1!9V19 -- again, highly unlikely).
    filterOptions = filterOptions.length ? _(filterOptions).uniq(option => `${option.assembly}!${option.annotation ? option.annotation : ''}`) : [];

    // Now begin a two-stage sort, with the primary key being the assembly in a specific priority
    // order specified by the assemblyPriority array, and the secondary key being the annotation
    // in which we attempt to suss out the ordering from the way it looks, highest-numbered first.
    // First, sort by annotation and reverse the sort at the end.
    filterOptions = _(filterOptions).sortBy((option) => {
        if (option.annotation) {
            // Extract any number from the annotation.
            const annotationMatch = option.annotation.match(/^[A-Z]+(\d+).*$/);
            if (annotationMatch) {
                // Return the number to the sorting algoritm.
                return Number(annotationMatch[1]);
            }
        }

        // No annotation gets sorted to the top.
        return null;
    }).reverse();

    // Now sort by assembly priority order as the primary sorting key. assemblyPriority is a global
    // array.
    return _(filterOptions).sortBy(option => _(globals.assemblyPriority).indexOf(option.assembly));
}


// Handle graphing throws. Exported for Jest tests.
export function GraphException(message, file0, file1) {
    this.message = message;
    if (file0) {
        this.file0 = file0;
    }
    if (file1) {
        this.file1 = file1;
    }
}


// Map a QC object to its corresponding two-letter abbreviation for the graph.
function qcAbbr(qc) {
    // As we add more QC object types, add to this object.
    const qcAbbrMap = {
        BigwigcorrelateQualityMetric: 'BC',
        BismarkQualityMetric: 'BK',
        ChipSeqFilterQualityMetric: 'CF',
        ComplexityXcorrQualityMetric: 'CX',
        CorrelationQualityMetric: 'CN',
        CpgCorrelationQualityMetric: 'CC',
        DuplicatesQualityMetric: 'DS',
        EdwbamstatsQualityMetric: 'EB',
        EdwcomparepeaksQualityMetric: 'EP',
        Encode2ChipSeqQualityMetric: 'EC',
        FastqcQualityMetric: 'FQ',
        FilteringQualityMetric: 'FG',
        GenericQualityMetric: 'GN',
        HotspotQualityMetric: 'HS',
        IDRQualityMetric: 'ID',
        IdrSummaryQualityMetric: 'IS',
        MadQualityMetric: 'MD',
        SamtoolsFlagstatsQualityMetric: 'SF',
        SamtoolsStatsQualityMetric: 'SS',
        StarQualityMetric: 'SR',
        TrimmingQualityMetric: 'TG',
    };

    let abbr = qcAbbrMap[qc['@type'][0]];
    if (!abbr) {
        // 'QC' is the generic, unmatched abbreviation if qcAbbrMap doesn't have a match.
        abbr = 'QC';
    }
    return abbr;
}


export function assembleGraph(context, session, infoNodeId, files, filterAssembly, filterAnnotation) {
    // Calculate a step ID from a file's derived_from array.
    function rDerivedFileIds(file) {
        if (file.derived_from && file.derived_from.length) {
            return file.derived_from.sort().join();
        }
        return '';
    }

    // Calculate a QC node ID.
    function rGenQcId(metric, file) {
        return `qc:${metric['@id'] + file['@id']}`;
    }

    const derivedFileIds = _.memoize(rDerivedFileIds, file => file['@id']);
    const genQcId = _.memoize(rGenQcId, (metric, file) => metric['@id'] + file['@id']);

    // Begin collecting up information about the files from the search result, and gathering their
    // QC and analysis pipeline information.
    const graphedFiles = {}; // All files in the graph, so table can link to it.
    const allFiles = {}; // All searched files, keyed by file @id
    let matchingFiles = {}; // All files that match the current assembly/annotation, keyed by file @id
    const fileQcMetrics = {}; // List of all file QC metrics indexed by file @id
    const allPipelines = {}; // List of all pipelines indexed by step @id
    files.forEach((file) => {
        // allFiles gets all files from search regardless of filtering.
        allFiles[file['@id']] = file;

        // matchingFiles gets just the files matching the given filtering assembly/annotation.
        // Note that if all assemblies and annotations are selected, this function isn't called
        // because no graph gets displayed in that case.
        if ((file.assembly === filterAssembly) && ((!file.genome_annotation && !filterAnnotation) || (file.genome_annotation === filterAnnotation))) {
            // Note whether any files have an analysis step
            const fileAnalysisStep = file.analysis_step_version && file.analysis_step_version.analysis_step;
            if (!fileAnalysisStep || (file.derived_from && file.derived_from.length)) {
                // File has no analysis step or derives from other files, so it can be included in
                // the graph.
                matchingFiles[file['@id']] = file;

                // Collect any QC info that applies to this file and make it searchable by file
                // @id.
                if (file.quality_metrics && file.quality_metrics.length) {
                    fileQcMetrics[file['@id']] = file.quality_metrics;
                }

                // Save the pipeline array used for each step used by the file.
                if (fileAnalysisStep) {
                    allPipelines[fileAnalysisStep['@id']] = fileAnalysisStep.pipelines;
                }
            } // else file has analysis step but no derived from -- can't include in graph.
        }
    });

    // Generate a list of file @ids that other files (matching the current assembly and annotation)
    // derive from (i.e. files referenced in other files' derived_from). allDerivedFroms is keyed
    // by the derived-from file @id (whether it matches the current assembly and annotation or not)
    // and has an array of all files that derive from it for its value. So for example:
    //
    // allDerivedFroms = {
    //     /files/<matching accession>: [matching file, matching file],
    //     /files/<contributing accession>: [matching file, matching file],
    //     /files/<missing accession>: [matching file, matching file],
    // }
    const allDerivedFroms = {};
    Object.keys(matchingFiles).forEach((matchingFileId) => {
        const matchingFile = matchingFiles[matchingFileId];
        if (matchingFile.derived_from && matchingFile.derived_from.length) {
            matchingFile.derived_from.forEach((derivedFromAtId) => {
                // Copy reference to allFiles copy of file. Will be undefined for missing and
                // contributing files.
                if (allDerivedFroms[derivedFromAtId]) {
                    // Already saw a file derive from this one, so add the new reference to the end
                    // of the array of derived-from files.
                    allDerivedFroms[derivedFromAtId].push(matchingFile);
                } else {
                    // Never saw a file derive from this one, so make a new array with a reference
                    // to it.
                    allDerivedFroms[derivedFromAtId] = [matchingFile];
                }
            });
        }
    });
    // Remember, at this stage allDerivedFroms includes keys for missing files, files not matching
    // the chosen assembly/annotation, and contributing files.

    // Filter any "island" files out of matchingFiles -- that is, files that derive from no other
    // files, and no other files derive from it.
    matchingFiles = (function () {
        const noIslandFiles = {};
        Object.keys(matchingFiles).forEach((matchingFileId) => {
            const matchingFile = matchingFiles[matchingFileId];
            if ((matchingFile.derived_from && matchingFile.derived_from.length) || allDerivedFroms[matchingFileId]) {
                // This file either has derived_from set, or other files derive from it. Copy it to
                // our destination object.
                noIslandFiles[matchingFileId] = matchingFile;
            }
        });
        return noIslandFiles;
    }());
    if (Object.keys(matchingFiles).length === 0) {
        throw new GraphException('No graph: no file relationships for the selected assembly/annotation');
    }
    // At this stage, any files in matchingFiles will be rendered. We just have to figure out what
    // other files need rendering, like raw sequencing files, contributing files, and derived-from
    // files that have a non-matching annotation and assembly.

    const allReplicates = {}; // All file's replicates as keys; each key references an array of files
    Object.keys(matchingFiles).forEach((matchingFileId) => {
        // If the file is part of a single biological replicate, add it to an array of files, where
        // the arrays are in an object keyed by their relevant biological replicate number.
        const matchingFile = matchingFiles[matchingFileId];
        let replicateNum = (matchingFile.biological_replicates && matchingFile.biological_replicates.length === 1) ? matchingFile.biological_replicates[0] : undefined;
        if (replicateNum) {
            if (allReplicates[replicateNum]) {
                allReplicates[replicateNum].push(matchingFile);
            } else {
                allReplicates[replicateNum] = [matchingFile];
            }
        }

        // Add each file that a matching file derives from to the replicates.
        if (matchingFile.derived_from && matchingFile.derived_from.length) {
            matchingFile.derived_from.forEach((derivedFromAtId) => {
                const file = allFiles[derivedFromAtId];
                if (file) {
                    replicateNum = (file.biological_replicates && file.biological_replicates.length === 1) ? file.biological_replicates[0] : undefined;
                    if (replicateNum) {
                        if (allReplicates[replicateNum]) {
                            allReplicates[replicateNum].push(matchingFile);
                        } else {
                            allReplicates[replicateNum] = [matchingFile];
                        }
                    }
                }
            });
        }
    });

    // Make a list of contributing files that matchingFiles files derive from.
    const usedContributingFiles = {};
    if (context.contributing_files && context.contributing_files.length) {
        context.contributing_files.forEach((contributingFileAtId) => {
            if (contributingFileAtId in allDerivedFroms) {
                usedContributingFiles[contributingFileAtId] = allDerivedFroms[contributingFileAtId];
            }
        });
    }

    // Go through each used contributing file and set a property within it showing which files
    // derive from it. We'll need that for coalescing contributing files.
    const allCoalesced = {};
    let coalescingGroups = {};
    if (Object.keys(usedContributingFiles).length) {
        // Now use the derivedFiles property of every contributing file to group them into potential
        // coalescing nodes. `coalescingGroups` gets assigned an object keyed by dataset file ids
        // hashed to a stringified 32-bit integer, and mapped to an array of contributing files they
        // derive from.
        coalescingGroups = _(Object.keys(usedContributingFiles)).groupBy((contributingFileAtId) => {
            const derivedFiles = usedContributingFiles[contributingFileAtId];
            return globals.hashCode(derivedFiles.map(derivedFile => derivedFile['@id']).join(',')).toString();
        });

        // Set a `coalescingGroup` property in each contributing file with its coalescing group's hash
        // value. That'll be important when we add step nodes.
        const coalescingGroupKeys = Object.keys(coalescingGroups);
        if (coalescingGroupKeys && coalescingGroupKeys.length) {
            coalescingGroupKeys.forEach((groupHash) => {
                const group = coalescingGroups[groupHash];
                if (group.length >= MINIMUM_COALESCE_COUNT) {
                    // Number of files in the coalescing group is at least the minimum number of files we
                    // allow in a coalescing group. Mark every contributing file in the group with the
                    // group's hash value in a `coalescingGroup` property that step node can connnect to.
                    group.forEach((contributingFileAtId) => {
                        allCoalesced[contributingFileAtId] = groupHash;

                        // Remove coalesced files from usedContributingFiles because we don't want
                        // to render individual files that have been coalesced.
                        delete usedContributingFiles[contributingFileAtId];
                    });
                } else {
                    // The number of contributing files in a coalescing group isn't above our
                    // threshold. Don't use this coalescingGroup anymore and just render them the
                    // same as normal files.
                    delete coalescingGroups[groupHash];
                }
            });
        }
    }

    // See if we have any derived_from files that we have no information on, likely because they're
    // not released and we're not logged in. We'll render them with information-less dummy nodes.
    const allMissingFiles = [];
    Object.keys(allDerivedFroms).forEach((derivedFromFileAtId) => {
        if (!allFiles[derivedFromFileAtId] && !allCoalesced[derivedFromFileAtId]) {
            // The derived-from file isn't in our dataset file list, nor in coalesced contributing
            // files. Now see if it's in non-coalesced contributing files.
            if (!usedContributingFiles[derivedFromFileAtId]) {
                allMissingFiles.push(derivedFromFileAtId);
            }
        }
    });

    // Create an empty graph architecture that we fill in next.
    const jsonGraph = new JsonGraph(context.accession);

    // Create nodes for the replicates.
    Object.keys(allReplicates).forEach((replicateNum) => {
        if (allReplicates[replicateNum] && allReplicates[replicateNum].length) {
            jsonGraph.addNode(`rep:${replicateNum}`, `Replicate ${replicateNum}`, {
                cssClass: 'pipeline-replicate',
                type: 'Rep',
                shape: 'rect',
                cornerRadius: 0,
            });
        }
    });

    // Go through each file matching the currently selected assembly/annotation and add it to our
    // graph.
    Object.keys(matchingFiles).forEach((fileId) => {
        const file = matchingFiles[fileId];
        const fileNodeId = `file:${file['@id']}`;
        const fileNodeLabel = `${file.title} (${file.output_type})`;
        const fileCssClass = `pipeline-node-file${infoNodeId === fileNodeId ? ' active' : ''}`;
        const fileRef = file;
        const replicateNode = (file.biological_replicates && file.biological_replicates.length === 1) ? jsonGraph.getNode(`rep:${file.biological_replicates[0]}`) : null;
        let metricsInfo;

        // Add QC metrics info from the file to the list to generate the nodes later.
        if (fileQcMetrics[fileId] && fileQcMetrics[fileId].length) {
            const sortedMetrics = fileQcMetrics[fileId].sort((a, b) => (a['@type'][0] > b['@type'][0] ? 1 : (a['@type'][0] < b['@type'][0] ? -1 : 0)));
            metricsInfo = sortedMetrics.map((metric) => {
                const qcId = genQcId(metric, file);
                return {
                    id: qcId,
                    label: qcAbbr(metric),
                    '@type': ['QualityMetric'],
                    class: `pipeline-node-qc-metric${infoNodeId === qcId ? ' active' : ''}`,
                    tooltip: true,
                    ref: metric,
                    parent: file,
                };
            });
        }

        // Add a node for a regular searched file.
        jsonGraph.addNode(fileNodeId, fileNodeLabel, {
            cssClass: fileCssClass,
            type: 'File',
            shape: 'rect',
            cornerRadius: 16,
            parentNode: replicateNode,
            ref: fileRef,
        }, metricsInfo);

        // Add the matching file to our list of "all" graphed files.
        graphedFiles[fileId] = file;

        // Figure out the analysis step we need to render between the node we just rendered and its
        // derived_from.
        let stepId;
        let label;
        let pipelineInfo;
        let error;
        const fileAnalysisStep = file.analysis_step_version && file.analysis_step_version.analysis_step;
        if (fileAnalysisStep) {
            // Make an ID and label for the step
            stepId = `step:${derivedFileIds(file) + fileAnalysisStep['@id']}`;
            label = fileAnalysisStep.analysis_step_types;
            pipelineInfo = allPipelines[fileAnalysisStep['@id']];
            error = false;
        } else if (derivedFileIds(file)) {
            // File derives from others, but no analysis step; make dummy step.
            stepId = `error:${derivedFileIds(file)}`;
            label = 'Software unknown';
            pipelineInfo = null;
            error = true;
        } else {
            // No analysis step and no derived_from; don't add a step.
            stepId = '';
        }

        // If we have a step to render, do that here.
        if (stepId) {
            // Add the step to the graph only if we haven't for this derived-from set already
            if (!jsonGraph.getNode(stepId)) {
                jsonGraph.addNode(stepId, label, {
                    cssClass: `pipeline-node-analysis-step${(infoNodeId === stepId ? ' active' : '') + (error ? ' error' : '')}`,
                    type: 'Step',
                    shape: 'rect',
                    cornerRadius: 4,
                    parentNode: replicateNode,
                    ref: fileAnalysisStep,
                    pipelines: pipelineInfo,
                    fileId: file['@id'],
                    fileAccession: file.title,
                    stepVersion: file.analysis_step_version,
                });
            }

            // Connect the file to the step, and the step to the derived_from files
            jsonGraph.addEdge(stepId, fileNodeId);
            file.derived_from.forEach((derivedFromAtId) => {
                const derivedFromFile = allFiles[derivedFromAtId] || allMissingFiles.some(missingFileId => missingFileId === derivedFromAtId);
                if (derivedFromFile) {
                    // Not derived from a contributing file; just add edges normally.
                    const derivedFileId = `file:${derivedFromAtId}`;
                    if (!jsonGraph.getEdge(derivedFileId, stepId)) {
                        jsonGraph.addEdge(derivedFileId, stepId);
                    }
                } else {
                    // File derived from a contributing file; add edges to a coalesced node
                    // that we'll add to the graph later.
                    const coalescedContributing = allCoalesced[derivedFromAtId];
                    if (coalescedContributing) {
                        // Rendering a coalesced contributing file.
                        const derivedFileId = `coalesced:${coalescedContributing}`;
                        if (!jsonGraph.getEdge(derivedFileId, stepId)) {
                            jsonGraph.addEdge(derivedFileId, stepId);
                        }
                    } else if (usedContributingFiles[derivedFromAtId]) {
                        const derivedFileId = `file:${derivedFromAtId}`;
                        if (!jsonGraph.getEdge(derivedFileId, stepId)) {
                            jsonGraph.addEdge(derivedFileId, stepId);
                        }
                    }
                }
            });
        }
    });

    // Go through each derived-from file and add it to our graph.
    Object.keys(allDerivedFroms).forEach((fileId) => {
        const file = allFiles[fileId];
        if (file && !matchingFiles[fileId]) {
            const fileNodeId = `file:${file['@id']}`;
            const fileNodeLabel = `${file.title} (${file.output_type})`;
            const fileCssClass = `pipeline-node-file${infoNodeId === fileNodeId ? ' active' : ''}`;
            const fileRef = file;
            const replicateNode = (file.biological_replicates && file.biological_replicates.length === 1) ? jsonGraph.getNode(`rep:${file.biological_replicates[0]}`) : null;

            jsonGraph.addNode(fileNodeId, fileNodeLabel, {
                cssClass: fileCssClass,
                type: 'File',
                shape: 'rect',
                cornerRadius: 16,
                parentNode: replicateNode,
                ref: fileRef,
            });

            // Add the derived-from file to our list of "all" graphed files.
            graphedFiles[fileId] = file;
        }
    });

    // Go through each derived-from contributing file and add it to our graph.
    Object.keys(usedContributingFiles).forEach((fileAtId) => {
        const fileNodeId = `file:${fileAtId}`;
        const fileNodeLabel = `${globals.atIdToAccession(fileAtId)}`;
        const fileCssClass = `pipeline-node-file contributing${infoNodeId === fileNodeId ? ' active' : ''}`;

        jsonGraph.addNode(fileNodeId, fileNodeLabel, {
            cssClass: fileCssClass,
            type: 'File',
            shape: 'rect',
            cornerRadius: 16,
            contributing: fileAtId,
            ref: {},
        });
    });

    // Now add coalesced nodes to the graph.
    Object.keys(coalescingGroups).forEach((groupHash) => {
        const coalescingGroup = coalescingGroups[groupHash];
        if (coalescingGroup.length) {
            const fileNodeId = `coalesced:${groupHash}`;
            const fileCssClass = `pipeline-node-file contributing${infoNodeId === fileNodeId ? ' active' : ''}`;
            jsonGraph.addNode(fileNodeId, `${coalescingGroup.length} contributing files`, {
                cssClass: fileCssClass,
                type: 'File',
                shape: 'stack',
                cornerRadius: 16,
                contributing: groupHash,
                ref: coalescingGroup,
            });
        }
    });

    // Add missing-file nodes to the graph.
    allMissingFiles.forEach((missingFileAtId) => {
        const fileNodeAccession = globals.atIdToAccession(missingFileAtId);
        const fileNodeId = `file:${missingFileAtId}`;
        const fileNodeLabel = `${fileNodeAccession} (unknown)`;
        const fileCssClass = 'pipeline-node-file error';

        jsonGraph.addNode(fileNodeId, fileNodeLabel, {
            cssClass: fileCssClass,
            type: 'File',
            shape: 'rect',
            cornerRadius: 16,
        });
    });

    return { graph: jsonGraph, graphedFiles: graphedFiles };
}


// Function to render the file gallery, and it gets called after the file search results (for files associated with
// the displayed experiment) return.
const FileGalleryRenderer = createReactClass({
    propTypes: {
<<<<<<< HEAD
        context: PropTypes.object, // Dataset whose files we're rendering
        data: PropTypes.object, // File data retrieved from search request
        schemas: PropTypes.object, // Schemas for the entire system; used for QC property titles
        hideGraph: PropTypes.bool, // T to hide graph display
        altFilterDefault: PropTypes.bool, // T to default to All Assemblies and Annotations
        annotationSource: PropTypes.bool, // v55rc3 only
=======
        context: React.PropTypes.object, // Dataset whose files we're rendering
        data: React.PropTypes.object, // File data retrieved from search request
        schemas: React.PropTypes.object, // Schemas for the entire system; used for QC property titles
        hideGraph: React.PropTypes.bool, // T to hide graph display
        altFilterDefault: React.PropTypes.bool, // T to default to All Assemblies and Annotations
>>>>>>> e9d8d8ad
    },

    contextTypes: {
        session: PropTypes.object,
        session_properties: PropTypes.object,
        location_href: PropTypes.string,
    },

    getInitialState: function () {
        return {
            selectedFilterValue: '', // <select> value of selected filter
            infoNodeId: '', // @id of node whose info panel is open
            infoModalOpen: false, // True if info modal is open
            relatedFiles: [], // List of related files
        };
    },

    componentWillMount: function () {
        const { context, data } = this.props;
        const relatedFileIds = context.related_files && context.related_files.length ? context.related_files : [];
        if (relatedFileIds.length) {
            const searchedFiles = data ? data['@graph'] : []; // Array of searched files arrives in data.@graph result
            requestFiles(relatedFileIds, searchedFiles).then((relatedFiles) => {
                this.setState({ relatedFiles: relatedFiles });
            });
        }
    },

    // Set the default filter after the graph has been analayzed once.
    componentDidMount: function () {
        if (!this.props.altFilterDefault) {
            this.setFilter('0');
        }
    },

    componentDidUpdate: function () {
        const { context, data } = this.props;
        const relatedFileIds = context.related_files && context.related_files.length ? context.related_files : [];
        if (relatedFileIds.length) {
            const searchedFiles = data ? data['@graph'] : []; // Array of searched files arrives in data.@graph result
            requestFiles(relatedFileIds, searchedFiles).then((relatedFiles) => {
                if (relatedFiles.length !== this.state.relatedFiles.length) {
                    this.setState({ relatedFiles: relatedFiles });
                }
            });
        }
    },

    // Called from child components when the selected node changes.
    setInfoNodeId: function (nodeId) {
        this.setState({ infoNodeId: nodeId });
    },

    setInfoNodeVisible: function (visible) {
        this.setState({ infoNodeVisible: visible });
    },

    // Set the graph filter based on the given <option> value
    setFilter: function (value) {
        this.setState({ selectedFilterValue: value });
    },

    // React to a filter menu selection. The synthetic event given in `e`
    handleFilterChange: function (e) {
        this.setFilter(e.target.value);
    },

    render: function () {
        const { context, data, schemas, hideGraph } = this.props;
        let selectedAssembly = '';
        let selectedAnnotation = '';
        let jsonGraph;
        let allGraphedFiles;
        const files = (data ? data['@graph'] : []).concat(this.state.relatedFiles); // Array of searched files arrives in data.@graph result
        if (files.length === 0) {
            return null;
        }

        const filterOptions = files.length ? collectAssembliesAnnotations(files) : [];

        if (this.state.selectedFilterValue && filterOptions[this.state.selectedFilterValue]) {
            selectedAssembly = filterOptions[this.state.selectedFilterValue].assembly;
            selectedAnnotation = filterOptions[this.state.selectedFilterValue].annotation;
        }

        // Get a list of files for the graph (filters out archived files)
        const graphFiles = _(files).filter(file => file.status !== 'archived');

        // Build node graph of the files and analysis steps with this experiment
        if (graphFiles && graphFiles.length && !hideGraph) {
            try {
                const { graph, graphedFiles } = assembleGraph(context, this.context.session, this.state.infoNodeId, graphFiles, selectedAssembly, selectedAnnotation);
                jsonGraph = graph;
                allGraphedFiles = (selectedAssembly || selectedAnnotation) ? graphedFiles : {};
            } catch (e) {
                jsonGraph = null;
                allGraphedFiles = {};
                console.warn(e.message + (e.file0 ? ` -- file0:${e.file0}` : '') + (e.file1 ? ` -- file1:${e.file1}` : ''));
            }
        }

        return (
            <Panel>
                <PanelHeading addClasses="file-gallery-heading">
                    <h4>Files</h4>
                    <div className="file-gallery-controls">
                        {context.visualize ?
                            <div className="file-gallery-control">
                                <BrowserSelector visualizeCfg={context.visualize} />
                            </div>
                        : null}
                        {filterOptions.length ?
                            <div className="file-gallery-control file-gallery-control-select">
                                <FilterMenu selectedFilterValue={this.state.selectedFilterValue} filterOptions={filterOptions} handleFilterChange={this.handleFilterChange} />
                            </div>
                        : null}
                    </div>
                </PanelHeading>

                {!hideGraph ?
                    <FileGraph
                        context={context}
                        items={graphFiles}
                        graph={jsonGraph}
                        selectedAssembly={selectedAssembly}
                        selectedAnnotation={selectedAnnotation}
                        session={this.context.session}
                        infoNodeId={this.state.infoNodeId}
                        setInfoNodeId={this.setInfoNodeId}
                        infoNodeVisible={this.state.infoNodeVisible}
                        setInfoNodeVisible={this.setInfoNodeVisible}
                        schemas={schemas}
                        adminUser={!!(this.context.session_properties && this.context.session_properties.admin)}
                        forceRedraw
                    />
                : null}

                {/* If logged in and dataset is released, need to combine search of files that reference
                    this dataset to get released and unreleased ones. If not logged in, then just get
                    files from dataset.files */}
                <FileTable
                    {...this.props}
                    items={files}
                    selectedFilterValue={this.state.selectedFilterValue}
                    filterOptions={filterOptions}
                    graphedFiles={allGraphedFiles}
                    handleFilterChange={this.handleFilterChange}
                    encodevers={globals.encodeVersion(context)}
                    session={this.context.session}
                    infoNodeId={this.state.infoNodeId}
                    setInfoNodeId={this.setInfoNodeId}
                    infoNodeVisible={this.state.infoNodeVisible}
                    setInfoNodeVisible={this.setInfoNodeVisible}
                    showFileCount
                    noDefaultClasses
                    adminUser={!!(this.context.session_properties && this.context.session_properties.admin)}
                />
            </Panel>
        );
    },
});


const CollapsingTitle = createReactClass({
    propTypes: {
        title: PropTypes.string.isRequired, // Title to display in the title bar
        handleCollapse: PropTypes.func.isRequired, // Function to call to handle click in collapse button
        selectedFilterValue: PropTypes.string, // Currently selected filter
        filterOptions: PropTypes.array, // Array of filtering options
        handleFilterChange: PropTypes.func, // Function to call when filter menu item is chosen
        collapsed: PropTypes.bool, // T if the panel this is over has been collapsed
    },

    render: function () {
        const { title, handleCollapse, collapsed, filterOptions, selectedFilterValue, handleFilterChange } = this.props;
        return (
            <div className="collapsing-title">
                <button className="collapsing-title-trigger pull-left" data-trigger onClick={handleCollapse}>{collapseIcon(collapsed, 'collapsing-title-icon')}</button>
                <h4>{title}</h4>
                {filterOptions && filterOptions.length && handleFilterChange ?
                    <div className="file-gallery-controls ">
                        <div className="file-gallery-control file-gallery-control-select">
                            <FilterMenu filterOptions={filterOptions} selectedFilterValue={selectedFilterValue} handleFilterChange={handleFilterChange} />
                        </div>
                    </div>
                : null}
            </div>
        );
    },
});


// Display a filtering <select>. `filterOptions` is an array of objects with two properties:
// `assembly` and `annotation`. Both are strings that get concatenated to form each menu item. The
// value of each <option> is its zero-based index.
const FilterMenu = createReactClass({
    propTypes: {
        selectedFilterValue: PropTypes.string, // Currently selected filter
        filterOptions: PropTypes.array.isRequired, // Contents of the filtering menu
        handleFilterChange: PropTypes.func.isRequired, // Call when a filtering option changes
    },

    render: function () {
        const { filterOptions, handleFilterChange, selectedFilterValue } = this.props;

        return (
            <select className="form-control" value={selectedFilterValue} onChange={handleFilterChange}>
                <option value="default">All Assemblies and Annotations</option>
                <option disabled="disabled" />
                {filterOptions.map((option, i) =>
                    <option key={`${option.assembly}${option.annotation}`} value={i}>{`${option.assembly + (option.annotation ? ` ${option.annotation}` : '')}`}</option>,
                )}
            </select>
        );
    },
});


export function qcDetailsView(metrics, schemas) {
    const qc = metrics.ref;

    // Extract the GenericQualityMetric schema. We don't display properties that exist in this
    // schema because they're generic properties, not interesting QC proeprties.
    const genericQCSchema = schemas.GenericQualityMetric;

    // Extract the schema specific for the given quality metric.
    const qcSchema = schemas[qc['@type'][0]];

    if (metrics && genericQCSchema && qcSchema && qcSchema.properties) {
        const file = metrics.parent;

        return qcModalContent(qc, file, qcSchema, genericQCSchema);
    }
    return { header: null, body: null };
}


function coalescedDetailsView(node) {
    let header;
    let body;

    if (node.metadata.coalescedFiles && node.metadata.coalescedFiles.length) {
        // Configuration for reference file table
        const coalescedFileColumns = {
            accession: {
                title: 'Accession',
                display: item =>
                    <span>
                        {item.title}&nbsp;<a href={item.href} download={item.href.substr(item.href.lastIndexOf('/') + 1)} data-bypass="true"><i className="icon icon-download"><span className="sr-only">Download</span></i></a>
                    </span>,
            },
            file_type: { title: 'File type' },
            output_type: { title: 'Output type' },
            assembly: { title: 'Mapping assembly' },
            genome_annotation: {
                title: 'Genome annotation',
                hide: list => _(list).all(item => !item.genome_annotation),
            },
            title: {
                title: 'Lab',
                getValue: item => (item.lab && item.lab.title ? item.lab.title : null),
            },
            date_created: {
                title: 'Date added',
                getValue: item => moment.utc(item.date_created).format('YYYY-MM-DD'),
                sorter: (a, b) => {
                    if (a && b) {
                        return Date.parse(a) - Date.parse(b);
                    }
                    const bTest = b ? 1 : 0;
                    return a ? -1 : bTest;
                },
            },
        };

        header = (
            <h4>Selected contributing files</h4>
        );
        body = (
            <div className="coalesced-table">
                <SortTable
                    list={node.metadata.coalescedFiles}
                    columns={coalescedFileColumns}
                    sortColumn="accession"
                />
            </div>
        );
    } else {
        header = (
            <div className="details-view-info">
                <h4>Unknown files</h4>
            </div>
        );
        body = <p className="browser-error">No information available</p>;
    }
    return { header: header, body: body };
}

const FileGraphComponent = createReactClass({
    propTypes: {
        items: PropTypes.array, // Array of files we're graphing
        graph: PropTypes.object, // JsonGraph object generated from files
        selectedAssembly: PropTypes.string, // Currently selected assembly
        selectedAnnotation: PropTypes.string, // Currently selected annotation
        setInfoNodeId: PropTypes.func, // Function to call to set the currently selected node ID
        setInfoNodeVisible: PropTypes.func, // Function to call to set the visibility of the node's modal
        infoNodeId: PropTypes.string, // ID of selected node in graph
        infoNodeVisible: PropTypes.bool, // True if node's modal is vibible
        schemas: PropTypes.object, // System-wide schemas
        session: PropTypes.object, // Current user's login information
        adminUser: PropTypes.bool, // True if logged in user is an admin
        auditIndicators: PropTypes.func, // Inherited from auditDecor HOC
        auditDetail: PropTypes.func, // Inherited from auditDecor HOC
    },

    getInitialState: function () {
        return {
            contributingFiles: {}, // List of contributing file objects we've requested; acts as a cache too
            coalescedFiles: {}, // List of coalesced files we've requested; acts as a cache too
            infoModalOpen: false, // Graph information modal open
            collapsed: false, // T if graphing panel is collapsed
        };
    },

    // Render metadata if a graph node is selected.
    // jsonGraph: JSON graph data.
    // infoNodeId: ID of the selected node
    detailNodes: function (jsonGraph, infoNodeId, loggedIn, adminUser) {
        let meta;

        // Find data matching selected node, if any
        if (infoNodeId) {
            if (infoNodeId.indexOf('qc:') >= 0) {
                // QC subnode.
                const subnode = jsonGraph.getSubnode(infoNodeId);
                if (subnode) {
                    meta = qcDetailsView(subnode, this.props.schemas);
                    meta.type = subnode['@type'][0];
                }
            } else if (infoNodeId.indexOf('coalesced:') >= 0) {
                // Coalesced contributing files.
                const node = jsonGraph.getNode(infoNodeId);
                if (node) {
                    const currCoalescedFiles = this.state.coalescedFiles;
                    if (currCoalescedFiles[node.metadata.contributing]) {
                        // We have the requested coalesced files in the cache, so just display
                        // them.
                        node.metadata.coalescedFiles = currCoalescedFiles[node.metadata.contributing];
                        meta = coalescedDetailsView(node);
                        meta.type = 'File';
                    } else if (!this.contributingRequestOutstanding) {
                        // We don't have the requested coalesced files in the cache, so we have to
                        // request them from the DB.
                        this.contributingRequestOutstanding = true;
                        requestFiles(node.metadata.ref).then((contributingFiles) => {
                            this.contributingRequestOutstanding = false;
                            currCoalescedFiles[node.metadata.contributing] = contributingFiles;
                            this.setState({ coalescedFiles: currCoalescedFiles });
                        }).catch(() => {
                            this.contributingRequestOutstanding = false;
                            currCoalescedFiles[node.metadata.contributing] = [];
                            this.setState({ coalescedFiles: currCoalescedFiles });
                        });
                    }
                }
            } else {
                // A regular or contributing file.
                const node = jsonGraph.getNode(infoNodeId);
                if (node) {
                    if (node.metadata.contributing) {
                        // This is a contributing file, and its @id is in
                        // node.metadata.contributing. See if the file is in the cache.
                        const currContributing = this.state.contributingFiles;
                        if (currContributing[node.metadata.contributing]) {
                            // We have this file's object in the cache, so just display it.
                            node.metadata.ref = currContributing[node.metadata.contributing];
                            meta = globals.graph_detail.lookup(node)(node, this.handleNodeClick, this.loggedIn, adminUser);
                            meta.type = node['@type'][0];
                        } else if (!this.contributingRequestOutstanding) {
                            // We don't have this file's object in the cache, so request it from
                            // the DB.
                            this.contributingRequestOutstanding = true;
                            requestFiles([node.metadata.contributing]).then((contributingFile) => {
                                this.contributingRequestOutstanding = false;
                                currContributing[node.metadata.contributing] = contributingFile[0];
                                this.setState({ contributingFiles: currContributing });
                            }).catch(() => {
                                this.contributingRequestOutstanding = false;
                                currContributing[node.metadata.contributing] = {};
                                this.setState({ contributingFiles: currContributing });
                            });
                        }
                    } else {
                        // Regular File data in the node from when we generated the graph. Just
                        // display the file data from there.
                        meta = globals.graph_detail.lookup(node)(node, this.handleNodeClick, this.props.auditIndicators, this.props.auditDetail, loggedIn, adminUser);
                        meta.type = node['@type'][0];
                    }
                }
            }
        }

        return meta;
    },

    // Handle a click in a graph node
    handleNodeClick: function (nodeId) {
        this.props.setInfoNodeId(nodeId);
        this.props.setInfoNodeVisible(true);
    },

    handleCollapse: function () {
        // Handle click on panel collapse icon
        this.setState({ collapsed: !this.state.collapsed });
    },

    closeModal: function () {
        // Called when user wants to close modal somehow
        this.props.setInfoNodeVisible(false);
    },

    render: function () {
        const { session, adminUser, items, graph, selectedAssembly, selectedAnnotation, infoNodeId, infoNodeVisible } = this.props;
        const loggedIn = !!(session && session['auth.userid']);
        const files = items;
        const modalTypeMap = {
            File: 'file',
            Step: 'analysis-step',
            QualityMetric: 'quality-metric',
        };

        // Build node graph of the files and analysis steps with this experiment
        if (files && files.length) {
            // If we have a graph, or if we have a selected assembly/annotation, draw the graph panel
            const goodGraph = graph && Object.keys(graph).length;
            if (goodGraph) {
                if (selectedAssembly || selectedAnnotation) {
                    const meta = this.detailNodes(graph, infoNodeId, loggedIn, adminUser);
                    const modalClass = meta ? `graph-modal-${modalTypeMap[meta.type]}` : '';

                    return (
                        <div>
                            <div className="file-gallery-graph-header collapsing-title">
                                <button className="collapsing-title-trigger" onClick={this.handleCollapse}>{collapseIcon(this.state.collapsed, 'collapsing-title-icon')}</button>
                                <h4>Association graph</h4>
                            </div>
                            {!this.state.collapsed ?
                                <div>
                                    <Graph graph={graph} nodeClickHandler={this.handleNodeClick} nodeMouseenterHandler={this.handleHoverIn} nodeMouseleaveHandler={this.handleHoverOut} noDefaultClasses forceRedraw />
                                </div>
                            : null}
                            <div className={`file-gallery-graph-footer${this.state.collapsed ? ' hiding' : ''}`} />
                            {meta && infoNodeVisible ?
                                <Modal closeModal={this.closeModal}>
                                    <ModalHeader closeModal={this.closeModal} addCss={modalClass}>
                                        {meta ? meta.header : null}
                                    </ModalHeader>
                                    <ModalBody>
                                        {meta ? meta.body : null}
                                    </ModalBody>
                                    <ModalFooter closeModal={<button className="btn btn-info" onClick={this.closeModal}>Close</button>} />
                                </Modal>
                            : null}
                        </div>
                    );
                }
                return <p className="browser-error">Choose an assembly to see file association graph</p>;
            }
            return <p className="browser-error">Graph not applicable for the selected assembly/annotation.</p>;
        }
        return null;
    },
});

const FileGraph = auditDecor(FileGraphComponent);


// Display a QC button in the file modal.
const FileQCButton = createReactClass({
    propTypes: {
        qc: PropTypes.object.isRequired, // QC object we're directing to
        file: PropTypes.object.isRequired, // File this QC object is attached to
        handleClick: PropTypes.func.isRequired, // Function to open a modal to the given object
    },

    handleClick: function () {
        const qcId = `qc:${this.props.qc['@id']}${this.props.file['@id']}`;
        this.props.handleClick(qcId);
    },

    render: function () {
        const qcName = qcIdToDisplay(this.props.qc);
        if (qcName) {
            return <button className="file-qc-btn" onClick={this.handleClick}>{qcName}</button>;
        }
        return null;
    },
});


// Display the metadata of the selected file in the graph
const FileDetailView = function (node, qcClick, auditIndicators, auditDetail, loggedIn, adminUser) {
    // The node is for a file
    const selectedFile = node.metadata.ref;
    let body = null;
    let header = null;

    if (selectedFile && Object.keys(selectedFile).length) {
        let contributingAccession;

        if (node.metadata.contributing) {
            const accessionStart = selectedFile.dataset.indexOf('/', 1) + 1;
            const accessionEnd = selectedFile.dataset.indexOf('/', accessionStart) - accessionStart;
            contributingAccession = selectedFile.dataset.substr(accessionStart, accessionEnd);
        }
        const dateString = !!selectedFile.date_created && moment.utc(selectedFile.date_created).format('YYYY-MM-DD');
        header = (
            <div className="details-view-info">
                <h4>{selectedFile.file_type} <a href={selectedFile['@id']}>{selectedFile.title}</a></h4>
            </div>
        );

        body = (
            <div>
                <dl className="key-value">
                    {selectedFile.output_type ?
                        <div data-test="output">
                            <dt>Output</dt>
                            <dd>{selectedFile.output_type}</dd>
                        </div>
                    : null}

                    {selectedFile.paired_end ?
                        <div data-test="pairedend">
                            <dt>Paired end</dt>
                            <dd>{selectedFile.paired_end}</dd>
                        </div>
                    : null}

                    {selectedFile.biological_replicates && selectedFile.biological_replicates.length ?
                        <div data-test="bioreplicate">
                            <dt>Biological replicate(s)</dt>
                            <dd>{`[${selectedFile.biological_replicates.join(',')}]`}</dd>
                        </div>
                    : null}

                    {selectedFile.biological_replicates && selectedFile.biological_replicates.length ?
                        <div data-test="techreplicate">
                            <dt>Technical replicate(s)</dt>
                            <dd>{`[${selectedFile.technical_replicates.join(',')}]`}</dd>
                        </div>
                    : null}

                    {selectedFile.mapped_read_length !== undefined ?
                        <div data-test="mappedreadlength">
                            <dt>Mapped read length</dt>
                            <dd>{selectedFile.mapped_read_length}</dd>
                        </div>
                    : null}

                    {selectedFile.assembly ?
                        <div data-test="assembly">
                            <dt>Mapping assembly</dt>
                            <dd>{selectedFile.assembly}</dd>
                        </div>
                    : null}

                    {selectedFile.genome_annotation ?
                        <div data-test="annotation">
                            <dt>Genome annotation</dt>
                            <dd>{selectedFile.genome_annotation}</dd>
                        </div>
                    : null}

                    {selectedFile.lab && selectedFile.lab.title ?
                        <div data-test="submitted">
                            <dt>Lab</dt>
                            <dd>{selectedFile.lab.title}</dd>
                        </div>
                    : null}

                    {dateString ?
                        <div data-test="datecreated">
                            <dt>Date added</dt>
                            <dd>{dateString}</dd>
                        </div>
                    : null}

                    {selectedFile.analysis_step_version ?
                        <div data-test="software">
                            <dt>Software</dt>
                            <dd>{softwareVersionList(selectedFile.analysis_step_version.software_versions)}</dd>
                        </div>
                    : null}

                    {node.metadata.contributing && selectedFile.dataset ?
                        <div data-test="contributedfrom">
                            <dt>Contributed from</dt>
                            <dd><a href={selectedFile.dataset}>{contributingAccession}</a></dd>
                        </div>
                    : null}

                    {selectedFile.href ?
                        <div data-test="download">
                            <dt>File download</dt>
                            <dd><DownloadableAccession file={selectedFile} loggedIn={loggedIn} adminUser={adminUser} /></dd>
                        </div>
                    : null}

                    {selectedFile.quality_metrics && selectedFile.quality_metrics.length && typeof selectedFile.quality_metrics[0] !== 'string' ?
                        <div data-test="fileqc">
                            <dt>File quality metrics</dt>
                            <dd className="file-qc-buttons">
                                {selectedFile.quality_metrics.map(qc =>
                                    <FileQCButton key={qc['@id']} qc={qc} file={selectedFile} handleClick={qcClick} />,
                                )}
                            </dd>
                        </div>
                    : null}
                </dl>

                {auditsDisplayed(selectedFile.audit) ?
                    <div className="row graph-modal-audits">
                        <div className="col-xs-12">
                            <h5>File audits:</h5>
                            {auditIndicators(selectedFile.audit, 'file-audit')}
                            {auditDetail(selectedFile.audit, 'file-audit', { except: selectedFile['@id'] })}
                        </div>
                    </div>
                : null}
            </div>
        );
    } else {
        header = (
            <div className="details-view-info">
                <h4>Unknown file</h4>
            </div>
        );
        body = <p className="browser-error">No information available</p>;
    }
    return { header: header, body: body };
};

globals.graph_detail.register(FileDetailView, 'File');<|MERGE_RESOLUTION|>--- conflicted
+++ resolved
@@ -806,20 +806,11 @@
 // to the experiment URL, but they apply to the file search -- not the experiment itself.
 export const FileGallery = createReactClass({
     propTypes: {
-<<<<<<< HEAD
         context: PropTypes.object, // Dataset object whose files we're rendering
         encodevers: PropTypes.string, // ENCODE version number
         anisogenic: PropTypes.bool, // True if anisogenic experiment
         hideGraph: PropTypes.bool, // T to hide graph display
         altFilterDefault: PropTypes.bool, // T to default to All Assemblies and Annotations
-        annotationSource: PropTypes.bool, // v55rc3 only
-=======
-        context: React.PropTypes.object, // Dataset object whose files we're rendering
-        encodevers: React.PropTypes.string, // ENCODE version number
-        anisogenic: React.PropTypes.bool, // True if anisogenic experiment
-        hideGraph: React.PropTypes.bool, // T to hide graph display
-        altFilterDefault: React.PropTypes.bool, // T to default to All Assemblies and Annotations
->>>>>>> e9d8d8ad
     },
 
     contextTypes: {
@@ -1350,20 +1341,11 @@
 // the displayed experiment) return.
 const FileGalleryRenderer = createReactClass({
     propTypes: {
-<<<<<<< HEAD
         context: PropTypes.object, // Dataset whose files we're rendering
         data: PropTypes.object, // File data retrieved from search request
         schemas: PropTypes.object, // Schemas for the entire system; used for QC property titles
         hideGraph: PropTypes.bool, // T to hide graph display
         altFilterDefault: PropTypes.bool, // T to default to All Assemblies and Annotations
-        annotationSource: PropTypes.bool, // v55rc3 only
-=======
-        context: React.PropTypes.object, // Dataset whose files we're rendering
-        data: React.PropTypes.object, // File data retrieved from search request
-        schemas: React.PropTypes.object, // Schemas for the entire system; used for QC property titles
-        hideGraph: React.PropTypes.bool, // T to hide graph display
-        altFilterDefault: React.PropTypes.bool, // T to default to All Assemblies and Annotations
->>>>>>> e9d8d8ad
     },
 
     contextTypes: {
