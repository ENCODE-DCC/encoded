--- conflicted
+++ resolved
@@ -901,17 +901,12 @@
                                 // the first row of files, spanned to all rows for that replicate and
                                 // library
                                 const spanned = [
-<<<<<<< HEAD
-                                    <td rowSpan={groupFiles.length} className={`${bottomClass} merge-right table-raw-merged table-raw-biorep`}>{groupFiles[0].biological_replicates[0]}</td>,
-                                    <td rowSpan={groupFiles.length} className={`${bottomClass} merge-right table-raw-merged`}>{groupFiles[0].replicate.library.accession}</td>,
-=======
                                     <td key="br" rowSpan={groupFiles.length} className={`${bottomClass} merge-right table-raw-merged table-raw-biorep`}>
                                         {groupFiles[0].biological_replicates.length ? <span>{groupFiles[0].biological_replicates[0]}</span> : <i>N/A</i>}
                                     </td>,
                                     <td key="lib" rowSpan={groupFiles.length} className={`${bottomClass} merge-right table-raw-merged`}>
                                         {groupFiles[0].replicate && groupFiles[0].replicate.library ? <span>{groupFiles[0].replicate.library.accession}</span> : <i>N/A</i>}
                                     </td>,
->>>>>>> b5c6aeb3
                                 ];
 
                                 // Render each file's row, with the biological replicate and library
