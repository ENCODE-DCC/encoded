--- conflicted
+++ resolved
@@ -970,15 +970,9 @@
                                 const buttonEnabled = !!meta.graphedFiles[file['@id']];
 
                                 return (
-<<<<<<< HEAD
                                     <tr key={file['@id']} className={rowClasses.join(' ')}>
-                                        <td className="table-raw-biorep">{file.biological_replicates ? file.biological_replicates.sort((a, b) => a - b).join(', ') : ''}</td>
-                                        <td>{(file.replicate && file.replicate.library) ? file.replicate.library.accession : ''}</td>
-=======
-                                    <tr key={i} className={rowClasses.join(' ')}>
                                         <td className="table-raw-biorep">{(file.biological_replicates && file.biological_replicates.length) ? file.biological_replicates.sort((a, b) => a - b).join(', ') : 'N/A'}</td>
                                         <td>{(file.replicate && file.replicate.library) ? file.replicate.library.accession : 'N/A'}</td>
->>>>>>> d882d661
                                         <td>
                                             <DownloadableAccession file={file} buttonEnabled={buttonEnabled} clickHandler={meta.fileClick ? meta.fileClick : null} loggedIn={loggedIn} adminUser={adminUser} />
                                         </td>
@@ -1793,11 +1787,7 @@
                 <option value="default">All Assemblies and Annotations</option>
                 <option disabled="disabled" />
                 {filterOptions.map((option, i) =>
-<<<<<<< HEAD
                     <option key={`${option.assembly}${option.annotation}`} value={i}>{`${option.assembly + (option.annotation ? ` ${option.annotation}` : '')}`}</option>,
-=======
-                    <option key={i} value={i}>{`${option.assembly + (option.annotation ? ` ${option.annotation}` : '')}`}</option>,
->>>>>>> d882d661
                 )}
             </select>
         );
@@ -2330,11 +2320,7 @@
                             <dt>File quality metrics</dt>
                             <dd className="file-qc-buttons">
                                 {selectedFile.quality_metrics.map(qc =>
-<<<<<<< HEAD
                                     <FileQCButton key={qc['@id']} qc={qc} file={selectedFile} handleClick={qcClick} />,
-=======
-                                    <FileQCButton qc={qc} file={selectedFile} handleClick={qcClick} />,
->>>>>>> d882d661
                                 )}
                             </dd>
                         </div>
