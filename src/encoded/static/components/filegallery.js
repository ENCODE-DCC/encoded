import React from 'react';
import _ from 'underscore';
import moment from 'moment';
import globals from './globals';
import { Panel, PanelHeading } from '../libs/bootstrap/panel';
import { Modal, ModalHeader, ModalBody, ModalFooter } from '../libs/bootstrap/modal';
import { DropdownButton } from '../libs/bootstrap/button';
import { DropdownMenu } from '../libs/bootstrap/dropdown-menu';
import { StatusLabel } from './statuslabel';
import { requestFiles, DownloadableAccession } from './objectutils';
import { Graph, JsonGraph } from './graph';
import { qcModalContent, qcIdToDisplay } from './quality_metric';
import { softwareVersionList } from './software';
import { FetchedData, Param } from './fetched';
import { collapseIcon } from '../libs/svg-icons';
import { SortTablePanel, SortTable } from './sorttable';
import { AuditMixin, AuditIndicators, AuditDetail, AuditIcon } from './audit';


const MINIMUM_COALESCE_COUNT = 5; // Minimum number of files in a coalescing group


// Order that assemblies should appear in filtering menu
const assemblyPriority = [
    'GRCh38',
    'hg19',
    'mm10',
    'mm10-minimal',
    'mm9',
    'ce11',
    'ce10',
    'dm6',
    'dm3',
    'J02459.1',
];


// Display a human-redable form of the file size given the size of a file in bytes. Returned as a
// string
function humanFileSize(size) {
    if (size >= 0) {
        const i = Math.floor(Math.log(size) / Math.log(1024));
        const adjustedSize = (size / Math.pow(1024, i)).toPrecision(3) * 1;
        const units = ['B', 'kB', 'MB', 'GB', 'TB'][i];
        return `${adjustedSize} ${units}`;
    }
    return undefined;
}


// Get the audit icon for the highest audit level in the given file.
function fileAuditStatus(file) {
    let highestAuditLevel;

    if (file.audit) {
        const sortedAuditLevels = _(Object.keys(file.audit)).sortBy(level => -file.audit[level][0].level);
        highestAuditLevel = sortedAuditLevels[0];
    } else {
        highestAuditLevel = 'OK';
    }
    return <AuditIcon level={highestAuditLevel} addClasses="file-audit-status" />;
}


export const FileTable = React.createClass({
    propTypes: {
        items: React.PropTypes.array.isRequired, // Array of files to appear in the table
        graphedFiles: React.PropTypes.object, // Specifies which files are in the graph
        filePanelHeader: React.PropTypes.object, // Table header component
        encodevers: React.PropTypes.string, // ENCODE version of the experiment
        selectedFilterValue: React.PropTypes.string, // Selected filter from popup menu
        filterOptions: React.PropTypes.array, // Array of assambly/annotation from file array
        handleFilterChange: React.PropTypes.func, // Called when user changes filter
        anisogenic: React.PropTypes.bool, // True if experiment is anisogenic
        showFileCount: React.PropTypes.bool, // True to show count of files in table
        setInfoNodeId: React.PropTypes.func, // Function to call to set the currently selected node ID
        setInfoNodeVisible: React.PropTypes.func, // Function to call to set the visibility of the node's modal
        session: React.PropTypes.object, // Persona user session
        adminUser: React.PropTypes.bool, // True if user is an admin user
        noDefaultClasses: React.PropTypes.bool, // True to strip SortTable panel of default CSS classes
    },

    getInitialState: function () {
        return {
            maxWidth: 'auto', // Width of widest table
            collapsed: { // Keeps track of which tables are collapsed
                raw: false,
                rawArray: false,
                proc: false,
                ref: false,
            },
        };
    },

    cv: {
        maxWidthRef: '', // ref key of table with this.state.maxWidth width
        maxWidthNode: null, // DOM node of table with this.state.maxWidth width
    },

    // Configuration for process file table
    procTableColumns: {
        accession: {
            title: 'Accession',
            display: (item, meta) => {
                const { loggedIn, adminUser } = meta;
                const buttonEnabled = !!(meta.graphedFiles && meta.graphedFiles[item['@id']]);
                return <DownloadableAccession file={item} buttonEnabled={buttonEnabled} clickHandler={meta.fileClick ? meta.fileClick : null} loggedIn={loggedIn} adminUser={adminUser} />;
            },
        },
        file_type: { title: 'File type' },
        output_type: { title: 'Output type' },
        biological_replicates: {
            title: (list, columns, meta) => <span>{meta.anisogenic ? 'Anisogenic' : 'Biological'} replicate</span>,
            getValue: item => (item.biological_replicates ? item.biological_replicates.sort((a, b) => a - b).join(', ') : ''),
        },
        mapped_read_length: {
            title: 'Mapped read length',
            hide: list => _(list).all(file => file.mapped_read_length === undefined),
        },
        assembly: { title: 'Mapping assembly' },
        genome_annotation: {
            title: 'Genome annotation',
            hide: list => _(list).all(item => !item.genome_annotation),
        },
        title: {
            title: 'Lab',
            getValue: item => (item.lab && item.lab.title ? item.lab.title : null),
        },
        date_created: {
            title: 'Date added',
            getValue: item => moment.utc(item.date_created).format('YYYY-MM-DD'),
            sorter: (a, b) => {
                if (a && b) {
                    return Date.parse(a) - Date.parse(b);
                }
                const bTest = (b ? 1 : 0);
                return a ? -1 : bTest;
            },
        },
        file_size: {
            title: 'File size',
            display: item => <span>{humanFileSize(item.file_size)}</span>,
        },
        audit: {
            title: 'Audit status',
            display: item => <div>{fileAuditStatus(item)}</div>,
        },
        status: {
            title: 'File status',
            display: item => <div className="characterization-meta-data"><StatusLabel status={item.status} /></div>,
        },
    },

    // Configuration for reference file table
    refTableColumns: {
        accession: {
            title: 'Accession',
            display: (item, meta) => {
                const { loggedIn, adminUser } = meta;
                const buttonEnabled = !!(meta.graphedFiles && meta.graphedFiles[item['@id']]);
                return <DownloadableAccession file={item} buttonEnabled={buttonEnabled} clickHandler={meta.fileClick ? meta.fileClick : null} loggedIn={loggedIn} adminUser={adminUser} />;
            },
        },
        file_type: { title: 'File type' },
        output_type: { title: 'Output type' },
        mapped_read_length: {
            title: 'Mapped read length',
            hide: list => _(list).all(file => file.mapped_read_length === undefined),
        },
        assembly: { title: 'Mapping assembly' },
        genome_annotation: {
            title: 'Genome annotation',
            hide: list => _(list).all(item => !item.genome_annotation),
        },
        title: {
            title: 'Lab',
            getValue: item => (item.lab && item.lab.title ? item.lab.title : null),
        },
        date_created: {
            title: 'Date added',
            getValue: item => moment.utc(item.date_created).format('YYYY-MM-DD'),
            sorter: (a, b) => {
                if (a && b) {
                    return Date.parse(a) - Date.parse(b);
                }
                const bTest = b ? 1 : 0;
                return a ? -1 : bTest;
            },
        },
        file_size: {
            title: 'File size',
            display: item => <span>{humanFileSize(item.file_size)}</span>,
        },
        audit: {
            title: 'Audit status',
            display: item => <div>{fileAuditStatus(item)}</div>,
        },
        status: {
            title: 'File status',
            display: item => <div className="characterization-meta-data"><StatusLabel status={item.status} /></div>,
        },
    },

    fileClick: function (nodeId) {
        // Called when the user clicks a file in the table to bring up a file modal in the graph.
        this.props.setInfoNodeId(nodeId);
        this.props.setInfoNodeVisible(true);
    },

    handleCollapse: function (table) {
        // Handle a click on a collapse button by toggling the corresponding tableCollapse state var
        const collapsed = _.clone(this.state.collapsed);
        collapsed[table] = !collapsed[table];
        this.setState({ collapsed: collapsed });
    },

    handleCollapseProc: function () {
        this.handleCollapse('proc');
    },

    handleCollapseRef: function () {
        this.handleCollapse('ref');
    },

    rowClasses: file => (file.restricted ? 'file-restricted' : ''),

    hoverDL: (hovering, fileUuid) => {
        this.setState({ restrictedTip: hovering ? fileUuid : '' });
    },

    render: function () {
        const {
            items,
            graphedFiles,
            filePanelHeader,
            encodevers,
            selectedFilterValue,
            filterOptions,
            handleFilterChange,
            anisogenic,
            showFileCount,
            session,
            adminUser,
        } = this.props;
        let selectedAssembly;
        let selectedAnnotation;
        const loggedIn = !!(session && session['auth.userid']);

        let datasetFiles = _((items && items.length) ? items : []).uniq(file => file['@id']);
        if (datasetFiles.length) {
            const unfilteredCount = datasetFiles.length;

            if (selectedFilterValue && filterOptions[selectedFilterValue]) {
                selectedAssembly = filterOptions[selectedFilterValue].assembly;
                selectedAnnotation = filterOptions[selectedFilterValue].annotation;
            }

            // Filter all the files according to the given filters, and remove duplicates
            datasetFiles = _(datasetFiles).filter((file) => {
                if (file.output_category !== 'raw data') {
                    if (selectedAssembly) {
                        if (selectedAnnotation) {
                            return selectedAnnotation === file.genome_annotation && selectedAssembly === file.assembly;
                        }
                        return !file.genome_annotation && selectedAssembly === file.assembly;
                    }
                }
                return true;
            });
            const filteredCount = datasetFiles.length;

            // Extract four kinds of file arrays
            const files = _(datasetFiles).groupBy((file) => {
                if (file.output_category === 'raw data') {
                    return file.output_type === 'reads' ? 'raw' : 'rawArray';
                }
                if (file.output_category === 'reference') {
                    return 'ref';
                }
                return 'proc';
            });

            return (
                <div>
                    {showFileCount ? <div className="file-gallery-counts">Displaying {filteredCount} of {unfilteredCount} files</div> : null}
                    <SortTablePanel header={filePanelHeader} noDefaultClasses={this.props.noDefaultClasses}>
                        <RawSequencingTable
                            files={files.raw}
                            meta={{
                                encodevers: encodevers,
                                anisogenic: anisogenic,
                                fileClick: this.fileClick,
                                graphedFiles: graphedFiles,
                                session: session,
                                loggedIn: loggedIn,
                                adminUser: adminUser,
                            }}
                        />
                        <RawFileTable
                            files={files.rawArray}
                            meta={{
                                encodevers: encodevers,
                                anisogenic: anisogenic,
                                fileClick: this.fileClick,
                                graphedFiles: graphedFiles,
                                session: session,
                                loggedIn: loggedIn,
                                adminUser: adminUser,
                            }}
                        />
                        <SortTable
                            title={
                                <CollapsingTitle
                                    title="Processed data" collapsed={this.state.collapsed.proc}
                                    handleCollapse={this.handleCollapseProc}
                                    selectedFilterValue={selectedFilterValue}
                                    filterOptions={filterOptions}
                                    handleFilterChange={handleFilterChange}
                                />
                            }
                            rowClasses={this.rowClasses}
                            collapsed={this.state.collapsed.proc}
                            list={files.proc}
                            columns={this.procTableColumns}
                            sortColumn="biological_replicates"
                            meta={{
                                encodevers: encodevers,
                                anisogenic: anisogenic,
                                hoverDL: this.hoverDL,
                                restrictedTip: this.state.restrictedTip,
                                fileClick: this.fileClick,
                                graphedFiles: graphedFiles,
                                loggedIn: loggedIn,
                                adminUser: adminUser,
                            }}
                        />
                        <SortTable
                            title={
                                <CollapsingTitle
                                    title="Reference data"
                                    collapsed={this.state.collapsed.ref}
                                    handleCollapse={this.handleCollapseRef}
                                />
                            }
                            collapsed={this.state.collapsed.ref}
                            rowClasses={this.rowClasses}
                            list={files.ref}
                            columns={this.refTableColumns}
                            meta={{
                                encodevers: encodevers,
                                anisogenic: anisogenic,
                                hoverDL: this.hoverDL,
                                restrictedTip: this.state.restrictedTip,
                                fileClick: this.fileClick,
                                graphedFiles: graphedFiles,
                                loggedIn: loggedIn,
                                adminUser: adminUser,
                            }}
                        />
                    </SortTablePanel>
                </div>
            );
        }
        return null;
    },
});


function sortBioReps(a, b) {
    // Sorting function for biological replicates of the given files.
    let result; // Ends sorting loop once it has a value
    let i = 0;
    let repA = (a.biological_replicates && a.biological_replicates.length) ? a.biological_replicates[i] : undefined;
    let repB = (b.biological_replicates && b.biological_replicates.length) ? b.biological_replicates[i] : undefined;
    while (result === undefined) {
        if (repA !== undefined && repB !== undefined) {
            // Both biological replicates have a value
            if (repA !== repB) {
                // We got a real sorting result
                result = repA - repB;
            } else {
                // They both have values, but they're equal; go to next
                // biosample replicate array elements
                i += 1;
                repA = a.biological_replicates[i];
                repB = b.biological_replicates[i];
            }
        } else if (repA !== undefined || repB !== undefined) {
            // One and only one replicate empty; sort empty one after
            result = repA ? 1 : -1;
        } else {
            // Both empty; sorting result same
            result = 0;
        }
    }
    return result;
}


const RawSequencingTable = React.createClass({
    propTypes: {
        files: React.PropTypes.array, // Raw files to display
        meta: React.PropTypes.object, // Extra metadata in the same format passed to SortTable
    },

    getInitialState: function () {
        return {
            collapsed: false, // Collapsed/uncollapsed state of table
            restrictedTip: '', // UUID of file with tooltip showing
        };
    },

    handleCollapse: function () {
        // Handle a click on a collapse button by toggling the corresponding tableCollapse state var
        this.setState({ collapsed: !this.state.collapsed });
    },

    hoverDL: function (hovering, fileUuid) {
        this.setState({ restrictedTip: hovering ? fileUuid : '' });
    },

    render: function () {
        const { files, meta } = this.props;
        const { loggedIn, adminUser } = meta;

        if (files && files.length) {
            // Make object keyed by all files' @ids to make searching easy. Each key's value
            // points to the corresponding file object.
            const filesKeyed = {};
            files.forEach((file) => {
                filesKeyed[file['@id']] = file;
            });

            // Make lists of files that are and aren't paired. Paired files with missing partners
            // count as not paired. Files with more than one biological replicate don't count as
            // paired.
            const nonpairedFiles = [];
            const pairedFiles = _(files).filter((file) => {
                if (file.pairSortKey) {
                    // If we already know this file is part of a good pair from before, just let it
                    // pass the filter
                    return true;
                }

                // See if the file qualifies as a pair element
                if (file.paired_with) {
                    // File is paired; make sure its partner exists and points back at `file`.
                    const partner = filesKeyed[file.paired_with];
                    if (partner && partner.paired_with === file['@id']) {
                        // The file and its partner properly paired with each other. Now see if
                        // their biological replicates and libraries allow them to pair up in the
                        // file table. Either they must share the same single biological replicate
                        // or they must share the fact that neither have a biological replicate
                        // which can be true for csqual and csfasta files.
                        if ((file.biological_replicates && file.biological_replicates.length === 1 &&
                                partner.biological_replicates && partner.biological_replicates.length === 1 &&
                                file.biological_replicates[0] === partner.biological_replicates[0]) ||
                                ((!file.biological_replicates || file.biological_replicates.length === 0) &&
                                (!partner.biological_replicates || partner.biological_replicates.length === 0))) {
                            // Both the file and its partner qualify as good pairs of each other. Let
                            // them pass the filter, and record set their sort keys to the lower of
                            // the two accessions -- that's how pairs will sort within a biological
                            // replicate.
                            file.pairSortKey = partner.pairSortKey = file.title < partner.title ? file.title : partner.title;
                            file.pairSortKey += file.paired_end;
                            partner.pairSortKey += partner.paired_end;
                            return true;
                        }
                    }
                }

                // File not part of a pair; add to non-paired list and filter it out
                nonpairedFiles.push(file);
                return false;
            });

            // Group paired files by biological replicate and library -- four-digit biological
            // replicate concatenated with library accession becomes the group key, and all files
            // with that biological replicate and library form an array under that key. If the pair
            // don't belong to a biological replicate, sort them under the fake replicate `Z   `
            // so that they'll sort at the end.
            let pairedRepGroups = {};
            let pairedRepKeys = [];
            if (pairedFiles.length) {
                pairedRepGroups = _(pairedFiles).groupBy(file => (
                    (file.biological_replicates && file.biological_replicates.length === 1) ? globals.zeroFill(file.biological_replicates[0]) + file.replicate.library.accession : 'Z'
                ));

                // Make a sorted list of keys
                pairedRepKeys = Object.keys(pairedRepGroups).sort();
            }

            return (
                <table className="table table-sortable table-raw">
                    <thead>
                        <tr className="table-section">
                            <th colSpan="11">
                                <CollapsingTitle title="Raw sequencing data" collapsed={this.state.collapsed} handleCollapse={this.handleCollapse} />
                            </th>
                        </tr>

                        {!this.state.collapsed ?
                            <tr key="header">
                                <th>Biological replicate</th>
                                <th>Library</th>
                                <th>Accession</th>
                                <th>File type</th>
                                <th>Run type</th>
                                <th>Read</th>
                                <th>Lab</th>
                                <th>Date added</th>
                                <th>File size</th>
                                <th>Audit status</th>
                                <th>File status</th>
                            </tr>
                        : null}
                    </thead>

                    {!this.state.collapsed ?
                        <tbody>
                            {pairedRepKeys.map((pairedRepKey, j) => {
                                // groupFiles is an array of files under a bioreplicate/library
                                const groupFiles = pairedRepGroups[pairedRepKey];
                                const bottomClass = j < (pairedRepKeys.length - 1) ? 'merge-bottom' : '';

                                // Render an array of biological replicate and library to display on
                                // the first row of files, spanned to all rows for that replicate and
                                // library
                                const spanned = [
                                    <td key="br" rowSpan={groupFiles.length} className={`${bottomClass} merge-right table-raw-merged table-raw-biorep`}>
                                        {groupFiles[0].biological_replicates && groupFiles[0].biological_replicates.length ? <span>{groupFiles[0].biological_replicates[0]}</span> : <i>N/A</i>}
                                    </td>,
                                    <td key="lib" rowSpan={groupFiles.length} className={`${bottomClass} merge-right + table-raw-merged`}>
                                        {groupFiles[0].replicate && groupFiles[0].replicate.library ? <span>{groupFiles[0].replicate.library.accession}</span> : <i>N/A</i>}
                                    </td>,
                                ];

                                // Render each file's row, with the biological replicate and library
                                // cells only on the first row.
                                return groupFiles.sort((a, b) => (a.pairSortKey < b.pairSortKey ? -1 : 1)).map((file, i) => {
                                    let pairClass;
                                    if (file.paired_end === '2') {
                                        pairClass = `align-pair2${(i === groupFiles.length - 1) && (j === pairedRepKeys.length - 1) ? '' : ' pair-bottom'}`;
                                    } else {
                                        pairClass = 'align-pair1';
                                    }

                                    // Prepare for run_type display
                                    let runType;
                                    if (file.run_type === 'single-ended') {
                                        runType = 'SE';
                                    } else if (file.run_type === 'paired-ended') {
                                        runType = 'PE';
                                    }

                                    // Determine if accession should be a button or not
                                    const buttonEnabled = !!meta.graphedFiles[file['@id']];

                                    return (
                                        <tr key={i} className={file.restricted ? 'file-restricted' : ''}>
                                            {i === 0 ? { spanned } : null}
                                            <td className={pairClass}>
                                                <DownloadableAccession file={file} buttonEnabled={buttonEnabled} clickHandler={meta.fileClick ? meta.fileClick : null} loggedIn={loggedIn} adminUser={adminUser} />
                                            </td>
                                            <td className={pairClass}>{file.file_type}</td>
                                            <td className={pairClass}>{runType}{file.read_length ? <span>{runType ? <span /> : null}{file.read_length + file.read_length_units}</span> : null}</td>
                                            <td className={pairClass}>{file.paired_end}</td>
                                            <td className={pairClass}>{file.lab && file.lab.title ? file.lab.title : null}</td>
                                            <td className={pairClass}>{moment.utc(file.date_created).format('YYYY-MM-DD')}</td>
                                            <td className={pairClass}>{humanFileSize(file.file_size)}</td>
                                            <td className={pairClass}>{fileAuditStatus(file)}</td>
                                            <td className={`${pairClass} characterization-meta-data`}><StatusLabel status={file.status} /></td>
                                        </tr>
                                    );
                                });
                            })}
                            {nonpairedFiles.sort(sortBioReps).map((file, i) => {
                                // Prepare for run_type display
                                let runType;
                                if (file.run_type === 'single-ended') {
                                    runType = 'SE';
                                } else if (file.run_type === 'paired-ended') {
                                    runType = 'PE';
                                }
                                const rowClasses = [
                                    pairedRepKeys.length && i === 0 ? 'table-raw-separator' : null,
                                    file.restricted ? 'file-restricted' : null,
                                ];

                                // Determine if accession should be a button or not.
                                const buttonEnabled = !!meta.graphedFiles[file['@id']];

                                return (
                                    <tr key={i} className={rowClasses.join(' ')}>
                                        <td className="table-raw-biorep">{file.biological_replicates && file.biological_replicates.length ? file.biological_replicates.sort((a, b) => a - b).join(', ') : 'N/A'}</td>
                                        <td>{(file.replicate && file.replicate.library) ? file.replicate.library.accession : 'N/A'}</td>
                                        <td>
                                            <DownloadableAccession file={file} buttonEnabled={buttonEnabled} clickHandler={meta.fileClick ? meta.fileClick : null} loggedIn={loggedIn} adminUser={adminUser} />
                                        </td>
                                        <td>{file.file_type}</td>
                                        <td>{runType}{file.read_length ? <span>{runType ? <span /> : null}{file.read_length + file.read_length_units}</span> : null}</td>
                                        <td>{file.paired_end}</td>
                                        <td>{file.lab && file.lab.title ? file.lab.title : null}</td>
                                        <td>{moment.utc(file.date_created).format('YYYY-MM-DD')}</td>
                                        <td>{humanFileSize(file.file_size)}</td>
                                        <td>{fileAuditStatus(file)}</td>
                                        <td className="characterization-meta-data"><StatusLabel status={file.status} /></td>
                                    </tr>
                                );
                            })}
                        </tbody>
                    : null}

                    <tfoot>
                        <tr>
                            <td className={`file-table-footer${this.state.collapsed ? ' hiding' : ''}`} colSpan="11" />
                        </tr>
                    </tfoot>
                </table>
            );
        }

        // No files to display
        return null;
    },
});


const RawFileTable = React.createClass({
    propTypes: {
        files: React.PropTypes.array, // Raw sequencing files to display
        meta: React.PropTypes.object, // Extra metadata in the same format passed to SortTable
    },

    getInitialState: function () {
        return {
            collapsed: false, // Collapsed/uncollapsed state of table
            restrictedTip: '', // UUID of file with tooltip showing
        };
    },

    handleCollapse: function () {
        // Handle a click on a collapse button by toggling the corresponding tableCollapse state var
        this.setState({ collapsed: !this.state.collapsed });
    },

    hoverDL: function (hovering, fileUuid) {
        this.setState({ restrictedTip: hovering ? fileUuid : '' });
    },

    render: function () {
        const { files, meta } = this.props;
        const { loggedIn, adminUser } = meta;

        if (files && files.length) {
            // Group all files by their library accessions. Any files without replicates or
            // libraries get grouped under library 'Z' so they get sorted at the end.
            const libGroups = _(files).groupBy((file) => {
                // Groups have a 4-digit zero-filled biological replicate number concatenated with
                // the library accession, e.g. 0002ENCLB158ZZZ.
                const bioRep = globals.zeroFill(file.biological_replicates[0], 4);
                return bioRep + (file.replicate && file.replicate.library && file.replicate.library.accession ? file.replicate.library.accession : 'Z');
            });

            // Split library/file groups into paired and non-paired library/file groups.
            const pairedGroups = {};
            const nonpairedFiles = [];
            Object.keys(libGroups).forEach((libGroupKey) => {
                if (libGroups[libGroupKey].length > 1) {
                    pairedGroups[libGroupKey] = libGroups[libGroupKey];
                } else {
                    nonpairedFiles.push(libGroups[libGroupKey][0]);
                }
            });
            const pairedKeys = Object.keys(pairedGroups).sort();

            return (
                <table className="table table-sortable table-raw">
                    <thead>
                        <tr className="table-section">
                            <th colSpan="11">
                                <CollapsingTitle title="Raw data" collapsed={this.state.collapsed} handleCollapse={this.handleCollapse} />
                            </th>
                        </tr>

                        {!this.state.collapsed ?
                            <tr key="header">
                                <th>Biological replicate</th>
                                <th>Library</th>
                                <th>Accession</th>
                                <th>File type</th>
                                <th>Output type</th>
                                <th>Mapping assembly</th>
                                <th>Lab</th>
                                <th>Date added</th>
                                <th>File size</th>
                                <th>Audit status</th>
                                <th>File status</th>
                            </tr>
                        : null}
                    </thead>

                    {!this.state.collapsed ?
                        <tbody>
                            {pairedKeys.map((pairedKey, j) => {
                                // groupFiles is an array of files under a bioreplicate/library
                                const groupFiles = pairedGroups[pairedKey];
                                const bottomClass = j < (pairedKeys.length - 1) ? 'merge-bottom' : '';

                                // Render an array of biological replicate and library to display on
                                // the first row of files, spanned to all rows for that replicate and
                                // library
                                const spanned = [
                                    <td key="br" rowSpan={groupFiles.length} className={`${bottomClass} merge-right table-raw-merged table-raw-biorep`}>
                                        {groupFiles[0].biological_replicates.length ? <span>{groupFiles[0].biological_replicates[0]}</span> : <i>N/A</i>}
                                    </td>,
                                    <td key="lib" rowSpan={groupFiles.length} className={`${bottomClass} merge-right table-raw-merged`}>
                                        {groupFiles[0].replicate && groupFiles[0].replicate.library ? <span>{groupFiles[0].replicate.library.accession}</span> : <i>N/A</i>}
                                    </td>,
                                ];

                                // Render each file's row, with the biological replicate and library
                                // cells only on the first row.
                                return groupFiles.sort((a, b) => (a.title < b.title ? -1 : 1)).map((file, i) => {
                                    let pairClass;
                                    if (i === 1) {
                                        pairClass = `align-pair2${(i === groupFiles.length - 1) && (j === pairedKeys.length - 1) ? '' : ' pair-bottom'}`;
                                    } else {
                                        pairClass = 'align-pair1';
                                    }

                                    // Determine if the accession should be a button or not.
                                    const buttonEnabled = !!meta.graphedFiles[file['@id']];

                                    // Prepare for run_type display
                                    return (
                                        <tr key={i} className={file.restricted ? 'file-restricted' : ''}>
                                            {i === 0 ? { spanned } : null}
                                            <td className={pairClass}>
                                                <DownloadableAccession file={file} buttonEnabled={buttonEnabled} clickHandler={meta.fileClick ? meta.fileClick : null} loggedIn={loggedIn} adminUser={adminUser} />
                                            </td>
                                            <td className={pairClass}>{file.file_type}</td>
                                            <td className={pairClass}>{file.output_type}</td>
                                            <td className={pairClass}>{file.assembly}</td>
                                            <td className={pairClass}>{file.lab && file.lab.title ? file.lab.title : null}</td>
                                            <td className={pairClass}>{moment.utc(file.date_created).format('YYYY-MM-DD')}</td>
                                            <td className={pairClass}>{humanFileSize(file.file_size)}</td>
                                            <td className={pairClass}>{fileAuditStatus(file)}</td>
                                            <td className={`${pairClass} characterization-meta-data`}><StatusLabel status={file.status} /></td>
                                        </tr>
                                    );
                                });
                            })}
                            {nonpairedFiles.sort(sortBioReps).map((file, i) => {
                                // Prepare for run_type display
                                const rowClasses = [
                                    pairedKeys.length && i === 0 ? 'table-raw-separator' : null,
                                    file.restricted ? 'file-restricted' : null,
                                ];

                                // Determine if accession should be a button or not.
                                const buttonEnabled = !!meta.graphedFiles[file['@id']];

                                return (
                                    <tr key={i} className={rowClasses.join(' ')}>
                                        <td className="table-raw-biorep">{(file.biological_replicates && file.biological_replicates.length) ? file.biological_replicates.sort((a, b) => a - b).join(', ') : 'N/A'}</td>
                                        <td>{(file.replicate && file.replicate.library) ? file.replicate.library.accession : 'N/A'}</td>
                                        <td>
                                            <DownloadableAccession file={file} buttonEnabled={buttonEnabled} clickHandler={meta.fileClick ? meta.fileClick : null} loggedIn={loggedIn} adminUser={adminUser} />
                                        </td>
                                        <td>{file.file_type}</td>
                                        <td>{file.output_type}</td>
                                        <td>{file.assembly}</td>
                                        <td>{file.lab && file.lab.title ? file.lab.title : null}</td>
                                        <td>{moment.utc(file.date_created).format('YYYY-MM-DD')}</td>
                                        <td>{humanFileSize(file.file_size)}</td>
                                        <td>{fileAuditStatus(file)}</td>
                                        <td className="characterization-meta-data"><StatusLabel status={file.status} /></td>
                                    </tr>
                                );
                            })}
                        </tbody>
                    : null}

                    <tfoot>
                        <tr>
                            <td className={`file-table-footer${this.state.collapsed ? ' hiding' : ''}`} colSpan="11" />
                        </tr>
                    </tfoot>
                </table>
            );
        }

        // No files to display
        return null;
    },
});


// Called once searches for unreleased files returns results in this.props.items. Displays both released and
// unreleased files.
export const DatasetFiles = React.createClass({
    propTypes: {
        items: React.PropTypes.array, // Array of files retrieved
    },

    render: function () {
        const { items } = this.props;

        const files = _.uniq((items && items.length) ? items : []);
        if (files.length) {
            return <FileTable {...this.props} items={files} />;
        }
        return null;
    },
});


// File display widget, showing a facet list, a table, and a graph (and maybe a BioDalliance).
// This component only triggers the data retrieval, which is done with a search for files associated
// with the given experiment (in this.props.context). An odd thing is we specify query-string parameters
// to the experiment URL, but they apply to the file search -- not the experiment itself.
export const FileGallery = React.createClass({
    propTypes: {
        context: React.PropTypes.object, // Dataset object whose files we're rendering
        encodevers: React.PropTypes.string, // ENCODE version number
        anisogenic: React.PropTypes.bool, // True if anisogenic experiment
        hideGraph: React.PropTypes.bool, // T to hide graph display
        altFilterDefault: React.PropTypes.bool, // T to default to All Assemblies and Annotations
    },

    contextTypes: {
        session: React.PropTypes.object, // Login information
        location_href: React.PropTypes.string, // URL of this experiment page, including query string stuff
    },

    render: function () {
        const { context, encodevers, anisogenic, hideGraph, altFilterDefault } = this.props;

        return (
            <FetchedData ignoreErrors>
                <Param name="data" url={globals.unreleased_files_url(context)} />
                <Param name="schemas" url="/profiles/" />
                <FileGalleryRenderer context={context} session={this.context.session} encodevers={encodevers} anisogenic={anisogenic} hideGraph={hideGraph} altFilterDefault={altFilterDefault} />
            </FetchedData>
        );
    },
});


// Given an array of files, make an array of file assemblies and genome annotations to prepare for
// rendering the filtering menu of assemblies and genome annotations. This collects them from all
// files that don't have a "raw data" output_category and that have an assembly. The format of the
// returned array is:
//
// [{assembly: 'assembly1', annotation: 'annotation1'}]
//
// The resulting array has no duplicate entries, nor empty ones. Entries with an assembly but no
// annotation simply have an empty string for the annnotation. The array of assemblies and
// annotations is then sorted with assembly as the primary key and annotation as the secondary.

function collectAssembliesAnnotations(files) {
    let filterOptions = [];

    // Get the assembly and annotation of each file. Assembly is required to be included in the list
    files.forEach((file) => {
        if (file.output_category !== 'raw data' && file.assembly) {
            filterOptions.push({ assembly: file.assembly, annotation: file.genome_annotation });
        }
    });

    // Eliminate duplicate entries in filterOptions. Duplicates are detected by combining the
    // assembly and annotation into a long string. Use the '!' separator so that highly unlikely
    // anomalies don't pass undetected (e.g. hg19!V19 and hg1!9V19 -- again, highly unlikely).
    filterOptions = filterOptions.length ? _(filterOptions).uniq(option => `${option.assembly}!${option.annotation ? option.annotation : ''}`) : [];

    // Now begin a two-stage sort, with the primary key being the assembly in a specific priority
    // order specified by the assemblyPriority array, and the secondary key being the annotation
    // in which we attempt to suss out the ordering from the way it looks, highest-numbered first.
    // First, sort by annotation and reverse the sort at the end.
    filterOptions = _(filterOptions).sortBy((option) => {
        if (option.annotation) {
            // Extract any number from the annotation.
            const annotationMatch = option.annotation.match(/^[A-Z]+(\d+).*$/);
            if (annotationMatch) {
                // Return the number to the sorting algoritm.
                return Number(annotationMatch[1]);
            }
        }

        // No annotation gets sorted to the top.
        return null;
    }).reverse();

    // Now sort by assembly priority order as the primary sorting key. assemblyPriority is a global
    // array at the top of the file.
    return _(filterOptions).sortBy(option => _(assemblyPriority).indexOf(option.assembly));
}


// Handle graphing throws. Exported for Jest tests.
export function GraphException(message, file0, file1) {
    this.message = message;
    if (file0) {
        this.file0 = file0;
    }
    if (file1) {
        this.file1 = file1;
    }
}


// Map a QC object to its corresponding two-letter abbreviation for the graph.
function qcAbbr(qc) {
    // As we add more QC object types, add to this object.
    const qcAbbrMap = {
        BigwigcorrelateQualityMetric: 'BC',
        BismarkQualityMetric: 'BK',
        ChipSeqFilterQualityMetric: 'CF',
        ComplexityXcorrQualityMetric: 'CX',
        CorrelationQualityMetric: 'CN',
        CpgCorrelationQualityMetric: 'CC',
        DuplicatesQualityMetric: 'DS',
        EdwbamstatsQualityMetric: 'EB',
        EdwcomparepeaksQualityMetric: 'EP',
        Encode2ChipSeqQualityMetric: 'EC',
        FastqcQualityMetric: 'FQ',
        FilteringQualityMetric: 'FG',
        GenericQualityMetric: 'GN',
        HotspotQualityMetric: 'HS',
        IDRQualityMetric: 'ID',
        IdrSummaryQualityMetric: 'IS',
        MadQualityMetric: 'MD',
        SamtoolsFlagstatsQualityMetric: 'SF',
        SamtoolsStatsQualityMetric: 'SS',
        StarQualityMetric: 'SR',
        TrimmingQualityMetric: 'TG',
    };

    let abbr = qcAbbrMap[qc['@type'][0]];
    if (!abbr) {
        // 'QC' is the generic, unmatched abbreviation if qcAbbrMap doesn't have a match.
        abbr = 'QC';
    }
    return abbr;
}


export function assembleGraph(context, session, infoNodeId, files, filterAssembly, filterAnnotation) {
    // Calculate a step ID from a file's derived_from array.
    function rDerivedFileIds(file) {
        if (file.derived_from && file.derived_from.length) {
            return file.derived_from.sort().join();
        }
        return '';
    }

    // Calculate a QC node ID.
    function rGenQcId(metric, file) {
        return `qc:${metric['@id'] + file['@id']}`;
    }

    const derivedFileIds = _.memoize(rDerivedFileIds, file => file['@id']);
    const genQcId = _.memoize(rGenQcId, (metric, file) => metric['@id'] + file['@id']);

    // Begin collecting up information about the files from the search result, and gathering their
    // QC and analysis pipeline information.
    const graphedFiles = {}; // All files in the graph, so table can link to it.
    const allFiles = {}; // All searched files, keyed by file @id
    let matchingFiles = {}; // All files that match the current assembly/annotation, keyed by file @id
    const fileQcMetrics = {}; // List of all file QC metrics indexed by file @id
    const allPipelines = {}; // List of all pipelines indexed by step @id
    files.forEach((file) => {
        // allFiles gets all files from search regardless of filtering.
        allFiles[file['@id']] = file;

        // matchingFiles gets just the files matching the given filtering assembly/annotation.
        // Note that if all assemblies and annotations are selected, this function isn't called
        // because no graph gets displayed in that case.
        if ((file.assembly === filterAssembly) && ((!file.genome_annotation && !filterAnnotation) || (file.genome_annotation === filterAnnotation))) {
            // Note whether any files have an analysis step
            const fileAnalysisStep = file.analysis_step_version && file.analysis_step_version.analysis_step;
            if (!fileAnalysisStep || (file.derived_from && file.derived_from.length)) {
                // File has no analysis step or derives from other files, so it can be included in
                // the graph.
                matchingFiles[file['@id']] = file;

                // Collect any QC info that applies to this file and make it searchable by file
                // @id.
                if (file.quality_metrics && file.quality_metrics.length) {
                    fileQcMetrics[file['@id']] = file.quality_metrics;
                }

                // Save the pipeline array used for each step used by the file.
                if (fileAnalysisStep) {
                    allPipelines[fileAnalysisStep['@id']] = fileAnalysisStep.pipelines;
                }
            } // else file has analysis step but no derived from -- can't include in graph.
        }
    });

    // Generate a list of file @ids that other files (matching the current assembly and annotation)
    // derive from (i.e. files referenced in other files' derived_from). allDerivedFroms is keyed
    // by the derived-from file @id (whether it matches the current assembly and annotation or not)
    // and has an array of all files that derive from it for its value. So for example:
    //
    // allDerivedFroms = {
    //     /files/<matching accession>: [matching file, matching file],
    //     /files/<contributing accession>: [matching file, matching file],
    //     /files/<missing accession>: [matching file, matching file],
    // }
    const allDerivedFroms = {};
    Object.keys(matchingFiles).forEach((matchingFileId) => {
        const matchingFile = matchingFiles[matchingFileId];
        if (matchingFile.derived_from && matchingFile.derived_from.length) {
            matchingFile.derived_from.forEach((derivedFromAtId) => {
                // Copy reference to allFiles copy of file. Will be undefined for missing and
                // contributing files.
                if (allDerivedFroms[derivedFromAtId]) {
                    // Already saw a file derive from this one, so add the new reference to the end
                    // of the array of derived-from files.
                    allDerivedFroms[derivedFromAtId].push(matchingFile);
                } else {
                    // Never saw a file derive from this one, so make a new array with a reference
                    // to it.
                    allDerivedFroms[derivedFromAtId] = [matchingFile];
                }
            });
        }
    });
    // Remember, at this stage allDerivedFroms includes keys for missing files, files not matching
    // the chosen assembly/annotation, and contributing files.

    // Filter any "island" files out of matchingFiles -- that is, files that derive from no other
    // files, and no other files derive from it.
    matchingFiles = (function () {
        const noIslandFiles = {};
        Object.keys(matchingFiles).forEach((matchingFileId) => {
            const matchingFile = matchingFiles[matchingFileId];
            if ((matchingFile.derived_from && matchingFile.derived_from.length) || allDerivedFroms[matchingFileId]) {
                // This file either has derived_from set, or other files derive from it. Copy it to
                // our destination object.
                noIslandFiles[matchingFileId] = matchingFile;
            }
        });
        return noIslandFiles;
    }());
    if (Object.keys(matchingFiles).length === 0) {
        throw new GraphException('No graph: no file relationships for the selected assembly/annotation');
    }
    // At this stage, any files in matchingFiles will be rendered. We just have to figure out what
    // other files need rendering, like raw sequencing files, contributing files, and derived-from
    // files that have a non-matching annotation and assembly.

    const allReplicates = {}; // All file's replicates as keys; each key references an array of files
    Object.keys(matchingFiles).forEach((matchingFileId) => {
        // If the file is part of a single biological replicate, add it to an array of files, where
        // the arrays are in an object keyed by their relevant biological replicate number.
        const matchingFile = matchingFiles[matchingFileId];
        let replicateNum = (matchingFile.biological_replicates && matchingFile.biological_replicates.length === 1) ? matchingFile.biological_replicates[0] : undefined;
        if (replicateNum) {
            if (allReplicates[replicateNum]) {
                allReplicates[replicateNum].push(matchingFile);
            } else {
                allReplicates[replicateNum] = [matchingFile];
            }
        }

        // Add each file that a matching file derives from to the replicates.
        if (matchingFile.derived_from && matchingFile.derived_from.length) {
            matchingFile.derived_from.forEach((derivedFromAtId) => {
                const file = allFiles[derivedFromAtId];
                if (file) {
                    replicateNum = (file.biological_replicates && file.biological_replicates.length === 1) ? file.biological_replicates[0] : undefined;
                    if (replicateNum) {
                        if (allReplicates[replicateNum]) {
                            allReplicates[replicateNum].push(matchingFile);
                        } else {
                            allReplicates[replicateNum] = [matchingFile];
                        }
                    }
                }
            });
        }
    });

    // Make a list of contributing files that matchingFiles files derive from.
    const usedContributingFiles = {};
    if (context.contributing_files && context.contributing_files.length) {
        context.contributing_files.forEach((contributingFileAtId) => {
            if (contributingFileAtId in allDerivedFroms) {
                usedContributingFiles[contributingFileAtId] = allDerivedFroms[contributingFileAtId];
            }
        });
    }

    // Go through each used contributing file and set a property within it showing which files
    // derive from it. We'll need that for coalescing contributing files.
    const allCoalesced = {};
    let coalescingGroups = {};
    if (Object.keys(usedContributingFiles).length) {
        // Now use the derivedFiles property of every contributing file to group them into potential
        // coalescing nodes. `coalescingGroups` gets assigned an object keyed by dataset file ids
        // hashed to a stringified 32-bit integer, and mapped to an array of contributing files they
        // derive from.
        coalescingGroups = _(Object.keys(usedContributingFiles)).groupBy((contributingFileAtId) => {
            const derivedFiles = usedContributingFiles[contributingFileAtId];
            return globals.hashCode(derivedFiles.map(derivedFile => derivedFile['@id']).join(',')).toString();
        });

        // Set a `coalescingGroup` property in each contributing file with its coalescing group's hash
        // value. That'll be important when we add step nodes.
        const coalescingGroupKeys = Object.keys(coalescingGroups);
        if (coalescingGroupKeys && coalescingGroupKeys.length) {
            coalescingGroupKeys.forEach((groupHash) => {
                const group = coalescingGroups[groupHash];
                if (group.length >= MINIMUM_COALESCE_COUNT) {
                    // Number of files in the coalescing group is at least the minimum number of files we
                    // allow in a coalescing group. Mark every contributing file in the group with the
                    // group's hash value in a `coalescingGroup` property that step node can connnect to.
                    group.forEach((contributingFileAtId) => {
                        allCoalesced[contributingFileAtId] = groupHash;

                        // Remove coalesced files from usedContributingFiles because we don't want
                        // to render individual files that have been coalesced.
                        delete usedContributingFiles[contributingFileAtId];
                    });
                } else {
                    // The number of contributing files in a coalescing group isn't above our
                    // threshold. Don't use this coalescingGroup anymore and just render them the
                    // same as normal files.
                    delete coalescingGroups[groupHash];
                }
            });
        }
    }

    // See if we have any derived_from files that we have no information on, likely because they're
    // not released and we're not logged in. We'll render them with information-less dummy nodes.
    const allMissingFiles = [];
    Object.keys(allDerivedFroms).forEach((derivedFromFileAtId) => {
        if (!allFiles[derivedFromFileAtId] && !allCoalesced[derivedFromFileAtId]) {
            // The derived-from file isn't in our dataset file list, nor in coalesced contributing
            // files. Now see if it's in non-coalesced contributing files.
            if (!usedContributingFiles[derivedFromFileAtId]) {
                allMissingFiles.push(derivedFromFileAtId);
            }
        }
    });

    // Create an empty graph architecture that we fill in next.
    const jsonGraph = new JsonGraph(context.accession);

    // Create nodes for the replicates.
    Object.keys(allReplicates).forEach((replicateNum) => {
        if (allReplicates[replicateNum] && allReplicates[replicateNum].length) {
            jsonGraph.addNode(`rep:${replicateNum}`, `Replicate ${replicateNum}`, {
                cssClass: 'pipeline-replicate',
                type: 'Rep',
                shape: 'rect',
                cornerRadius: 0,
            });
        }
    });

    // Go through each file matching the currently selected assembly/annotation and add it to our
    // graph.
    Object.keys(matchingFiles).forEach((fileId) => {
        const file = matchingFiles[fileId];
        const fileNodeId = `file:${file['@id']}`;
        const fileNodeLabel = `${file.title} (${file.output_type})`;
        const fileCssClass = `pipeline-node-file${infoNodeId === fileNodeId ? ' active' : ''}`;
        const fileRef = file;
        const replicateNode = (file.biological_replicates && file.biological_replicates.length === 1) ? jsonGraph.getNode(`rep:${file.biological_replicates[0]}`) : null;
        let metricsInfo;

        // Add QC metrics info from the file to the list to generate the nodes later.
        if (fileQcMetrics[fileId] && fileQcMetrics[fileId].length) {
            const sortedMetrics = fileQcMetrics[fileId].sort((a, b) => (a['@type'][0] > b['@type'][0] ? 1 : (a['@type'][0] < b['@type'][0] ? -1 : 0)));
            metricsInfo = sortedMetrics.map((metric) => {
                const qcId = genQcId(metric, file);
                return {
                    id: qcId,
                    label: qcAbbr(metric),
                    '@type': ['QualityMetric'],
                    class: `pipeline-node-qc-metric${infoNodeId === qcId ? ' active' : ''}`,
                    tooltip: true,
                    ref: metric,
                    parent: file,
                };
            });
        }

        // Add a node for a regular searched file.
        jsonGraph.addNode(fileNodeId, fileNodeLabel, {
            cssClass: fileCssClass,
            type: 'File',
            shape: 'rect',
            cornerRadius: 16,
            parentNode: replicateNode,
            ref: fileRef,
        }, metricsInfo);

        // Add the matching file to our list of "all" graphed files.
        graphedFiles[fileId] = file;

        // Figure out the analysis step we need to render between the node we just rendered and its
        // derived_from.
        let stepId;
        let label;
        let pipelineInfo;
        let error;
        const fileAnalysisStep = file.analysis_step_version && file.analysis_step_version.analysis_step;
        if (fileAnalysisStep) {
            // Make an ID and label for the step
            stepId = `step:${derivedFileIds(file) + fileAnalysisStep['@id']}`;
            label = fileAnalysisStep.analysis_step_types;
            pipelineInfo = allPipelines[fileAnalysisStep['@id']];
            error = false;
        } else if (derivedFileIds(file)) {
            // File derives from others, but no analysis step; make dummy step.
            stepId = `error:${derivedFileIds(file)}`;
            label = 'Software unknown';
            pipelineInfo = null;
            error = true;
        } else {
            // No analysis step and no derived_from; don't add a step.
            stepId = '';
        }

        // If we have a step to render, do that here.
        if (stepId) {
            // Add the step to the graph only if we haven't for this derived-from set already
            if (!jsonGraph.getNode(stepId)) {
                jsonGraph.addNode(stepId, label, {
                    cssClass: `pipeline-node-analysis-step${(infoNodeId === stepId ? ' active' : '') + (error ? ' error' : '')}`,
                    type: 'Step',
                    shape: 'rect',
                    cornerRadius: 4,
                    parentNode: replicateNode,
                    ref: fileAnalysisStep,
                    pipelines: pipelineInfo,
                    fileId: file['@id'],
                    fileAccession: file.title,
                    stepVersion: file.analysis_step_version,
                });
            }

            // Connect the file to the step, and the step to the derived_from files
            jsonGraph.addEdge(stepId, fileNodeId);
            file.derived_from.forEach((derivedFromAtId) => {
                const derivedFromFile = allFiles[derivedFromAtId] || allMissingFiles.some(missingFileId => missingFileId === derivedFromAtId);
                if (derivedFromFile) {
                    // Not derived from a contributing file; just add edges normally.
                    const derivedFileId = `file:${derivedFromAtId}`;
                    if (!jsonGraph.getEdge(derivedFileId, stepId)) {
                        jsonGraph.addEdge(derivedFileId, stepId);
                    }
                } else {
                    // File derived from a contributing file; add edges to a coalesced node
                    // that we'll add to the graph later.
                    const coalescedContributing = allCoalesced[derivedFromAtId];
                    if (coalescedContributing) {
                        // Rendering a coalesced contributing file.
                        const derivedFileId = `coalesced:${coalescedContributing}`;
                        if (!jsonGraph.getEdge(derivedFileId, stepId)) {
                            jsonGraph.addEdge(derivedFileId, stepId);
                        }
                    } else if (usedContributingFiles[derivedFromAtId]) {
                        const derivedFileId = `file:${derivedFromAtId}`;
                        if (!jsonGraph.getEdge(derivedFileId, stepId)) {
                            jsonGraph.addEdge(derivedFileId, stepId);
                        }
                    }
                }
            });
        }
    });

    // Go through each derived-from file and add it to our graph.
    Object.keys(allDerivedFroms).forEach((fileId) => {
        const file = allFiles[fileId];
        if (file && !matchingFiles[fileId]) {
            const fileNodeId = `file:${file['@id']}`;
            const fileNodeLabel = `${file.title} (${file.output_type})`;
            const fileCssClass = `pipeline-node-file${infoNodeId === fileNodeId ? ' active' : ''}`;
            const fileRef = file;
            const replicateNode = (file.biological_replicates && file.biological_replicates.length === 1) ? jsonGraph.getNode(`rep:${file.biological_replicates[0]}`) : null;

            jsonGraph.addNode(fileNodeId, fileNodeLabel, {
                cssClass: fileCssClass,
                type: 'File',
                shape: 'rect',
                cornerRadius: 16,
                parentNode: replicateNode,
                ref: fileRef,
            });

            // Add the derived-from file to our list of "all" graphed files.
            graphedFiles[fileId] = file;
        }
    });

    // Go through each derived-from contributing file and add it to our graph.
    Object.keys(usedContributingFiles).forEach((fileAtId) => {
        const fileNodeId = `file:${fileAtId}`;
        const fileNodeLabel = `${globals.atIdToAccession(fileAtId)}`;
        const fileCssClass = `pipeline-node-file contributing${infoNodeId === fileNodeId ? ' active' : ''}`;

        jsonGraph.addNode(fileNodeId, fileNodeLabel, {
            cssClass: fileCssClass,
            type: 'File',
            shape: 'rect',
            cornerRadius: 16,
            contributing: fileAtId,
            ref: {},
        });
    });

    // Now add coalesced nodes to the graph.
    Object.keys(coalescingGroups).forEach((groupHash) => {
        const coalescingGroup = coalescingGroups[groupHash];
        if (coalescingGroup.length) {
            const fileNodeId = `coalesced:${groupHash}`;
            const fileCssClass = `pipeline-node-file contributing${infoNodeId === fileNodeId ? ' active' : ''}`;
            jsonGraph.addNode(fileNodeId, `${coalescingGroup.length} contributing files`, {
                cssClass: fileCssClass,
                type: 'File',
                shape: 'stack',
                cornerRadius: 16,
                contributing: groupHash,
                ref: coalescingGroup,
            });
        }
    });

    // Add missing-file nodes to the graph.
    allMissingFiles.forEach((missingFileAtId) => {
        const fileNodeAccession = globals.atIdToAccession(missingFileAtId);
        const fileNodeId = `file:${missingFileAtId}`;
        const fileNodeLabel = `${fileNodeAccession} (unknown)`;
        const fileCssClass = 'pipeline-node-file error';

        jsonGraph.addNode(fileNodeId, fileNodeLabel, {
            cssClass: fileCssClass,
            type: 'File',
            shape: 'rect',
            cornerRadius: 16,
        });
    });

    return { graph: jsonGraph, graphedFiles: graphedFiles };
}


// Function to render the file gallery, and it gets called after the file search results (for files associated with
// the displayed experiment) return.
const FileGalleryRenderer = React.createClass({
    propTypes: {
        context: React.PropTypes.object, // Dataset whose files we're rendering
        data: React.PropTypes.object, // File data retrieved from search request
        schemas: React.PropTypes.object, // Schemas for the entire system; used for QC property titles
        hideGraph: React.PropTypes.bool, // T to hide graph display
        altFilterDefault: React.PropTypes.bool, // T to default to All Assemblies and Annotations
    },

    contextTypes: {
        session: React.PropTypes.object,
        session_properties: React.PropTypes.object,
        location_href: React.PropTypes.string,
    },

    getInitialState: function () {
        return {
            selectedFilterValue: '', // <select> value of selected filter
            infoNodeId: '', // @id of node whose info panel is open
            infoModalOpen: false, // True if info modal is open
            relatedFiles: [], // List of related files
        };
    },

    componentWillMount: function () {
        const { context, data } = this.props;
        const relatedFileIds = context.related_files && context.related_files.length ? context.related_files : [];
        if (relatedFileIds.length) {
            const searchedFiles = data ? data['@graph'] : []; // Array of searched files arrives in data.@graph result
            requestFiles(relatedFileIds, searchedFiles).then((relatedFiles) => {
                this.setState({ relatedFiles: relatedFiles });
            });
        }
    },

    // Set the default filter after the graph has been analayzed once.
    componentDidMount: function () {
        if (!this.props.altFilterDefault) {
            this.setFilter('0');
        }
    },

    componentDidUpdate: function () {
        const { context, data } = this.props;
        const relatedFileIds = context.related_files && context.related_files.length ? context.related_files : [];
        if (relatedFileIds.length) {
            const searchedFiles = data ? data['@graph'] : []; // Array of searched files arrives in data.@graph result
            requestFiles(relatedFileIds, searchedFiles).then((relatedFiles) => {
                if (relatedFiles.length !== this.state.relatedFiles.length) {
                    this.setState({ relatedFiles: relatedFiles });
                }
            });
        }
    },

    // Called from child components when the selected node changes.
    setInfoNodeId: function (nodeId) {
        this.setState({ infoNodeId: nodeId });
    },

    setInfoNodeVisible: function (visible) {
        this.setState({ infoNodeVisible: visible });
    },

    // Set the graph filter based on the given <option> value
    setFilter: function (value) {
        const stateValue = value === 'default' ? '' : value;
        this.setState({ selectedFilterValue: stateValue });
    },

    // React to a filter menu selection. The synthetic event given in `e`
    handleFilterChange: function (e) {
        this.setFilter(e.target.value);
    },

    render: function () {
        const { context, data, schemas } = this.props;
        let selectedAssembly = '';
        let selectedAnnotation = '';
        let jsonGraph;
        let allGraphedFiles;
        const files = (data ? data['@graph'] : []).concat(this.state.relatedFiles); // Array of searched files arrives in data.@graph result
        if (files.length === 0) {
            return null;
        }

        const filterOptions = files.length ? collectAssembliesAnnotations(files) : [];

        if (this.state.selectedFilterValue && filterOptions[this.state.selectedFilterValue]) {
            selectedAssembly = filterOptions[this.state.selectedFilterValue].assembly;
            selectedAnnotation = filterOptions[this.state.selectedFilterValue].annotation;
        }

        // Get a list of files for the graph (filters out archived files)
        const graphFiles = _(files).filter(file => file.status !== 'archived');

        // Build node graph of the files and analysis steps with this experiment
        if (graphFiles && graphFiles.length) {
            try {
                const { graph, graphedFiles } = assembleGraph(context, this.context.session, this.state.infoNodeId, graphFiles, selectedAssembly, selectedAnnotation);
                jsonGraph = graph;
                allGraphedFiles = (selectedAssembly || selectedAnnotation) ? graphedFiles : {};
            } catch (e) {
                jsonGraph = null;
                allGraphedFiles = {};
                console.warn(e.message + (e.file0 ? ` -- file0:${e.file0}` : '') + (e.file1 ? ` -- file1:${e.file1}` : ''));
            }
        }

        return (
            <Panel>
                <PanelHeading addClasses="file-gallery-heading">
                    <h4>Files</h4>
                    <div className="file-gallery-controls">
                        {context.visualize_ucsc && context.status === 'released' ?
                            <div className="file-gallery-control">
                                <DropdownButton title="Visualize Data" label="visualize-data">
                                    <DropdownMenu>
                                        {Object.keys(context.visualize_ucsc).map(assembly =>
                                            <a key={assembly} data-bypass="true" target="_blank" rel="noopener noreferrer" href={context.visualize_ucsc[assembly]}>
                                                {assembly}
                                            </a>,
                                        )}
                                    </DropdownMenu>
                                </DropdownButton>
                            </div>
                        : null}
                        {filterOptions.length ?
                            <div className="file-gallery-control file-gallery-control-select">
                                <FilterMenu selectedFilterValue={this.state.selectedFilterValue} filterOptions={filterOptions} handleFilterChange={this.handleFilterChange} />
                            </div>
                        : null}
                    </div>
                </PanelHeading>

                {!this.props.hideGraph ?
                    <FileGraph
                        context={context}
                        items={graphFiles}
                        graph={jsonGraph}
                        selectedAssembly={selectedAssembly}
                        selectedAnnotation={selectedAnnotation}
                        session={this.context.session}
                        infoNodeId={this.state.infoNodeId}
                        setInfoNodeId={this.setInfoNodeId}
                        infoNodeVisible={this.state.infoNodeVisible}
                        setInfoNodeVisible={this.setInfoNodeVisible}
<<<<<<< HEAD
                        schemas={schemas}
                        adminUser={!!this.context.session_properties.admin}
=======
                        adminUser={!!(this.context.session_properties && this.context.session_properties.admin)}
>>>>>>> 452b381d
                        forceRedraw
                    />
                : null}

                {/* If logged in and dataset is released, need to combine search of files that reference
                    this dataset to get released and unreleased ones. If not logged in, then just get
                    files from dataset.files */}
                <FileTable
                    {...this.props}
                    items={files}
                    selectedFilterValue={this.state.selectedFilterValue}
                    filterOptions={filterOptions}
                    graphedFiles={allGraphedFiles}
                    handleFilterChange={this.handleFilterChange}
                    encodevers={globals.encodeVersion(context)}
                    session={this.context.session}
                    infoNodeId={this.state.infoNodeId}
                    setInfoNodeId={this.setInfoNodeId}
                    infoNodeVisible={this.state.infoNodeVisible}
                    setInfoNodeVisible={this.setInfoNodeVisible}
                    showFileCount
                    noDefaultClasses
                    adminUser={!!(this.context.session_properties && this.context.session_properties.admin)}
                />
            </Panel>
        );
    },
});


const CollapsingTitle = React.createClass({
    propTypes: {
        title: React.PropTypes.string.isRequired, // Title to display in the title bar
        handleCollapse: React.PropTypes.func.isRequired, // Function to call to handle click in collapse button
        selectedFilterValue: React.PropTypes.string, // Currently selected filter
        filterOptions: React.PropTypes.array, // Array of filtering options
        handleFilterChange: React.PropTypes.func, // Function to call when filter menu item is chosen
        collapsed: React.PropTypes.bool, // T if the panel this is over has been collapsed
    },

    render: function () {
        const { title, handleCollapse, collapsed, filterOptions, selectedFilterValue, handleFilterChange } = this.props;
        return (
            <div className="collapsing-title">
                <button className="collapsing-title-trigger pull-left" data-trigger onClick={handleCollapse}>{collapseIcon(collapsed, 'collapsing-title-icon')}</button>
                <h4>{title}</h4>
                {filterOptions && filterOptions.length && handleFilterChange ?
                    <div className="file-gallery-controls ">
                        <div className="file-gallery-control file-gallery-control-select">
                            <FilterMenu filterOptions={filterOptions} selectedFilterValue={selectedFilterValue} handleFilterChange={handleFilterChange} />
                        </div>
                    </div>
                : null}
            </div>
        );
    },
});


// Display a filtering <select>. `filterOptions` is an array of objects with two properties:
// `assembly` and `annotation`. Both are strings that get concatenated to form each menu item. The
// value of each <option> is its zero-based index.
const FilterMenu = React.createClass({
    propTypes: {
        selectedFilterValue: React.PropTypes.string, // Currently selected filter
        filterOptions: React.PropTypes.array.isRequired, // Contents of the filtering menu
        handleFilterChange: React.PropTypes.func.isRequired, // Call when a filtering option changes
    },

    render: function () {
        const { filterOptions, handleFilterChange } = this.props;
        const selectedFilterValue = this.props.selectedFilterValue ? this.props.selectedFilterValue : 'default';

        return (
            <select className="form-control" defaultValue="0" value={selectedFilterValue} onChange={handleFilterChange}>
                <option value="default" key="title">All Assemblies and Annotations</option>
                <option disabled="disabled" />
                {filterOptions.map((option, i) =>
                    <option key={i} value={i}>{`${option.assembly + (option.annotation ? ` ${option.annotation}` : '')}`}</option>,
                )}
            </select>
        );
    },
});


export function qcDetailsView(metrics, schemas) {
    const qc = metrics.ref;

    // Extract the GenericQualityMetric schema. We don't display properties that exist in this
    // schema because they're generic properties, not interesting QC proeprties.
    const genericQCSchema = schemas.GenericQualityMetric;

    // Extract the schema specific for the given quality metric.
    const qcSchema = schemas[qc['@type'][0]];

    if (metrics && genericQCSchema && qcSchema && qcSchema.properties) {
        const file = metrics.parent;

        return qcModalContent(qc, file, qcSchema, genericQCSchema);
    }
    return { header: null, body: null };
}


function coalescedDetailsView(node) {
    let header;
    let body;

    if (node.metadata.coalescedFiles && node.metadata.coalescedFiles.length) {
        // Configuration for reference file table
        const coalescedFileColumns = {
            accession: {
                title: 'Accession',
                display: item =>
                    <span>
                        {item.title}&nbsp;<a href={item.href} download={item.href.substr(item.href.lastIndexOf('/') + 1)} data-bypass="true"><i className="icon icon-download"><span className="sr-only">Download</span></i></a>
                    </span>,
            },
            file_type: { title: 'File type' },
            output_type: { title: 'Output type' },
            assembly: { title: 'Mapping assembly' },
            genome_annotation: {
                title: 'Genome annotation',
                hide: list => _(list).all(item => !item.genome_annotation),
            },
            title: {
                title: 'Lab',
                getValue: item => (item.lab && item.lab.title ? item.lab.title : null),
            },
            date_created: {
                title: 'Date added',
                getValue: item => moment.utc(item.date_created).format('YYYY-MM-DD'),
                sorter: (a, b) => {
                    if (a && b) {
                        return Date.parse(a) - Date.parse(b);
                    }
                    const bTest = b ? 1 : 0;
                    return a ? -1 : bTest;
                },
            },
        };

        header = (
            <h4>Selected contributing files</h4>
        );
        body = (
            <div className="coalesced-table">
                <SortTable
                    list={node.metadata.coalescedFiles}
                    columns={coalescedFileColumns}
                    sortColumn="accession"
                />
            </div>
        );
    } else {
        header = (
            <div className="details-view-info">
                <h4>Unknown files</h4>
            </div>
        );
        body = <p className="browser-error">No information available</p>;
    }
    return { header: header, body: body };
}

const FileGraph = React.createClass({
    propTypes: {
        items: React.PropTypes.array, // Array of files we're graphing
        graph: React.PropTypes.object, // JsonGraph object generated from files
        selectedAssembly: React.PropTypes.string, // Currently selected assembly
        selectedAnnotation: React.PropTypes.string, // Currently selected annotation
        setInfoNodeId: React.PropTypes.func, // Function to call to set the currently selected node ID
        setInfoNodeVisible: React.PropTypes.func, // Function to call to set the visibility of the node's modal
        infoNodeId: React.PropTypes.string, // ID of selected node in graph
        infoNodeVisible: React.PropTypes.bool, // True if node's modal is vibible
        schemas: React.PropTypes.object, // System-wide schemas
        session: React.PropTypes.object, // Current user's login information
        adminUser: React.PropTypes.bool, // True if logged in user is an admin
    },

    mixins: [AuditMixin],

    getInitialState: function () {
        return {
            contributingFiles: {}, // List of contributing file objects we've requested; acts as a cache too
            coalescedFiles: {}, // List of coalesced files we've requested; acts as a cache too
            infoModalOpen: false, // Graph information modal open
            collapsed: false, // T if graphing panel is collapsed
        };
    },

    // Render metadata if a graph node is selected.
    // jsonGraph: JSON graph data.
    // infoNodeId: ID of the selected node
    detailNodes: function (jsonGraph, infoNodeId, loggedIn, adminUser) {
        let meta;

        // Find data matching selected node, if any
        if (infoNodeId) {
            if (infoNodeId.indexOf('qc:') >= 0) {
                // QC subnode.
                const subnode = jsonGraph.getSubnode(infoNodeId);
                if (subnode) {
                    meta = qcDetailsView(subnode, this.props.schemas);
                    meta.type = subnode['@type'][0];
                }
            } else if (infoNodeId.indexOf('coalesced:') >= 0) {
                // Coalesced contributing files.
                const node = jsonGraph.getNode(infoNodeId);
                if (node) {
                    const currCoalescedFiles = this.state.coalescedFiles;
                    if (currCoalescedFiles[node.metadata.contributing]) {
                        // We have the requested coalesced files in the cache, so just display
                        // them.
                        node.metadata.coalescedFiles = currCoalescedFiles[node.metadata.contributing];
                        meta = coalescedDetailsView(node);
                        meta.type = 'File';
                    } else if (!this.contributingRequestOutstanding) {
                        // We don't have the requested coalesced files in the cache, so we have to
                        // request them from the DB.
                        this.contributingRequestOutstanding = true;
                        requestFiles(node.metadata.ref).then((contributingFiles) => {
                            this.contributingRequestOutstanding = false;
                            currCoalescedFiles[node.metadata.contributing] = contributingFiles;
                            this.setState({ coalescedFiles: currCoalescedFiles });
                        }).catch(() => {
                            this.contributingRequestOutstanding = false;
                            currCoalescedFiles[node.metadata.contributing] = [];
                            this.setState({ coalescedFiles: currCoalescedFiles });
                        });
                    }
                }
            } else {
                // A regular or contributing file.
                const node = jsonGraph.getNode(infoNodeId);
                if (node) {
                    if (node.metadata.contributing) {
                        // This is a contributing file, and its @id is in
                        // node.metadata.contributing. See if the file is in the cache.
                        const currContributing = this.state.contributingFiles;
                        if (currContributing[node.metadata.contributing]) {
                            // We have this file's object in the cache, so just display it.
                            node.metadata.ref = currContributing[node.metadata.contributing];
                            meta = globals.graph_detail.lookup(node)(node, this.handleNodeClick, loggedIn, adminUser);
                            meta.type = node['@type'][0];
                        } else if (!this.contributingRequestOutstanding) {
                            // We don't have this file's object in the cache, so request it from
                            // the DB.
                            this.contributingRequestOutstanding = true;
                            requestFiles([node.metadata.contributing]).then((contributingFile) => {
                                this.contributingRequestOutstanding = false;
                                currContributing[node.metadata.contributing] = contributingFile[0];
                                this.setState({ contributingFiles: currContributing });
                            }).catch(() => {
                                this.contributingRequestOutstanding = false;
                                currContributing[node.metadata.contributing] = {};
                                this.setState({ contributingFiles: currContributing });
                            });
                        }
                    } else {
                        // Regular File data in the node from when we generated the graph. Just
                        // display the file data from there.
                        meta = globals.graph_detail.lookup(node)(node, this.handleNodeClick, loggedIn, adminUser);
                        meta.type = node['@type'][0];
                    }
                }
            }
        }

        return meta;
    },

    // Handle a click in a graph node
    handleNodeClick: function (nodeId) {
        this.props.setInfoNodeId(nodeId);
        this.props.setInfoNodeVisible(true);
    },

    handleCollapse: function () {
        // Handle click on panel collapse icon
        this.setState({ collapsed: !this.state.collapsed });
    },

    closeModal: function () {
        // Called when user wants to close modal somehow
        this.props.setInfoNodeVisible(false);
        this.auditStateClosed();
    },

    render: function () {
        const { session, adminUser, items, graph, selectedAssembly, selectedAnnotation, infoNodeId, infoNodeVisible } = this.props;
        const loggedIn = !!(session && session['auth.userid']);
        const files = items;
        const modalTypeMap = {
            File: 'file',
            Step: 'analysis-step',
            QualityMetric: 'quality-metric',
        };

        // Build node graph of the files and analysis steps with this experiment
        if (files && files.length) {
            // If we have a graph, or if we have a selected assembly/annotation, draw the graph panel
            const goodGraph = graph && Object.keys(graph).length;
            if (goodGraph) {
                if (selectedAssembly || selectedAnnotation) {
                    const meta = this.detailNodes(graph, infoNodeId, loggedIn, adminUser);
                    const modalClass = meta ? `graph-modal-${modalTypeMap[meta.type]}` : '';

                    return (
                        <div>
                            <div className="file-gallery-graph-header collapsing-title">
                                <button className="collapsing-title-trigger" onClick={this.handleCollapse}>{collapseIcon(this.state.collapsed, 'collapsing-title-icon')}</button>
                                <h4>Association graph</h4>
                            </div>
                            {!this.state.collapsed ?
                                <div>
                                    <Graph graph={graph} nodeClickHandler={this.handleNodeClick} nodeMouseenterHandler={this.handleHoverIn} nodeMouseleaveHandler={this.handleHoverOut} noDefaultClasses forceRedraw />
                                </div>
                            : null}
                            <div className={`file-gallery-graph-footer${this.state.collapsed ? ' hiding' : ''}`} />
                            {meta && infoNodeVisible ?
                                <Modal closeModal={this.closeModal}>
                                    <ModalHeader closeModal={this.closeModal} addCss={modalClass}>
                                        {meta ? meta.header : null}
                                    </ModalHeader>
                                    <ModalBody>
                                        {meta ? meta.body : null}
                                    </ModalBody>
                                    <ModalFooter closeModal={<button className="btn btn-info" onClick={this.closeModal}>Close</button>} />
                                </Modal>
                            : null}
                        </div>
                    );
                }
                return <p className="browser-error">Choose an assembly to see file association graph</p>;
            }
            return <p className="browser-error">Graph not applicable for the selected assembly/annotation.</p>;
        }
        return null;
    },
});


// Display a QC button in the file modal.
const FileQCButton = React.createClass({
    propTypes: {
        qc: React.PropTypes.object.isRequired, // QC object we're directing to
        file: React.PropTypes.object.isRequired, // File this QC object is attached to
        handleClick: React.PropTypes.func.isRequired, // Function to open a modal to the given object
    },

    handleClick: function () {
        const qcId = `qc:${this.props.qc['@id']}${this.props.file['@id']}`;
        this.props.handleClick(qcId);
    },

    render: function () {
        const qcName = qcIdToDisplay(this.props.qc);
        if (qcName) {
            return <button className="file-qc-btn" onClick={this.handleClick}>{qcName}</button>;
        }
        return null;
    },
});


// Display the metadata of the selected file in the graph
const FileDetailView = function (node, qcClick, loggedIn, adminUser) {
    // The node is for a file
    const selectedFile = node.metadata.ref;
    let body = null;
    let header = null;

    if (selectedFile && Object.keys(selectedFile).length) {
        let contributingAccession;

        if (node.metadata.contributing) {
            const accessionStart = selectedFile.dataset.indexOf('/', 1) + 1;
            const accessionEnd = selectedFile.dataset.indexOf('/', accessionStart) - accessionStart;
            contributingAccession = selectedFile.dataset.substr(accessionStart, accessionEnd);
        }
        const dateString = !!selectedFile.date_created && moment.utc(selectedFile.date_created).format('YYYY-MM-DD');
        header = (
            <div className="details-view-info">
                <h4>{selectedFile.file_type} <a href={selectedFile['@id']}>{selectedFile.title}</a></h4>
            </div>
        );

        // Determine if the file has audits or not.
        let fileAudits = false;
        if (selectedFile.audit) {
            const fileAuditKeys = Object.keys(selectedFile.audit);
            fileAudits = !!(fileAuditKeys && fileAuditKeys.length);
        }

        body = (
            <div>
                <dl className="key-value">
                    {selectedFile.output_type ?
                        <div data-test="output">
                            <dt>Output</dt>
                            <dd>{selectedFile.output_type}</dd>
                        </div>
                    : null}

                    {selectedFile.paired_end ?
                        <div data-test="pairedend">
                            <dt>Paired end</dt>
                            <dd>{selectedFile.paired_end}</dd>
                        </div>
                    : null}

                    {selectedFile.biological_replicates && selectedFile.biological_replicates.length ?
                        <div data-test="bioreplicate">
                            <dt>Biological replicate(s)</dt>
                            <dd>{`[${selectedFile.biological_replicates.join(',')}]`}</dd>
                        </div>
                    : null}

                    {selectedFile.biological_replicates && selectedFile.biological_replicates.length ?
                        <div data-test="techreplicate">
                            <dt>Technical replicate(s)</dt>
                            <dd>{`[${selectedFile.technical_replicates.join(',')}]`}</dd>
                        </div>
                    : null}

                    {selectedFile.mapped_read_length !== undefined ?
                        <div data-test="mappedreadlength">
                            <dt>Mapped read length</dt>
                            <dd>{selectedFile.mapped_read_length}</dd>
                        </div>
                    : null}

                    {selectedFile.assembly ?
                        <div data-test="assembly">
                            <dt>Mapping assembly</dt>
                            <dd>{selectedFile.assembly}</dd>
                        </div>
                    : null}

                    {selectedFile.genome_annotation ?
                        <div data-test="annotation">
                            <dt>Genome annotation</dt>
                            <dd>{selectedFile.genome_annotation}</dd>
                        </div>
                    : null}

                    {selectedFile.lab && selectedFile.lab.title ?
                        <div data-test="submitted">
                            <dt>Lab</dt>
                            <dd>{selectedFile.lab.title}</dd>
                        </div>
                    : null}

                    {dateString ?
                        <div data-test="datecreated">
                            <dt>Date added</dt>
                            <dd>{dateString}</dd>
                        </div>
                    : null}

                    {selectedFile.analysis_step_version ?
                        <div data-test="software">
                            <dt>Software</dt>
                            <dd>{softwareVersionList(selectedFile.analysis_step_version.software_versions)}</dd>
                        </div>
                    : null}

                    {node.metadata.contributing && selectedFile.dataset ?
                        <div data-test="contributedfrom">
                            <dt>Contributed from</dt>
                            <dd><a href={selectedFile.dataset}>{contributingAccession}</a></dd>
                        </div>
                    : null}

                    {selectedFile.href ?
                        <div data-test="download">
                            <dt>File download</dt>
                            <dd><DownloadableAccession file={selectedFile} loggedIn={loggedIn} adminUser={adminUser} /></dd>
                        </div>
                    : null}

                    {selectedFile.quality_metrics && selectedFile.quality_metrics.length && typeof selectedFile.quality_metrics[0] !== 'string' ?
                        <div data-test="fileqc">
                            <dt>File quality metrics</dt>
                            <dd className="file-qc-buttons">
                                {selectedFile.quality_metrics.map(qc =>
                                    <FileQCButton qc={qc} file={selectedFile} handleClick={qcClick} />,
                                )}
                            </dd>
                        </div>
                    : null}
                </dl>

                {fileAudits ?
                    <div className="row graph-modal-audits">
                        <div className="col-xs-12">
                            <h5>File audits:</h5>
                            <AuditIndicators audits={selectedFile.audit} id="qc-audit" />
                            <AuditDetail audits={selectedFile.audit} except={selectedFile['@id']} id="qc-audit" />
                        </div>
                    </div>
                : null}
            </div>
        );
    } else {
        header = (
            <div className="details-view-info">
                <h4>Unknown file</h4>
            </div>
        );
        body = <p className="browser-error">No information available</p>;
    }
    return { header: header, body: body };
};

globals.graph_detail.register(FileDetailView, 'File');<|MERGE_RESOLUTION|>--- conflicted
+++ resolved
@@ -1502,12 +1502,8 @@
                         setInfoNodeId={this.setInfoNodeId}
                         infoNodeVisible={this.state.infoNodeVisible}
                         setInfoNodeVisible={this.setInfoNodeVisible}
-<<<<<<< HEAD
                         schemas={schemas}
-                        adminUser={!!this.context.session_properties.admin}
-=======
                         adminUser={!!(this.context.session_properties && this.context.session_properties.admin)}
->>>>>>> 452b381d
                         forceRedraw
                     />
                 : null}
