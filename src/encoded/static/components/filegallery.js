--- conflicted
+++ resolved
@@ -1393,14 +1393,8 @@
                                     {goodGraph ?
                                         <Graph graph={this.jsonGraph} nodeClickHandler={this.handleNodeClick} noDefaultClasses forceRedraw>
                                             <Modal modalOpen={this.state.infoModalOpen}>
-<<<<<<< HEAD
-                                                <ModalHeader>
-                                                    {meta ? meta.header : null}
-                                                    <button className="icon icon-times" onClick={this.closeModal}><span className="sr-only">Close</span></button>
-=======
                                                 <ModalHeader closeModal={this.closeModal}>
                                                     {meta ? meta.header : null}
->>>>>>> ed269e69
                                                 </ModalHeader>
                                                 <ModalBody className="modal-body">
                                                     {meta ? meta.body : null}
