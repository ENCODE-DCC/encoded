import React from 'react';
import _ from 'underscore';
import moment from 'moment';
import globals from './globals';
import { Panel, PanelHeading } from '../libs/bootstrap/panel';
import { Modal, ModalHeader, ModalBody, ModalFooter } from '../libs/bootstrap/modal';
import { DropdownButton } from '../libs/bootstrap/button';
import { DropdownMenu } from '../libs/bootstrap/dropdown-menu';
<<<<<<< HEAD
import { auditDecor, auditsDisplayed, AuditIcon } from './audit';
import { StatusLabel } from './statuslabel';
=======
import StatusLabel from './statuslabel';
>>>>>>> f195117a
import { requestFiles, DownloadableAccession, BrowserSelector } from './objectutils';
import { Graph, JsonGraph } from './graph';
import { qcModalContent, qcIdToDisplay } from './quality_metric';
import { softwareVersionList } from './software';
import { FetchedData, Param } from './fetched';
import { collapseIcon } from '../libs/svg-icons';
import { SortTablePanel, SortTable } from './sorttable';


const MINIMUM_COALESCE_COUNT = 5; // Minimum number of files in a coalescing group


// Get the audit icon for the highest audit level in the given file.
function fileAuditStatus(file) {
    let highestAuditLevel;

    if (file.audit) {
        const sortedAuditLevels = _(Object.keys(file.audit)).sortBy(level => -file.audit[level][0].level);
        highestAuditLevel = sortedAuditLevels[0];
    } else {
        highestAuditLevel = 'OK';
    }
    return <AuditIcon level={highestAuditLevel} addClasses="file-audit-status" />;
}


export const FileTable = React.createClass({
    propTypes: {
        items: React.PropTypes.array.isRequired, // Array of files to appear in the table
        graphedFiles: React.PropTypes.object, // Specifies which files are in the graph
        filePanelHeader: React.PropTypes.object, // Table header component
        encodevers: React.PropTypes.string, // ENCODE version of the experiment
        selectedFilterValue: React.PropTypes.string, // Selected filter from popup menu
        filterOptions: React.PropTypes.array, // Array of assambly/annotation from file array
        handleFilterChange: React.PropTypes.func, // Called when user changes filter
        anisogenic: React.PropTypes.bool, // True if experiment is anisogenic
        showFileCount: React.PropTypes.bool, // True to show count of files in table
        setInfoNodeId: React.PropTypes.func, // Function to call to set the currently selected node ID
        setInfoNodeVisible: React.PropTypes.func, // Function to call to set the visibility of the node's modal
        session: React.PropTypes.object, // Persona user session
        adminUser: React.PropTypes.bool, // True if user is an admin user
        noDefaultClasses: React.PropTypes.bool, // True to strip SortTable panel of default CSS classes
    },

    getInitialState: function () {
        return {
            maxWidth: 'auto', // Width of widest table
            collapsed: { // Keeps track of which tables are collapsed
                raw: false,
                rawArray: false,
                proc: false,
                ref: false,
            },
        };
    },

    cv: {
        maxWidthRef: '', // ref key of table with this.state.maxWidth width
        maxWidthNode: null, // DOM node of table with this.state.maxWidth width
    },

    // Configuration for process file table
    procTableColumns: {
        accession: {
            title: 'Accession',
            display: (item, meta) => {
                const { loggedIn, adminUser } = meta;
                const buttonEnabled = !!(meta.graphedFiles && meta.graphedFiles[item['@id']]);
                return <DownloadableAccession file={item} buttonEnabled={buttonEnabled} clickHandler={meta.fileClick ? meta.fileClick : null} loggedIn={loggedIn} adminUser={adminUser} />;
            },
        },
        file_type: { title: 'File type' },
        output_type: { title: 'Output type' },
        biological_replicates: {
            title: (list, columns, meta) => <span>{meta.anisogenic ? 'Anisogenic' : 'Biological'} replicate</span>,
            getValue: item => (item.biological_replicates ? item.biological_replicates.sort((a, b) => a - b).join(', ') : ''),
        },
        mapped_read_length: {
            title: 'Mapped read length',
            hide: list => _(list).all(file => file.mapped_read_length === undefined),
        },
        assembly: { title: 'Mapping assembly' },
        genome_annotation: {
            title: 'Genome annotation',
            hide: list => _(list).all(item => !item.genome_annotation),
        },
        title: {
            title: 'Lab',
            getValue: item => (item.lab && item.lab.title ? item.lab.title : null),
        },
        date_created: {
            title: 'Date added',
            getValue: item => moment.utc(item.date_created).format('YYYY-MM-DD'),
            sorter: (a, b) => {
                if (a && b) {
                    return Date.parse(a) - Date.parse(b);
                }
                const bTest = (b ? 1 : 0);
                return a ? -1 : bTest;
            },
        },
        file_size: {
            title: 'File size',
            display: item => <span>{globals.humanFileSize(item.file_size)}</span>,
        },
        audit: {
            title: 'Audit status',
            display: item => <div>{fileAuditStatus(item)}</div>,
        },
        status: {
            title: 'File status',
            display: item => <div className="characterization-meta-data"><StatusLabel status={item.status} /></div>,
        },
    },

    // Configuration for reference file table
    refTableColumns: {
        accession: {
            title: 'Accession',
            display: (item, meta) => {
                const { loggedIn, adminUser } = meta;
                const buttonEnabled = !!(meta.graphedFiles && meta.graphedFiles[item['@id']]);
                return <DownloadableAccession file={item} buttonEnabled={buttonEnabled} clickHandler={meta.fileClick ? meta.fileClick : null} loggedIn={loggedIn} adminUser={adminUser} />;
            },
        },
        file_type: { title: 'File type' },
        output_type: { title: 'Output type' },
        mapped_read_length: {
            title: 'Mapped read length',
            hide: list => _(list).all(file => file.mapped_read_length === undefined),
        },
        assembly: { title: 'Mapping assembly' },
        genome_annotation: {
            title: 'Genome annotation',
            hide: list => _(list).all(item => !item.genome_annotation),
        },
        title: {
            title: 'Lab',
            getValue: item => (item.lab && item.lab.title ? item.lab.title : null),
        },
        date_created: {
            title: 'Date added',
            getValue: item => moment.utc(item.date_created).format('YYYY-MM-DD'),
            sorter: (a, b) => {
                if (a && b) {
                    return Date.parse(a) - Date.parse(b);
                }
                const bTest = b ? 1 : 0;
                return a ? -1 : bTest;
            },
        },
        file_size: {
            title: 'File size',
            display: item => <span>{globals.humanFileSize(item.file_size)}</span>,
        },
        audit: {
            title: 'Audit status',
            display: item => <div>{fileAuditStatus(item)}</div>,
        },
        status: {
            title: 'File status',
            display: item => <div className="characterization-meta-data"><StatusLabel status={item.status} /></div>,
        },
    },

    fileClick: function (nodeId) {
        // Called when the user clicks a file in the table to bring up a file modal in the graph.
        this.props.setInfoNodeId(nodeId);
        this.props.setInfoNodeVisible(true);
    },

    handleCollapse: function (table) {
        // Handle a click on a collapse button by toggling the corresponding tableCollapse state var
        const collapsed = _.clone(this.state.collapsed);
        collapsed[table] = !collapsed[table];
        this.setState({ collapsed: collapsed });
    },

    handleCollapseProc: function () {
        this.handleCollapse('proc');
    },

    handleCollapseRef: function () {
        this.handleCollapse('ref');
    },

    rowClasses: file => (file.restricted ? 'file-restricted' : ''),

    hoverDL: (hovering, fileUuid) => {
        this.setState({ restrictedTip: hovering ? fileUuid : '' });
    },

    render: function () {
        const {
            items,
            graphedFiles,
            filePanelHeader,
            encodevers,
            selectedFilterValue,
            filterOptions,
            handleFilterChange,
            anisogenic,
            showFileCount,
            session,
            adminUser,
        } = this.props;
        let selectedAssembly;
        let selectedAnnotation;
        const loggedIn = !!(session && session['auth.userid']);

        let datasetFiles = _((items && items.length) ? items : []).uniq(file => file['@id']);
        if (datasetFiles.length) {
            const unfilteredCount = datasetFiles.length;

            if (selectedFilterValue && filterOptions[selectedFilterValue]) {
                selectedAssembly = filterOptions[selectedFilterValue].assembly;
                selectedAnnotation = filterOptions[selectedFilterValue].annotation;
            }

            // Filter all the files according to the given filters, and remove duplicates
            datasetFiles = _(datasetFiles).filter((file) => {
                if (file.output_category !== 'raw data') {
                    if (selectedAssembly) {
                        if (selectedAnnotation) {
                            return selectedAnnotation === file.genome_annotation && selectedAssembly === file.assembly;
                        }
                        return !file.genome_annotation && selectedAssembly === file.assembly;
                    }
                }
                return true;
            });
            const filteredCount = datasetFiles.length;

            // Extract four kinds of file arrays
            const files = _(datasetFiles).groupBy((file) => {
                if (file.output_category === 'raw data') {
                    return file.output_type === 'reads' ? 'raw' : 'rawArray';
                }
                if (file.output_category === 'reference') {
                    return 'ref';
                }
                return 'proc';
            });

            return (
                <div>
                    {showFileCount ? <div className="file-gallery-counts">Displaying {filteredCount} of {unfilteredCount} files</div> : null}
                    <SortTablePanel header={filePanelHeader} noDefaultClasses={this.props.noDefaultClasses}>
                        <RawSequencingTable
                            files={files.raw}
                            meta={{
                                encodevers: encodevers,
                                anisogenic: anisogenic,
                                fileClick: this.fileClick,
                                graphedFiles: graphedFiles,
                                session: session,
                                loggedIn: loggedIn,
                                adminUser: adminUser,
                            }}
                        />
                        <RawFileTable
                            files={files.rawArray}
                            meta={{
                                encodevers: encodevers,
                                anisogenic: anisogenic,
                                fileClick: this.fileClick,
                                graphedFiles: graphedFiles,
                                session: session,
                                loggedIn: loggedIn,
                                adminUser: adminUser,
                            }}
                        />
                        <SortTable
                            title={
                                <CollapsingTitle
                                    title="Processed data" collapsed={this.state.collapsed.proc}
                                    handleCollapse={this.handleCollapseProc}
                                    selectedFilterValue={selectedFilterValue}
                                    filterOptions={filterOptions}
                                    handleFilterChange={handleFilterChange}
                                />
                            }
                            rowClasses={this.rowClasses}
                            collapsed={this.state.collapsed.proc}
                            list={files.proc}
                            columns={this.procTableColumns}
                            sortColumn="biological_replicates"
                            meta={{
                                encodevers: encodevers,
                                anisogenic: anisogenic,
                                hoverDL: this.hoverDL,
                                restrictedTip: this.state.restrictedTip,
                                fileClick: this.fileClick,
                                graphedFiles: graphedFiles,
                                loggedIn: loggedIn,
                                adminUser: adminUser,
                            }}
                        />
                        <SortTable
                            title={
                                <CollapsingTitle
                                    title="Reference data"
                                    collapsed={this.state.collapsed.ref}
                                    handleCollapse={this.handleCollapseRef}
                                />
                            }
                            collapsed={this.state.collapsed.ref}
                            rowClasses={this.rowClasses}
                            list={files.ref}
                            columns={this.refTableColumns}
                            meta={{
                                encodevers: encodevers,
                                anisogenic: anisogenic,
                                hoverDL: this.hoverDL,
                                restrictedTip: this.state.restrictedTip,
                                fileClick: this.fileClick,
                                graphedFiles: graphedFiles,
                                loggedIn: loggedIn,
                                adminUser: adminUser,
                            }}
                        />
                    </SortTablePanel>
                </div>
            );
        }
        return null;
    },
});


function sortBioReps(a, b) {
    // Sorting function for biological replicates of the given files.
    let result; // Ends sorting loop once it has a value
    let i = 0;
    let repA = (a.biological_replicates && a.biological_replicates.length) ? a.biological_replicates[i] : undefined;
    let repB = (b.biological_replicates && b.biological_replicates.length) ? b.biological_replicates[i] : undefined;
    while (result === undefined) {
        if (repA !== undefined && repB !== undefined) {
            // Both biological replicates have a value
            if (repA !== repB) {
                // We got a real sorting result
                result = repA - repB;
            } else {
                // They both have values, but they're equal; go to next
                // biosample replicate array elements
                i += 1;
                repA = a.biological_replicates[i];
                repB = b.biological_replicates[i];
            }
        } else if (repA !== undefined || repB !== undefined) {
            // One and only one replicate empty; sort empty one after
            result = repA ? 1 : -1;
        } else {
            // Both empty; sorting result same
            result = 0;
        }
    }
    return result;
}


const RawSequencingTable = React.createClass({
    propTypes: {
        files: React.PropTypes.array, // Raw files to display
        meta: React.PropTypes.object, // Extra metadata in the same format passed to SortTable
    },

    getInitialState: function () {
        return {
            collapsed: false, // Collapsed/uncollapsed state of table
            restrictedTip: '', // UUID of file with tooltip showing
        };
    },

    handleCollapse: function () {
        // Handle a click on a collapse button by toggling the corresponding tableCollapse state var
        this.setState({ collapsed: !this.state.collapsed });
    },

    hoverDL: function (hovering, fileUuid) {
        this.setState({ restrictedTip: hovering ? fileUuid : '' });
    },

    render: function () {
        const { files, meta } = this.props;
        const { loggedIn, adminUser } = meta;

        if (files && files.length) {
            // Make object keyed by all files' @ids to make searching easy. Each key's value
            // points to the corresponding file object.
            const filesKeyed = {};
            files.forEach((file) => {
                filesKeyed[file['@id']] = file;
            });

            // Make lists of files that are and aren't paired. Paired files with missing partners
            // count as not paired. Files with more than one biological replicate don't count as
            // paired.
            const nonpairedFiles = [];
            const pairedFiles = _(files).filter((file) => {
                if (file.pairSortKey) {
                    // If we already know this file is part of a good pair from before, just let it
                    // pass the filter
                    return true;
                }

                // See if the file qualifies as a pair element
                if (file.paired_with) {
                    // File is paired; make sure its partner exists and points back at `file`.
                    const partner = filesKeyed[file.paired_with];
                    if (partner && partner.paired_with === file['@id']) {
                        // The file and its partner properly paired with each other. Now see if
                        // their biological replicates and libraries allow them to pair up in the
                        // file table. Either they must share the same single biological replicate
                        // or they must share the fact that neither have a biological replicate
                        // which can be true for csqual and csfasta files.
                        if ((file.biological_replicates && file.biological_replicates.length === 1 &&
                                partner.biological_replicates && partner.biological_replicates.length === 1 &&
                                file.biological_replicates[0] === partner.biological_replicates[0]) ||
                                ((!file.biological_replicates || file.biological_replicates.length === 0) &&
                                (!partner.biological_replicates || partner.biological_replicates.length === 0))) {
                            // Both the file and its partner qualify as good pairs of each other. Let
                            // them pass the filter, and record set their sort keys to the lower of
                            // the two accessions -- that's how pairs will sort within a biological
                            // replicate.
                            partner.pairSortKey = file.title < partner.title ? file.title : partner.title;
                            file.pairSortKey = partner.pairSortKey;
                            file.pairSortKey += file.paired_end;
                            partner.pairSortKey += partner.paired_end;
                            return true;
                        }
                    }
                }

                // File not part of a pair; add to non-paired list and filter it out
                nonpairedFiles.push(file);
                return false;
            });

            // Group paired files by biological replicate and library -- four-digit biological
            // replicate concatenated with library accession becomes the group key, and all files
            // with that biological replicate and library form an array under that key. If the pair
            // don't belong to a biological replicate, sort them under the fake replicate `Z   `
            // so that they'll sort at the end.
            let pairedRepGroups = {};
            let pairedRepKeys = [];
            if (pairedFiles.length) {
                pairedRepGroups = _(pairedFiles).groupBy(file => (
                    (file.biological_replicates && file.biological_replicates.length === 1) ? globals.zeroFill(file.biological_replicates[0]) + file.replicate.library.accession : 'Z'
                ));

                // Make a sorted list of keys
                pairedRepKeys = Object.keys(pairedRepGroups).sort();
            }

            return (
                <table className="table table-sortable table-raw">
                    <thead>
                        <tr className="table-section">
                            <th colSpan="11">
                                <CollapsingTitle title="Raw sequencing data" collapsed={this.state.collapsed} handleCollapse={this.handleCollapse} />
                            </th>
                        </tr>

                        {!this.state.collapsed ?
                            <tr>
                                <th>Biological replicate</th>
                                <th>Library</th>
                                <th>Accession</th>
                                <th>File type</th>
                                <th>Run type</th>
                                <th>Read</th>
                                <th>Lab</th>
                                <th>Date added</th>
                                <th>File size</th>
                                <th>Audit status</th>
                                <th>File status</th>
                            </tr>
                        : null}
                    </thead>

                    {!this.state.collapsed ?
                        <tbody>
                            {pairedRepKeys.map((pairedRepKey, j) => {
                                // groupFiles is an array of files under a bioreplicate/library
                                const groupFiles = pairedRepGroups[pairedRepKey];
                                const bottomClass = j < (pairedRepKeys.length - 1) ? 'merge-bottom' : '';

                                // Render each file's row, with the biological replicate and library
                                // cells only on the first row.
                                return groupFiles.sort((a, b) => (a.pairSortKey < b.pairSortKey ? -1 : 1)).map((file, i) => {
                                    let pairClass;
                                    if (file.paired_end === '2') {
                                        pairClass = `align-pair2${(i === groupFiles.length - 1) && (j === pairedRepKeys.length - 1) ? '' : ' pair-bottom'}`;
                                    } else {
                                        pairClass = 'align-pair1';
                                    }

                                    // Prepare for run_type display
                                    let runType;
                                    if (file.run_type === 'single-ended') {
                                        runType = 'SE';
                                    } else if (file.run_type === 'paired-ended') {
                                        runType = 'PE';
                                    }

                                    // Determine if accession should be a button or not
                                    const buttonEnabled = !!(meta.graphedFiles && meta.graphedFiles[file['@id']]);

                                    return (
                                        <tr key={file['@id']} className={file.restricted ? 'file-restricted' : ''}>
                                            {i === 0 ?
                                                <td rowSpan={groupFiles.length} className={`${bottomClass} merge-right table-raw-merged table-raw-biorep`}>{groupFiles[0].biological_replicates[0]}</td>
                                            : null}
                                            {i === 0 ?
                                                <td rowSpan={groupFiles.length} className={`${bottomClass} merge-right + table-raw-merged`}>{groupFiles[0].replicate.library.accession}</td>
                                            : null}
                                            <td className={pairClass}>
                                                <DownloadableAccession file={file} buttonEnabled={buttonEnabled} clickHandler={meta.fileClick ? meta.fileClick : null} loggedIn={loggedIn} adminUser={adminUser} />
                                            </td>
                                            <td className={pairClass}>{file.file_type}</td>
                                            <td className={pairClass}>{runType}{file.read_length ? <span>{runType ? <span /> : null}{file.read_length + file.read_length_units}</span> : null}</td>
                                            <td className={pairClass}>{file.paired_end}</td>
                                            <td className={pairClass}>{file.lab && file.lab.title ? file.lab.title : null}</td>
                                            <td className={pairClass}>{moment.utc(file.date_created).format('YYYY-MM-DD')}</td>
                                            <td className={pairClass}>{globals.humanFileSize(file.file_size)}</td>
                                            <td className={pairClass}>{fileAuditStatus(file)}</td>
                                            <td className={`${pairClass} characterization-meta-data`}><StatusLabel status={file.status} /></td>
                                        </tr>
                                    );
                                });
                            })}
                            {nonpairedFiles.sort(sortBioReps).map((file, i) => {
                                // Prepare for run_type display
                                let runType;
                                if (file.run_type === 'single-ended') {
                                    runType = 'SE';
                                } else if (file.run_type === 'paired-ended') {
                                    runType = 'PE';
                                }
                                const rowClasses = [
                                    pairedRepKeys.length && i === 0 ? 'table-raw-separator' : null,
                                    file.restricted ? 'file-restricted' : null,
                                ];

                                // Determine if accession should be a button or not.
                                const buttonEnabled = !!(meta.graphedFiles && meta.graphedFiles[file['@id']]);

                                return (
                                    <tr key={file['@id']} className={rowClasses.join(' ')}>
                                        <td className="table-raw-biorep">{file.biological_replicates && file.biological_replicates.length ? file.biological_replicates.sort((a, b) => a - b).join(', ') : 'N/A'}</td>
                                        <td>{(file.replicate && file.replicate.library) ? file.replicate.library.accession : 'N/A'}</td>
                                        <td>
                                            <DownloadableAccession file={file} buttonEnabled={buttonEnabled} clickHandler={meta.fileClick ? meta.fileClick : null} loggedIn={loggedIn} adminUser={adminUser} />
                                        </td>
                                        <td>{file.file_type}</td>
                                        <td>{runType}{file.read_length ? <span>{runType ? <span /> : null}{file.read_length + file.read_length_units}</span> : null}</td>
                                        <td>{file.paired_end}</td>
                                        <td>{file.lab && file.lab.title ? file.lab.title : null}</td>
                                        <td>{moment.utc(file.date_created).format('YYYY-MM-DD')}</td>
                                        <td>{globals.humanFileSize(file.file_size)}</td>
                                        <td>{fileAuditStatus(file)}</td>
                                        <td className="characterization-meta-data"><StatusLabel status={file.status} /></td>
                                    </tr>
                                );
                            })}
                        </tbody>
                    : null}

                    <tfoot>
                        <tr>
                            <td className={`file-table-footer${this.state.collapsed ? ' hiding' : ''}`} colSpan="11" />
                        </tr>
                    </tfoot>
                </table>
            );
        }

        // No files to display
        return null;
    },
});


const RawFileTable = React.createClass({
    propTypes: {
        files: React.PropTypes.array, // Raw sequencing files to display
        meta: React.PropTypes.object, // Extra metadata in the same format passed to SortTable
    },

    getInitialState: function () {
        return {
            collapsed: false, // Collapsed/uncollapsed state of table
            restrictedTip: '', // UUID of file with tooltip showing
        };
    },

    handleCollapse: function () {
        // Handle a click on a collapse button by toggling the corresponding tableCollapse state var
        this.setState({ collapsed: !this.state.collapsed });
    },

    hoverDL: function (hovering, fileUuid) {
        this.setState({ restrictedTip: hovering ? fileUuid : '' });
    },

    render: function () {
        const { files, meta } = this.props;
        const { loggedIn, adminUser } = meta;

        if (files && files.length) {
            // Group all files by their library accessions. Any files without replicates or
            // libraries get grouped under library 'Z' so they get sorted at the end.
            const libGroups = _(files).groupBy((file) => {
                // Groups have a 4-digit zero-filled biological replicate number concatenated with
                // the library accession, e.g. 0002ENCLB158ZZZ.
                const bioRep = globals.zeroFill(file.biological_replicates[0], 4);
                return bioRep + (file.replicate && file.replicate.library && file.replicate.library.accession ? file.replicate.library.accession : 'Z');
            });

            // Split library/file groups into paired and non-paired library/file groups.
            const pairedGroups = {};
            const nonpairedFiles = [];
            Object.keys(libGroups).forEach((libGroupKey) => {
                if (libGroups[libGroupKey].length > 1) {
                    pairedGroups[libGroupKey] = libGroups[libGroupKey];
                } else {
                    nonpairedFiles.push(libGroups[libGroupKey][0]);
                }
            });
            const pairedKeys = Object.keys(pairedGroups).sort();

            return (
                <table className="table table-sortable table-raw">
                    <thead>
                        <tr className="table-section">
                            <th colSpan="11">
                                <CollapsingTitle title="Raw data" collapsed={this.state.collapsed} handleCollapse={this.handleCollapse} />
                            </th>
                        </tr>

                        {!this.state.collapsed ?
                            <tr>
                                <th>Biological replicate</th>
                                <th>Library</th>
                                <th>Accession</th>
                                <th>File type</th>
                                <th>Output type</th>
                                <th>Mapping assembly</th>
                                <th>Lab</th>
                                <th>Date added</th>
                                <th>File size</th>
                                <th>Audit status</th>
                                <th>File status</th>
                            </tr>
                        : null}
                    </thead>

                    {!this.state.collapsed ?
                        <tbody>
                            {pairedKeys.map((pairedKey, j) => {
                                // groupFiles is an array of files under a bioreplicate/library
                                const groupFiles = pairedGroups[pairedKey];
                                const bottomClass = j < (pairedKeys.length - 1) ? 'merge-bottom' : '';

                                // Render an array of biological replicate and library to display on
                                // the first row of files, spanned to all rows for that replicate and
                                // library
                                const spanned = [
                                    <td rowSpan={groupFiles.length} className={`${bottomClass} merge-right table-raw-merged table-raw-biorep`}>
                                        {groupFiles[0].biological_replicates.length ? <span>{groupFiles[0].biological_replicates[0]}</span> : <i>N/A</i>}
                                    </td>,
                                    <td rowSpan={groupFiles.length} className={`${bottomClass} merge-right table-raw-merged`}>
                                        {groupFiles[0].replicate && groupFiles[0].replicate.library ? <span>{groupFiles[0].replicate.library.accession}</span> : <i>N/A</i>}
                                    </td>,
                                ];

                                // Render each file's row, with the biological replicate and library
                                // cells only on the first row.
                                return groupFiles.sort((a, b) => (a.title < b.title ? -1 : 1)).map((file, i) => {
                                    let pairClass;
                                    if (i === 1) {
                                        pairClass = `align-pair2${(i === groupFiles.length - 1) && (j === pairedKeys.length - 1) ? '' : ' pair-bottom'}`;
                                    } else {
                                        pairClass = 'align-pair1';
                                    }

                                    // Determine if the accession should be a button or not.
                                    const buttonEnabled = !!(meta.graphedFiles && meta.graphedFiles[file['@id']]);

                                    // Prepare for run_type display
                                    return (
                                        <tr key={pairedKey} className={file.restricted ? 'file-restricted' : ''}>
                                            {i === 0 ? { spanned } : null}
                                            <td className={pairClass}>
                                                <DownloadableAccession file={file} buttonEnabled={buttonEnabled} clickHandler={meta.fileClick ? meta.fileClick : null} loggedIn={loggedIn} adminUser={adminUser} />
                                            </td>
                                            <td className={pairClass}>{file.file_type}</td>
                                            <td className={pairClass}>{file.output_type}</td>
                                            <td className={pairClass}>{file.assembly}</td>
                                            <td className={pairClass}>{file.lab && file.lab.title ? file.lab.title : null}</td>
                                            <td className={pairClass}>{moment.utc(file.date_created).format('YYYY-MM-DD')}</td>
                                            <td className={pairClass}>{globals.humanFileSize(file.file_size)}</td>
                                            <td className={pairClass}>{fileAuditStatus(file)}</td>
                                            <td className={`${pairClass} characterization-meta-data`}><StatusLabel status={file.status} /></td>
                                        </tr>
                                    );
                                });
                            })}
                            {nonpairedFiles.sort(sortBioReps).map((file, i) => {
                                // Prepare for run_type display
                                const rowClasses = [
                                    pairedKeys.length && i === 0 ? 'table-raw-separator' : null,
                                    file.restricted ? 'file-restricted' : null,
                                ];

                                // Determine if accession should be a button or not.
                                const buttonEnabled = !!(meta.graphedFiles && meta.graphedFiles[file['@id']]);

                                return (
                                    <tr key={file['@id']} className={rowClasses.join(' ')}>
                                        <td className="table-raw-biorep">{(file.biological_replicates && file.biological_replicates.length) ? file.biological_replicates.sort((a, b) => a - b).join(', ') : 'N/A'}</td>
                                        <td>{(file.replicate && file.replicate.library) ? file.replicate.library.accession : 'N/A'}</td>
                                        <td>
                                            <DownloadableAccession file={file} buttonEnabled={buttonEnabled} clickHandler={meta.fileClick ? meta.fileClick : null} loggedIn={loggedIn} adminUser={adminUser} />
                                        </td>
                                        <td>{file.file_type}</td>
                                        <td>{file.output_type}</td>
                                        <td>{file.assembly}</td>
                                        <td>{file.lab && file.lab.title ? file.lab.title : null}</td>
                                        <td>{moment.utc(file.date_created).format('YYYY-MM-DD')}</td>
                                        <td>{globals.humanFileSize(file.file_size)}</td>
                                        <td>{fileAuditStatus(file)}</td>
                                        <td className="characterization-meta-data"><StatusLabel status={file.status} /></td>
                                    </tr>
                                );
                            })}
                        </tbody>
                    : null}

                    <tfoot>
                        <tr>
                            <td className={`file-table-footer${this.state.collapsed ? ' hiding' : ''}`} colSpan="11" />
                        </tr>
                    </tfoot>
                </table>
            );
        }

        // No files to display
        return null;
    },
});


// Called once searches for unreleased files returns results in this.props.items. Displays both released and
// unreleased files.
export const DatasetFiles = React.createClass({
    propTypes: {
        items: React.PropTypes.array, // Array of files retrieved
    },

    render: function () {
        const { items } = this.props;

        const files = _.uniq((items && items.length) ? items : []);
        if (files.length) {
            return <FileTable {...this.props} items={files} />;
        }
        return null;
    },
});


// File display widget, showing a facet list, a table, and a graph (and maybe a BioDalliance).
// This component only triggers the data retrieval, which is done with a search for files associated
// with the given experiment (in this.props.context). An odd thing is we specify query-string parameters
// to the experiment URL, but they apply to the file search -- not the experiment itself.
export const FileGallery = React.createClass({
    propTypes: {
        context: React.PropTypes.object, // Dataset object whose files we're rendering
        encodevers: React.PropTypes.string, // ENCODE version number
        anisogenic: React.PropTypes.bool, // True if anisogenic experiment
        hideGraph: React.PropTypes.bool, // T to hide graph display
        altFilterDefault: React.PropTypes.bool, // T to default to All Assemblies and Annotations
    },

    contextTypes: {
        session: React.PropTypes.object, // Login information
        location_href: React.PropTypes.string, // URL of this experiment page, including query string stuff
    },

    render: function () {
        const { context, encodevers, anisogenic, hideGraph, altFilterDefault } = this.props;

        return (
            <FetchedData ignoreErrors>
                <Param name="data" url={globals.unreleased_files_url(context)} />
                <Param name="schemas" url="/profiles/" />
                <FileGalleryRenderer context={context} session={this.context.session} encodevers={encodevers} anisogenic={anisogenic} hideGraph={hideGraph} altFilterDefault={altFilterDefault} />
            </FetchedData>
        );
    },
});


// Given an array of files, make an array of file assemblies and genome annotations to prepare for
// rendering the filtering menu of assemblies and genome annotations. This collects them from all
// files that don't have a "raw data" output_category and that have an assembly. The format of the
// returned array is:
//
// [{assembly: 'assembly1', annotation: 'annotation1'}]
//
// The resulting array has no duplicate entries, nor empty ones. Entries with an assembly but no
// annotation simply have an empty string for the annnotation. The array of assemblies and
// annotations is then sorted with assembly as the primary key and annotation as the secondary.

function collectAssembliesAnnotations(files) {
    let filterOptions = [];

    // Get the assembly and annotation of each file. Assembly is required to be included in the list
    files.forEach((file) => {
        if (file.output_category !== 'raw data' && file.assembly) {
            filterOptions.push({ assembly: file.assembly, annotation: file.genome_annotation });
        }
    });

    // Eliminate duplicate entries in filterOptions. Duplicates are detected by combining the
    // assembly and annotation into a long string. Use the '!' separator so that highly unlikely
    // anomalies don't pass undetected (e.g. hg19!V19 and hg1!9V19 -- again, highly unlikely).
    filterOptions = filterOptions.length ? _(filterOptions).uniq(option => `${option.assembly}!${option.annotation ? option.annotation : ''}`) : [];

    // Now begin a two-stage sort, with the primary key being the assembly in a specific priority
    // order specified by the assemblyPriority array, and the secondary key being the annotation
    // in which we attempt to suss out the ordering from the way it looks, highest-numbered first.
    // First, sort by annotation and reverse the sort at the end.
    filterOptions = _(filterOptions).sortBy((option) => {
        if (option.annotation) {
            // Extract any number from the annotation.
            const annotationMatch = option.annotation.match(/^[A-Z]+(\d+).*$/);
            if (annotationMatch) {
                // Return the number to the sorting algoritm.
                return Number(annotationMatch[1]);
            }
        }

        // No annotation gets sorted to the top.
        return null;
    }).reverse();

    // Now sort by assembly priority order as the primary sorting key. assemblyPriority is a global
    // array.
    return _(filterOptions).sortBy(option => _(globals.assemblyPriority).indexOf(option.assembly));
}


// Handle graphing throws. Exported for Jest tests.
export function GraphException(message, file0, file1) {
    this.message = message;
    if (file0) {
        this.file0 = file0;
    }
    if (file1) {
        this.file1 = file1;
    }
}


// Map a QC object to its corresponding two-letter abbreviation for the graph.
function qcAbbr(qc) {
    // As we add more QC object types, add to this object.
    const qcAbbrMap = {
        BigwigcorrelateQualityMetric: 'BC',
        BismarkQualityMetric: 'BK',
        ChipSeqFilterQualityMetric: 'CF',
        ComplexityXcorrQualityMetric: 'CX',
        CorrelationQualityMetric: 'CN',
        CpgCorrelationQualityMetric: 'CC',
        DuplicatesQualityMetric: 'DS',
        EdwbamstatsQualityMetric: 'EB',
        EdwcomparepeaksQualityMetric: 'EP',
        Encode2ChipSeqQualityMetric: 'EC',
        FastqcQualityMetric: 'FQ',
        FilteringQualityMetric: 'FG',
        GenericQualityMetric: 'GN',
        HotspotQualityMetric: 'HS',
        IDRQualityMetric: 'ID',
        IdrSummaryQualityMetric: 'IS',
        MadQualityMetric: 'MD',
        SamtoolsFlagstatsQualityMetric: 'SF',
        SamtoolsStatsQualityMetric: 'SS',
        StarQualityMetric: 'SR',
        TrimmingQualityMetric: 'TG',
    };

    let abbr = qcAbbrMap[qc['@type'][0]];
    if (!abbr) {
        // 'QC' is the generic, unmatched abbreviation if qcAbbrMap doesn't have a match.
        abbr = 'QC';
    }
    return abbr;
}


export function assembleGraph(context, session, infoNodeId, files, filterAssembly, filterAnnotation) {
    // Calculate a step ID from a file's derived_from array.
    function rDerivedFileIds(file) {
        if (file.derived_from && file.derived_from.length) {
            return file.derived_from.sort().join();
        }
        return '';
    }

    // Calculate a QC node ID.
    function rGenQcId(metric, file) {
        return `qc:${metric['@id'] + file['@id']}`;
    }

    const derivedFileIds = _.memoize(rDerivedFileIds, file => file['@id']);
    const genQcId = _.memoize(rGenQcId, (metric, file) => metric['@id'] + file['@id']);

    // Begin collecting up information about the files from the search result, and gathering their
    // QC and analysis pipeline information.
    const graphedFiles = {}; // All files in the graph, so table can link to it.
    const allFiles = {}; // All searched files, keyed by file @id
    let matchingFiles = {}; // All files that match the current assembly/annotation, keyed by file @id
    const fileQcMetrics = {}; // List of all file QC metrics indexed by file @id
    const allPipelines = {}; // List of all pipelines indexed by step @id
    files.forEach((file) => {
        // allFiles gets all files from search regardless of filtering.
        allFiles[file['@id']] = file;

        // matchingFiles gets just the files matching the given filtering assembly/annotation.
        // Note that if all assemblies and annotations are selected, this function isn't called
        // because no graph gets displayed in that case.
        if ((file.assembly === filterAssembly) && ((!file.genome_annotation && !filterAnnotation) || (file.genome_annotation === filterAnnotation))) {
            // Note whether any files have an analysis step
            const fileAnalysisStep = file.analysis_step_version && file.analysis_step_version.analysis_step;
            if (!fileAnalysisStep || (file.derived_from && file.derived_from.length)) {
                // File has no analysis step or derives from other files, so it can be included in
                // the graph.
                matchingFiles[file['@id']] = file;

                // Collect any QC info that applies to this file and make it searchable by file
                // @id.
                if (file.quality_metrics && file.quality_metrics.length) {
                    fileQcMetrics[file['@id']] = file.quality_metrics;
                }

                // Save the pipeline array used for each step used by the file.
                if (fileAnalysisStep) {
                    allPipelines[fileAnalysisStep['@id']] = fileAnalysisStep.pipelines;
                }
            } // else file has analysis step but no derived from -- can't include in graph.
        }
    });

    // Generate a list of file @ids that other files (matching the current assembly and annotation)
    // derive from (i.e. files referenced in other files' derived_from). allDerivedFroms is keyed
    // by the derived-from file @id (whether it matches the current assembly and annotation or not)
    // and has an array of all files that derive from it for its value. So for example:
    //
    // allDerivedFroms = {
    //     /files/<matching accession>: [matching file, matching file],
    //     /files/<contributing accession>: [matching file, matching file],
    //     /files/<missing accession>: [matching file, matching file],
    // }
    const allDerivedFroms = {};
    Object.keys(matchingFiles).forEach((matchingFileId) => {
        const matchingFile = matchingFiles[matchingFileId];
        if (matchingFile.derived_from && matchingFile.derived_from.length) {
            matchingFile.derived_from.forEach((derivedFromAtId) => {
                // Copy reference to allFiles copy of file. Will be undefined for missing and
                // contributing files.
                if (allDerivedFroms[derivedFromAtId]) {
                    // Already saw a file derive from this one, so add the new reference to the end
                    // of the array of derived-from files.
                    allDerivedFroms[derivedFromAtId].push(matchingFile);
                } else {
                    // Never saw a file derive from this one, so make a new array with a reference
                    // to it.
                    allDerivedFroms[derivedFromAtId] = [matchingFile];
                }
            });
        }
    });
    // Remember, at this stage allDerivedFroms includes keys for missing files, files not matching
    // the chosen assembly/annotation, and contributing files.

    // Filter any "island" files out of matchingFiles -- that is, files that derive from no other
    // files, and no other files derive from it.
    matchingFiles = (function () {
        const noIslandFiles = {};
        Object.keys(matchingFiles).forEach((matchingFileId) => {
            const matchingFile = matchingFiles[matchingFileId];
            if ((matchingFile.derived_from && matchingFile.derived_from.length) || allDerivedFroms[matchingFileId]) {
                // This file either has derived_from set, or other files derive from it. Copy it to
                // our destination object.
                noIslandFiles[matchingFileId] = matchingFile;
            }
        });
        return noIslandFiles;
    }());
    if (Object.keys(matchingFiles).length === 0) {
        throw new GraphException('No graph: no file relationships for the selected assembly/annotation');
    }
    // At this stage, any files in matchingFiles will be rendered. We just have to figure out what
    // other files need rendering, like raw sequencing files, contributing files, and derived-from
    // files that have a non-matching annotation and assembly.

    const allReplicates = {}; // All file's replicates as keys; each key references an array of files
    Object.keys(matchingFiles).forEach((matchingFileId) => {
        // If the file is part of a single biological replicate, add it to an array of files, where
        // the arrays are in an object keyed by their relevant biological replicate number.
        const matchingFile = matchingFiles[matchingFileId];
        let replicateNum = (matchingFile.biological_replicates && matchingFile.biological_replicates.length === 1) ? matchingFile.biological_replicates[0] : undefined;
        if (replicateNum) {
            if (allReplicates[replicateNum]) {
                allReplicates[replicateNum].push(matchingFile);
            } else {
                allReplicates[replicateNum] = [matchingFile];
            }
        }

        // Add each file that a matching file derives from to the replicates.
        if (matchingFile.derived_from && matchingFile.derived_from.length) {
            matchingFile.derived_from.forEach((derivedFromAtId) => {
                const file = allFiles[derivedFromAtId];
                if (file) {
                    replicateNum = (file.biological_replicates && file.biological_replicates.length === 1) ? file.biological_replicates[0] : undefined;
                    if (replicateNum) {
                        if (allReplicates[replicateNum]) {
                            allReplicates[replicateNum].push(matchingFile);
                        } else {
                            allReplicates[replicateNum] = [matchingFile];
                        }
                    }
                }
            });
        }
    });

    // Make a list of contributing files that matchingFiles files derive from.
    const usedContributingFiles = {};
    if (context.contributing_files && context.contributing_files.length) {
        context.contributing_files.forEach((contributingFileAtId) => {
            if (contributingFileAtId in allDerivedFroms) {
                usedContributingFiles[contributingFileAtId] = allDerivedFroms[contributingFileAtId];
            }
        });
    }

    // Go through each used contributing file and set a property within it showing which files
    // derive from it. We'll need that for coalescing contributing files.
    const allCoalesced = {};
    let coalescingGroups = {};
    if (Object.keys(usedContributingFiles).length) {
        // Now use the derivedFiles property of every contributing file to group them into potential
        // coalescing nodes. `coalescingGroups` gets assigned an object keyed by dataset file ids
        // hashed to a stringified 32-bit integer, and mapped to an array of contributing files they
        // derive from.
        coalescingGroups = _(Object.keys(usedContributingFiles)).groupBy((contributingFileAtId) => {
            const derivedFiles = usedContributingFiles[contributingFileAtId];
            return globals.hashCode(derivedFiles.map(derivedFile => derivedFile['@id']).join(',')).toString();
        });

        // Set a `coalescingGroup` property in each contributing file with its coalescing group's hash
        // value. That'll be important when we add step nodes.
        const coalescingGroupKeys = Object.keys(coalescingGroups);
        if (coalescingGroupKeys && coalescingGroupKeys.length) {
            coalescingGroupKeys.forEach((groupHash) => {
                const group = coalescingGroups[groupHash];
                if (group.length >= MINIMUM_COALESCE_COUNT) {
                    // Number of files in the coalescing group is at least the minimum number of files we
                    // allow in a coalescing group. Mark every contributing file in the group with the
                    // group's hash value in a `coalescingGroup` property that step node can connnect to.
                    group.forEach((contributingFileAtId) => {
                        allCoalesced[contributingFileAtId] = groupHash;

                        // Remove coalesced files from usedContributingFiles because we don't want
                        // to render individual files that have been coalesced.
                        delete usedContributingFiles[contributingFileAtId];
                    });
                } else {
                    // The number of contributing files in a coalescing group isn't above our
                    // threshold. Don't use this coalescingGroup anymore and just render them the
                    // same as normal files.
                    delete coalescingGroups[groupHash];
                }
            });
        }
    }

    // See if we have any derived_from files that we have no information on, likely because they're
    // not released and we're not logged in. We'll render them with information-less dummy nodes.
    const allMissingFiles = [];
    Object.keys(allDerivedFroms).forEach((derivedFromFileAtId) => {
        if (!allFiles[derivedFromFileAtId] && !allCoalesced[derivedFromFileAtId]) {
            // The derived-from file isn't in our dataset file list, nor in coalesced contributing
            // files. Now see if it's in non-coalesced contributing files.
            if (!usedContributingFiles[derivedFromFileAtId]) {
                allMissingFiles.push(derivedFromFileAtId);
            }
        }
    });

    // Create an empty graph architecture that we fill in next.
    const jsonGraph = new JsonGraph(context.accession);

    // Create nodes for the replicates.
    Object.keys(allReplicates).forEach((replicateNum) => {
        if (allReplicates[replicateNum] && allReplicates[replicateNum].length) {
            jsonGraph.addNode(`rep:${replicateNum}`, `Replicate ${replicateNum}`, {
                cssClass: 'pipeline-replicate',
                type: 'Rep',
                shape: 'rect',
                cornerRadius: 0,
            });
        }
    });

    // Go through each file matching the currently selected assembly/annotation and add it to our
    // graph.
    Object.keys(matchingFiles).forEach((fileId) => {
        const file = matchingFiles[fileId];
        const fileNodeId = `file:${file['@id']}`;
        const fileNodeLabel = `${file.title} (${file.output_type})`;
        const fileCssClass = `pipeline-node-file${infoNodeId === fileNodeId ? ' active' : ''}`;
        const fileRef = file;
        const replicateNode = (file.biological_replicates && file.biological_replicates.length === 1) ? jsonGraph.getNode(`rep:${file.biological_replicates[0]}`) : null;
        let metricsInfo;

        // Add QC metrics info from the file to the list to generate the nodes later.
        if (fileQcMetrics[fileId] && fileQcMetrics[fileId].length) {
            const sortedMetrics = fileQcMetrics[fileId].sort((a, b) => (a['@type'][0] > b['@type'][0] ? 1 : (a['@type'][0] < b['@type'][0] ? -1 : 0)));
            metricsInfo = sortedMetrics.map((metric) => {
                const qcId = genQcId(metric, file);
                return {
                    id: qcId,
                    label: qcAbbr(metric),
                    '@type': ['QualityMetric'],
                    class: `pipeline-node-qc-metric${infoNodeId === qcId ? ' active' : ''}`,
                    tooltip: true,
                    ref: metric,
                    parent: file,
                };
            });
        }

        // Add a node for a regular searched file.
        jsonGraph.addNode(fileNodeId, fileNodeLabel, {
            cssClass: fileCssClass,
            type: 'File',
            shape: 'rect',
            cornerRadius: 16,
            parentNode: replicateNode,
            ref: fileRef,
        }, metricsInfo);

        // Add the matching file to our list of "all" graphed files.
        graphedFiles[fileId] = file;

        // Figure out the analysis step we need to render between the node we just rendered and its
        // derived_from.
        let stepId;
        let label;
        let pipelineInfo;
        let error;
        const fileAnalysisStep = file.analysis_step_version && file.analysis_step_version.analysis_step;
        if (fileAnalysisStep) {
            // Make an ID and label for the step
            stepId = `step:${derivedFileIds(file) + fileAnalysisStep['@id']}`;
            label = fileAnalysisStep.analysis_step_types;
            pipelineInfo = allPipelines[fileAnalysisStep['@id']];
            error = false;
        } else if (derivedFileIds(file)) {
            // File derives from others, but no analysis step; make dummy step.
            stepId = `error:${derivedFileIds(file)}`;
            label = 'Software unknown';
            pipelineInfo = null;
            error = true;
        } else {
            // No analysis step and no derived_from; don't add a step.
            stepId = '';
        }

        // If we have a step to render, do that here.
        if (stepId) {
            // Add the step to the graph only if we haven't for this derived-from set already
            if (!jsonGraph.getNode(stepId)) {
                jsonGraph.addNode(stepId, label, {
                    cssClass: `pipeline-node-analysis-step${(infoNodeId === stepId ? ' active' : '') + (error ? ' error' : '')}`,
                    type: 'Step',
                    shape: 'rect',
                    cornerRadius: 4,
                    parentNode: replicateNode,
                    ref: fileAnalysisStep,
                    pipelines: pipelineInfo,
                    fileId: file['@id'],
                    fileAccession: file.title,
                    stepVersion: file.analysis_step_version,
                });
            }

            // Connect the file to the step, and the step to the derived_from files
            jsonGraph.addEdge(stepId, fileNodeId);
            file.derived_from.forEach((derivedFromAtId) => {
                const derivedFromFile = allFiles[derivedFromAtId] || allMissingFiles.some(missingFileId => missingFileId === derivedFromAtId);
                if (derivedFromFile) {
                    // Not derived from a contributing file; just add edges normally.
                    const derivedFileId = `file:${derivedFromAtId}`;
                    if (!jsonGraph.getEdge(derivedFileId, stepId)) {
                        jsonGraph.addEdge(derivedFileId, stepId);
                    }
                } else {
                    // File derived from a contributing file; add edges to a coalesced node
                    // that we'll add to the graph later.
                    const coalescedContributing = allCoalesced[derivedFromAtId];
                    if (coalescedContributing) {
                        // Rendering a coalesced contributing file.
                        const derivedFileId = `coalesced:${coalescedContributing}`;
                        if (!jsonGraph.getEdge(derivedFileId, stepId)) {
                            jsonGraph.addEdge(derivedFileId, stepId);
                        }
                    } else if (usedContributingFiles[derivedFromAtId]) {
                        const derivedFileId = `file:${derivedFromAtId}`;
                        if (!jsonGraph.getEdge(derivedFileId, stepId)) {
                            jsonGraph.addEdge(derivedFileId, stepId);
                        }
                    }
                }
            });
        }
    });

    // Go through each derived-from file and add it to our graph.
    Object.keys(allDerivedFroms).forEach((fileId) => {
        const file = allFiles[fileId];
        if (file && !matchingFiles[fileId]) {
            const fileNodeId = `file:${file['@id']}`;
            const fileNodeLabel = `${file.title} (${file.output_type})`;
            const fileCssClass = `pipeline-node-file${infoNodeId === fileNodeId ? ' active' : ''}`;
            const fileRef = file;
            const replicateNode = (file.biological_replicates && file.biological_replicates.length === 1) ? jsonGraph.getNode(`rep:${file.biological_replicates[0]}`) : null;

            jsonGraph.addNode(fileNodeId, fileNodeLabel, {
                cssClass: fileCssClass,
                type: 'File',
                shape: 'rect',
                cornerRadius: 16,
                parentNode: replicateNode,
                ref: fileRef,
            });

            // Add the derived-from file to our list of "all" graphed files.
            graphedFiles[fileId] = file;
        }
    });

    // Go through each derived-from contributing file and add it to our graph.
    Object.keys(usedContributingFiles).forEach((fileAtId) => {
        const fileNodeId = `file:${fileAtId}`;
        const fileNodeLabel = `${globals.atIdToAccession(fileAtId)}`;
        const fileCssClass = `pipeline-node-file contributing${infoNodeId === fileNodeId ? ' active' : ''}`;

        jsonGraph.addNode(fileNodeId, fileNodeLabel, {
            cssClass: fileCssClass,
            type: 'File',
            shape: 'rect',
            cornerRadius: 16,
            contributing: fileAtId,
            ref: {},
        });
    });

    // Now add coalesced nodes to the graph.
    Object.keys(coalescingGroups).forEach((groupHash) => {
        const coalescingGroup = coalescingGroups[groupHash];
        if (coalescingGroup.length) {
            const fileNodeId = `coalesced:${groupHash}`;
            const fileCssClass = `pipeline-node-file contributing${infoNodeId === fileNodeId ? ' active' : ''}`;
            jsonGraph.addNode(fileNodeId, `${coalescingGroup.length} contributing files`, {
                cssClass: fileCssClass,
                type: 'File',
                shape: 'stack',
                cornerRadius: 16,
                contributing: groupHash,
                ref: coalescingGroup,
            });
        }
    });

    // Add missing-file nodes to the graph.
    allMissingFiles.forEach((missingFileAtId) => {
        const fileNodeAccession = globals.atIdToAccession(missingFileAtId);
        const fileNodeId = `file:${missingFileAtId}`;
        const fileNodeLabel = `${fileNodeAccession} (unknown)`;
        const fileCssClass = 'pipeline-node-file error';

        jsonGraph.addNode(fileNodeId, fileNodeLabel, {
            cssClass: fileCssClass,
            type: 'File',
            shape: 'rect',
            cornerRadius: 16,
        });
    });

    return { graph: jsonGraph, graphedFiles: graphedFiles };
}


// Function to render the file gallery, and it gets called after the file search results (for files associated with
// the displayed experiment) return.
const FileGalleryRenderer = React.createClass({
    propTypes: {
        context: React.PropTypes.object, // Dataset whose files we're rendering
        data: React.PropTypes.object, // File data retrieved from search request
        schemas: React.PropTypes.object, // Schemas for the entire system; used for QC property titles
        hideGraph: React.PropTypes.bool, // T to hide graph display
        altFilterDefault: React.PropTypes.bool, // T to default to All Assemblies and Annotations
    },

    contextTypes: {
        session: React.PropTypes.object,
        session_properties: React.PropTypes.object,
        location_href: React.PropTypes.string,
    },

    getInitialState: function () {
        return {
            selectedFilterValue: '', // <select> value of selected filter
            infoNodeId: '', // @id of node whose info panel is open
            infoModalOpen: false, // True if info modal is open
            relatedFiles: [], // List of related files
        };
    },

    componentWillMount: function () {
        const { context, data } = this.props;
        const relatedFileIds = context.related_files && context.related_files.length ? context.related_files : [];
        if (relatedFileIds.length) {
            const searchedFiles = data ? data['@graph'] : []; // Array of searched files arrives in data.@graph result
            requestFiles(relatedFileIds, searchedFiles).then((relatedFiles) => {
                this.setState({ relatedFiles: relatedFiles });
            });
        }
    },

    // Set the default filter after the graph has been analayzed once.
    componentDidMount: function () {
        if (!this.props.altFilterDefault) {
            this.setFilter('0');
        }
    },

    componentDidUpdate: function () {
        const { context, data } = this.props;
        const relatedFileIds = context.related_files && context.related_files.length ? context.related_files : [];
        if (relatedFileIds.length) {
            const searchedFiles = data ? data['@graph'] : []; // Array of searched files arrives in data.@graph result
            requestFiles(relatedFileIds, searchedFiles).then((relatedFiles) => {
                if (relatedFiles.length !== this.state.relatedFiles.length) {
                    this.setState({ relatedFiles: relatedFiles });
                }
            });
        }
    },

    // Called from child components when the selected node changes.
    setInfoNodeId: function (nodeId) {
        this.setState({ infoNodeId: nodeId });
    },

    setInfoNodeVisible: function (visible) {
        this.setState({ infoNodeVisible: visible });
    },

    // Set the graph filter based on the given <option> value
    setFilter: function (value) {
        const stateValue = value === 'default' ? '' : value;
        this.setState({ selectedFilterValue: stateValue });
    },

    // React to a filter menu selection. The synthetic event given in `e`
    handleFilterChange: function (e) {
        this.setFilter(e.target.value);
    },

    render: function () {
        const { context, data, schemas, hideGraph } = this.props;
        let selectedAssembly = '';
        let selectedAnnotation = '';
        let jsonGraph;
        let allGraphedFiles;
        const files = (data ? data['@graph'] : []).concat(this.state.relatedFiles); // Array of searched files arrives in data.@graph result
        if (files.length === 0) {
            return null;
        }

        const filterOptions = files.length ? collectAssembliesAnnotations(files) : [];

        if (this.state.selectedFilterValue && filterOptions[this.state.selectedFilterValue]) {
            selectedAssembly = filterOptions[this.state.selectedFilterValue].assembly;
            selectedAnnotation = filterOptions[this.state.selectedFilterValue].annotation;
        }

        // Get a list of files for the graph (filters out archived files)
        const graphFiles = _(files).filter(file => file.status !== 'archived');

        // Build node graph of the files and analysis steps with this experiment
        if (graphFiles && graphFiles.length && !hideGraph) {
            try {
                const { graph, graphedFiles } = assembleGraph(context, this.context.session, this.state.infoNodeId, graphFiles, selectedAssembly, selectedAnnotation);
                jsonGraph = graph;
                allGraphedFiles = (selectedAssembly || selectedAnnotation) ? graphedFiles : {};
            } catch (e) {
                jsonGraph = null;
                allGraphedFiles = {};
                console.warn(e.message + (e.file0 ? ` -- file0:${e.file0}` : '') + (e.file1 ? ` -- file1:${e.file1}` : ''));
            }
        }

        return (
            <Panel>
                <PanelHeading addClasses="file-gallery-heading">
                    <h4>Files</h4>
                    <div className="file-gallery-controls">
                        {context.visualize && context.status === 'released' ?
                            <div className="file-gallery-control">
                                <BrowserSelector visualizeCfg={context.visualize} />
                            </div>
                        : null}
                        {filterOptions.length ?
                            <div className="file-gallery-control file-gallery-control-select">
                                <FilterMenu selectedFilterValue={this.state.selectedFilterValue} filterOptions={filterOptions} handleFilterChange={this.handleFilterChange} />
                            </div>
                        : null}
                    </div>
                </PanelHeading>

                {!hideGraph ?
                    <FileGraph
                        context={context}
                        items={graphFiles}
                        graph={jsonGraph}
                        selectedAssembly={selectedAssembly}
                        selectedAnnotation={selectedAnnotation}
                        session={this.context.session}
                        infoNodeId={this.state.infoNodeId}
                        setInfoNodeId={this.setInfoNodeId}
                        infoNodeVisible={this.state.infoNodeVisible}
                        setInfoNodeVisible={this.setInfoNodeVisible}
                        schemas={schemas}
                        adminUser={!!(this.context.session_properties && this.context.session_properties.admin)}
                        forceRedraw
                    />
                : null}

                {/* If logged in and dataset is released, need to combine search of files that reference
                    this dataset to get released and unreleased ones. If not logged in, then just get
                    files from dataset.files */}
                <FileTable
                    {...this.props}
                    items={files}
                    selectedFilterValue={this.state.selectedFilterValue}
                    filterOptions={filterOptions}
                    graphedFiles={allGraphedFiles}
                    handleFilterChange={this.handleFilterChange}
                    encodevers={globals.encodeVersion(context)}
                    session={this.context.session}
                    infoNodeId={this.state.infoNodeId}
                    setInfoNodeId={this.setInfoNodeId}
                    infoNodeVisible={this.state.infoNodeVisible}
                    setInfoNodeVisible={this.setInfoNodeVisible}
                    showFileCount
                    noDefaultClasses
                    adminUser={!!(this.context.session_properties && this.context.session_properties.admin)}
                />
            </Panel>
        );
    },
});


const CollapsingTitle = React.createClass({
    propTypes: {
        title: React.PropTypes.string.isRequired, // Title to display in the title bar
        handleCollapse: React.PropTypes.func.isRequired, // Function to call to handle click in collapse button
        selectedFilterValue: React.PropTypes.string, // Currently selected filter
        filterOptions: React.PropTypes.array, // Array of filtering options
        handleFilterChange: React.PropTypes.func, // Function to call when filter menu item is chosen
        collapsed: React.PropTypes.bool, // T if the panel this is over has been collapsed
    },

    render: function () {
        const { title, handleCollapse, collapsed, filterOptions, selectedFilterValue, handleFilterChange } = this.props;
        return (
            <div className="collapsing-title">
                <button className="collapsing-title-trigger pull-left" data-trigger onClick={handleCollapse}>{collapseIcon(collapsed, 'collapsing-title-icon')}</button>
                <h4>{title}</h4>
                {filterOptions && filterOptions.length && handleFilterChange ?
                    <div className="file-gallery-controls ">
                        <div className="file-gallery-control file-gallery-control-select">
                            <FilterMenu filterOptions={filterOptions} selectedFilterValue={selectedFilterValue} handleFilterChange={handleFilterChange} />
                        </div>
                    </div>
                : null}
            </div>
        );
    },
});


// Display a filtering <select>. `filterOptions` is an array of objects with two properties:
// `assembly` and `annotation`. Both are strings that get concatenated to form each menu item. The
// value of each <option> is its zero-based index.
const FilterMenu = React.createClass({
    propTypes: {
        selectedFilterValue: React.PropTypes.string, // Currently selected filter
        filterOptions: React.PropTypes.array.isRequired, // Contents of the filtering menu
        handleFilterChange: React.PropTypes.func.isRequired, // Call when a filtering option changes
    },

    render: function () {
        const { filterOptions, handleFilterChange } = this.props;
        const selectedFilterValue = this.props.selectedFilterValue ? this.props.selectedFilterValue : '0';

        return (
            <select className="form-control" value={selectedFilterValue} onChange={handleFilterChange}>
                <option value="default">All Assemblies and Annotations</option>
                <option disabled="disabled" />
                {filterOptions.map((option, i) =>
                    <option key={`${option.assembly}${option.annotation}`} value={i}>{`${option.assembly + (option.annotation ? ` ${option.annotation}` : '')}`}</option>,
                )}
            </select>
        );
    },
});


export function qcDetailsView(metrics, schemas) {
    const qc = metrics.ref;

    // Extract the GenericQualityMetric schema. We don't display properties that exist in this
    // schema because they're generic properties, not interesting QC proeprties.
    const genericQCSchema = schemas.GenericQualityMetric;

    // Extract the schema specific for the given quality metric.
    const qcSchema = schemas[qc['@type'][0]];

    if (metrics && genericQCSchema && qcSchema && qcSchema.properties) {
        const file = metrics.parent;

        return qcModalContent(qc, file, qcSchema, genericQCSchema);
    }
    return { header: null, body: null };
}


function coalescedDetailsView(node) {
    let header;
    let body;

    if (node.metadata.coalescedFiles && node.metadata.coalescedFiles.length) {
        // Configuration for reference file table
        const coalescedFileColumns = {
            accession: {
                title: 'Accession',
                display: item =>
                    <span>
                        {item.title}&nbsp;<a href={item.href} download={item.href.substr(item.href.lastIndexOf('/') + 1)} data-bypass="true"><i className="icon icon-download"><span className="sr-only">Download</span></i></a>
                    </span>,
            },
            file_type: { title: 'File type' },
            output_type: { title: 'Output type' },
            assembly: { title: 'Mapping assembly' },
            genome_annotation: {
                title: 'Genome annotation',
                hide: list => _(list).all(item => !item.genome_annotation),
            },
            title: {
                title: 'Lab',
                getValue: item => (item.lab && item.lab.title ? item.lab.title : null),
            },
            date_created: {
                title: 'Date added',
                getValue: item => moment.utc(item.date_created).format('YYYY-MM-DD'),
                sorter: (a, b) => {
                    if (a && b) {
                        return Date.parse(a) - Date.parse(b);
                    }
                    const bTest = b ? 1 : 0;
                    return a ? -1 : bTest;
                },
            },
        };

        header = (
            <h4>Selected contributing files</h4>
        );
        body = (
            <div className="coalesced-table">
                <SortTable
                    list={node.metadata.coalescedFiles}
                    columns={coalescedFileColumns}
                    sortColumn="accession"
                />
            </div>
        );
    } else {
        header = (
            <div className="details-view-info">
                <h4>Unknown files</h4>
            </div>
        );
        body = <p className="browser-error">No information available</p>;
    }
    return { header: header, body: body };
}

const FileGraphComponent = React.createClass({
    propTypes: {
        items: React.PropTypes.array, // Array of files we're graphing
        graph: React.PropTypes.object, // JsonGraph object generated from files
        selectedAssembly: React.PropTypes.string, // Currently selected assembly
        selectedAnnotation: React.PropTypes.string, // Currently selected annotation
        setInfoNodeId: React.PropTypes.func, // Function to call to set the currently selected node ID
        setInfoNodeVisible: React.PropTypes.func, // Function to call to set the visibility of the node's modal
        infoNodeId: React.PropTypes.string, // ID of selected node in graph
        infoNodeVisible: React.PropTypes.bool, // True if node's modal is vibible
        schemas: React.PropTypes.object, // System-wide schemas
        session: React.PropTypes.object, // Current user's login information
        adminUser: React.PropTypes.bool, // True if logged in user is an admin
        auditIndicators: React.PropTypes.func, // Inherited from auditDecor HOC
        auditDetail: React.PropTypes.func, // Inherited from auditDecor HOC
    },

    getInitialState: function () {
        return {
            contributingFiles: {}, // List of contributing file objects we've requested; acts as a cache too
            coalescedFiles: {}, // List of coalesced files we've requested; acts as a cache too
            infoModalOpen: false, // Graph information modal open
            collapsed: false, // T if graphing panel is collapsed
        };
    },

    // Render metadata if a graph node is selected.
    // jsonGraph: JSON graph data.
    // infoNodeId: ID of the selected node
    detailNodes: function (jsonGraph, infoNodeId, loggedIn, adminUser) {
        let meta;

        // Find data matching selected node, if any
        if (infoNodeId) {
            if (infoNodeId.indexOf('qc:') >= 0) {
                // QC subnode.
                const subnode = jsonGraph.getSubnode(infoNodeId);
                if (subnode) {
                    meta = qcDetailsView(subnode, this.props.schemas);
                    meta.type = subnode['@type'][0];
                }
            } else if (infoNodeId.indexOf('coalesced:') >= 0) {
                // Coalesced contributing files.
                const node = jsonGraph.getNode(infoNodeId);
                if (node) {
                    const currCoalescedFiles = this.state.coalescedFiles;
                    if (currCoalescedFiles[node.metadata.contributing]) {
                        // We have the requested coalesced files in the cache, so just display
                        // them.
                        node.metadata.coalescedFiles = currCoalescedFiles[node.metadata.contributing];
                        meta = coalescedDetailsView(node);
                        meta.type = 'File';
                    } else if (!this.contributingRequestOutstanding) {
                        // We don't have the requested coalesced files in the cache, so we have to
                        // request them from the DB.
                        this.contributingRequestOutstanding = true;
                        requestFiles(node.metadata.ref).then((contributingFiles) => {
                            this.contributingRequestOutstanding = false;
                            currCoalescedFiles[node.metadata.contributing] = contributingFiles;
                            this.setState({ coalescedFiles: currCoalescedFiles });
                        }).catch(() => {
                            this.contributingRequestOutstanding = false;
                            currCoalescedFiles[node.metadata.contributing] = [];
                            this.setState({ coalescedFiles: currCoalescedFiles });
                        });
                    }
                }
            } else {
                // A regular or contributing file.
                const node = jsonGraph.getNode(infoNodeId);
                if (node) {
                    if (node.metadata.contributing) {
                        // This is a contributing file, and its @id is in
                        // node.metadata.contributing. See if the file is in the cache.
                        const currContributing = this.state.contributingFiles;
                        if (currContributing[node.metadata.contributing]) {
                            // We have this file's object in the cache, so just display it.
                            node.metadata.ref = currContributing[node.metadata.contributing];
                            meta = globals.graph_detail.lookup(node)(node, this.handleNodeClick, this.loggedIn, adminUser);
                            meta.type = node['@type'][0];
                        } else if (!this.contributingRequestOutstanding) {
                            // We don't have this file's object in the cache, so request it from
                            // the DB.
                            this.contributingRequestOutstanding = true;
                            requestFiles([node.metadata.contributing]).then((contributingFile) => {
                                this.contributingRequestOutstanding = false;
                                currContributing[node.metadata.contributing] = contributingFile[0];
                                this.setState({ contributingFiles: currContributing });
                            }).catch(() => {
                                this.contributingRequestOutstanding = false;
                                currContributing[node.metadata.contributing] = {};
                                this.setState({ contributingFiles: currContributing });
                            });
                        }
                    } else {
                        // Regular File data in the node from when we generated the graph. Just
                        // display the file data from there.
                        meta = globals.graph_detail.lookup(node)(node, this.handleNodeClick, this.props.auditIndicators, this.props.auditDetail, loggedIn, adminUser);
                        meta.type = node['@type'][0];
                    }
                }
            }
        }

        return meta;
    },

    // Handle a click in a graph node
    handleNodeClick: function (nodeId) {
        this.props.setInfoNodeId(nodeId);
        this.props.setInfoNodeVisible(true);
    },

    handleCollapse: function () {
        // Handle click on panel collapse icon
        this.setState({ collapsed: !this.state.collapsed });
    },

    closeModal: function () {
        // Called when user wants to close modal somehow
        this.props.setInfoNodeVisible(false);
    },

    render: function () {
        const { session, adminUser, items, graph, selectedAssembly, selectedAnnotation, infoNodeId, infoNodeVisible } = this.props;
        const loggedIn = !!(session && session['auth.userid']);
        const files = items;
        const modalTypeMap = {
            File: 'file',
            Step: 'analysis-step',
            QualityMetric: 'quality-metric',
        };

        // Build node graph of the files and analysis steps with this experiment
        if (files && files.length) {
            // If we have a graph, or if we have a selected assembly/annotation, draw the graph panel
            const goodGraph = graph && Object.keys(graph).length;
            if (goodGraph) {
                if (selectedAssembly || selectedAnnotation) {
                    const meta = this.detailNodes(graph, infoNodeId, loggedIn, adminUser);
                    const modalClass = meta ? `graph-modal-${modalTypeMap[meta.type]}` : '';

                    return (
                        <div>
                            <div className="file-gallery-graph-header collapsing-title">
                                <button className="collapsing-title-trigger" onClick={this.handleCollapse}>{collapseIcon(this.state.collapsed, 'collapsing-title-icon')}</button>
                                <h4>Association graph</h4>
                            </div>
                            {!this.state.collapsed ?
                                <div>
                                    <Graph graph={graph} nodeClickHandler={this.handleNodeClick} nodeMouseenterHandler={this.handleHoverIn} nodeMouseleaveHandler={this.handleHoverOut} noDefaultClasses forceRedraw />
                                </div>
                            : null}
                            <div className={`file-gallery-graph-footer${this.state.collapsed ? ' hiding' : ''}`} />
                            {meta && infoNodeVisible ?
                                <Modal closeModal={this.closeModal}>
                                    <ModalHeader closeModal={this.closeModal} addCss={modalClass}>
                                        {meta ? meta.header : null}
                                    </ModalHeader>
                                    <ModalBody>
                                        {meta ? meta.body : null}
                                    </ModalBody>
                                    <ModalFooter closeModal={<button className="btn btn-info" onClick={this.closeModal}>Close</button>} />
                                </Modal>
                            : null}
                        </div>
                    );
                }
                return <p className="browser-error">Choose an assembly to see file association graph</p>;
            }
            return <p className="browser-error">Graph not applicable for the selected assembly/annotation.</p>;
        }
        return null;
    },
});

const FileGraph = auditDecor(FileGraphComponent);


// Display a QC button in the file modal.
const FileQCButton = React.createClass({
    propTypes: {
        qc: React.PropTypes.object.isRequired, // QC object we're directing to
        file: React.PropTypes.object.isRequired, // File this QC object is attached to
        handleClick: React.PropTypes.func.isRequired, // Function to open a modal to the given object
    },

    handleClick: function () {
        const qcId = `qc:${this.props.qc['@id']}${this.props.file['@id']}`;
        this.props.handleClick(qcId);
    },

    render: function () {
        const qcName = qcIdToDisplay(this.props.qc);
        if (qcName) {
            return <button className="file-qc-btn" onClick={this.handleClick}>{qcName}</button>;
        }
        return null;
    },
});


// Display the metadata of the selected file in the graph
const FileDetailView = function (node, qcClick, auditIndicators, auditDetail, loggedIn, adminUser) {
    // The node is for a file
    const selectedFile = node.metadata.ref;
    let body = null;
    let header = null;

    if (selectedFile && Object.keys(selectedFile).length) {
        let contributingAccession;

        if (node.metadata.contributing) {
            const accessionStart = selectedFile.dataset.indexOf('/', 1) + 1;
            const accessionEnd = selectedFile.dataset.indexOf('/', accessionStart) - accessionStart;
            contributingAccession = selectedFile.dataset.substr(accessionStart, accessionEnd);
        }
        const dateString = !!selectedFile.date_created && moment.utc(selectedFile.date_created).format('YYYY-MM-DD');
        header = (
            <div className="details-view-info">
                <h4>{selectedFile.file_type} <a href={selectedFile['@id']}>{selectedFile.title}</a></h4>
            </div>
        );

        body = (
            <div>
                <dl className="key-value">
                    {selectedFile.output_type ?
                        <div data-test="output">
                            <dt>Output</dt>
                            <dd>{selectedFile.output_type}</dd>
                        </div>
                    : null}

                    {selectedFile.paired_end ?
                        <div data-test="pairedend">
                            <dt>Paired end</dt>
                            <dd>{selectedFile.paired_end}</dd>
                        </div>
                    : null}

                    {selectedFile.biological_replicates && selectedFile.biological_replicates.length ?
                        <div data-test="bioreplicate">
                            <dt>Biological replicate(s)</dt>
                            <dd>{`[${selectedFile.biological_replicates.join(',')}]`}</dd>
                        </div>
                    : null}

                    {selectedFile.biological_replicates && selectedFile.biological_replicates.length ?
                        <div data-test="techreplicate">
                            <dt>Technical replicate(s)</dt>
                            <dd>{`[${selectedFile.technical_replicates.join(',')}]`}</dd>
                        </div>
                    : null}

                    {selectedFile.mapped_read_length !== undefined ?
                        <div data-test="mappedreadlength">
                            <dt>Mapped read length</dt>
                            <dd>{selectedFile.mapped_read_length}</dd>
                        </div>
                    : null}

                    {selectedFile.assembly ?
                        <div data-test="assembly">
                            <dt>Mapping assembly</dt>
                            <dd>{selectedFile.assembly}</dd>
                        </div>
                    : null}

                    {selectedFile.genome_annotation ?
                        <div data-test="annotation">
                            <dt>Genome annotation</dt>
                            <dd>{selectedFile.genome_annotation}</dd>
                        </div>
                    : null}

                    {selectedFile.lab && selectedFile.lab.title ?
                        <div data-test="submitted">
                            <dt>Lab</dt>
                            <dd>{selectedFile.lab.title}</dd>
                        </div>
                    : null}

                    {dateString ?
                        <div data-test="datecreated">
                            <dt>Date added</dt>
                            <dd>{dateString}</dd>
                        </div>
                    : null}

                    {selectedFile.analysis_step_version ?
                        <div data-test="software">
                            <dt>Software</dt>
                            <dd>{softwareVersionList(selectedFile.analysis_step_version.software_versions)}</dd>
                        </div>
                    : null}

                    {node.metadata.contributing && selectedFile.dataset ?
                        <div data-test="contributedfrom">
                            <dt>Contributed from</dt>
                            <dd><a href={selectedFile.dataset}>{contributingAccession}</a></dd>
                        </div>
                    : null}

                    {selectedFile.href ?
                        <div data-test="download">
                            <dt>File download</dt>
                            <dd><DownloadableAccession file={selectedFile} loggedIn={loggedIn} adminUser={adminUser} /></dd>
                        </div>
                    : null}

                    {selectedFile.quality_metrics && selectedFile.quality_metrics.length && typeof selectedFile.quality_metrics[0] !== 'string' ?
                        <div data-test="fileqc">
                            <dt>File quality metrics</dt>
                            <dd className="file-qc-buttons">
                                {selectedFile.quality_metrics.map(qc =>
                                    <FileQCButton key={qc['@id']} qc={qc} file={selectedFile} handleClick={qcClick} />,
                                )}
                            </dd>
                        </div>
                    : null}
                </dl>

                {auditsDisplayed(selectedFile.audit) ?
                    <div className="row graph-modal-audits">
                        <div className="col-xs-12">
                            <h5>File audits:</h5>
                            {auditIndicators(selectedFile.audit, 'file-audit')}
                            {auditDetail(selectedFile.audit, 'file-audit', { except: selectedFile['@id'] })}
                        </div>
                    </div>
                : null}
            </div>
        );
    } else {
        header = (
            <div className="details-view-info">
                <h4>Unknown file</h4>
            </div>
        );
        body = <p className="browser-error">No information available</p>;
    }
    return { header: header, body: body };
};

globals.graph_detail.register(FileDetailView, 'File');<|MERGE_RESOLUTION|>--- conflicted
+++ resolved
@@ -4,14 +4,8 @@
 import globals from './globals';
 import { Panel, PanelHeading } from '../libs/bootstrap/panel';
 import { Modal, ModalHeader, ModalBody, ModalFooter } from '../libs/bootstrap/modal';
-import { DropdownButton } from '../libs/bootstrap/button';
-import { DropdownMenu } from '../libs/bootstrap/dropdown-menu';
-<<<<<<< HEAD
 import { auditDecor, auditsDisplayed, AuditIcon } from './audit';
-import { StatusLabel } from './statuslabel';
-=======
 import StatusLabel from './statuslabel';
->>>>>>> f195117a
 import { requestFiles, DownloadableAccession, BrowserSelector } from './objectutils';
 import { Graph, JsonGraph } from './graph';
 import { qcModalContent, qcIdToDisplay } from './quality_metric';
