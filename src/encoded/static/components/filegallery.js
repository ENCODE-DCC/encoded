'use strict';
var React = require('react');
var globals = require('./globals');
var {Panel, PanelBody, PanelHeading} = require('../libs/bootstrap/panel');
var {Modal, ModalHeader, ModalBody, ModalFooter} = require('../libs/bootstrap/modal');
var {DropdownButton} = require('../libs/bootstrap/button');
var {DropdownMenu} = require('../libs/bootstrap/dropdown-menu');
var {AuditIcon} = require('./audit');
var {StatusLabel} = require('./statuslabel');
var {Graph, JsonGraph} = require('./graph');
var {SoftwareVersionList} = require('./software');
var {FetchedItems, FetchedData, Param} = require('./fetched');
var _ = require('underscore');
var moment = require('moment');
var {CollapseIcon} = require('../libs/svg-icons');
var {SortTablePanel, SortTable} = require('./sorttable');
var {AttachmentPanel} = require('./doc');


// Order that assemblies should appear in filtering menu
var assemblyPriority = [
    'GRCh38',
    'hg19',
    'mm10',
    'mm10-minimal',
    'mm9',
    'ce11',
    'ce10',
    'dm6',
    'dm3',
    'J02459.1'
];

var FileTable = module.exports.FileTable = React.createClass({
    propTypes: {
        context: React.PropTypes.object, // Optional parent object of file list
        items: React.PropTypes.array.isRequired, // Array of files to appear in the table
        originating: React.PropTypes.bool, // TRUE to display originating dataset column
        session: React.PropTypes.object // Persona user session
    },

    getInitialState: function() {
        return {
            maxWidth: 'auto', // Width of widest table
            collapsed: { // Keeps track of which tables are collapsed
                'raw': false,
                'rawArray': false,
                'proc': false,
                'ref': false
            }
        };
    },

    cv: {
        maxWidthRef: '', // ref key of table with this.state.maxWidth width
        maxWidthNode: null // DOM node of table with this.state.maxWidth width
    },

    // Configuration for raw file table
    rawArrayTableColumns: {
        'accession': {
            title: 'Accession',
            display: item =>
                <span>
                    {item.title}&nbsp;<a href={item.href} download={item.href.substr(item.href.lastIndexOf("/") + 1)} data-bypass="true"><i className="icon icon-download"><span className="sr-only">Download</span></i></a>
                </span>
        },
        'file_type': {title: 'File type'},
        'biological_replicates': {
            title: (list, columns, meta) => <span>{meta.anisogenic ? 'Anisogenic' : 'Biological'} replicate</span>,
            getValue: item => item.biological_replicates ? item.biological_replicates.sort(function(a,b){ return a - b; }).join(', ') : ''
        },
        'library': {
            title: 'Library',
            getValue: item => (item.replicate && item.replicate.library) ? item.replicate.library.accession : null
        },
        'assembly': {title: 'Mapping assembly'},
        'title': {
            title: 'Lab',
            getValue: item => item.lab && item.lab.title ? item.lab.title : null
        },
        'date_created': {
            title: 'Date added',
            getValue: item => moment.utc(item.date_created).format('YYYY-MM-DD'),
            sorter: (a, b) => {
                if (a && b) {
                    return Date.parse(a) - Date.parse(b);
                }
                return a ? -1 : (b ? 1 : 0);
            }
        },
        'file_size': {
            title: 'File size',
            display: item => <span>{humanFileSize(item.file_size)}</span>
        },
        'audit': {
            title: 'Audit status',
            display: item => <div>{fileAuditStatus(item)}</div>
        },
        'status': {
            title: 'File status',
            display: item => <div className="characterization-meta-data"><StatusLabel status={item.status} /></div>
        }
    },

    // Configuration for process file table
    procTableColumns: {
        'accession': {
            title: 'Accession',
            display: item => {
                return <span>
                    {item.title}&nbsp;<a href={item.href} download={item.href.substr(item.href.lastIndexOf("/") + 1)} data-bypass="true"><i className="icon icon-download"><span className="sr-only">Download</span></i></a>
                </span>;
            }
        },
        'file_type': {title: 'File type'},
        'output_type': {title: 'Output type'},
        'biological_replicates': {
            title: (list, columns, meta) => <span>{meta.anisogenic ? 'Anisogenic' : 'Biological'} replicate</span>,
            getValue: item => item.biological_replicates ? item.biological_replicates.sort(function(a,b){ return a - b; }).join(', ') : ''
        },
        'assembly': {title: 'Mapping assembly'},
        'genome_annotation': {
            title: 'Genome annotation',
            hide: (list, columns, meta) => _(list).all(item => !item.genome_annotation)
        },
        'title': {
            title: 'Lab',
            getValue: item => item.lab && item.lab.title ? item.lab.title : null
        },
        'date_created': {
            title: 'Date added',
            getValue: item => moment.utc(item.date_created).format('YYYY-MM-DD'),
            sorter: (a, b) => {
                if (a && b) {
                    return Date.parse(a) - Date.parse(b);
                }
                return a ? -1 : (b ? 1 : 0);
            }
        },
        'file_size': {
            title: 'File size',
            display: item => <span>{humanFileSize(item.file_size)}</span>
        },
        'audit': {
            title: 'Audit status',
            display: item => <div>{fileAuditStatus(item)}</div>
        },
        'status': {
            title: 'File status',
            display: item => <div className="characterization-meta-data"><StatusLabel status={item.status} /></div>
        }
    },

    // Configuration for reference file table
    refTableColumns: {
        'accession': {
            title: 'Accession',
            display: item =>
                <span>
                    {item.title}&nbsp;<a href={item.href} download={item.href.substr(item.href.lastIndexOf("/") + 1)} data-bypass="true"><i className="icon icon-download"><span className="sr-only">Download</span></i></a>
                </span>
        },
        'file_type': {title: 'File type'},
        'output_type': {title: 'Output type'},
        'assembly': {title: 'Mapping assembly'},
        'genome_annotation': {
            title: 'Genome annotation',
            hide: (list, columns, meta) => _(list).all(item => !item.genome_annotation)
        },
        'title': {
            title: 'Lab',
            getValue: item => item.lab && item.lab.title ? item.lab.title : null
        },
        'date_created': {
            title: 'Date added',
            getValue: item => moment.utc(item.date_created).format('YYYY-MM-DD'),
            sorter: (a, b) => {
                if (a && b) {
                    return Date.parse(a) - Date.parse(b);
                }
                return a ? -1 : (b ? 1 : 0);
            }
        },
        'file_size': {
            title: 'File size',
            display: item => <span>{humanFileSize(item.file_size)}</span>
        },
        'audit': {
            title: 'Audit status',
            display: item => <div>{fileAuditStatus(item)}</div>
        },
        'status': {
            title: 'File status',
            display: item => <div className="characterization-meta-data"><StatusLabel status={item.status} /></div>
        }
    },

    handleCollapse: function(table) {
        // Handle a click on a collapse button by toggling the corresponding tableCollapse state var
        var collapsed = _.clone(this.state.collapsed);
        collapsed[table] = !collapsed[table];
        this.setState({collapsed: collapsed});
    },

    render: function() {
        var {
            context,
            items,
            filePanelHeader,
            encodevers,
            selectedFilterValue,
            filterOptions,
            handleFilterChange,
            anisogenic,
            showFileCount,
            session
        } = this.props;
        var selectedAssembly, selectedAnnotation;

        var datasetFiles = _((items && items.length) ? items : []).uniq(file => file['@id']);
        if (datasetFiles.length) {
            var unfilteredCount = datasetFiles.length;

            if (selectedFilterValue && filterOptions[selectedFilterValue]) {
                selectedAssembly = filterOptions[selectedFilterValue].assembly;
                selectedAnnotation = filterOptions[selectedFilterValue].annotation;
            }

            // Filter all the files according to the given filters, and remove duplicates
            datasetFiles = _(datasetFiles).filter(file => {
                if (file.output_category !== 'raw data') {
                    if (selectedAssembly) {
                        if (selectedAnnotation) {
                            return selectedAnnotation === file.genome_annotation && selectedAssembly === file.assembly;
                        } else {
                            return !file.genome_annotation && selectedAssembly === file.assembly;
                        }
                    }
                }
                return true;
            });
            var filteredCount = datasetFiles.length;

            // Extract four kinds of file arrays
            var files = _(datasetFiles).groupBy(file => {
                if (file.output_category === 'raw data') {
                    return file.output_type === 'reads' ? 'raw' : 'rawArray';
                } else if (file.output_category === 'reference') {
                    return 'ref';
                } else {
                    return 'proc';
                }
            });

            return (
                <div>
                    {showFileCount ? <div className="file-gallery-counts">Displaying {filteredCount} of {unfilteredCount} files</div> : null}
                    <SortTablePanel header={filePanelHeader} noDefaultClasses={this.props.noDefaultClasses}>
                        <RawSequencingTable files={files.raw} meta={{encodevers: encodevers, anisogenic: anisogenic, session: session}} />
                        <RawFileTable files={files.rawArray} meta={{encodevers: encodevers, anisogenic: anisogenic, session: session}} />
                        <SortTable title={<CollapsingTitle title="Processed data" collapsed={this.state.collapsed.proc} handleCollapse={this.handleCollapse.bind(null, 'proc')}
                            selectedFilterValue={selectedFilterValue} filterOptions={filterOptions} handleFilterChange={handleFilterChange} />}
                            collapsed={this.state.collapsed.proc} list={files.proc} columns={this.procTableColumns} meta={{encodevers: encodevers, anisogenic: anisogenic, session: session}} sortColumn="biological_replicates" />
                        <SortTable title={<CollapsingTitle title="Reference data" collapsed={this.state.collapsed.ref} handleCollapse={this.handleCollapse.bind(null, 'ref')} />} collapsed={this.state.collapsed.ref}
                            list={files.ref} columns={this.refTableColumns} meta={{encodevers: encodevers, anisogenic: anisogenic, session: session}} />
                    </SortTablePanel>
                </div>
            );
        }
        return null;
    }
});


function sortBioReps(a, b) {
    // Sorting function for biological replicates of the given files.
    var result = undefined; // Ends sorting loop once it has a value
    var i = 0;
    var repA = (a.biological_replicates && a.biological_replicates.length) ? a.biological_replicates[i] : undefined;
    var repB = (b.biological_replicates && b.biological_replicates.length) ? b.biological_replicates[i] : undefined;
    while (result === undefined) {
        if (repA !== undefined && repB !== undefined) {
            // Both biological replicates have a value
            if (repA != repB) {
                // We got a real sorting result
                result = repA - repB;
            } else {
                // They both have values, but they're equal; go to next
                // biosample replicate array elements
                i += 1;
                repA = a.biological_replicates[i];
                repB = b.biological_replicates[i];
            }
        } else if (repA !== undefined || repB !== undefined) {
            // One and only one replicate empty; sort empty one after
            result = repA ? 1 : -1;
        } else {
            // Both empty; sorting result same
            result = 0;
        }
    }
    return result;
}



var RawSequencingTable = React.createClass({
    propTypes: {
        files: React.PropTypes.array, // Raw files to display
        meta: React.PropTypes.object // Extra metadata in the same format passed to SortTable
    },

    getInitialState: function() {
        return {
            collapsed: false // Collapsed/uncollapsed state of table
        };
    },

    handleCollapse: function(table) {
        // Handle a click on a collapse button by toggling the corresponding tableCollapse state var
        this.setState({collapsed: !this.state.collapsed});
    },

    render: function() {
        var {files, meta} = this.props;
        var loggedIn = meta.session && meta.session['auth.userid'];

        if (files && files.length) {
            // Make object keyed by all files' @ids to make searching easy. Each key's value
            // points to the corresponding file object.
            var filesKeyed = {};
            files.forEach(file => {
                filesKeyed[file['@id']] = file;
            });

            // Make lists of files that are and aren't paired. Paired files with missing partners
            // count as not paired. Files with more than one biological replicate don't count as
            // paired.
            var nonpairedFiles = [];
            var pairedFiles = _(files).filter(file => {
                if (file.pairSortKey) {
                    // If we already know this file is part of a good pair from before, just let it
                    // pass the filter
                    return true;
                }

                // See if the file qualifies as a pair element
                if (file.paired_with &&
                    file.biological_replicates && file.biological_replicates.length === 1 &&
                    file.replicate && file.replicate.library) {
                    // File is paired and has exactly one biological replicate. Now make sure its
                    // partner exists and also qualifies.
                    var partner = filesKeyed[file.paired_with];
                    if (partner && partner.paired_with === file['@id'] &&
                        partner.biological_replicates && partner.biological_replicates.length === 1 &&
                        partner.replicate && partner.replicate.library &&
                        partner.biological_replicates[0] === file.biological_replicates[0]) {
                        // Both the file and its partner qualify as good pairs of each other. Let
                        // them pass the filter, and record set their sort keys to the lower of
                        // the two accessions -- that's how pairs will sort within a biological
                        // replicate
                        file.pairSortKey = partner.pairSortKey = file.accession < partner.accession ? file.accession : partner.accession;
                        file.pairSortKey += file.paired_end;
                        partner.pairSortKey += partner.paired_end;
                        return true;
                    }
                }

                // File not part of a pair; add to non-paired list and filter it out
                nonpairedFiles.push(file);
                return false;
            });

            // Group paired files by biological replicate and library -- four-digit biological
            // replicate concatenated with library accession becomes the group key, and all files
            // with that biological replicate and library form an array under that key.
            var pairedRepGroups = {};
            var pairedRepKeys = [];
            if (pairedFiles.length) {
                pairedRepGroups = _(pairedFiles).groupBy(file => globals.zeroFill(file.biological_replicates[0]) + file.replicate.library.accession);

                // Make a sorted list of keys
                pairedRepKeys = Object.keys(pairedRepGroups).sort();
            }

            return (
                <table className="table table-sortable table-raw">
                    <thead>
                        <tr className="table-section">
                            <th colSpan={loggedIn ? '11' : '10'}>
                                <CollapsingTitle title="Raw sequencing data" collapsed={this.state.collapsed} handleCollapse={this.handleCollapse} />
                            </th>
                        </tr>

                        {!this.state.collapsed ?
                            <tr key="header">
                                <th>Biological replicate</th>
                                <th>Library</th>
                                <th>Accession</th>
                                <th>File type</th>
                                <th>Run type</th>
                                <th>Read</th>
                                <th>Lab</th>
                                <th>Date added</th>
                                <th>File size</th>
                                <th>Audit status</th>
                                {loggedIn ? <th>File status</th> : null}
                            </tr>
                        : null}
                    </thead>

                    {!this.state.collapsed ?
                        <tbody>
                            {pairedRepKeys.map((pairedRepKey, j) => {
                                // groupFiles is an array of files under a bioreplicate/library
                                var groupFiles = pairedRepGroups[pairedRepKey];
                                var bottomClass = j < (pairedRepKeys.length - 1) ? 'merge-bottom' : '';

                                // Render an array of biological replicate and library to display on
                                // the first row of files, spanned to all rows for that replicate and
                                // library
                                var spanned = [
                                    <td key="br" rowSpan={groupFiles.length} className={bottomClass + ' merge-right table-raw-merged table-raw-biorep'}>{groupFiles[0].biological_replicates[0]}</td>,
                                    <td key="lib" rowSpan={groupFiles.length} className={bottomClass + ' merge-right + table-raw-merged'}>{groupFiles[0].replicate.library.accession}</td>
                                ];

                                // Render each file's row, with the biological replicate and library
                                // cells only on the first row.
                                return groupFiles.sort((a, b) => a.pairSortKey < b.pairSortKey ? -1 : 1).map((file, i) => {
                                    var pairClass;
                                    if (file.paired_end === "2") {
                                        pairClass = 'align-pair2' + ((i === groupFiles.length - 1) && (j === pairedRepKeys.length - 1) ? '' : ' pair-bottom');
                                    } else {
                                        pairClass = 'align-pair1';
                                    }

                                    // Prepare for run_type display
                                    var runType;
                                    if (file.run_type === 'single-ended') {
                                        runType = 'SE';
                                    } else if (file.run_type === 'paired-ended') {
                                        runType = 'PE';
                                    }
                                    return (
                                        <tr key={i}>
                                            {i === 0 ? {spanned} : null}
                                            <td className={pairClass}>
                                                {file.title}&nbsp;<a href={file.href} download={file.href.substr(file.href.lastIndexOf("/") + 1)} data-bypass="true"><i className="icon icon-download"><span className="sr-only">Download</span></i></a>
                                            </td>
                                            <td className={pairClass}>{file.file_type}</td>
                                            <td className={pairClass}>{runType}{file.read_length ? <span>{runType ? <span> </span> : null}{file.read_length + file.read_length_units}</span> : null}</td>
                                            <td className={pairClass}>{file.paired_end}</td>
                                            <td className={pairClass}>{file.lab && file.lab.title ? file.lab.title : null}</td>
                                            <td className={pairClass}>{moment.utc(file.date_created).format('YYYY-MM-DD')}</td>
                                            <td className={pairClass}>{humanFileSize(file.file_size)}</td>
                                            <td className={pairClass}>{fileAuditStatus(file)}</td>
                                            {loggedIn ? <td className={pairClass + ' characterization-meta-data'}><StatusLabel status={file.status} /></td> : null}
                                        </tr>
                                    );
                                });
                            })}
                            {nonpairedFiles.sort(sortBioReps).map((file, i) => {
                                // Prepare for run_type display
                                var runType;
                                if (file.run_type === 'single-ended') {
                                    runType = 'SE';
                                } else if (file.run_type === 'paired-ended') {
                                    runType = 'PE';
                                }
                                return (
                                    <tr key={i} className={pairedRepKeys.length && i === 0 ? 'table-raw-separator' : ''}>
                                        <td className="table-raw-biorep">{file.biological_replicates ? file.biological_replicates.sort(function(a,b){ return a - b; }).join(', ') : ''}</td>
                                        <td>{(file.replicate && file.replicate.library) ? file.replicate.library.accession : ''}</td>
                                        <td>{file.title}&nbsp;<a href={file.href} download={file.href.substr(file.href.lastIndexOf("/") + 1)} data-bypass="true"><i className="icon icon-download"><span className="sr-only">Download</span></i></a></td>
                                        <td>{file.file_type}</td>
                                        <td>{runType}{file.read_length ? <span>{runType ? <span> </span> : null}{file.read_length + file.read_length_units}</span> : null}</td>
                                        <td>{file.paired_end}</td>
                                        <td>{file.lab && file.lab.title ? file.lab.title : null}</td>
                                        <td>{moment.utc(file.date_created).format('YYYY-MM-DD')}</td>
                                        <td>{humanFileSize(file.file_size)}</td>
                                        <td>{fileAuditStatus(file)}</td>
                                        {loggedIn ? <td className="characterization-meta-data"><StatusLabel status={file.status} /></td> : null}
                                    </tr>
                                );
                            })}
                        </tbody>
                    : null}

                    <tfoot>
                        <tr>
                            <td className={'file-table-footer' + (this.state.collapsed ? ' hiding' : '')} colSpan={loggedIn ? '11' : '10'}>
                            </td>
                        </tr>
                    </tfoot>
                </table>
            );
        }

        // No files to display
        return null;
    }
});


var RawFileTable = React.createClass({
    propTypes: {
        files: React.PropTypes.array, // Raw sequencing files to display
        meta: React.PropTypes.object // Extra metadata in the same format passed to SortTable
    },

    getInitialState: function() {
        return {
            collapsed: false // Collapsed/uncollapsed state of table
        };
    },

    handleCollapse: function(table) {
        // Handle a click on a collapse button by toggling the corresponding tableCollapse state var
        this.setState({collapsed: !this.state.collapsed});
    },

    render: function() {
        var {files, meta} = this.props;
        var loggedIn = meta.session && meta.session['auth.userid'];

        if (files && files.length) {
            // Group all files by their library accessions. Any files without replicates or
            // libraries get grouped under library 'Z' so they get sorted at the end.
            var libGroups = _(files).groupBy(file => {
                // Groups have a 4-digit zero-filled biological replicate number concatenated with
                // the library accession, e.g. 0002ENCLB158ZZZ.
                var bioRep = globals.zeroFill(file.biological_replicates[0], 4);
                return bioRep + (file.replicate && file.replicate.library && file.replicate.library.accession ? file.replicate.library.accession : 'Z');
            });

            // Split library/file groups into paired and non-paired library/file groups.
            var pairedGroups = {};
            var nonpairedFiles = [];
            Object.keys(libGroups).forEach(libGroupKey => {
                if (libGroups[libGroupKey].length > 1) {
                    pairedGroups[libGroupKey] = libGroups[libGroupKey];
                } else {
                    nonpairedFiles.push(libGroups[libGroupKey][0]);
                }
            });
            var pairedKeys = Object.keys(pairedGroups).sort();

            return (
                <table className="table table-sortable table-raw">
                    <thead>
                        <tr className="table-section">
                            <th colSpan={loggedIn ? '11' : '10'}>
                                <CollapsingTitle title="Raw data" collapsed={this.state.collapsed} handleCollapse={this.handleCollapse} />
                            </th>
                        </tr>

                        {!this.state.collapsed ?
                            <tr key="header">
                                <th>Biological replicate</th>
                                <th>Library</th>
                                <th>Accession</th>
                                <th>File type</th>
                                <th>Output type</th>
                                <th>Mapping assembly</th>
                                <th>Lab</th>
                                <th>Date added</th>
                                <th>File size</th>
                                <th>Audit status</th>
                                {loggedIn ? <th>File status</th> : null}
                            </tr>
                        : null}
                    </thead>

                    {!this.state.collapsed ?
                        <tbody>
                            {pairedKeys.map((pairedKey, j) => {
                                // groupFiles is an array of files under a bioreplicate/library
                                var groupFiles = pairedGroups[pairedKey];
                                var bottomClass = j < (pairedKeys.length - 1) ? 'merge-bottom' : '';

                                // Render an array of biological replicate and library to display on
                                // the first row of files, spanned to all rows for that replicate and
                                // library
                                var spanned = [
                                    <td key="br" rowSpan={groupFiles.length} className={bottomClass + ' merge-right table-raw-merged table-raw-biorep'}>{groupFiles[0].biological_replicates[0]}</td>,
                                    <td key="lib" rowSpan={groupFiles.length} className={bottomClass + ' merge-right + table-raw-merged'}>{groupFiles[0].replicate.library.accession}</td>
                                ];

                                // Render each file's row, with the biological replicate and library
                                // cells only on the first row.
                                return groupFiles.sort((a, b) => a.accession < b.accession ? -1 : 1).map((file, i) => {
                                    var pairClass;
                                    if (i === 1) {
                                        pairClass = 'align-pair2' + ((i === groupFiles.length - 1) && (j === pairedKeys.length - 1) ? '' : ' pair-bottom');
                                    } else {
                                        pairClass = 'align-pair1';
                                    }

                                    // Prepare for run_type display
                                    return (
                                        <tr key={i}>
                                            {i === 0 ? {spanned} : null}
                                            <td className={pairClass}>
                                                {file.title}&nbsp;<a href={file.href} download={file.href.substr(file.href.lastIndexOf("/") + 1)} data-bypass="true"><i className="icon icon-download"><span className="sr-only">Download</span></i></a>
                                            </td>
                                            <td className={pairClass}>{file.file_type}</td>
                                            <td className={pairClass}>{file.output_type}</td>
                                            <td className={pairClass}>{file.assembly}</td>
                                            <td className={pairClass}>{file.lab && file.lab.title ? file.lab.title : null}</td>
                                            <td className={pairClass}>{moment.utc(file.date_created).format('YYYY-MM-DD')}</td>
                                            <td className={pairClass}>{humanFileSize(file.file_size)}</td>
                                            <td className={pairClass}>{fileAuditStatus(file)}</td>
                                            {loggedIn ? <td className={pairClass + ' characterization-meta-data'}><StatusLabel status={file.status} /></td> : null}
                                        </tr>
                                    );
                                });
                            })}
                            {nonpairedFiles.sort(sortBioReps).map((file, i) => {
                                // Prepare for run_type display
                                return (
                                    <tr key={i} className={pairedKeys.length && i === 0 ? 'table-raw-separator' : ''}>
                                        <td className="table-raw-biorep">{file.biological_replicates ? file.biological_replicates.sort(function(a,b){ return a - b; }).join(', ') : ''}</td>
                                        <td>{(file.replicate && file.replicate.library) ? file.replicate.library.accession : ''}</td>
                                        <td>{file.title}&nbsp;<a href={file.href} download={file.href.substr(file.href.lastIndexOf("/") + 1)} data-bypass="true"><i className="icon icon-download"><span className="sr-only">Download</span></i></a></td>
                                        <td>{file.file_type}</td>
                                        <td>{file.output_type}</td>
                                        <td>{file.assembly}</td>
                                        <td>{file.lab && file.lab.title ? file.lab.title : null}</td>
                                        <td>{moment.utc(file.date_created).format('YYYY-MM-DD')}</td>
                                        <td>{humanFileSize(file.file_size)}</td>
                                        <td>{fileAuditStatus(file)}</td>
                                        {loggedIn ? <td className="characterization-meta-data"><StatusLabel status={file.status} /></td> : null}
                                    </tr>
                                );
                            })}
                        </tbody>
                    : null}

                    <tfoot>
                        <tr>
                            <td className={'file-table-footer' + (this.state.collapsed ? ' hiding' : '')} colSpan={loggedIn ? '11' : '10'}>
                            </td>
                        </tr>
                    </tfoot>
                </table>
            );
        }

        // No files to display
        return null;
    }
});


// Called once searches for unreleased files returns results in this.props.items. Displays both released and
// unreleased files.
var DatasetFiles = module.exports.DatasetFiles = React.createClass({
    render: function () {
        var context = this.props.context;
        var items = this.props.items;

        var files = _.uniq(((context.files && context.files.length) ? context.files : []).concat((items && items.length) ? items : []));
        if (files.length) {
            return <FileTable {...this.props} items={files} />;
        } else {
            return null;
        }
    }
});


// File display widget, showing a facet list, a table, and a graph (and maybe a BioDalliance).
// This component only triggers the data retrieval, which is done with a search for files associated
// with the given experiment (in this.props.context). An odd thing is we specify query-string parameters
// to the experiment URL, but they apply to the file search -- not the experiment itself.
var FileGallery = module.exports.FileGallery = React.createClass({
    propTypes: {
        encodevers: React.PropTypes.string, // ENCODE version number
        anisogenic: React.PropTypes.bool, // True if anisogenic experiment
        hideGraph: React.PropTypes.bool, // T to hide graph display
        altFilterDefault: React.PropTypes.bool // T to default to All Assemblies and Annotations
    },

    contextTypes: {
        session: React.PropTypes.object, // Login information
        location_href: React.PropTypes.string // URL of this experiment page, including query string stuff
    },

    render: function() {
        var {context, encodevers, anisogenic, hideGraph, altFilterDefault} = this.props;

        return (
            <FetchedData ignoreErrors>
                <Param name="data" url={globals.unreleased_files_url(context)} />
                <FileGalleryRenderer context={context} session={this.context.session} encodevers={encodevers} anisogenic={anisogenic} hideGraph={hideGraph} altFilterDefault={altFilterDefault} />
            </FetchedData>
        );
    }
});


// Function to render the file gallery, and it gets called after the file search results (for files associated with
// the displayed experiment) return.
var FileGalleryRenderer = React.createClass({
    propTypes: {
        encodevers: React.PropTypes.string, // ENCODE version number
        anisogenic: React.PropTypes.bool, // True if anisogenic experiment
        hideGraph: React.PropTypes.bool, // T to hide graph display
        altFilterDefault: React.PropTypes.bool // T to default to All Assemblies and Annotations
    },

    contextTypes: {
        session: React.PropTypes.object,
        location_href: React.PropTypes.string
    },

    getInitialState: function() {
        return {
            selectedFilterValue: '' // <select> value of selected filter
        };
    },

    // Set the graph filter based on the given <option> value
    setFilter: function(value) {
        if (value === 'default') {
            value = '';
        }
        this.setState({selectedFilterValue: value});
    },

    // React to a filter menu selection. The synthetic event given in `e`
    handleFilterChange: function(e) {
        this.setFilter(e.target.value);
    },

    // Set the default filter after the graph has been analayzed once.
    componentDidMount: function() {
        if (!this.props.altFilterDefault) {
            this.setFilter('0');
        }
    },

    render: function() {
        var {context, data} = this.props;
        var selectedAssembly = '';
        var selectedAnnotation = '';
        var items = data ? data['@graph'] : []; // Array of searched files arrives in data.@graph result

        // Combined object's files and search results files for display
        var files = (items && items.length) ? items : [];
        if (files.length === 0) {
            return null;
        }

        var filterOptions = files.length ? collectAssembliesAnnotations(files) : [];
        var loggedIn = this.context.session && this.context.session['auth.userid'];

        if (this.state.selectedFilterValue && filterOptions[this.state.selectedFilterValue]) {
            selectedAssembly = filterOptions[this.state.selectedFilterValue].assembly;
            selectedAnnotation = filterOptions[this.state.selectedFilterValue].annotation;
        }

        // Get a list of files for the graph (filters out archived files)
        var graphFiles = _(files).filter(file => file.status !== 'archived');

        return (
            <Panel>
                <PanelHeading addClasses="file-gallery-heading">
                    <h4>Files</h4>
                    <div className="file-gallery-controls">
                        {context.visualize_ucsc && context.status == "released" ?
                            <div className="file-gallery-control">
                                <DropdownButton title='Visualize Data' label="visualize-data">
                                    <DropdownMenu>
                                        {Object.keys(context.visualize_ucsc).map(assembly =>
                                            <a key={assembly} data-bypass="true" target="_blank" private-browsing="true" href={context.visualize_ucsc[assembly]}>
                                                {assembly}
                                            </a>
                                        )}
                                    </DropdownMenu>
                                </DropdownButton>
                            </div>
                        : null}
                        {filterOptions.length ?
                            <div className="file-gallery-control file-gallery-control-select">
                                <FilterMenu selectedFilterValue={this.state.selectedFilterValue} filterOptions={filterOptions} handleFilterChange={this.handleFilterChange} />
                            </div>
                        : null}
                    </div>
                </PanelHeading>

                {!this.props.hideGraph ?
                    <FileGraph context={context} items={graphFiles} selectedAssembly={selectedAssembly} selectedAnnotation={selectedAnnotation} session={this.context.session} />
                : null}

                {/* If logged in and dataset is released, need to combine search of files that reference
                    this dataset to get released and unreleased ones. If not logged in, then just get
                    files from dataset.files */}
                {loggedIn && (context.status === 'released' || context.status === 'release ready') ?
                    <FetchedItems {...this.props} url={globals.unreleased_files_url(context)} Component={DatasetFiles}
                        selectedFilterValue={this.state.selectedFilterValue} filterOptions={filterOptions} handleFilterChange={this.handleFilterChange}
                        encodevers={globals.encodeVersion(context)} session={this.context.session} showFileCount ignoreErrors noDefaultClasses />
                :
                    <FileTable {...this.props} items={context.files} selectedFilterValue={this.state.selectedFilterValue}
                        filterOptions={filterOptions} handleFilterChange={this.handleFilterChange}
                        encodevers={globals.encodeVersion(context)} session={this.context.session} showFileCount noDefaultClasses />
                }
            </Panel>
        );
    }
});


var CollapsingTitle = React.createClass({
    propTypes: {
        title: React.PropTypes.string.isRequired, // Title to display in the title bar
        handleCollapse: React.PropTypes.func.isRequired, // Function to call to handle click in collapse button
        selectedFilterValue: React.PropTypes.string, // Currently selected filter
        filterOptions: React.PropTypes.array, // Array of filtering options
        handleFilterChange: React.PropTypes.func, // Function to call when filter menu item is chosen
        collapsed: React.PropTypes.bool // T if the panel this is over has been collapsed
    },

    render: function() {
        var {title, handleCollapse, collapsed, filterOptions, selectedFilterValue, handleFilterChange} = this.props;
        return (
            <div className="collapsing-title">
                <a href="#" className="collapsing-title-trigger pull-left" data-trigger onClick={handleCollapse}>{CollapseIcon(collapsed, 'collapsing-title-icon')}</a>
                <h4>{title}</h4>
                {filterOptions && filterOptions.length && handleFilterChange ?
                    <div className="file-gallery-controls ">
                        <div className="file-gallery-control file-gallery-control-select">
                            <FilterMenu filterOptions={filterOptions} selectedFilterValue={selectedFilterValue} handleFilterChange={handleFilterChange} />
                        </div>
                    </div>
                : null}
            </div>
        );
    }
});


// Display a filtering <select>. `filterOptions` is an array of objects with two properties:
// `assembly` and `annotation`. Both are strings that get concatenated to form each menu item. The
// value of each <option> is its zero-based index.
var FilterMenu = React.createClass({
    propTypes: {
        selectedFilterValue: React.PropTypes.string, // Currently selected filter
        filterOptions: React.PropTypes.array.isRequired, // Contents of the filtering menu
        handleFilterChange: React.PropTypes.func.isRequired // Call when a filtering option changes
    },

    render: function() {
        var {selectedFilterValue, filterOptions, handleFilterChange} = this.props;
        selectedFilterValue = selectedFilterValue ? selectedFilterValue : 'default';
        return (
            <select className="form-control" defaultValue="0" value={selectedFilterValue} onChange={handleFilterChange}>
                <option value="default" key="title">All Assemblies and Annotations</option>
                <option disabled="disabled"></option>
                {filterOptions.map((option, i) =>
                    <option key={i} value={i}>{option.assembly + (option.annotation ? ' ' + option.annotation : '')}</option>
                )}
            </select>
        );
    }
});


// Handle graphing throws
function graphException(message, file0, file1) {
/*jshint validthis: true */
    this.message = message;
    if (file0) {
        this.file0 = file0;
    }
    if (file1) {
        this.file1 = file1;
    }
}

module.exports.graphException = graphException;


var assembleGraph = module.exports.assembleGraph = function(context, session, infoNodeId, files, filterAssembly, filterAnnotation) {

    // Calculate a step ID from a file's derived_from array
    function _derivedFileIds(file) {
        if (file.derived_from) {
            return file.derived_from.map(function(derived) {
                return derived['@id'];
            }).sort().join();
        } else {
            return '';
        }
    }

    function _genQcId(metric, file) {
        return 'qc:' + metric['@id'] + file['@id'];
    }

    function _genFileId(file) {
        return 'file:' + file['@id'];
    }

    function _genStepId(file) {
        return 'step:' + derivedFileIds(file) + file.analysis_step['@id'];
    }

    function processFiltering(fileList, filterAssembly, filterAnnotation, allFiles, allContributing, include) {

        function getSubFileList(filesArray) {
            var fileList = {};
            filesArray.forEach(function(file) {
                fileList[file['@id']] = allFiles[file['@id']];
            });
            return fileList;
        }

        var fileKeys = Object.keys(fileList);
        for (var i = 0; i < fileKeys.length; i++) {
            var file = fileList[fileKeys[i]];
            var nextFileList;

            if (file) {
                if (!file.removed) {
                    // This file gets included. Include everything it derives from
                    if (file.derived_from && file.derived_from.length && !allContributing[file['@id']]) {
                        nextFileList = getSubFileList(file.derived_from);
                        processFiltering(nextFileList, filterAssembly, filterAnnotation, allFiles, allContributing, true);
                    }
                } else if (include) {
                    // Unremove the file if this branch is to be included based on files that derive from it
                    file.removed = false;
                    if (file.derived_from && file.derived_from.length && !allContributing[file['@id']]) {
                        nextFileList = getSubFileList(file.derived_from);
                        processFiltering(nextFileList, filterAssembly, filterAnnotation, allFiles, allContributing, true);
                    }
                }
            }
        }
    }

    var jsonGraph; // JSON graph object of entire graph; see graph.js
    var derivedFromFiles = {}; // List of all files that other files derived from
    var allFiles = {}; // All files' accessions as keys
    var allReplicates = {}; // All file's replicates as keys; each key references an array of files
    var allPipelines = {}; // List of all pipelines indexed by step @id
    var allMetricsInfo = []; // List of all QC metrics found attached to files
    var fileQcMetrics = {}; // List of all file QC metrics indexed by file ID
    var filterOptions = []; // List of graph filters; annotations and assemblies
    var stepExists = false; // True if at least one file has an analysis_step
    var fileOutsideReplicate = false; // True if at least one file exists outside a replicate
    var abortGraph = false; // True if graph shouldn't be drawn
    var abortMsg; // Console message to display if aborting graph
    var abortFileId; // @id of file that caused abort
    var derivedFileIds = _.memoize(_derivedFileIds, function(file) {
        return file['@id'];
    });
    var genQcId = _.memoize(_genQcId, function(metric, file) {
        return metric['@id'] + file['@id'];
    });
    var genStepId = _.memoize(_genStepId, function(file) {
        return file['@id'];
    });
    var genFileId = _.memoize(_genFileId, function(file) {
        return file['@id'];
    });

    // Collect all files keyed by their ID as a single source of truth for files.
    // Every reference to a file object should get it from this object. Also serves
    // to de-dup the file array since there can be repeated files in it.
    files.forEach(function(file) {
        if (!allFiles[file['@id']]) {
            file.removed = false;
            allFiles[file['@id']] = file;
        }
    });

    // Collect derived_from files, used replicates, and used pipelines. allFiles has all files directly involved
    // with this experiment if we're logged in, or just released files directly involved with experiment if we're not.
    Object.keys(allFiles).forEach(function(fileId) {
        var file = allFiles[fileId];

        // Build an object keyed with all files that other files derive from. If the file is contributed,
        // we don't care about its derived_from because we don't render that.
        if (file.derived_from && file.derived_from.length) {
            file.derived_from.forEach(function(derived_from) {
                var derivedFromId = derived_from['@id'];
                var derivedFile = allFiles[derivedFromId];
                if (!derivedFile) {
                    // The derived-from file wasn't in the given file list. Copy the file object from the file's
                    // derived_from so we can examine it later -- and mark it as missing. It could be because a
                    // derived-from file isn't released and we're not logged in, or because it's a contributing file.
                    derivedFromFiles[derivedFromId] = derived_from;
                    derived_from.missing = true;
                    derived_from.removed = false; // Clears previous value Redmine #4536
                } else if (!derivedFromFiles[derivedFromId]) {
                    // The derived-from file was in the given file list, so record the derived-from file in derivedFromFiles.
                    // ...that is, unless the derived-from file has already been seen. Just move on if it has.
                    derivedFromFiles[derivedFromId] = derivedFile;
                }
            });
        }

        // Keep track of all used replicates by keeping track of all file objects for each replicate.
        // Each key is a replicate number, and each references an array of file objects using that replicate.
        if (file.biological_replicates && file.biological_replicates.length === 1) {
            var biological_replicate_number = file.biological_replicates[0];
            if (!allReplicates[biological_replicate_number]) {
                // Place a new array in allReplicates if needed
                allReplicates[biological_replicate_number] = [];
            }
            allReplicates[biological_replicate_number].push(file);
        }

        // Note whether any files have an analysis step
        var fileAnalysisStep = file.analysis_step_version && file.analysis_step_version.analysis_step;
        stepExists = stepExists || fileAnalysisStep;
        if (fileAnalysisStep && !(file.derived_from && file.derived_from.length)) {
            // File has an analysis step but no derived_from. We can't include the file in the graph
            file.removed = true;
        }

        // Save the pipeline array used for each step used by the file.
        if (fileAnalysisStep) {
            allPipelines[fileAnalysisStep['@id']] = fileAnalysisStep.pipelines;
        }

        // File is derived; collect any QC info that applies to this file
        if (file.quality_metrics && file.quality_metrics.length) {
            var matchingQc = [];

            // Search file's quality_metrics array to find one with a quality_metric_of field referring to this file.
            file.quality_metrics.forEach(function(metric) {
                var matchingFile = _(metric.quality_metric_of).find(function(appliesFile) {
                    return file['@id'] === appliesFile;
                });
                if (matchingFile) {
                    matchingQc.push(metric);
                }
            });
            if (matchingQc.length) {
                fileQcMetrics[fileId] = matchingQc;
            }
        }

        // Keep track of whether files exist outside replicates. That could mean it has no replicate information,
        // or it has more than one replicate.
        fileOutsideReplicate = fileOutsideReplicate || (file.biological_replicates && file.biological_replicates.length !== 1);
    });
    // At this stage, allFiles, allReplicates, and derivedFromFiles point to the same file objects;
    // allPipelines points to pipelines.

    // Now find contributing files by subtracting original_files from the list of derived_from files. Note: derivedFromFiles is
    // an object keyed by each file's @id. allContributingArray is an array of file objects.
    var allContributingArray = _(derivedFromFiles).filter((derivedFromFile, derivedFromId) => {
        return _(context.contributing_files).any(contributingFile => contributingFile['@id'] === derivedFromId);
    });

    // Process the contributing files array
    var allContributing = {};
    allContributingArray.forEach(contributingFile => {
        // Convert array of contributing files to a keyed object to help with searching later
        contributingFile.missing = false;
        var contributingFileId = contributingFile['@id'];
        allContributing[contributingFileId] = contributingFile;

        // Also add contributing files to the allFiles object
        if (allFiles[contributingFileId]) {
            // Contributing file already existed in file array for some reason; use its existing file object
            allContributing[contributingFileId] = allFiles[contributingFileId];
        } else {
            // Seeing contributed file for the first time; save it in allFiles
            allFiles[contributingFileId] = allContributing[contributingFileId];
        }
    });

    // Now that we know at least some files derive from each other through analysis steps, mark file objects that
    // don't derive from other files — and that no files derive from them — as removed from the graph.
    // Also build the filtering menu here; it genomic annotations and assemblies that ARE involved in the graph.
    Object.keys(allFiles).forEach(function(fileId) {
        var file = allFiles[fileId];

        // File gets removed if doesn’t derive from other files AND no files derive from it.
        var islandFile = !(file.derived_from && file.derived_from.length) && !derivedFromFiles[fileId];
        file.removed = file.removed || islandFile;

        // Add to the filtering options to generate a <select>; don't include island files
        if (!islandFile && file.output_category !== 'raw data' && file.assembly) {
            filterOptions.push({assembly: file.assembly, annotation: file.genome_annotation});
        }
    });

    // Remove any replicates containing only removed files from the last step.
    Object.keys(allReplicates).forEach(function(repNum) {
        var onlyRemovedFiles = _(allReplicates[repNum]).all(function(file) {
            return file.removed && file.missing === true;
        });
        if (onlyRemovedFiles) {
            allReplicates[repNum] = [];
        }
    });

    // Check whether any files that others derive from are missing (usually because they're unreleased and we're logged out).
    Object.keys(derivedFromFiles).forEach(function(derivedFromFileId) {
        var derivedFromFile = derivedFromFiles[derivedFromFileId];
        if (derivedFromFile.removed || derivedFromFile.missing) {
            // A file others derive from doesn't exist or was removed; check if it's in a replicate or not
            // Note the derived_from file object exists even if it doesn't exist in given files array.
            if (derivedFromFile.biological_replicates && derivedFromFile.biological_replicates.length === 1) {
                // Missing derived-from file in a replicate; remove the replicate's files and remove itself.
                var derivedFromRep = derivedFromFile.biological_replicates[0];
                if (allReplicates[derivedFromRep]) {
                    allReplicates[derivedFromRep].forEach(function(file) {
                        file.removed = true;
                    });
                }
            } else {
                // Missing derived-from file not in a replicate or in multiple replicates; don't draw any graph
                throw new graphException('No graph: derived_from file outside replicate (or in multiple replicates) missing', derivedFromFileId);
            }
        } // else the derived_from file is in files array (allFiles object); normal case
    });

    // Remove files based on the filtering options
    if (filterAssembly) {
        // First remove all raw files, and all other files with mismatched filtering options
        Object.keys(allFiles).forEach(function(fileId) {
            var file = allFiles[fileId];

            if (file.output_category === 'raw data') {
                // File is raw data; just remove it
                file.removed = true;
            } else {
                // At this stage, we know it's a process or reference file. Remove from files if
                // it has mismatched assembly or annotation
                if ((file.assembly !== filterAssembly) || ((file.genome_annotation || filterAnnotation) && (file.genome_annotation !== filterAnnotation))) {
                    file.removed = true;
                }
            }
        });

        // For all files matching the filtering options that derive from others, go up the derivation chain and re-include everything there.
        processFiltering(allFiles, filterAssembly, filterAnnotation, allFiles, allContributing);
    }

    // See if removing files by filtering have emptied a replicate.
    if (Object.keys(allReplicates).length) {
        Object.keys(allReplicates).forEach(function(replicateId) {
            var emptied = _(allReplicates[replicateId]).all(function(file) {
                return file.removed;
            });

            // If all files removed from a replicate, remove the replicate
            if (emptied) {
                allReplicates[replicateId] = [];
            }

        });
    }

    // Check whether all files have been removed
    abortGraph = _(Object.keys(allFiles)).all(function(fileId) {
        return allFiles[fileId].removed;
    });
    if (abortGraph) {
        throw new graphException('No graph: all files removed');
    }

    // No files exist outside replicates, and all replicates are removed
    var replicateIds = Object.keys(allReplicates);
    if (!fileOutsideReplicate && replicateIds.length && _(replicateIds).all(function(replicateNum) {
        return !allReplicates[replicateNum].length;
    })) {
        throw new graphException('No graph: All replicates removed and no files outside replicates exist');
    }

    // Last check; see if any files derive from files now missing. This test is child-file based, where the last test
    // was based on the derived-from files.
    Object.keys(allFiles).forEach(function(fileId) {
        var file = allFiles[fileId];

        if (!file.removed && !allContributing[fileId] && file.derived_from && file.derived_from.length) {
            var derivedGoneMissing; // Just to help debugging
            var derivedGoneId; // @id of derived-from file that's either missing or removed

            // A file still in the graph derives from others. See if any of the files it derives from have been removed
            // or are missing.
            file.derived_from.forEach(function(derivedFromFile) {
                var orgDerivedFromFile = derivedFromFiles[derivedFromFile['@id']];
                var derivedGone = orgDerivedFromFile.missing || orgDerivedFromFile.removed;

                // These two just for debugging a unrendered graph
                if (derivedGone) {
                    throw new graphException('file0 derives from file1 which is ' + (orgDerivedFromFile.missing ? 'missing' : 'removed'), fileId, derivedFromFile['@id']);
                }
            });
        }
    });

    // Create an empty graph architecture that we fill in next.
    jsonGraph = new JsonGraph(context.accession);

    // Create nodes for the replicates
    Object.keys(allReplicates).forEach(function(replicateNum) {
        if (allReplicates[replicateNum] && allReplicates[replicateNum].length) {
            jsonGraph.addNode('rep:' + replicateNum, 'Replicate ' + replicateNum, {
                cssClass: 'pipeline-replicate',
                type: 'Rep',
                shape: 'rect',
                cornerRadius: 0
            });
        }
    });

    // Go through each file (released or unreleased) to add it and associated steps to the graph
    Object.keys(allFiles).forEach(function(fileId) {
        var file = allFiles[fileId];

        // Only add files derived from others, or that others derive from,
        // and that aren't part of a removed replicate
        if (!file.removed) {
            var stepId;
            var label;
            var pipelineInfo;
            var error;
            var fileNodeId = 'file:' + file['@id'];
            var replicateNode = (file.biological_replicates && file.biological_replicates.length === 1 ) ? jsonGraph.getNode('rep:' + file.biological_replicates[0]) : null;
            var metricsInfo;
            var fileContributed = allContributing[fileId];

            // Index all audit objects in the file so they can be found by path.
            let auditObjects = {};
            let fileAuditLevels = file.audit ? Object.keys(file.audit) : [];
            if (fileAuditLevels.length) {
                fileAuditLevels.forEach(auditLevel => {
                    file.audit[auditLevel].forEach(audit => {
                        if (auditObjects[audit.path]) {
                            auditObjects[audit.path].push(audit);
                        } else {
                            auditObjects[audit.path] = [audit];
                        }
                    });
                });
            }
            console.log('AUDITOBJECTS: %o', auditObjects);

            // Add QC metrics info from the file to the list to generate the nodes later
            if (fileQcMetrics[fileId] && fileQcMetrics[fileId].length && file.step_run) {
                metricsInfo = fileQcMetrics[fileId].map(metric => {
                    let maxAuditClass = '';

                    if (auditObjects[metric['@id']]) {
                        // An audit in the file matches a metric. Find the most severe audit in the array.
                        let maxAudit = _(auditObjects[metric['@id']]).max(audit => audit.level);
                        maxAuditClass = ' qc-metric-node-' + maxAudit.level_name.toLowerCase();
                    }
                    var qcId = genQcId(metric, file);
                    return {id: qcId, label: 'QC', class: 'pipeline-node-qc-metric' + maxAuditClass + (infoNodeId === qcId ? ' active' : ''), ref: metric, parent: file};
                });
            }

            // Add file to the graph as a node
            var fileNodeLabel, fileCssClass, fileRef;
            var loggedIn = session && session['auth.userid'];
            if (fileContributed && fileContributed.status !== 'released' && !loggedIn) {
                // A contributed file isn't released and we're not logged in
                fileNodeLabel = 'Unreleased';
                fileCssClass = 'pipeline-node-file contributing error' + (infoNodeId === fileNodeId ? ' active' : '');
                fileRef = null;
            } else {
                fileNodeLabel = file.title + ' (' + file.output_type + ')';
                fileCssClass = 'pipeline-node-file' + (fileContributed ? ' contributing' : '') + (infoNodeId === fileNodeId ? ' active' : '');
                fileRef = file;
            }
            jsonGraph.addNode(fileNodeId, fileNodeLabel, {
                cssClass: fileCssClass,
                type: 'File',
                shape: 'rect',
                cornerRadius: 16,
                parentNode: replicateNode,
                contributing: fileContributed,
                ref: fileRef
            }, metricsInfo);

            // If the file has an analysis step, prepare it for graph insertion
            if (!fileContributed) {
                var fileAnalysisStep = file.analysis_step_version && file.analysis_step_version.analysis_step;
                if (fileAnalysisStep) {
                    // Make an ID and label for the step
                    stepId = 'step:' + derivedFileIds(file) + fileAnalysisStep['@id'];
                    label = fileAnalysisStep.analysis_step_types;
                    pipelineInfo = allPipelines[fileAnalysisStep['@id']];
                    error = false;
                } else if (derivedFileIds(file)) {
                    // File derives from others, but no analysis step; make dummy step
                    stepId = 'error:' + derivedFileIds(file);
                    label = 'Software unknown';
                    pipelineInfo = null;
                    error = true;
                } else {
                    // No analysis step and no derived_from; don't add a step
                    stepId = '';
                }

                if (stepId) {
                    // Add the step to the graph only if we haven't for this derived-from set already
                    if (!jsonGraph.getNode(stepId)) {
                        jsonGraph.addNode(stepId, label, {
                            cssClass: 'pipeline-node-analysis-step' + (infoNodeId === stepId ? ' active' : '') + (error ? ' error' : ''),
                            type: 'Step',
                            shape: 'rect',
                            cornerRadius: 4,
                            parentNode: replicateNode,
                            ref: fileAnalysisStep,
                            pipelines: pipelineInfo,
                            fileId: file['@id'],
                            fileAccession: file.accession,
                            stepVersion: file.analysis_step_version
                        });
                    }

                    // Connect the file to the step, and the step to the derived_from files
                    jsonGraph.addEdge(stepId, fileNodeId);
                    file.derived_from.forEach(function(derived) {
                        if (!jsonGraph.getEdge('file:' + derived['@id'], stepId)) {
                            jsonGraph.addEdge('file:' + derived['@id'], stepId);
                        }
                    });
                }
            }
        }
    }, this);

    jsonGraph.filterOptions = filterOptions.length ? _(filterOptions).uniq(option => option.assembly + '!' + (option.annotation ? option.annotation : '')) : [];
    return jsonGraph;
};


var FileGraph = React.createClass({
    propTypes: {
        context: React.PropTypes.object, // Displayed Experiment (or sibling Dataset type) object
        items: React.PropTypes.array, // Array of files we're graphing
        selectedAssembly: React.PropTypes.string, // Assembly to filter on
        selectedAnnotation: React.PropTypes.string, // Annotation to filter on
        qualityMetrics: React.PropTypes.object, // All QualityMetric objects for all files in `items`
        session: React.PropTypes.object // Login information
    },

    getInitialState: function() {
        return {
            infoNodeId: '', // @id of node whose info panel is open
            infoModalOpen: false, // Graph information modal open
            collapsed: false // T if graphing panel is collapsed
        };
    },

    // Render metadata if a graph node is selected.
    // jsonGraph: JSON graph data.
    // infoNodeId: ID of the selected node
    detailNodes: function(jsonGraph, infoNodeId) {
        let meta;

        // Find data matching selected node, if any
        if (infoNodeId) {
            if (infoNodeId.indexOf('qc:') === -1) {
                // Not a QC subnode; render normally
                let node = jsonGraph.getNode(infoNodeId);
                if (node) {
                    meta = globals.graph_detail.lookup(node)(node);
                }
            } else {
                // QC subnode
                let subnode = jsonGraph.getSubnode(infoNodeId);
                if (subnode) {
                    meta = QcDetailsView(subnode);
                }
            }
        }

        return meta;
    },

    // Handle a click in a graph node
    handleNodeClick: function(nodeId) {
        this.setState({
            infoNodeId: nodeId,
            infoModalOpen: true
        });
    },

    handleCollapse: function() {
        // Handle click on panel collapse icon
        this.setState({collapsed: !this.state.collapsed});
    },

    closeModal: function() {
        // Called when user wants to close modal somehow
        this.setState({infoModalOpen: false});
    },

    render: function() {
        var {context, session, items, selectedAssembly, selectedAnnotation} = this.props;
        var files = items;

        // Build node graph of the files and analysis steps with this experiment
        if (files && files.length) {
            try {
                this.jsonGraph = assembleGraph(context, session, this.state.infoNodeId, files, selectedAssembly, selectedAnnotation);
            } catch(e) {
                this.jsonGraph = null;
                console.warn(e.message + (e.file0 ? ' -- file0:' + e.file0 : '') + (e.file1 ? ' -- file1:' + e.file1: ''));
            }
            var goodGraph = this.jsonGraph && Object.keys(this.jsonGraph).length;

            // If we have a graph, or if we have a selected assembly/annotation, draw the graph panel
            if (goodGraph) {
                if (selectedAssembly || selectedAnnotation) {
                    var meta = this.detailNodes(this.jsonGraph, this.state.infoNodeId);
                    return (
                        <div>
                            <div className="file-gallery-graph-header collapsing-title">
                                <a href="#" className="collapsing-title-trigger" data-trigger onClick={this.handleCollapse}>{CollapseIcon(this.state.collapsed, 'collapsing-title-icon')}</a>
                                <h4>Association graph</h4>
                            </div>
                            {!this.state.collapsed ?
                                <div>
                                    {goodGraph ?
<<<<<<< HEAD
                                        <Graph graph={this.jsonGraph} nodeClickHandler={this.handleNodeClick} noDefaultClasses>
                                            <div id="graph-node-info">
                                                {meta ? <PanelBody>{meta}</PanelBody> : null}
                                            </div>
                                        </Graph>
=======
                                        <Graph graph={this.jsonGraph} nodeClickHandler={this.handleNodeClick} noDefaultClasses forceRedraw />
>>>>>>> 444a5e41
                                    :
                                        <p className="browser-error">Currently selected assembly and genomic annotation hides the graph</p>
                                    }
                                </div>
                            : null}
                            <div className={'file-gallery-graph-footer' + (this.state.collapsed ? ' hiding' : '')}></div>
                            {meta && this.state.infoModalOpen ?
                                <Modal closeModal={this.closeModal}>
                                    <ModalHeader closeModal={this.closeModal}>
                                        {meta ? meta.header : null}
                                    </ModalHeader>
                                    <ModalBody>
                                        {meta ? meta.body : null}
                                    </ModalBody>
                                    <ModalFooter closeModal={<button className="btn btn-info" onClick={this.closeModal}>Close</button>} />
                                </Modal>
                            : null}
                        </div>
                    );
                } else {
                    return <p className="browser-error">Choose an assembly to see file association graph</p>;
                }
            } else {
                return <p className="browser-error">Graph not applicable to this experiment’s files.</p>;
            }
        }
        return null;
    }
});


// Display the metadata of the selected file in the graph
let FileDetailView = function(node) {
    // The node is for a file
    let selectedFile = node.metadata.ref;
    let body, header;

    if (selectedFile) {
        let contributingAccession;

        if (node.metadata.contributing) {
            let accessionStart = selectedFile.dataset.indexOf('/', 1) + 1;
            let accessionEnd = selectedFile.dataset.indexOf('/', accessionStart) - accessionStart;
            contributingAccession = selectedFile.dataset.substr(accessionStart, accessionEnd);
        }
        let dateString = !!selectedFile.date_created && moment.utc(selectedFile.date_created).format('YYYY-MM-DD');
        header = (
            <div className="details-view-info">
                <h4>{selectedFile.file_type} {selectedFile.accession}</h4>
            </div>
        );
        body = (
            <div>
                <dl className="key-value">
                    {selectedFile.output_type ?
                        <div data-test="output">
                            <dt>Output</dt>
                            <dd>{selectedFile.output_type}</dd>
                        </div>
                    : null}

                    {selectedFile.paired_end ?
                        <div data-test="pairedend">
                            <dt>Paired end</dt>
                            <dd>{selectedFile.paired_end}</dd>
                        </div>
                    : null}

                    {selectedFile.replicate ?
                        <div data-test="bioreplicate">
                            <dt>Biological replicate(s)</dt>
                            <dd>{'[' + selectedFile.replicate.biological_replicate_number + ']'}</dd>
                        </div>
                    : selectedFile.biological_replicates && selectedFile.biological_replicates.length ?
                        <div data-test="bioreplicate">
                            <dt>Biological replicate(s)</dt>
                            <dd>{'[' + selectedFile.biological_replicates.join(', ') + ']'}</dd>
                        </div>
                    : null}

                    {selectedFile.replicate ?
                        <div data-test="techreplicate">
                            <dt>Technical replicate</dt>
                            <dd>{selectedFile.replicate.technical_replicate_number}</dd>
                        </div>
                    : selectedFile.biological_replicates && selectedFile.biological_replicates.length ?
                        <div data-test="techreplicate">
                            <dt>Technical replicate</dt>
                            <dd>{'-'}</dd>
                        </div>
                    : null}

                    {selectedFile.assembly ?
                        <div data-test="assembly">
                            <dt>Mapping assembly</dt>
                            <dd>{selectedFile.assembly}</dd>
                        </div>
                    : null}

                    {selectedFile.genome_annotation ?
                        <div data-test="annotation">
                            <dt>Genome annotation</dt>
                            <dd>{selectedFile.genome_annotation}</dd>
                        </div>
                    : null}

                    {selectedFile.lab && selectedFile.lab.title ?
                        <div data-test="submitted">
                            <dt>Lab</dt>
                            <dd>{selectedFile.lab.title}</dd>
                        </div>
                    : null}

                    {dateString ?
                        <div data-test="datecreated">
                            <dt>Date added</dt>
                            <dd>{dateString}</dd>
                        </div>
                    : null}

                    {selectedFile.analysis_step_version ?
                        <div data-test="software">
                            <dt>Software</dt>
                            <dd>{SoftwareVersionList(selectedFile.analysis_step_version.software_versions)}</dd>
                        </div>
                    : null}

                    {node.metadata.contributing && selectedFile.dataset ?
                        <div data-test="contributedfrom">
                            <dt>Contributed from</dt>
                            <dd><a href={selectedFile.dataset}>{contributingAccession}</a></dd>
                        </div>
                    : null}

                    {selectedFile.href ?
                        <div data-test="download">
                            <dt>File download</dt>
                            <dd>
                                <a href={selectedFile.href} download={selectedFile.href.substr(selectedFile.href.lastIndexOf("/") + 1)} data-bypass="true"><i className="icon icon-download"></i>
                                    &nbsp;Download
                                </a>
                            </dd>
                        </div>
                    : null}
                </dl>
            </div>
        );
    } else {
        header = (
            <div className="details-view-info">
                <h4>Unknown file</h4>
            </div>
        );
        body = <p className="browser-error">No information available</p>;
    }
    return {header: header, body: body};
};

globals.graph_detail.register(FileDetailView, 'File');


// For each type of quality metric, make a list of attachment properties. If the quality_metric object has an attachment
// property called `attachment`, it doesn't need to be added here -- this is only for attachment properties with arbitrary names.
// Each property in the list has an associated human-readable description for display on the page.
var qcAttachmentProperties = {
    'IDRQualityMetric': [
        {'IDR_plot_true': 'IDR dispersion plot for true replicates'},
        {'IDR_plot_rep1_pr': 'IDR dispersion plot for replicate 1 pseudo-replicates'},
        {'IDR_plot_rep2_pr': 'IDR dispersion plot for replicate 2 pseudo-replicates'},
        {'IDR_plot_pool_pr': 'IDR dispersion plot for pool pseudo-replicates'},
        {'IDR_parameters_true': 'IDR run parameters for true replicates'},
        {'IDR_parameters_rep1_pr': 'IDR run parameters for replicate 1 pseudo-replicates'},
        {'IDR_parameters_rep2_pr': 'IDR run parameters for replicate 2 pseudo-replicates'},
        {'IDR_parameters_pool_pr': 'IDR run parameters for pool pseudo-replicates'}
    ],
    'ChipSeqFilterQualityMetric': [
        {'cross_correlation_plot': 'Cross-correlation plot'}
    ]
};

// List of quality metric properties to not display
var qcReservedProperties = ['uuid', 'assay_term_name', 'assay_term_id', 'attachment', 'award', 'lab', 'submitted_by', 'level', 'status', 'date_created', 'step_run', 'schema_version'];

// Display QC metrics of the selected QC sub-node in a file node.
var QcDetailsView = function(metrics) {
    if (metrics) {
        var qcPanels = []; // Each QC metric panel to display
        var id2accessionRE = /\/\w+\/(\w+)\//;
        var filesOfMetric = []; // Array of accessions of files that share this metric
        let body, header;

        // Make an array of the accessions of files that share this quality metrics object.
        // quality_metric_of is an array of @ids because they're not embedded, and we're trying
        // to avoid embedding where not absolutely needed. So use a regex to extract the files'
        // accessions from the @ids. After generating the array, filter out empty entries.
        if (metrics.ref.quality_metric_of && metrics.ref.quality_metric_of.length) {
            filesOfMetric = metrics.ref.quality_metric_of.map(metricId => {
                // Extract the file's accession from the @id
                var match = id2accessionRE.exec(metricId);

                // Return matches that *don't* match the file whose QC node we've clicked
                if (match && (match[1] !== metrics.parent.accession)) {
                    return match[1];
                }
                return '';
            }).filter(acc => !!acc);
        }

        // Filter out QC metrics properties not to display based on the qcReservedProperties list, as well as those properties with keys
        // beginning with '@'. Sort the list of property keys as well.
        var sortedKeys = Object.keys(metrics.ref).filter(key => key[0] !== '@' && qcReservedProperties.indexOf(key) === -1).sort();

        // Get the list of attachment properties for the given qc object @type. and generate the JSX for their display panels.
        // The list of keys for attachment properties to display comes from qcAttachmentProperties. Use the @type for the attachment
        // property as a key to retrieve the list of properties appropriate for that QC type.
        var qcAttachmentPropertyList = qcAttachmentProperties[metrics.ref['@type'][0]];
        if (qcAttachmentPropertyList) {
            qcPanels = _(qcAttachmentPropertyList.map(attachmentPropertyInfo => {
                // Each object in the list has only one key (the metric attachment property name), so get it here.
                var attachmentPropertyName = Object.keys(attachmentPropertyInfo)[0];
                var attachment = metrics.ref[attachmentPropertyName];

                // Generate the JSX for the panel. Use the property name as the key to get the corresponding human-readable description for the title
                if (attachment) {
                    return <AttachmentPanel context={metrics.ref} attachment={metrics.ref[attachmentPropertyName]} title={attachmentPropertyInfo[attachmentPropertyName]} />;
                }
                return null;
            })).compact();
        }

        // Convert the QC metric object @id to a displayable string
        var qcName = metrics.ref['@id'].match(/^\/([a-z0-9-]*)\/.*$/i);
        if (qcName && qcName[1]) {
            qcName = qcName[1].replace(/-/g, ' ');
            qcName = qcName[0].toUpperCase() + qcName.substring(1);
        }

        header = (
            <div className="details-view-info">
                <h4>{qcName} of {metrics.parent.accession}</h4>
                {filesOfMetric.length ? <h5>Shared with {filesOfMetric.join(', ')}</h5> : null}
            </div>
        );
        body = (
            <div>
                <div className="row">
                    <div className="col-md-4 col-sm-6 col-xs-12">
                        <dl className="key-value">
                            {sortedKeys.map(key =>
                                (typeof metrics.ref[key] === 'string' || typeof metrics.ref[key] === 'number') ?
                                    <div key={key}>
                                        <dt>{key}</dt>
                                        <dd>{metrics.ref[key]}</dd>
                                    </div>
                                : null
                            )}
                        </dl>
                    </div>

                    {(qcPanels && qcPanels.length) || metrics.ref.attachment ?
                        <div className="col-md-8 col-sm-12 quality-metrics-attachments">
                            <div className="row">
                                <h5>Quality metric attachments</h5>
                                <div className="flexrow attachment-panel-inner">
                                    {/* If the metrics object has an `attachment` property, display that first, then display the properties
                                        not named `attachment` but which have their own schema attribute, `attachment`, set to true */}
                                    {metrics.ref.attachment ?
                                        <AttachmentPanel context={metrics.ref} attachment={metrics.ref.attachment} />
                                    : null}
                                    {qcPanels}
                                </div>
                            </div>
                        </div>
                    : null}
                </div>
            </div>
        );
        return {header: header, body: body};
    } else {
        return {header: null, body: null};
    }
};


// Given an array of files, make an array of file assemblies and genome annotations to prepare for
// rendering the filtering menu of assemblies and genome annotations. This collects them from all
// files that don't have a "raw data" output_category and that have an assembly. The format of the
// returned array is:
//
// [{assembly: 'assembly1', annotation: 'annotation1'}]
//
// The resulting array has no duplicate entries, nor empty ones. Entries with an assembly but no
// annotation simply have an empty string for the annnotation. The array of assemblies and
// annotations is then sorted with assembly as the primary key and annotation as the secondary.

function collectAssembliesAnnotations(files) {
    var filterOptions = [];

    // Get the assembly and annotation of each file. Assembly is required to be included in the list
    files.forEach(file => {
        if (file.output_category !== 'raw data' && file.assembly) {
            filterOptions.push({assembly: file.assembly, annotation: file.genome_annotation});
        }
    });

    // Eliminate duplicate entries in filterOptions. Duplicates are detected by combining the
    // assembly and annotation into a long string. Use the '!' separator so that highly unlikely
    // anomalies don't pass undetected (e.g. hg19!V19 and hg1!9V19 -- again, highly unlikely).
    filterOptions = filterOptions.length ? _(filterOptions).uniq(option => option.assembly + '!' + (option.annotation ? option.annotation : '')) : [];

    // Now begin a two-stage sort, with the primary key being the assembly in a specific priority
    // order specified by the assemblyPriority array, and the secondary key being the annotation
    // in which we attempt to suss out the ordering from the way it looks, highest-numbered first.
    // First, sort by annotation and reverse the sort at the end.
    filterOptions = _(filterOptions).sortBy(option => {
        if (option.annotation) {
            // Extract any number from the annotation.
            var annotationMatch = option.annotation.match(/^[A-Z]+(\d+).*$/);
            if (annotationMatch) {
                // Return the number to the sorting algoritm.
                return Number(annotationMatch[1]);
            }
        }

        // No annotation gets sorted to the top.
        return null;
    }).reverse();

    // Now sort by assembly priority order as the primary sorting key. assemblyPriority is a global
    // array at the top of the file.
    return _(filterOptions).sortBy(option => _(assemblyPriority).indexOf(option.assembly));
}

var fileAuditStatus = function(file) {
    var highestAuditStatus;
    if (file.audit) {
        var sortedAuditLevels = _(Object.keys(file.audit)).sortBy(level => -file.audit[level][0].level);
        var highestAuditLevel = sortedAuditLevels[0];
        highestAuditStatus = highestAuditLevel.toLowerCase();
    } else {
        highestAuditStatus = 'default';
        highestAuditLevel = 'OK';
    }
    return <AuditIcon level={highestAuditLevel} addClasses="file-audit-status" />;
};

function humanFileSize(size) {
    if (size === undefined) return undefined;
    var i = Math.floor( Math.log(size) / Math.log(1024) );
    return ( size / Math.pow(1024, i) ).toPrecision(3) * 1 + ' ' + ['B', 'kB', 'MB', 'GB', 'TB'][i];
}<|MERGE_RESOLUTION|>--- conflicted
+++ resolved
@@ -1427,15 +1427,7 @@
                             {!this.state.collapsed ?
                                 <div>
                                     {goodGraph ?
-<<<<<<< HEAD
-                                        <Graph graph={this.jsonGraph} nodeClickHandler={this.handleNodeClick} noDefaultClasses>
-                                            <div id="graph-node-info">
-                                                {meta ? <PanelBody>{meta}</PanelBody> : null}
-                                            </div>
-                                        </Graph>
-=======
                                         <Graph graph={this.jsonGraph} nodeClickHandler={this.handleNodeClick} noDefaultClasses forceRedraw />
->>>>>>> 444a5e41
                                     :
                                         <p className="browser-error">Currently selected assembly and genomic annotation hides the graph</p>
                                     }
