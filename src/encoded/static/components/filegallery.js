--- conflicted
+++ resolved
@@ -726,8 +726,6 @@
                                 const groupFiles = pairedRepGroups[pairedRepKey];
                                 const bottomClass = j < (pairedRepKeys.length - 1) ? 'merge-bottom' : '';
 
-<<<<<<< HEAD
-=======
                                 // Render an array of biological replicate and library to display on
                                 // the first row of files, spanned to all rows for that replicate and
                                 // library
@@ -740,7 +738,6 @@
                                     </td>,
                                 ];
 
->>>>>>> 486117a9
                                 // Render each file's row, with the biological replicate and library
                                 // cells only on the first row.
                                 return groupFiles.sort((a, b) => (a.pairSortKey < b.pairSortKey ? -1 : 1)).map((file, i) => {
@@ -802,15 +799,9 @@
                                 const buttonEnabled = !!meta.graphedFiles[file['@id']];
 
                                 return (
-<<<<<<< HEAD
                                     <tr key={file['@id']} className={rowClasses.join(' ')}>
-                                        <td className="table-raw-biorep">{file.biological_replicates ? file.biological_replicates.sort((a, b) => a - b).join(', ') : ''}</td>
-                                        <td>{(file.replicate && file.replicate.library) ? file.replicate.library.accession : ''}</td>
-=======
-                                    <tr key={i} className={rowClasses.join(' ')}>
                                         <td className="table-raw-biorep">{file.biological_replicates && file.biological_replicates.length ? file.biological_replicates.sort((a, b) => a - b).join(', ') : 'N/A'}</td>
                                         <td>{(file.replicate && file.replicate.library) ? file.replicate.library.accession : 'N/A'}</td>
->>>>>>> 486117a9
                                         <td>
                                             <DownloadableAccession file={file} buttonEnabled={buttonEnabled} clickHandler={meta.fileClick ? meta.fileClick : null} loggedIn={loggedIn} adminUser={adminUser} />
                                         </td>
