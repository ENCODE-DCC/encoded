--- conflicted
+++ resolved
@@ -1672,28 +1672,9 @@
     return { header: header, body: body };
 }
 
-<<<<<<< HEAD
 class FileGraphComponent extends React.Component {
     constructor() {
         super();
-=======
-const FileGraphComponent = createReactClass({
-    propTypes: {
-        items: PropTypes.array, // Array of files we're graphing
-        graph: PropTypes.object, // JsonGraph object generated from files
-        selectedAssembly: PropTypes.string, // Currently selected assembly
-        selectedAnnotation: PropTypes.string, // Currently selected annotation
-        setInfoNodeId: PropTypes.func, // Function to call to set the currently selected node ID
-        setInfoNodeVisible: PropTypes.func, // Function to call to set the visibility of the node's modal
-        infoNodeId: PropTypes.string, // ID of selected node in graph
-        infoNodeVisible: PropTypes.bool, // True if node's modal is vibible
-        schemas: PropTypes.object, // System-wide schemas
-        session: PropTypes.object, // Current user's login information
-        sessionProperties: PropTypes.object, // True if logged in user is an admin
-        auditIndicators: PropTypes.func, // Inherited from auditDecor HOC
-        auditDetail: PropTypes.func, // Inherited from auditDecor HOC
-    },
->>>>>>> ab8592f8
 
         // Initialize React state variables.
         this.state = {
@@ -1712,11 +1693,7 @@
     // Render metadata if a graph node is selected.
     // jsonGraph: JSON graph data.
     // infoNodeId: ID of the selected node
-<<<<<<< HEAD
-    detailNodes(jsonGraph, infoNodeId, loggedIn, adminUser) {
-=======
-    detailNodes: function (jsonGraph, infoNodeId, session, sessionProperties) {
->>>>>>> ab8592f8
+    detailNodes(jsonGraph, infoNodeId, session, sessionProperties) {
         let meta;
 
         // Find data matching selected node, if any
@@ -1810,14 +1787,8 @@
         this.props.setInfoNodeVisible(false);
     }
 
-<<<<<<< HEAD
     render() {
-        const { session, adminUser, items, graph, selectedAssembly, selectedAnnotation, infoNodeId, infoNodeVisible } = this.props;
-        const loggedIn = !!(session && session['auth.userid']);
-=======
-    render: function () {
         const { session, sessionProperties, items, graph, selectedAssembly, selectedAnnotation, infoNodeId, infoNodeVisible } = this.props;
->>>>>>> ab8592f8
         const files = items;
         const modalTypeMap = {
             File: 'file',
@@ -1879,7 +1850,7 @@
     infoNodeVisible: PropTypes.bool, // True if node's modal is vibible
     schemas: PropTypes.object, // System-wide schemas
     session: PropTypes.object, // Current user's login information
-    adminUser: PropTypes.bool, // True if logged in user is an admin
+    sessionProperties: PropTypes.object, // True if logged in user is an admin
     auditIndicators: PropTypes.func, // Inherited from auditDecor HOC
     auditDetail: PropTypes.func, // Inherited from auditDecor HOC
 };
