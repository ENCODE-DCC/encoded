'use strict';
var React = require('react');
var globals = require('./globals');
var {Panel, PanelBody, PanelHeading} = require('../libs/bootstrap/panel');
var {DropdownButton} = require('../libs/bootstrap/button');
var {DropdownMenu} = require('../libs/bootstrap/dropdown-menu');
var {AuditIcon} = require('./audit');
var {StatusLabel} = require('./statuslabel');
var {Graph, JsonGraph} = require('./graph');
var {SoftwareVersionList} = require('./software');
var {FetchedItems, FetchedData, Param} = require('./fetched');
var _ = require('underscore');
var moment = require('moment');
var {CollapseIcon} = require('../libs/svg-icons');
var {SortTablePanel, SortTable} = require('./sorttable');
var {AttachmentPanel} = require('./doc');


// Order that assemblies should appear in filtering menu
var assemblyPriority = [
    'GRCh38',
    'hg19',
    'mm10',
    'mm10-minimal',
    'mm9',
    'ce11',
    'ce10',
    'dm6',
    'dm3',
    'J02459.1'
];

var FileTable = module.exports.FileTable = React.createClass({
    propTypes: {
        context: React.PropTypes.object, // Optional parent object of file list
        items: React.PropTypes.array.isRequired, // Array of files to appear in the table
        originating: React.PropTypes.bool, // TRUE to display originating dataset column
        session: React.PropTypes.object // Persona user session
    },

    getInitialState: function() {
        return {
            maxWidth: 'auto', // Width of widest table
            collapsed: { // Keeps track of which tables are collapsed
                'raw': false,
                'rawArray': false,
                'proc': false,
                'ref': false
            }
        };
    },

    cv: {
        maxWidthRef: '', // ref key of table with this.state.maxWidth width
        maxWidthNode: null // DOM node of table with this.state.maxWidth width
    },

    // Configuration for raw file table
    rawArrayTableColumns: {
        'accession': {
            title: 'Accession',
            display: item =>
                <span>
                    {item.title}&nbsp;<a href={item.href} download={item.href.substr(item.href.lastIndexOf("/") + 1)} data-bypass="true"><i className="icon icon-download"><span className="sr-only">Download</span></i></a>
                </span>
        },
        'file_type': {title: 'File type'},
        'biological_replicates': {
            title: (list, columns, meta) => <span>{meta.anisogenic ? 'Anisogenic' : 'Biological'} replicate</span>,
            getValue: item => item.biological_replicates ? item.biological_replicates.sort(function(a,b){ return a - b; }).join(', ') : ''
        },
        'library': {
            title: 'Library',
            getValue: item => (item.replicate && item.replicate.library) ? item.replicate.library.accession : null
        },
        'assembly': {title: 'Mapping assembly'},
        'title': {
            title: 'Lab',
            getValue: item => item.lab && item.lab.title ? item.lab.title : null
        },
        'date_created': {
            title: 'Date added',
            getValue: item => moment.utc(item.date_created).format('YYYY-MM-DD'),
            sorter: (a, b) => {
                if (a && b) {
                    return Date.parse(a) - Date.parse(b);
                }
                return a ? -1 : (b ? 1 : 0);
            }
        },
        'file_size': {
            title: 'File size',
            display: item => <span>{humanFileSize(item.file_size)}</span>
        },
        'audit': {
            title: 'Audit status',
            display: item => <div>{fileAuditStatus(item)}</div>
        },
        'status': {
            title: 'File status',
            display: item => <div className="characterization-meta-data"><StatusLabel status={item.status} /></div>
        }
    },

    // Configuration for process file table
    procTableColumns: {
        'accession': {
            title: 'Accession',
            display: item => {
                return <span>
                    {item.title}&nbsp;<a href={item.href} download={item.href.substr(item.href.lastIndexOf("/") + 1)} data-bypass="true"><i className="icon icon-download"><span className="sr-only">Download</span></i></a>
                </span>;
            }
        },
        'file_type': {title: 'File type'},
        'output_type': {title: 'Output type'},
        'biological_replicates': {
            title: (list, columns, meta) => <span>{meta.anisogenic ? 'Anisogenic' : 'Biological'} replicate</span>,
            getValue: item => item.biological_replicates ? item.biological_replicates.sort(function(a,b){ return a - b; }).join(', ') : ''
        },
        'assembly': {title: 'Mapping assembly'},
        'genome_annotation': {
            title: 'Genome annotation',
            hide: (list, columns, meta) => _(list).all(item => !item.genome_annotation)
        },
        'title': {
            title: 'Lab',
            getValue: item => item.lab && item.lab.title ? item.lab.title : null
        },
        'date_created': {
            title: 'Date added',
            getValue: item => moment.utc(item.date_created).format('YYYY-MM-DD'),
            sorter: (a, b) => {
                if (a && b) {
                    return Date.parse(a) - Date.parse(b);
                }
                return a ? -1 : (b ? 1 : 0);
            }
        },
        'file_size': {
            title: 'File size',
            display: item => <span>{humanFileSize(item.file_size)}</span>
        },
        'audit': {
            title: 'Audit status',
            display: item => <div>{fileAuditStatus(item)}</div>
        },
        'status': {
            title: 'File status',
            display: item => <div className="characterization-meta-data"><StatusLabel status={item.status} /></div>
        }
    },

    // Configuration for reference file table
    refTableColumns: {
        'accession': {
            title: 'Accession',
            display: item =>
                <span>
                    {item.title}&nbsp;<a href={item.href} download={item.href.substr(item.href.lastIndexOf("/") + 1)} data-bypass="true"><i className="icon icon-download"><span className="sr-only">Download</span></i></a>
                </span>
        },
        'file_type': {title: 'File type'},
        'output_type': {title: 'Output type'},
        'assembly': {title: 'Mapping assembly'},
        'genome_annotation': {
            title: 'Genome annotation',
            hide: (list, columns, meta) => _(list).all(item => !item.genome_annotation)
        },
        'title': {
            title: 'Lab',
            getValue: item => item.lab && item.lab.title ? item.lab.title : null
        },
        'date_created': {
            title: 'Date added',
            getValue: item => moment.utc(item.date_created).format('YYYY-MM-DD'),
            sorter: (a, b) => {
                if (a && b) {
                    return Date.parse(a) - Date.parse(b);
                }
                return a ? -1 : (b ? 1 : 0);
            }
        },
        'file_size': {
            title: 'File size',
            display: item => <span>{humanFileSize(item.file_size)}</span>
        },
        'audit': {
            title: 'Audit status',
            display: item => <div>{fileAuditStatus(item)}</div>
        },
        'status': {
            title: 'File status',
            display: item => <div className="characterization-meta-data"><StatusLabel status={item.status} /></div>
        }
    },

    handleCollapse: function(table) {
        // Handle a click on a collapse button by toggling the corresponding tableCollapse state var
        var collapsed = _.clone(this.state.collapsed);
        collapsed[table] = !collapsed[table];
        this.setState({collapsed: collapsed});
    },

    render: function() {
        var {
            context,
            items,
            filePanelHeader,
            encodevers,
            selectedFilterValue,
            filterOptions,
            handleFilterChange,
            anisogenic,
            showFileCount,
            session
        } = this.props;
        var selectedAssembly, selectedAnnotation;

        var datasetFiles = _((items && items.length) ? items : []).uniq(file => file['@id']);
        if (datasetFiles.length) {
            var unfilteredCount = datasetFiles.length;

            if (selectedFilterValue && filterOptions[selectedFilterValue]) {
                selectedAssembly = filterOptions[selectedFilterValue].assembly;
                selectedAnnotation = filterOptions[selectedFilterValue].annotation;
            }

            // Filter all the files according to the given filters, and remove duplicates
            datasetFiles = _(datasetFiles).filter(file => {
                if (file.output_category !== 'raw data') {
                    if (selectedAssembly) {
                        if (selectedAnnotation) {
                            return selectedAnnotation === file.genome_annotation && selectedAssembly === file.assembly;
                        } else {
                            return !file.genome_annotation && selectedAssembly === file.assembly;
                        }
                    }
                }
                return true;
            });
            var filteredCount = datasetFiles.length;

            // Extract four kinds of file arrays
            var files = _(datasetFiles).groupBy(file => {
                if (file.output_category === 'raw data') {
                    return file.output_type === 'reads' ? 'raw' : 'rawArray';
                } else if (file.output_category === 'reference') {
                    return 'ref';
                } else {
                    return 'proc';
                }
            });

            return (
                <div>
                    {showFileCount ? <div className="file-gallery-counts">Displaying {filteredCount} of {unfilteredCount} files</div> : null}
                    <SortTablePanel header={filePanelHeader} noDefaultClasses={this.props.noDefaultClasses}>
                        <RawSequencingTable files={files.raw} meta={{encodevers: encodevers, anisogenic: anisogenic, session: session}} />
                        <RawFileTable files={files.rawArray} meta={{encodevers: encodevers, anisogenic: anisogenic, session: session}} />
                        <SortTable title={<CollapsingTitle title="Processed data" collapsed={this.state.collapsed.proc} handleCollapse={this.handleCollapse.bind(null, 'proc')}
                            selectedFilterValue={selectedFilterValue} filterOptions={filterOptions} handleFilterChange={handleFilterChange} />}
                            collapsed={this.state.collapsed.proc} list={files.proc} columns={this.procTableColumns} meta={{encodevers: encodevers, anisogenic: anisogenic, session: session}} sortColumn="biological_replicates" />
                        <SortTable title={<CollapsingTitle title="Reference data" collapsed={this.state.collapsed.ref} handleCollapse={this.handleCollapse.bind(null, 'ref')} />} collapsed={this.state.collapsed.ref}
                            list={files.ref} columns={this.refTableColumns} meta={{encodevers: encodevers, anisogenic: anisogenic, session: session}} />
                    </SortTablePanel>
                </div>
            );
        }
        return null;
    }
});


function sortBioReps(a, b) {
    // Sorting function for biological replicates of the given files.
    var result = undefined; // Ends sorting loop once it has a value
    var i = 0;
    var repA = (a.biological_replicates && a.biological_replicates.length) ? a.biological_replicates[i] : undefined;
    var repB = (b.biological_replicates && b.biological_replicates.length) ? b.biological_replicates[i] : undefined;
    while (result === undefined) {
        if (repA !== undefined && repB !== undefined) {
            // Both biological replicates have a value
            if (repA != repB) {
                // We got a real sorting result
                result = repA - repB;
            } else {
                // They both have values, but they're equal; go to next
                // biosample replicate array elements
                i += 1;
                repA = a.biological_replicates[i];
                repB = b.biological_replicates[i];
            }
        } else if (repA !== undefined || repB !== undefined) {
            // One and only one replicate empty; sort empty one after
            result = repA ? 1 : -1;
        } else {
            // Both empty; sorting result same
            result = 0;
        }
    }
    return result;
}



var RawSequencingTable = React.createClass({
    propTypes: {
        files: React.PropTypes.array, // Raw files to display
        meta: React.PropTypes.object // Extra metadata in the same format passed to SortTable
    },

    getInitialState: function() {
        return {
<<<<<<< HEAD
            collapsed: false // Raw
=======
            collapsed: false // Collapsed/uncollapsed state of table
>>>>>>> f76dfe7f
        };
    },

    handleCollapse: function(table) {
        // Handle a click on a collapse button by toggling the corresponding tableCollapse state var
        this.setState({collapsed: !this.state.collapsed});
    },

    render: function() {
        var {files, meta} = this.props;
        var loggedIn = meta.session && meta.session['auth.userid'];

        if (files && files.length) {
            // Make object keyed by all files' @ids to make searching easy. Each key's value
            // points to the corresponding file object.
            var filesKeyed = {};
            files.forEach(file => {
                filesKeyed[file['@id']] = file;
            });

            // Make lists of files that are and aren't paired. Paired files with missing partners
            // count as not paired. Files with more than one biological replicate don't count as
            // paired.
            var nonpairedFiles = [];
            var pairedFiles = _(files).filter(file => {
                if (file.pairSortKey) {
                    // If we already know this file is part of a good pair from before, just let it
                    // pass the filter
                    return true;
                }

                // See if the file qualifies as a pair element
                if (file.paired_with &&
                    file.biological_replicates && file.biological_replicates.length === 1 &&
                    file.replicate && file.replicate.library) {
                    // File is paired and has exactly one biological replicate. Now make sure its
                    // partner exists and also qualifies.
                    var partner = filesKeyed[file.paired_with];
                    if (partner && partner.paired_with === file['@id'] &&
                        partner.biological_replicates && partner.biological_replicates.length === 1 &&
                        partner.replicate && partner.replicate.library &&
                        partner.biological_replicates[0] === file.biological_replicates[0]) {
                        // Both the file and its partner qualify as good pairs of each other. Let
                        // them pass the filter, and record set their sort keys to the lower of
                        // the two accessions -- that's how pairs will sort within a biological
                        // replicate
                        file.pairSortKey = partner.pairSortKey = file.accession < partner.accession ? file.accession : partner.accession;
                        file.pairSortKey += file.paired_end;
                        partner.pairSortKey += partner.paired_end;
                        return true;
                    }
                }

                // File not part of a pair; add to non-paired list and filter it out
                nonpairedFiles.push(file);
                return false;
            });

            // Group paired files by biological replicate and library -- four-digit biological
            // replicate concatenated with library accession becomes the group key, and all files
            // with that biological replicate and library form an array under that key.
            var pairedRepGroups = {};
            var pairedRepKeys = [];
            if (pairedFiles.length) {
                pairedRepGroups = _(pairedFiles).groupBy(file => globals.zeroFill(file.biological_replicates[0]) + file.replicate.library.accession);

                // Make a sorted list of keys
                pairedRepKeys = Object.keys(pairedRepGroups).sort();
            }

            return (
                <table className="table table-sortable table-raw">
                    <thead>
                        <tr className="table-section">
                            <th colSpan={loggedIn ? '11' : '10'}>
                                <CollapsingTitle title="Raw sequencing data" collapsed={this.state.collapsed} handleCollapse={this.handleCollapse} />
                            </th>
                        </tr>

                        {!this.state.collapsed ?
                            <tr key="header">
                                <th>Biological replicate</th>
                                <th>Library</th>
                                <th>Accession</th>
                                <th>File type</th>
                                <th>Run type</th>
                                <th>Read</th>
                                <th>Lab</th>
                                <th>Date added</th>
                                <th>File size</th>
                                <th>Audit status</th>
                                {loggedIn ? <th>File status</th> : null}
                            </tr>
                        : null}
                    </thead>

                    {!this.state.collapsed ?
                        <tbody>
                            {pairedRepKeys.map((pairedRepKey, j) => {
                                // groupFiles is an array of files under a bioreplicate/library
                                var groupFiles = pairedRepGroups[pairedRepKey];
                                var bottomClass = j < (pairedRepKeys.length - 1) ? 'merge-bottom' : '';

                                // Render an array of biological replicate and library to display on
                                // the first row of files, spanned to all rows for that replicate and
                                // library
                                var spanned = [
                                    <td key="br" rowSpan={groupFiles.length} className={bottomClass + ' merge-right table-raw-merged table-raw-biorep'}>{groupFiles[0].biological_replicates[0]}</td>,
                                    <td key="lib" rowSpan={groupFiles.length} className={bottomClass + ' merge-right + table-raw-merged'}>{groupFiles[0].replicate.library.accession}</td>
                                ];

                                // Render each file's row, with the biological replicate and library
                                // cells only on the first row.
                                return groupFiles.sort((a, b) => a.pairSortKey < b.pairSortKey ? -1 : 1).map((file, i) => {
                                    var pairClass;
                                    if (file.paired_end === "2") {
                                        pairClass = 'align-pair2' + ((i === groupFiles.length - 1) && (j === pairedRepKeys.length - 1) ? '' : ' pair-bottom');
                                    } else {
                                        pairClass = 'align-pair1';
                                    }

                                    // Prepare for run_type display
                                    var runType;
                                    if (file.run_type === 'single-ended') {
                                        runType = 'SE';
                                    } else if (file.run_type === 'paired-ended') {
                                        runType = 'PE';
                                    }
                                    return (
                                        <tr key={i}>
                                            {i === 0 ? {spanned} : null}
                                            <td className={pairClass}>
                                                {file.title}&nbsp;<a href={file.href} download={file.href.substr(file.href.lastIndexOf("/") + 1)} data-bypass="true"><i className="icon icon-download"><span className="sr-only">Download</span></i></a>
                                            </td>
                                            <td className={pairClass}>{file.file_type}</td>
                                            <td className={pairClass}>{runType}{file.read_length ? <span>{runType ? <span> </span> : null}{file.read_length + file.read_length_units}</span> : null}</td>
                                            <td className={pairClass}>{file.paired_end}</td>
                                            <td className={pairClass}>{file.lab && file.lab.title ? file.lab.title : null}</td>
                                            <td className={pairClass}>{moment.utc(file.date_created).format('YYYY-MM-DD')}</td>
                                            <td className={pairClass}>{humanFileSize(file.file_size)}</td>
                                            <td className={pairClass}>{fileAuditStatus(file)}</td>
                                            {loggedIn ? <td className={pairClass + ' characterization-meta-data'}><StatusLabel status={file.status} /></td> : null}
                                        </tr>
                                    );
                                });
                            })}
                            {nonpairedFiles.sort(sortBioReps).map((file, i) => {
                                // Prepare for run_type display
                                var runType;
                                if (file.run_type === 'single-ended') {
                                    runType = 'SE';
                                } else if (file.run_type === 'paired-ended') {
                                    runType = 'PE';
                                }
                                return (
                                    <tr key={i} className={pairedRepKeys.length && i === 0 ? 'table-raw-separator' : ''}>
                                        <td className="table-raw-biorep">{file.biological_replicates ? file.biological_replicates.sort(function(a,b){ return a - b; }).join(', ') : ''}</td>
                                        <td>{(file.replicate && file.replicate.library) ? file.replicate.library.accession : ''}</td>
                                        <td>{file.title}&nbsp;<a href={file.href} download={file.href.substr(file.href.lastIndexOf("/") + 1)} data-bypass="true"><i className="icon icon-download"><span className="sr-only">Download</span></i></a></td>
                                        <td>{file.file_type}</td>
                                        <td>{runType}{file.read_length ? <span>{runType ? <span> </span> : null}{file.read_length + file.read_length_units}</span> : null}</td>
                                        <td>{file.paired_end}</td>
                                        <td>{file.lab && file.lab.title ? file.lab.title : null}</td>
                                        <td>{moment.utc(file.date_created).format('YYYY-MM-DD')}</td>
                                        <td>{humanFileSize(file.file_size)}</td>
                                        <td>{fileAuditStatus(file)}</td>
                                        {loggedIn ? <td className="characterization-meta-data"><StatusLabel status={file.status} /></td> : null}
                                    </tr>
                                );
                            })}
                        </tbody>
                    : null}

                    <tfoot>
                        <tr>
                            <td className={'file-table-footer' + (this.state.collapsed ? ' hiding' : '')} colSpan={loggedIn ? '11' : '10'}>
                            </td>
                        </tr>
                    </tfoot>
                </table>
            );
        }

        // No files to display
        return null;
    }
});


var RawFileTable = React.createClass({
    propTypes: {
        files: React.PropTypes.array, // Raw sequencing files to display
        meta: React.PropTypes.object // Extra metadata in the same format passed to SortTable
    },

    getInitialState: function() {
        return {
            collapsed: false // Collapsed/uncollapsed state of table
        };
    },

    handleCollapse: function(table) {
        // Handle a click on a collapse button by toggling the corresponding tableCollapse state var
        this.setState({collapsed: !this.state.collapsed});
    },

    render: function() {
        var {files, meta} = this.props;
        var loggedIn = meta.session && meta.session['auth.userid'];

        if (files && files.length) {
            // Group all files by their library accessions. Any files without replicates or
            // libraries get grouped under library 'Z' so they get sorted at the end.
            var libGroups = _(files).groupBy(file => {
                // Groups have a 4-digit zero-filled biological replicate number concatenated with
                // the library accession, e.g. 0002ENCLB158ZZZ.
                var bioRep = globals.zeroFill(file.biological_replicates[0], 4);
                return bioRep + (file.replicate && file.replicate.library && file.replicate.library.accession ? file.replicate.library.accession : 'Z');
            });

            // Split library/file groups into paired and non-paired library/file groups.
            var pairedGroups = {};
            var nonpairedFiles = [];
            Object.keys(libGroups).forEach(libGroupKey => {
                if (libGroups[libGroupKey].length > 1) {
                    pairedGroups[libGroupKey] = libGroups[libGroupKey];
                } else {
                    nonpairedFiles.push(libGroups[libGroupKey][0]);
                }
            });
            var pairedKeys = Object.keys(pairedGroups).sort();

            return (
                <table className="table table-sortable table-raw">
                    <thead>
                        <tr className="table-section">
                            <th colSpan={loggedIn ? '11' : '10'}>
                                <CollapsingTitle title="Raw data" collapsed={this.state.collapsed} handleCollapse={this.handleCollapse} />
                            </th>
                        </tr>

                        {!this.state.collapsed ?
                            <tr key="header">
                                <th>Biological replicate</th>
                                <th>Library</th>
                                <th>Accession</th>
                                <th>File type</th>
                                <th>Output type</th>
                                <th>Lab</th>
                                <th>Date added</th>
                                <th>File size</th>
                                <th>Audit status</th>
                                {loggedIn ? <th>File status</th> : null}
                            </tr>
                        : null}
                    </thead>

                    {!this.state.collapsed ?
                        <tbody>
                            {pairedKeys.map((pairedKey, j) => {
                                // groupFiles is an array of files under a bioreplicate/library
                                var groupFiles = pairedGroups[pairedKey];
                                var bottomClass = j < (pairedKeys.length - 1) ? 'merge-bottom' : '';

                                // Render an array of biological replicate and library to display on
                                // the first row of files, spanned to all rows for that replicate and
                                // library
                                var spanned = [
                                    <td key="br" rowSpan={groupFiles.length} className={bottomClass + ' merge-right table-raw-merged table-raw-biorep'}>{groupFiles[0].biological_replicates[0]}</td>,
                                    <td key="lib" rowSpan={groupFiles.length} className={bottomClass + ' merge-right + table-raw-merged'}>{groupFiles[0].replicate.library.accession}</td>
                                ];

                                // Render each file's row, with the biological replicate and library
                                // cells only on the first row.
                                return groupFiles.sort((a, b) => a.accession < b.accession ? -1 : 1).map((file, i) => {
                                    var pairClass;
                                    if (i === 1) {
                                        pairClass = 'align-pair2' + ((i === groupFiles.length - 1) && (j === pairedKeys.length - 1) ? '' : ' pair-bottom');
                                    } else {
                                        pairClass = 'align-pair1';
                                    }

                                    // Prepare for run_type display
                                    return (
                                        <tr key={i}>
                                            {i === 0 ? {spanned} : null}
                                            <td className={pairClass}>
                                                {file.title}&nbsp;<a href={file.href} download={file.href.substr(file.href.lastIndexOf("/") + 1)} data-bypass="true"><i className="icon icon-download"><span className="sr-only">Download</span></i></a>
                                            </td>
                                            <td className={pairClass}>{file.file_type}</td>
                                            <td className={pairClass}>{file.output_type}</td>
                                            <td className={pairClass}>{file.lab && file.lab.title ? file.lab.title : null}</td>
                                            <td className={pairClass}>{moment.utc(file.date_created).format('YYYY-MM-DD')}</td>
                                            <td className={pairClass}>{humanFileSize(file.file_size)}</td>
                                            <td className={pairClass}>{fileAuditStatus(file)}</td>
                                            {loggedIn ? <td className={pairClass + ' characterization-meta-data'}><StatusLabel status={file.status} /></td> : null}
                                        </tr>
                                    );
                                });
                            })}
                            {nonpairedFiles.sort(sortBioReps).map((file, i) => {
                                // Prepare for run_type display
                                return (
                                    <tr key={i} className={pairedKeys.length && i === 0 ? 'table-raw-separator' : ''}>
                                        <td className="table-raw-biorep">{file.biological_replicates ? file.biological_replicates.sort(function(a,b){ return a - b; }).join(', ') : ''}</td>
                                        <td>{(file.replicate && file.replicate.library) ? file.replicate.library.accession : ''}</td>
                                        <td>{file.title}&nbsp;<a href={file.href} download={file.href.substr(file.href.lastIndexOf("/") + 1)} data-bypass="true"><i className="icon icon-download"><span className="sr-only">Download</span></i></a></td>
                                        <td>{file.file_type}</td>
                                        <td>{file.output_type}</td>
                                        <td>{file.lab && file.lab.title ? file.lab.title : null}</td>
                                        <td>{moment.utc(file.date_created).format('YYYY-MM-DD')}</td>
                                        <td>{humanFileSize(file.file_size)}</td>
                                        <td>{fileAuditStatus(file)}</td>
                                        {loggedIn ? <td className="characterization-meta-data"><StatusLabel status={file.status} /></td> : null}
                                    </tr>
                                );
                            })}
                        </tbody>
                    : null}

                    <tfoot>
                        <tr>
                            <td className={'file-table-footer' + (this.state.collapsed ? ' hiding' : '')} colSpan={loggedIn ? '11' : '10'}>
                            </td>
                        </tr>
                    </tfoot>
                </table>
            );
        }

        // No files to display
        return null;
    }
});


// Called once searches for unreleased files returns results in this.props.items. Displays both released and
// unreleased files.
var DatasetFiles = module.exports.DatasetFiles = React.createClass({
    render: function () {
        var context = this.props.context;
        var items = this.props.items;

        var files = _.uniq(((context.files && context.files.length) ? context.files : []).concat((items && items.length) ? items : []));
        if (files.length) {
            return <FileTable {...this.props} items={files} />;
        } else {
            return null;
        }
    }
});


// File display widget, showing a facet list, a table, and a graph (and maybe a BioDalliance).
// This component only triggers the data retrieval, which is done with a search for files associated
// with the given experiment (in this.props.context). An odd thing is we specify query-string parameters
// to the experiment URL, but they apply to the file search -- not the experiment itself.
var FileGallery = module.exports.FileGallery = React.createClass({
    propTypes: {
        encodevers: React.PropTypes.string, // ENCODE version number
        anisogenic: React.PropTypes.bool, // True if anisogenic experiment
        hideGraph: React.PropTypes.bool, // T to hide graph display
        altFilterDefault: React.PropTypes.bool // T to default to All Assemblies and Annotations
    },

    contextTypes: {
        session: React.PropTypes.object, // Login information
        location_href: React.PropTypes.string // URL of this experiment page, including query string stuff
    },

    render: function() {
        var {context, encodevers, anisogenic, hideGraph, altFilterDefault} = this.props;

        return (
            <FetchedData ignoreErrors>
                <Param name="data" url={globals.unreleased_files_url(context)} />
                <FileGalleryRenderer context={context} session={this.context.session} encodevers={encodevers} anisogenic={anisogenic} hideGraph={hideGraph} altFilterDefault={altFilterDefault} />
            </FetchedData>
        );
    }
});


// Function to render the file gallery, and it gets called after the file search results (for files associated with
// the displayed experiment) return.
var FileGalleryRenderer = React.createClass({
    propTypes: {
        encodevers: React.PropTypes.string, // ENCODE version number
        anisogenic: React.PropTypes.bool, // True if anisogenic experiment
        hideGraph: React.PropTypes.bool, // T to hide graph display
        altFilterDefault: React.PropTypes.bool // T to default to All Assemblies and Annotations
    },

    contextTypes: {
        session: React.PropTypes.object,
        location_href: React.PropTypes.string
    },

    getInitialState: function() {
        return {
            selectedFilterValue: '' // <select> value of selected filter
        };
    },

    // Set the graph filter based on the given <option> value
    setFilter: function(value) {
        if (value === 'default') {
            value = '';
        }
        this.setState({selectedFilterValue: value});
    },

    // React to a filter menu selection. The synthetic event given in `e`
    handleFilterChange: function(e) {
        this.setFilter(e.target.value);
    },

    // Set the default filter after the graph has been analayzed once.
    componentDidMount: function() {
        if (!this.props.altFilterDefault) {
            this.setFilter('0');
        }
    },

    render: function() {
        var {context, data} = this.props;
        var selectedAssembly = '';
        var selectedAnnotation = '';
        var items = data ? data['@graph'] : []; // Array of searched files arrives in data.@graph result

        // Combined object's files and search results files for display
        var files = _.uniq(((context.files && context.files.length) ? context.files : []).concat((items && items.length) ? items : []));
        if (files.length === 0) {
            return null;
        }

        var filterOptions = files.length ? collectAssembliesAnnotations(files) : [];
        var loggedIn = this.context.session && this.context.session['auth.userid'];

        if (this.state.selectedFilterValue && filterOptions[this.state.selectedFilterValue]) {
            selectedAssembly = filterOptions[this.state.selectedFilterValue].assembly;
            selectedAnnotation = filterOptions[this.state.selectedFilterValue].annotation;
        }

        // Get a list of files for the graph (filters out archived files)
        var graphFiles = _(files).filter(file => file.status !== 'archived');

        return (
            <Panel>
                <PanelHeading addClasses="file-gallery-heading">
                    <h4>Files</h4>
                    <div className="file-gallery-controls">
                        {context.visualize_ucsc && context.status == "released" ?
                            <div className="file-gallery-control">
                                <DropdownButton title='Visualize Data' label="visualize-data">
                                    <DropdownMenu>
                                        {Object.keys(context.visualize_ucsc).map(assembly =>
                                            <a key={assembly} data-bypass="true" target="_blank" private-browsing="true" href={context.visualize_ucsc[assembly]}>
                                                {assembly}
                                            </a>
                                        )}
                                    </DropdownMenu>
                                </DropdownButton>
                            </div>
                        : null}
                        {filterOptions.length ?
                            <div className="file-gallery-control file-gallery-control-select">
                                <FilterMenu selectedFilterValue={this.state.selectedFilterValue} filterOptions={filterOptions} handleFilterChange={this.handleFilterChange} />
                            </div>
                        : null}
                    </div>
                </PanelHeading>

                {!this.props.hideGraph ?
                    <FileGraph context={context} items={graphFiles} selectedAssembly={selectedAssembly} selectedAnnotation={selectedAnnotation} session={this.context.session} forceRedraw />
                : null}

                {/* If logged in and dataset is released, need to combine search of files that reference
                    this dataset to get released and unreleased ones. If not logged in, then just get
                    files from dataset.files */}
                {loggedIn && (context.status === 'released' || context.status === 'release ready') ?
                    <FetchedItems {...this.props} url={globals.unreleased_files_url(context)} Component={DatasetFiles}
                        selectedFilterValue={this.state.selectedFilterValue} filterOptions={filterOptions} handleFilterChange={this.handleFilterChange}
                        encodevers={globals.encodeVersion(context)} session={this.context.session} showFileCount ignoreErrors noDefaultClasses />
                :
                    <FileTable {...this.props} items={context.files} selectedFilterValue={this.state.selectedFilterValue}
                        filterOptions={filterOptions} handleFilterChange={this.handleFilterChange}
                        encodevers={globals.encodeVersion(context)} session={this.context.session} showFileCount noDefaultClasses />
                }
            </Panel>
        );
    }
});


var CollapsingTitle = React.createClass({
    propTypes: {
        title: React.PropTypes.string.isRequired, // Title to display in the title bar
        handleCollapse: React.PropTypes.func.isRequired, // Function to call to handle click in collapse button
        selectedFilterValue: React.PropTypes.string, // Currently selected filter
        filterOptions: React.PropTypes.array, // Array of filtering options
        handleFilterChange: React.PropTypes.func, // Function to call when filter menu item is chosen
        collapsed: React.PropTypes.bool // T if the panel this is over has been collapsed
    },

    render: function() {
        var {title, handleCollapse, collapsed, filterOptions, selectedFilterValue, handleFilterChange} = this.props;
        return (
            <div className="collapsing-title">
                <a href="#" className="collapsing-title-trigger pull-left" data-trigger onClick={handleCollapse}>{CollapseIcon(collapsed, 'collapsing-title-icon')}</a>
                <h4>{title}</h4>
                {filterOptions && filterOptions.length && handleFilterChange ?
                    <div className="file-gallery-controls ">
                        <div className="file-gallery-control file-gallery-control-select">
                            <FilterMenu filterOptions={filterOptions} selectedFilterValue={selectedFilterValue} handleFilterChange={handleFilterChange} />
                        </div>
                    </div>
                : null}
            </div>
        );
    }
});


// Display a filtering <select>. `filterOptions` is an array of objects with two properties:
// `assembly` and `annotation`. Both are strings that get concatenated to form each menu item. The
// value of each <option> is its zero-based index.
var FilterMenu = React.createClass({
    propTypes: {
        selectedFilterValue: React.PropTypes.string, // Currently selected filter
        filterOptions: React.PropTypes.array.isRequired, // Contents of the filtering menu
        handleFilterChange: React.PropTypes.func.isRequired // Call when a filtering option changes
    },

    render: function() {
        var {selectedFilterValue, filterOptions, handleFilterChange} = this.props;
        selectedFilterValue = selectedFilterValue ? selectedFilterValue : 'default';
        return (
            <select className="form-control" defaultValue="0" value={selectedFilterValue} onChange={handleFilterChange}>
                <option value="default" key="title">All Assemblies and Annotations</option>
                <option disabled="disabled"></option>
                {filterOptions.map((option, i) =>
                    <option key={i} value={i}>{option.assembly + (option.annotation ? ' ' + option.annotation : '')}</option>
                )}
            </select>
        );
    }
});


// Handle graphing throws
function graphException(message, file0, file1) {
/*jshint validthis: true */
    this.message = message;
    if (file0) {
        this.file0 = file0;
    }
    if (file1) {
        this.file1 = file1;
    }
}

module.exports.graphException = graphException;


var assembleGraph = module.exports.assembleGraph = function(context, session, infoNodeId, files, filterAssembly, filterAnnotation) {

    // Calculate a step ID from a file's derived_from array
    function _derivedFileIds(file) {
        if (file.derived_from) {
            return file.derived_from.map(function(derived) {
                return derived['@id'];
            }).sort().join();
        } else {
            return '';
        }
    }

    function _genQcId(metric, file) {
        return 'qc:' + metric['@id'] + file['@id'];
    }

    function _genFileId(file) {
        return 'file:' + file['@id'];
    }

    function _genStepId(file) {
        return 'step:' + derivedFileIds(file) + file.analysis_step['@id'];
    }

    function processFiltering(fileList, filterAssembly, filterAnnotation, allFiles, allContributing, include) {

        function getSubFileList(filesArray) {
            var fileList = {};
            filesArray.forEach(function(file) {
                fileList[file['@id']] = allFiles[file['@id']];
            });
            return fileList;
        }

        var fileKeys = Object.keys(fileList);
        for (var i = 0; i < fileKeys.length; i++) {
            var file = fileList[fileKeys[i]];
            var nextFileList;

            if (file) {
                if (!file.removed) {
                    // This file gets included. Include everything it derives from
                    if (file.derived_from && file.derived_from.length && !allContributing[file['@id']]) {
                        nextFileList = getSubFileList(file.derived_from);
                        processFiltering(nextFileList, filterAssembly, filterAnnotation, allFiles, allContributing, true);
                    }
                } else if (include) {
                    // Unremove the file if this branch is to be included based on files that derive from it
                    file.removed = false;
                    if (file.derived_from && file.derived_from.length && !allContributing[file['@id']]) {
                        nextFileList = getSubFileList(file.derived_from);
                        processFiltering(nextFileList, filterAssembly, filterAnnotation, allFiles, allContributing, true);
                    }
                }
            }
        }
    }

    var jsonGraph; // JSON graph object of entire graph; see graph.js
    var derivedFromFiles = {}; // List of all files that other files derived from
    var allFiles = {}; // All files' accessions as keys
    var allReplicates = {}; // All file's replicates as keys; each key references an array of files
    var allPipelines = {}; // List of all pipelines indexed by step @id
    var allMetricsInfo = []; // List of all QC metrics found attached to files
    var fileQcMetrics = {}; // List of all file QC metrics indexed by file ID
    var filterOptions = []; // List of graph filters; annotations and assemblies
    var stepExists = false; // True if at least one file has an analysis_step
    var fileOutsideReplicate = false; // True if at least one file exists outside a replicate
    var abortGraph = false; // True if graph shouldn't be drawn
    var abortMsg; // Console message to display if aborting graph
    var abortFileId; // @id of file that caused abort
    var derivedFileIds = _.memoize(_derivedFileIds, function(file) {
        return file['@id'];
    });
    var genQcId = _.memoize(_genQcId, function(metric, file) {
        return metric['@id'] + file['@id'];
    });
    var genStepId = _.memoize(_genStepId, function(file) {
        return file['@id'];
    });
    var genFileId = _.memoize(_genFileId, function(file) {
        return file['@id'];
    });

    // Collect all files keyed by their ID as a single source of truth for files.
    // Every reference to a file object should get it from this object. Also serves
    // to de-dup the file array since there can be repeated files in it.
    files.forEach(function(file) {
        if (!allFiles[file['@id']]) {
            file.removed = false;
            allFiles[file['@id']] = file;
        }
    });

    // Collect derived_from files, used replicates, and used pipelines. allFiles has all files directly involved
    // with this experiment if we're logged in, or just released files directly involved with experiment if we're not.
    Object.keys(allFiles).forEach(function(fileId) {
        var file = allFiles[fileId];

        // Build an object keyed with all files that other files derive from. If the file is contributed,
        // we don't care about its derived_from because we don't render that.
        if (file.derived_from && file.derived_from.length) {
            file.derived_from.forEach(function(derived_from) {
                var derivedFromId = derived_from['@id'];
                var derivedFile = allFiles[derivedFromId];
                if (!derivedFile) {
                    // The derived-from file wasn't in the given file list. Copy the file object from the file's
                    // derived_from so we can examine it later -- and mark it as missing. It could be because a
                    // derived-from file isn't released and we're not logged in, or because it's a contributing file.
                    derivedFromFiles[derivedFromId] = derived_from;
                    derived_from.missing = true;
                } else if (!derivedFromFiles[derivedFromId]) {
                    // The derived-from file was in the given file list, so record the derived-from file in derivedFromFiles.
                    // ...that is, unless the derived-from file has already been seen. Just move on if it has.
                    derivedFromFiles[derivedFromId] = derivedFile;
                }
            });
        }

        // Keep track of all used replicates by keeping track of all file objects for each replicate.
        // Each key is a replicate number, and each references an array of file objects using that replicate.
        if (file.biological_replicates && file.biological_replicates.length === 1) {
            var biological_replicate_number = file.biological_replicates[0];
            if (!allReplicates[biological_replicate_number]) {
                // Place a new array in allReplicates if needed
                allReplicates[biological_replicate_number] = [];
            }
            allReplicates[biological_replicate_number].push(file);
        }

        // Note whether any files have an analysis step
        var fileAnalysisStep = file.analysis_step_version && file.analysis_step_version.analysis_step;
        stepExists = stepExists || fileAnalysisStep;
        if (fileAnalysisStep && !(file.derived_from && file.derived_from.length)) {
            // File has an analysis step but no derived_from. We can't include the file in the graph
            file.removed = true;
        }

        // Save the pipeline array used for each step used by the file.
        if (fileAnalysisStep) {
            allPipelines[fileAnalysisStep['@id']] = fileAnalysisStep.pipelines;
        }

        // File is derived; collect any QC info that applies to this file
        if (file.quality_metrics && file.quality_metrics.length) {
            var matchingQc = [];

            // Search file's quality_metrics array to find one with a quality_metric_of field referring to this file.
            file.quality_metrics.forEach(function(metric) {
                var matchingFile = _(metric.quality_metric_of).find(function(appliesFile) {
                    return file['@id'] === appliesFile;
                });
                if (matchingFile) {
                    matchingQc.push(metric);
                }
            });
            if (matchingQc.length) {
                fileQcMetrics[fileId] = matchingQc;
            }
        }

        // Keep track of whether files exist outside replicates. That could mean it has no replicate information,
        // or it has more than one replicate.
        fileOutsideReplicate = fileOutsideReplicate || (file.biological_replicates && file.biological_replicates.length !== 1);
    });
    // At this stage, allFiles, allReplicates, and derivedFromFiles point to the same file objects;
    // allPipelines points to pipelines.

    // Now find contributing files by subtracting original_files from the list of derived_from files. Note: derivedFromFiles is
    // an object keyed by each file's @id. allContributingArray is an array of file objects.
    var allContributingArray = _(derivedFromFiles).filter((derivedFromFile, derivedFromId) => {
        return _(context.contributing_files).any(contributingFile => contributingFile['@id'] === derivedFromId);
    });

    // Process the contributing files array
    var allContributing = {};
    allContributingArray.forEach(contributingFile => {
        // Convert array of contributing files to a keyed object to help with searching later
        contributingFile.missing = false;
        var contributingFileId = contributingFile['@id'];
        allContributing[contributingFileId] = contributingFile;

        // Also add contributing files to the allFiles object
        if (allFiles[contributingFileId]) {
            // Contributing file already existed in file array for some reason; use its existing file object
            allContributing[contributingFileId] = allFiles[contributingFileId];
        } else {
            // Seeing contributed file for the first time; save it in allFiles
            allFiles[contributingFileId] = allContributing[contributingFileId];
        }
    });

    // Now that we know at least some files derive from each other through analysis steps, mark file objects that
    // don't derive from other files — and that no files derive from them — as removed from the graph.
    // Also build the filtering menu here; it genomic annotations and assemblies that ARE involved in the graph.
    Object.keys(allFiles).forEach(function(fileId) {
        var file = allFiles[fileId];

        // File gets removed if doesn’t derive from other files AND no files derive from it.
        var islandFile = !(file.derived_from && file.derived_from.length) && !derivedFromFiles[fileId];
        file.removed = file.removed || islandFile;

        // Add to the filtering options to generate a <select>; don't include island files
        if (!islandFile && file.output_category !== 'raw data' && file.assembly) {
            filterOptions.push({assembly: file.assembly, annotation: file.genome_annotation});
        }
    });

    // Remove any replicates containing only removed files from the last step.
    Object.keys(allReplicates).forEach(function(repNum) {
        var onlyRemovedFiles = _(allReplicates[repNum]).all(function(file) {
            return file.removed && file.missing === true;
        });
        if (onlyRemovedFiles) {
            allReplicates[repNum] = [];
        }
    });

    // Check whether any files that others derive from are missing (usually because they're unreleased and we're logged out).
    Object.keys(derivedFromFiles).forEach(function(derivedFromFileId) {
        var derivedFromFile = derivedFromFiles[derivedFromFileId];
        if (derivedFromFile.removed || derivedFromFile.missing) {
            // A file others derive from doesn't exist or was removed; check if it's in a replicate or not
            // Note the derived_from file object exists even if it doesn't exist in given files array.
            if (derivedFromFile.biological_replicates && derivedFromFile.biological_replicates.length === 1) {
                // Missing derived-from file in a replicate; remove the replicate's files and remove itself.
                var derivedFromRep = derivedFromFile.biological_replicates[0];
                if (allReplicates[derivedFromRep]) {
                    allReplicates[derivedFromRep].forEach(function(file) {
                        file.removed = true;
                    });
                }
            } else {
                // Missing derived-from file not in a replicate or in multiple replicates; don't draw any graph
                throw new graphException('No graph: derived_from file outside replicate (or in multiple replicates) missing', derivedFromFileId);
            }
        } // else the derived_from file is in files array (allFiles object); normal case
    });

    // Remove files based on the filtering options
    if (filterAssembly) {
        // First remove all raw files, and all other files with mismatched filtering options
        Object.keys(allFiles).forEach(function(fileId) {
            var file = allFiles[fileId];

            if (file.output_category === 'raw data') {
                // File is raw data; just remove it
                file.removed = true;
            } else {
                // At this stage, we know it's a process or reference file. Remove from files if
                // it has mismatched assembly or annotation
                if ((file.assembly !== filterAssembly) || ((file.genome_annotation || filterAnnotation) && (file.genome_annotation !== filterAnnotation))) {
                    file.removed = true;
                }
            }
        });

        // For all files matching the filtering options that derive from others, go up the derivation chain and re-include everything there.
        processFiltering(allFiles, filterAssembly, filterAnnotation, allFiles, allContributing);
    }

    // See if removing files by filtering have emptied a replicate.
    if (Object.keys(allReplicates).length) {
        Object.keys(allReplicates).forEach(function(replicateId) {
            var emptied = _(allReplicates[replicateId]).all(function(file) {
                return file.removed;
            });

            // If all files removed from a replicate, remove the replicate
            if (emptied) {
                allReplicates[replicateId] = [];
            }

        });
    }

    // Check whether all files have been removed
    abortGraph = _(Object.keys(allFiles)).all(function(fileId) {
        return allFiles[fileId].removed;
    });
    if (abortGraph) {
        throw new graphException('No graph: all files removed');
    }

    // No files exist outside replicates, and all replicates are removed
    var replicateIds = Object.keys(allReplicates);
    if (!fileOutsideReplicate && replicateIds.length && _(replicateIds).all(function(replicateNum) {
        return !allReplicates[replicateNum].length;
    })) {
        throw new graphException('No graph: All replicates removed and no files outside replicates exist');
    }

    // Last check; see if any files derive from files now missing. This test is child-file based, where the last test
    // was based on the derived-from files.
    Object.keys(allFiles).forEach(function(fileId) {
        var file = allFiles[fileId];

        if (!file.removed && !allContributing[fileId] && file.derived_from && file.derived_from.length) {
            var derivedGoneMissing; // Just to help debugging
            var derivedGoneId; // @id of derived-from file that's either missing or removed

            // A file still in the graph derives from others. See if any of the files it derives from have been removed
            // or are missing.
            file.derived_from.forEach(function(derivedFromFile) {
                var orgDerivedFromFile = derivedFromFiles[derivedFromFile['@id']];
                var derivedGone = orgDerivedFromFile.missing || orgDerivedFromFile.removed;

                // These two just for debugging a unrendered graph
                if (derivedGone) {
                    throw new graphException('file0 derives from file1 which is ' + (orgDerivedFromFile.missing ? 'missing' : 'removed'), fileId, derivedFromFile['@id']);
                }
            });
        }
    });

    // Create an empty graph architecture that we fill in next.
    jsonGraph = new JsonGraph(context.accession);

    // Create nodes for the replicates
    Object.keys(allReplicates).forEach(function(replicateNum) {
        if (allReplicates[replicateNum] && allReplicates[replicateNum].length) {
            jsonGraph.addNode('rep:' + replicateNum, 'Replicate ' + replicateNum, {
                cssClass: 'pipeline-replicate',
                type: 'Rep',
                shape: 'rect',
                cornerRadius: 0
            });
        }
    });

    // Go through each file (released or unreleased) to add it and associated steps to the graph
    Object.keys(allFiles).forEach(function(fileId) {
        var file = allFiles[fileId];

        // Only add files derived from others, or that others derive from,
        // and that aren't part of a removed replicate
        if (!file.removed) {
            var stepId;
            var label;
            var pipelineInfo;
            var error;
            var fileNodeId = 'file:' + file['@id'];
            var replicateNode = (file.biological_replicates && file.biological_replicates.length === 1 ) ? jsonGraph.getNode('rep:' + file.biological_replicates[0]) : null;
            var metricsInfo;
            var fileContributed = allContributing[fileId];

            // Add QC metrics info from the file to the list to generate the nodes later
            if (fileQcMetrics[fileId] && fileQcMetrics[fileId].length && file.step_run) {
                metricsInfo = fileQcMetrics[fileId].map(function(metric) {
                    var qcId = genQcId(metric, file);
                    return {id: qcId, label: 'QC', class: 'pipeline-node-qc-metric' + (infoNodeId === qcId ? ' active' : ''), ref: metric, parent: file};
                });
            }

            // Add file to the graph as a node
            var fileNodeLabel, fileCssClass, fileRef;
            var loggedIn = session && session['auth.userid'];
            if (fileContributed && fileContributed.status !== 'released' && !loggedIn) {
                // A contributed file isn't released and we're not logged in
                fileNodeLabel = 'Unreleased';
                fileCssClass = 'pipeline-node-file contributing error' + (infoNodeId === fileNodeId ? ' active' : '');
                fileRef = null;
            } else {
                fileNodeLabel = file.title + ' (' + file.output_type + ')';
                fileCssClass = 'pipeline-node-file' + (fileContributed ? ' contributing' : '') + (infoNodeId === fileNodeId ? ' active' : '');
                fileRef = file;
            }
            jsonGraph.addNode(fileNodeId, fileNodeLabel, {
                cssClass: fileCssClass,
                type: 'File',
                shape: 'rect',
                cornerRadius: 16,
                parentNode: replicateNode,
                contributing: fileContributed,
                ref: fileRef
            }, metricsInfo);

            // If the file has an analysis step, prepare it for graph insertion
            if (!fileContributed) {
                var fileAnalysisStep = file.analysis_step_version && file.analysis_step_version.analysis_step;
                if (fileAnalysisStep) {
                    // Make an ID and label for the step
                    stepId = 'step:' + derivedFileIds(file) + fileAnalysisStep['@id'];
                    label = fileAnalysisStep.analysis_step_types;
                    pipelineInfo = allPipelines[fileAnalysisStep['@id']];
                    error = false;
                } else if (derivedFileIds(file)) {
                    // File derives from others, but no analysis step; make dummy step
                    stepId = 'error:' + derivedFileIds(file);
                    label = 'Software unknown';
                    pipelineInfo = null;
                    error = true;
                } else {
                    // No analysis step and no derived_from; don't add a step
                    stepId = '';
                }

                if (stepId) {
                    // Add the step to the graph only if we haven't for this derived-from set already
                    if (!jsonGraph.getNode(stepId)) {
                        jsonGraph.addNode(stepId, label, {
                            cssClass: 'pipeline-node-analysis-step' + (infoNodeId === stepId ? ' active' : '') + (error ? ' error' : ''),
                            type: 'Step',
                            shape: 'rect',
                            cornerRadius: 4,
                            parentNode: replicateNode,
                            ref: fileAnalysisStep,
                            pipelines: pipelineInfo,
                            fileId: file['@id'],
                            fileAccession: file.accession,
                            stepVersion: file.analysis_step_version
                        });
                    }

                    // Connect the file to the step, and the step to the derived_from files
                    jsonGraph.addEdge(stepId, fileNodeId);
                    file.derived_from.forEach(function(derived) {
                        if (!jsonGraph.getEdge('file:' + derived['@id'], stepId)) {
                            jsonGraph.addEdge('file:' + derived['@id'], stepId);
                        }
                    });
                }
            }
        }
    }, this);

    jsonGraph.filterOptions = filterOptions.length ? _(filterOptions).uniq(option => option.assembly + '!' + (option.annotation ? option.annotation : '')) : [];
    return jsonGraph;
};


var FileGraph = React.createClass({

    getInitialState: function() {
        return {
            infoNodeId: '', // @id of node whose info panel is open
            collapsed: false // T if graphing panel is collapsed
        };
    },

    // Render metadata if a graph node is selected.
    // jsonGraph: JSON graph data.
    // infoNodeId: ID of the selected node
    detailNodes: function(jsonGraph, infoNodeId) {
        var meta;

        // Find data matching selected node, if any
        if (infoNodeId) {
            if (infoNodeId.indexOf('qc:') === -1) {
                // Not a QC subnode; render normally
                var node = jsonGraph.getNode(infoNodeId);
                if (node) {
                    meta = globals.graph_detail.lookup(node)(node);
                }
            } else {
                // QC subnode
                var subnode = jsonGraph.getSubnode(infoNodeId);
                if (subnode) {
                    meta = QcDetailsView(subnode);
                }
            }
        }

        return meta;
    },

    // Handle a click in a graph node
    handleNodeClick: function(nodeId) {
        this.setState({infoNodeId: this.state.infoNodeId !== nodeId ? nodeId : ''});
    },

    handleCollapse: function() {
        // Handle click on panel collapse icon
        this.setState({collapsed: !this.state.collapsed});
    },

    render: function() {
        var {context, session, items, selectedAssembly, selectedAnnotation} = this.props;
        var files = items;

        // Build node graph of the files and analysis steps with this experiment
        if (files && files.length) {
            try {
                this.jsonGraph = assembleGraph(context, session, this.state.infoNodeId, files, selectedAssembly, selectedAnnotation);
            } catch(e) {
                this.jsonGraph = null;
                console.warn(e.message + (e.file0 ? ' -- file0:' + e.file0 : '') + (e.file1 ? ' -- file1:' + e.file1: ''));
            }
            var goodGraph = this.jsonGraph && Object.keys(this.jsonGraph).length;

            // If we have a graph, or if we have a selected assembly/annotation, draw the graph panel
            if (goodGraph) {
                if (selectedAssembly || selectedAnnotation) {
                    var meta = this.detailNodes(this.jsonGraph, this.state.infoNodeId);
                    return (
                        <div>
                            <div className="file-gallery-graph-header collapsing-title">
                                <a href="#" className="collapsing-title-trigger" data-trigger onClick={this.handleCollapse}>{CollapseIcon(this.state.collapsed, 'collapsing-title-icon')}</a>
                                <h4>Association graph</h4>
                            </div>
                            {!this.state.collapsed ?
                                <div>
                                    {goodGraph ?
                                        <Graph graph={this.jsonGraph} nodeClickHandler={this.handleNodeClick} noDefaultClasses forceRedraw>
                                            <div id="graph-node-info">
                                                {meta ? <PanelBody>{meta}</PanelBody> : null}
                                            </div>
                                        </Graph>
                                    :
                                        <p className="browser-error">Currently selected assembly and genomic annotation hides the graph</p>
                                    }
                                </div>
                            : null}
                            <div className={'file-gallery-graph-footer' + (this.state.collapsed ? ' hiding' : '')}></div>
                        </div>
                    );
                } else {
                    return <p className="browser-error">Choose an assembly to see file association graph</p>;
                }
            } else {
                return <p className="browser-error">Graph not applicable to this experiment’s files.</p>;
            }
        }
        return null;
    }
});


// Display the metadata of the selected file in the graph
var FileDetailView = function(node) {
    // The node is for a file
    var selectedFile = node.metadata.ref;
    var meta;

    if (selectedFile) {
        var contributingAccession;

        if (node.metadata.contributing) {
            var accessionStart = selectedFile.dataset.indexOf('/', 1) + 1;
            var accessionEnd = selectedFile.dataset.indexOf('/', accessionStart) - accessionStart;
            contributingAccession = selectedFile.dataset.substr(accessionStart, accessionEnd);
        }
        var dateString = !!selectedFile.date_created && moment.utc(selectedFile.date_created).format('YYYY-MM-DD');
        return (
            <div>
                <div className="details-view-header">
                    <div className="details-view-info">
                        <h4>{selectedFile.file_type} {selectedFile.accession}</h4>
                    </div>
                </div>
                <dl className="key-value">
                    {selectedFile.output_type ?
                        <div data-test="output">
                            <dt>Output</dt>
                            <dd>{selectedFile.output_type}</dd>
                        </div>
                    : null}

                    {selectedFile.paired_end ?
                        <div data-test="pairedend">
                            <dt>Paired end</dt>
                            <dd>{selectedFile.paired_end}</dd>
                        </div>
                    : null}

                    {selectedFile.replicate ?
                        <div data-test="bioreplicate">
                            <dt>Biological replicate(s)</dt>
                            <dd>{'[' + selectedFile.replicate.biological_replicate_number + ']'}</dd>
                        </div>
                    : selectedFile.biological_replicates && selectedFile.biological_replicates.length ?
                        <div data-test="bioreplicate">
                            <dt>Biological replicate(s)</dt>
                            <dd>{'[' + selectedFile.biological_replicates.join(', ') + ']'}</dd>
                        </div>
                    : null}

                    {selectedFile.replicate ?
                        <div data-test="techreplicate">
                            <dt>Technical replicate</dt>
                            <dd>{selectedFile.replicate.technical_replicate_number}</dd>
                        </div>
                    : selectedFile.biological_replicates && selectedFile.biological_replicates.length ?
                        <div data-test="techreplicate">
                            <dt>Technical replicate</dt>
                            <dd>{'-'}</dd>
                        </div>
                    : null}

                    {selectedFile.assembly ?
                        <div data-test="assembly">
                            <dt>Mapping assembly</dt>
                            <dd>{selectedFile.assembly}</dd>
                        </div>
                    : null}

                    {selectedFile.genome_annotation ?
                        <div data-test="annotation">
                            <dt>Genome annotation</dt>
                            <dd>{selectedFile.genome_annotation}</dd>
                        </div>
                    : null}

                    {selectedFile.lab && selectedFile.lab.title ?
                        <div data-test="submitted">
                            <dt>Lab</dt>
                            <dd>{selectedFile.lab.title}</dd>
                        </div>
                    : null}

                    {dateString ?
                        <div data-test="datecreated">
                            <dt>Date added</dt>
                            <dd>{dateString}</dd>
                        </div>
                    : null}

                    {selectedFile.analysis_step_version ?
                        <div data-test="software">
                            <dt>Software</dt>
                            <dd>{SoftwareVersionList(selectedFile.analysis_step_version.software_versions)}</dd>
                        </div>
                    : null}

                    {node.metadata.contributing && selectedFile.dataset ?
                        <div data-test="contributedfrom">
                            <dt>Contributed from</dt>
                            <dd><a href={selectedFile.dataset}>{contributingAccession}</a></dd>
                        </div>
                    : null}

                    {selectedFile.href ?
                        <div data-test="download">
                            <dt>File download</dt>
                            <dd>
                                <a href={selectedFile.href} download={selectedFile.href.substr(selectedFile.href.lastIndexOf("/") + 1)} data-bypass="true"><i className="icon icon-download"></i>
                                    &nbsp;Download
                                </a>
                            </dd>
                        </div>
                    : null}
                </dl>
            </div>
        );
    } else {
        return <p className="browser-error">No information available</p>;
    }
};

globals.graph_detail.register(FileDetailView, 'File');


// For each type of quality metric, make a list of attachment properties. If the quality_metric object has an attachment
// property called `attachment`, it doesn't need to be added here -- this is only for attachment properties with arbitrary names.
// Each property in the list has an associated human-readable description for display on the page.
var qcAttachmentProperties = {
    'IDRQualityMetric': [
        {'IDR_plot_true': 'IDR dispersion plot for true replicates'},
        {'IDR_plot_rep1_pr': 'IDR dispersion plot for replicate 1 pseudo-replicates'},
        {'IDR_plot_rep2_pr': 'IDR dispersion plot for replicate 2 pseudo-replicates'},
        {'IDR_plot_pool_pr': 'IDR dispersion plot for pool pseudo-replicates'},
        {'IDR_parameters_true': 'IDR run parameters for true replicates'},
        {'IDR_parameters_rep1_pr': 'IDR run parameters for replicate 1 pseudo-replicates'},
        {'IDR_parameters_rep2_pr': 'IDR run parameters for replicate 2 pseudo-replicates'},
        {'IDR_parameters_pool_pr': 'IDR run parameters for pool pseudo-replicates'}
    ],
    'ChipSeqFilterQualityMetric': [
        {'cross_correlation_plot': 'Cross-correlation plot'}
    ]
};

// List of quality metric properties to not display
var qcReservedProperties = ['uuid', 'assay_term_name', 'assay_term_id', 'attachment', 'award', 'lab', 'submitted_by', 'level', 'status', 'date_created', 'step_run', 'schema_version'];

// Display QC metrics of the selected QC sub-node in a file node.
var QcDetailsView = function(metrics) {
    if (metrics) {
        var qcPanels = []; // Each QC metric panel to display
        var id2accessionRE = /\/\w+\/(\w+)\//;
        var filesOfMetric = []; // Array of accessions of files that share this metric

        // Make an array of the accessions of files that share this quality metrics object.
        // quality_metric_of is an array of @ids because they're not embedded, and we're trying
        // to avoid embedding where not absolutely needed. So use a regex to extract the files'
        // accessions from the @ids. After generating the array, filter out empty entries.
        if (metrics.ref.quality_metric_of && metrics.ref.quality_metric_of.length) {
            filesOfMetric = metrics.ref.quality_metric_of.map(metricId => {
                // Extract the file's accession from the @id
                var match = id2accessionRE.exec(metricId);

                // Return matches that *don't* match the file whose QC node we've clicked
                if (match && (match[1] !== metrics.parent.accession)) {
                    return match[1];
                }
                return '';
            }).filter(acc => !!acc);
        }

        // Filter out QC metrics properties not to display based on the qcReservedProperties list, as well as those properties with keys
        // beginning with '@'. Sort the list of property keys as well.
        var sortedKeys = Object.keys(metrics.ref).filter(key => key[0] !== '@' && qcReservedProperties.indexOf(key) === -1).sort();

        // Get the list of attachment properties for the given qc object @type. and generate the JSX for their display panels.
        // The list of keys for attachment properties to display comes from qcAttachmentProperties. Use the @type for the attachment
        // property as a key to retrieve the list of properties appropriate for that QC type.
        var qcAttachmentPropertyList = qcAttachmentProperties[metrics.ref['@type'][0]];
        if (qcAttachmentPropertyList) {
            qcPanels = _(qcAttachmentPropertyList.map(attachmentPropertyInfo => {
                // Each object in the list has only one key (the metric attachment property name), so get it here.
                var attachmentPropertyName = Object.keys(attachmentPropertyInfo)[0];
                var attachment = metrics.ref[attachmentPropertyName];

                // Generate the JSX for the panel. Use the property name as the key to get the corresponding human-readable description for the title
                if (attachment) {
                    return <AttachmentPanel context={metrics.ref} attachment={metrics.ref[attachmentPropertyName]} title={attachmentPropertyInfo[attachmentPropertyName]} />;
                }
                return null;
            })).compact();
        }

        // Convert the QC metric object @id to a displayable string
        var qcName = metrics.ref['@id'].match(/^\/([a-z0-9-]*)\/.*$/i);
        if (qcName && qcName[1]) {
            qcName = qcName[1].replace(/-/g, ' ');
            qcName = qcName[0].toUpperCase() + qcName.substring(1);
        }

        return (
            <div>
                <div className="details-view-header">
                    <div className="details-view-info">
                        <h4>{qcName} of {metrics.parent.accession}</h4>
                        {filesOfMetric.length ? <h5>Shared with {filesOfMetric.join(', ')}</h5> : null}
                    </div>
                </div>
                <div className="row">
                    <div className="col-md-4 col-sm-6 col-xs-12">
                        <dl className="key-value-flex">
                            {sortedKeys.map(key =>
                                (typeof metrics.ref[key] === 'string' || typeof metrics.ref[key] === 'number') ?
                                    <div key={key}>
                                        <dt>{key}</dt>
                                        <dd>{metrics.ref[key]}</dd>
                                    </div>
                                : null
                            )}
                        </dl>
                    </div>

                    {(qcPanels && qcPanels.length) || metrics.ref.attachment ?
                        <div className="col-md-8 col-sm-12 quality-metrics-attachments">
                            <h5>Quality metric attachments</h5>
                            <div className="row">
                                {/* If the metrics object has an `attachment` property, display that first, then display the properties
                                    not named `attachment` but which have their own schema attribute, `attachment`, set to true */}
                                {metrics.ref.attachment ?
                                    <AttachmentPanel context={metrics.ref} attachment={metrics.ref.attachment} />
                                : null}
                                {qcPanels}
                            </div>
                        </div>
                    : null}
                </div>
            </div>
        );
    } else {
        return null;
    }
};


// Given an array of files, make an array of file assemblies and genome annotations to prepare for
// rendering the filtering menu of assemblies and genome annotations. This collects them from all
// files that don't have a "raw data" output_category and that have an assembly. The format of the
// returned array is:
//
// [{assembly: 'assembly1', annotation: 'annotation1'}]
//
// The resulting array has no duplicate entries, nor empty ones. Entries with an assembly but no
// annotation simply have an empty string for the annnotation. The array of assemblies and
// annotations is then sorted with assembly as the primary key and annotation as the secondary.

function collectAssembliesAnnotations(files) {
    var filterOptions = [];

    // Get the assembly and annotation of each file. Assembly is required to be included in the list
    files.forEach(file => {
        if (file.output_category !== 'raw data' && file.assembly) {
            filterOptions.push({assembly: file.assembly, annotation: file.genome_annotation});
        }
    });

    // Eliminate duplicate entries in filterOptions. Duplicates are detected by combining the
    // assembly and annotation into a long string. Use the '!' separator so that highly unlikely
    // anomalies don't pass undetected (e.g. hg19!V19 and hg1!9V19 -- again, highly unlikely).
    filterOptions = filterOptions.length ? _(filterOptions).uniq(option => option.assembly + '!' + (option.annotation ? option.annotation : '')) : [];

    // Now begin a two-stage sort, with the primary key being the assembly in a specific priority
    // order specified by the assemblyPriority array, and the secondary key being the annotation
    // in which we attempt to suss out the ordering from the way it looks, highest-numbered first.
    // First, sort by annotation and reverse the sort at the end.
    filterOptions = _(filterOptions).sortBy(option => {
        if (option.annotation) {
            // Extract any number from the annotation.
            var annotationMatch = option.annotation.match(/^[A-Z]+(\d+).*$/);
            if (annotationMatch) {
                // Return the number to the sorting algoritm.
                return Number(annotationMatch[1]);
            }
        }

        // No annotation gets sorted to the top.
        return null;
    }).reverse();

    // Now sort by assembly priority order as the primary sorting key. assemblyPriority is a global
    // array at the top of the file.
    return _(filterOptions).sortBy(option => _(assemblyPriority).indexOf(option.assembly));
}

var fileAuditStatus = function(file) {
    var highestAuditStatus;
    if (file.audit) {
        var sortedAuditLevels = _(Object.keys(file.audit)).sortBy(level => -file.audit[level][0].level);
        var highestAuditLevel = sortedAuditLevels[0];
        highestAuditStatus = highestAuditLevel.toLowerCase();
    } else {
        highestAuditStatus = 'default';
        highestAuditLevel = 'OK';
    }
    return <AuditIcon level={highestAuditLevel} addClasses="file-audit-status" />;
};

function humanFileSize(size) {
    if (size === undefined) return undefined;
    var i = Math.floor( Math.log(size) / Math.log(1024) );
    return ( size / Math.pow(1024, i) ).toPrecision(3) * 1 + ' ' + ['B', 'kB', 'MB', 'GB', 'TB'][i];
}<|MERGE_RESOLUTION|>--- conflicted
+++ resolved
@@ -312,11 +312,7 @@
 
     getInitialState: function() {
         return {
-<<<<<<< HEAD
-            collapsed: false // Raw
-=======
             collapsed: false // Collapsed/uncollapsed state of table
->>>>>>> f76dfe7f
         };
     },
 
