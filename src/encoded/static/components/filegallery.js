--- conflicted
+++ resolved
@@ -1,23 +1,3 @@
-<<<<<<< HEAD
-'use strict';
-var React = require('react');
-var globals = require('./globals');
-var {Panel, PanelBody, PanelHeading} = require('../libs/bootstrap/panel');
-var {Modal, ModalHeader, ModalBody, ModalFooter} = require('../libs/bootstrap/modal');
-var {DropdownButton} = require('../libs/bootstrap/button');
-var {DropdownMenu} = require('../libs/bootstrap/dropdown-menu');
-var {AuditIcon} = require('./audit');
-var {StatusLabel} = require('./statuslabel');
-var {Graph, JsonGraph} = require('./graph');
-var {SoftwareVersionList} = require('./software');
-var {FetchedItems, FetchedData, Param} = require('./fetched');
-var _ = require('underscore');
-var moment = require('moment');
-var {CollapseIcon} = require('../libs/svg-icons');
-var {SortTablePanel, SortTable} = require('./sorttable');
-var {AttachmentPanel} = require('./doc');
-import GenomeBrowser from './genome_browser';
-=======
 import React from 'react';
 import _ from 'underscore';
 import moment from 'moment';
@@ -37,7 +17,6 @@
 
 
 const MINIMUM_COALESCE_COUNT = 5; // Minimum number of files in a coalescing group
->>>>>>> d578b2b8
 
 
 // Order that assemblies should appear in filtering menu
@@ -1094,161 +1073,9 @@
         return '';
     }
 
-<<<<<<< HEAD
-        // Get a list of files for the graph (filters out archived files)
-        var graphFiles = _(files).filter(file => file.status !== 'archived');
-
-        return (
-            <Panel>
-                <PanelHeading addClasses="file-gallery-heading">
-                    <h4>Files</h4>
-                    <div className="file-gallery-controls">
-                        {context.visualize_ucsc && context.status == "released" ?
-                            <div className="file-gallery-control">
-                                <DropdownButton title='Visualize Data' label="visualize-data">
-                                    <DropdownMenu>
-                                        {Object.keys(context.visualize_ucsc).map(assembly =>
-                                            <a key={assembly} data-bypass="true" target="_blank" private-browsing="true" href={context.visualize_ucsc[assembly]}>
-                                                {assembly}
-                                            </a>
-                                        )}
-                                    </DropdownMenu>
-                                </DropdownButton>
-                            </div>
-                        : null}
-                        {filterOptions.length ?
-                            <div className="file-gallery-control file-gallery-control-select">
-                                <FilterMenu selectedFilterValue={this.state.selectedFilterValue} filterOptions={filterOptions} handleFilterChange={this.handleFilterChange} />
-                            </div>
-                        : null}
-                    </div>
-                </PanelHeading>
-
-                {!this.props.hideGraph ?
-                    <FileGraph context={context} items={graphFiles} selectedAssembly={selectedAssembly} selectedAnnotation={selectedAnnotation} session={this.context.session} forceRedraw />
-                : null}
-
-                {/* If logged in and dataset is released, need to combine search of files that reference
-                    this dataset to get released and unreleased ones. If not logged in, then just get
-                    files from dataset.files */}
-                {loggedIn && (context.status === 'released' || context.status === 'release ready') ?
-                    <FetchedItems {...this.props} url={globals.unreleased_files_url(context)} Component={DatasetFiles}
-                        selectedFilterValue={this.state.selectedFilterValue} filterOptions={filterOptions} handleFilterChange={this.handleFilterChange}
-                        encodevers={globals.encodeVersion(context)} session={this.context.session} showFileCount ignoreErrors noDefaultClasses />
-                :
-                    <FileTable {...this.props} items={context.files} selectedFilterValue={this.state.selectedFilterValue}
-                        filterOptions={filterOptions} handleFilterChange={this.handleFilterChange}
-                        encodevers={globals.encodeVersion(context)} session={this.context.session} showFileCount noDefaultClasses />
-                }
-
-                <GenomeBrowser files={context.files} assembly={['hg19']} />
-            </Panel>
-        );
-    }
-});
-
-
-var CollapsingTitle = React.createClass({
-    propTypes: {
-        title: React.PropTypes.string.isRequired, // Title to display in the title bar
-        handleCollapse: React.PropTypes.func.isRequired, // Function to call to handle click in collapse button
-        selectedFilterValue: React.PropTypes.string, // Currently selected filter
-        filterOptions: React.PropTypes.array, // Array of filtering options
-        handleFilterChange: React.PropTypes.func, // Function to call when filter menu item is chosen
-        collapsed: React.PropTypes.bool // T if the panel this is over has been collapsed
-    },
-
-    render: function() {
-        var {title, handleCollapse, collapsed, filterOptions, selectedFilterValue, handleFilterChange} = this.props;
-        return (
-            <div className="collapsing-title">
-                <a href="#" className="collapsing-title-trigger pull-left" data-trigger onClick={handleCollapse}>{CollapseIcon(collapsed, 'collapsing-title-icon')}</a>
-                <h4>{title}</h4>
-                {filterOptions && filterOptions.length && handleFilterChange ?
-                    <div className="file-gallery-controls ">
-                        <div className="file-gallery-control file-gallery-control-select">
-                            <FilterMenu filterOptions={filterOptions} selectedFilterValue={selectedFilterValue} handleFilterChange={handleFilterChange} />
-                        </div>
-                    </div>
-                : null}
-            </div>
-        );
-    }
-});
-
-
-// Display a filtering <select>. `filterOptions` is an array of objects with two properties:
-// `assembly` and `annotation`. Both are strings that get concatenated to form each menu item. The
-// value of each <option> is its zero-based index.
-var FilterMenu = React.createClass({
-    propTypes: {
-        selectedFilterValue: React.PropTypes.string, // Currently selected filter
-        filterOptions: React.PropTypes.array.isRequired, // Contents of the filtering menu
-        handleFilterChange: React.PropTypes.func.isRequired // Call when a filtering option changes
-    },
-
-    render: function() {
-        var {selectedFilterValue, filterOptions, handleFilterChange} = this.props;
-        selectedFilterValue = selectedFilterValue ? selectedFilterValue : 'default';
-        return (
-            <select className="form-control" defaultValue="0" value={selectedFilterValue} onChange={handleFilterChange}>
-                <option value="default" key="title">All Assemblies and Annotations</option>
-                <option disabled="disabled"></option>
-                {filterOptions.map((option, i) =>
-                    <option key={i} value={i}>{option.assembly + (option.annotation ? ' ' + option.annotation : '')}</option>
-                )}
-            </select>
-        );
-    }
-});
-
-
-// Handle graphing throws
-function graphException(message, file0, file1) {
-/*jshint validthis: true */
-    this.message = message;
-    if (file0) {
-        this.file0 = file0;
-    }
-    if (file1) {
-        this.file1 = file1;
-    }
-}
-
-module.exports.graphException = graphException;
-
-
-var assembleGraph = module.exports.assembleGraph = function(context, session, infoNodeId, files, filterAssembly, filterAnnotation) {
-
-    // Calculate a step ID from a file's derived_from array
-    function _derivedFileIds(file) {
-        if (file.derived_from) {
-            return file.derived_from.map(function(derived) {
-                return derived['@id'];
-            }).sort().join();
-        } else {
-            return '';
-        }
-    }
-
-    function _genQcId(metric, file) {
-        return 'qc:' + metric['@id'] + file['@id'];
-    }
-
-    function _genFileId(file) {
-        return 'file:' + file['@id'];
-    }
-
-    function _genStepId(file) {
-        return 'step:' + derivedFileIds(file) + file.analysis_step['@id'];
-    }
-
-    function processFiltering(fileList, filterAssembly, filterAnnotation, allFiles, allContributing, include) {
-=======
     function rGenQcId(metric, file) {
         return `qc:${metric['@id'] + file['@id']}`;
     }
->>>>>>> d578b2b8
 
     function processFiltering(fileList, assemblyFilter, annotationFilter, allFiles, allContributing, include) {
         function getSubFileList(filesArray) {
