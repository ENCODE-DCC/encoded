import React from 'react';
import _ from 'underscore';
import moment from 'moment';
import globals from './globals';
import { Panel, PanelHeading } from '../libs/bootstrap/panel';
import { Modal, ModalHeader, ModalBody, ModalFooter } from '../libs/bootstrap/modal';
import { DropdownButton } from '../libs/bootstrap/button';
import { DropdownMenu } from '../libs/bootstrap/dropdown-menu';
import { StatusLabel } from './statuslabel';
import { requestFiles, DownloadableAccession, BrowserSelector } from './objectutils';
import { Graph, JsonGraph } from './graph';
import { qcModalContent, qcIdToDisplay } from './quality_metric';
import { softwareVersionList } from './software';
import { FetchedData, Param } from './fetched';
import { collapseIcon } from '../libs/svg-icons';
import { SortTablePanel, SortTable } from './sorttable';
import { AuditMixin, AuditIndicators, AuditDetail, AuditIcon } from './audit';


const MINIMUM_COALESCE_COUNT = 5; // Minimum number of files in a coalescing group


// Display a human-redable form of the file size given the size of a file in bytes. Returned as a
// string
function humanFileSize(size) {
    if (size >= 0) {
        const i = Math.floor(Math.log(size) / Math.log(1024));
        const adjustedSize = (size / Math.pow(1024, i)).toPrecision(3) * 1;
        const units = ['B', 'kB', 'MB', 'GB', 'TB'][i];
        return `${adjustedSize} ${units}`;
    }
    return undefined;
}


// Get the audit icon for the highest audit level in the given file.
function fileAuditStatus(file) {
    let highestAuditLevel;

    if (file.audit) {
        const sortedAuditLevels = _(Object.keys(file.audit)).sortBy(level => -file.audit[level][0].level);
        highestAuditLevel = sortedAuditLevels[0];
    } else {
        highestAuditLevel = 'OK';
    }
    return <AuditIcon level={highestAuditLevel} addClasses="file-audit-status" />;
}


export const FileTable = React.createClass({
    propTypes: {
        items: React.PropTypes.array.isRequired, // Array of files to appear in the table
        graphedFiles: React.PropTypes.object, // Specifies which files are in the graph
        filePanelHeader: React.PropTypes.object, // Table header component
        encodevers: React.PropTypes.string, // ENCODE version of the experiment
        selectedFilterValue: React.PropTypes.string, // Selected filter from popup menu
        filterOptions: React.PropTypes.array, // Array of assambly/annotation from file array
        handleFilterChange: React.PropTypes.func, // Called when user changes filter
        anisogenic: React.PropTypes.bool, // True if experiment is anisogenic
        showFileCount: React.PropTypes.bool, // True to show count of files in table
        setInfoNodeId: React.PropTypes.func, // Function to call to set the currently selected node ID
        setInfoNodeVisible: React.PropTypes.func, // Function to call to set the visibility of the node's modal
        session: React.PropTypes.object, // Persona user session
        adminUser: React.PropTypes.bool, // True if user is an admin user
        noDefaultClasses: React.PropTypes.bool, // True to strip SortTable panel of default CSS classes
    },

    getInitialState: function () {
        return {
            maxWidth: 'auto', // Width of widest table
            collapsed: { // Keeps track of which tables are collapsed
                raw: false,
                rawArray: false,
                proc: false,
                ref: false,
            },
        };
    },

    cv: {
        maxWidthRef: '', // ref key of table with this.state.maxWidth width
        maxWidthNode: null, // DOM node of table with this.state.maxWidth width
    },

    // Configuration for process file table
    procTableColumns: {
        accession: {
            title: 'Accession',
            display: (item, meta) => {
                const { loggedIn, adminUser } = meta;
                const buttonEnabled = !!(meta.graphedFiles && meta.graphedFiles[item['@id']]);
                return <DownloadableAccession file={item} buttonEnabled={buttonEnabled} clickHandler={meta.fileClick ? meta.fileClick : null} loggedIn={loggedIn} adminUser={adminUser} />;
            },
        },
        file_type: { title: 'File type' },
        output_type: { title: 'Output type' },
        biological_replicates: {
            title: (list, columns, meta) => <span>{meta.anisogenic ? 'Anisogenic' : 'Biological'} replicate</span>,
            getValue: item => (item.biological_replicates ? item.biological_replicates.sort((a, b) => a - b).join(', ') : ''),
        },
        mapped_read_length: {
            title: 'Mapped read length',
            hide: list => _(list).all(file => file.mapped_read_length === undefined),
        },
        assembly: { title: 'Mapping assembly' },
        genome_annotation: {
            title: 'Genome annotation',
            hide: list => _(list).all(item => !item.genome_annotation),
        },
        title: {
            title: 'Lab',
            getValue: item => (item.lab && item.lab.title ? item.lab.title : null),
        },
        date_created: {
            title: 'Date added',
            getValue: item => moment.utc(item.date_created).format('YYYY-MM-DD'),
            sorter: (a, b) => {
                if (a && b) {
                    return Date.parse(a) - Date.parse(b);
                }
                const bTest = (b ? 1 : 0);
                return a ? -1 : bTest;
            },
        },
        file_size: {
            title: 'File size',
            display: item => <span>{humanFileSize(item.file_size)}</span>,
        },
        audit: {
            title: 'Audit status',
            display: item => <div>{fileAuditStatus(item)}</div>,
        },
        status: {
            title: 'File status',
            display: item => <div className="characterization-meta-data"><StatusLabel status={item.status} /></div>,
        },
    },

    // Configuration for reference file table
    refTableColumns: {
        accession: {
            title: 'Accession',
            display: (item, meta) => {
                const { loggedIn, adminUser } = meta;
                const buttonEnabled = !!(meta.graphedFiles && meta.graphedFiles[item['@id']]);
                return <DownloadableAccession file={item} buttonEnabled={buttonEnabled} clickHandler={meta.fileClick ? meta.fileClick : null} loggedIn={loggedIn} adminUser={adminUser} />;
            },
        },
        file_type: { title: 'File type' },
        output_type: { title: 'Output type' },
        mapped_read_length: {
            title: 'Mapped read length',
            hide: list => _(list).all(file => file.mapped_read_length === undefined),
        },
        assembly: { title: 'Mapping assembly' },
        genome_annotation: {
            title: 'Genome annotation',
            hide: list => _(list).all(item => !item.genome_annotation),
        },
        title: {
            title: 'Lab',
            getValue: item => (item.lab && item.lab.title ? item.lab.title : null),
        },
        date_created: {
            title: 'Date added',
            getValue: item => moment.utc(item.date_created).format('YYYY-MM-DD'),
            sorter: (a, b) => {
                if (a && b) {
                    return Date.parse(a) - Date.parse(b);
                }
                const bTest = b ? 1 : 0;
                return a ? -1 : bTest;
            },
        },
        file_size: {
            title: 'File size',
            display: item => <span>{humanFileSize(item.file_size)}</span>,
        },
        audit: {
            title: 'Audit status',
            display: item => <div>{fileAuditStatus(item)}</div>,
        },
        status: {
            title: 'File status',
            display: item => <div className="characterization-meta-data"><StatusLabel status={item.status} /></div>,
        },
    },

    fileClick: function (nodeId) {
        // Called when the user clicks a file in the table to bring up a file modal in the graph.
        this.props.setInfoNodeId(nodeId);
        this.props.setInfoNodeVisible(true);
    },

    handleCollapse: function (table) {
        // Handle a click on a collapse button by toggling the corresponding tableCollapse state var
        const collapsed = _.clone(this.state.collapsed);
        collapsed[table] = !collapsed[table];
        this.setState({ collapsed: collapsed });
    },

    handleCollapseProc: function () {
        this.handleCollapse('proc');
    },

    handleCollapseRef: function () {
        this.handleCollapse('ref');
    },

    rowClasses: file => (file.restricted ? 'file-restricted' : ''),

    hoverDL: (hovering, fileUuid) => {
        this.setState({ restrictedTip: hovering ? fileUuid : '' });
    },

    render: function () {
        const {
            items,
            graphedFiles,
            filePanelHeader,
            encodevers,
            selectedFilterValue,
            filterOptions,
            handleFilterChange,
            anisogenic,
            showFileCount,
            session,
            adminUser,
        } = this.props;
        let selectedAssembly;
        let selectedAnnotation;
        const loggedIn = !!(session && session['auth.userid']);

        let datasetFiles = _((items && items.length) ? items : []).uniq(file => file['@id']);
        if (datasetFiles.length) {
            const unfilteredCount = datasetFiles.length;

            if (selectedFilterValue && filterOptions[selectedFilterValue]) {
                selectedAssembly = filterOptions[selectedFilterValue].assembly;
                selectedAnnotation = filterOptions[selectedFilterValue].annotation;
            }

            // Filter all the files according to the given filters, and remove duplicates
            datasetFiles = _(datasetFiles).filter((file) => {
                if (file.output_category !== 'raw data') {
                    if (selectedAssembly) {
                        if (selectedAnnotation) {
                            return selectedAnnotation === file.genome_annotation && selectedAssembly === file.assembly;
                        }
                        return !file.genome_annotation && selectedAssembly === file.assembly;
                    }
                }
                return true;
            });
            const filteredCount = datasetFiles.length;

            // Extract four kinds of file arrays
            const files = _(datasetFiles).groupBy((file) => {
                if (file.output_category === 'raw data') {
                    return file.output_type === 'reads' ? 'raw' : 'rawArray';
                }
                if (file.output_category === 'reference') {
                    return 'ref';
                }
                return 'proc';
            });

            return (
                <div>
                    {showFileCount ? <div className="file-gallery-counts">Displaying {filteredCount} of {unfilteredCount} files</div> : null}
                    <SortTablePanel header={filePanelHeader} noDefaultClasses={this.props.noDefaultClasses}>
                        <RawSequencingTable
                            files={files.raw}
                            meta={{
                                encodevers: encodevers,
                                anisogenic: anisogenic,
                                fileClick: this.fileClick,
                                graphedFiles: graphedFiles,
                                session: session,
                                loggedIn: loggedIn,
                                adminUser: adminUser,
                            }}
                        />
                        <RawFileTable
                            files={files.rawArray}
                            meta={{
                                encodevers: encodevers,
                                anisogenic: anisogenic,
                                fileClick: this.fileClick,
                                graphedFiles: graphedFiles,
                                session: session,
                                loggedIn: loggedIn,
                                adminUser: adminUser,
                            }}
                        />
                        <SortTable
                            title={
                                <CollapsingTitle
                                    title="Processed data" collapsed={this.state.collapsed.proc}
                                    handleCollapse={this.handleCollapseProc}
                                    selectedFilterValue={selectedFilterValue}
                                    filterOptions={filterOptions}
                                    handleFilterChange={handleFilterChange}
                                />
                            }
                            rowClasses={this.rowClasses}
                            collapsed={this.state.collapsed.proc}
                            list={files.proc}
                            columns={this.procTableColumns}
                            sortColumn="biological_replicates"
                            meta={{
                                encodevers: encodevers,
                                anisogenic: anisogenic,
                                hoverDL: this.hoverDL,
                                restrictedTip: this.state.restrictedTip,
                                fileClick: this.fileClick,
                                graphedFiles: graphedFiles,
                                loggedIn: loggedIn,
                                adminUser: adminUser,
                            }}
                        />
                        <SortTable
                            title={
                                <CollapsingTitle
                                    title="Reference data"
                                    collapsed={this.state.collapsed.ref}
                                    handleCollapse={this.handleCollapseRef}
                                />
                            }
                            collapsed={this.state.collapsed.ref}
                            rowClasses={this.rowClasses}
                            list={files.ref}
                            columns={this.refTableColumns}
                            meta={{
                                encodevers: encodevers,
                                anisogenic: anisogenic,
                                hoverDL: this.hoverDL,
                                restrictedTip: this.state.restrictedTip,
                                fileClick: this.fileClick,
                                graphedFiles: graphedFiles,
                                loggedIn: loggedIn,
                                adminUser: adminUser,
                            }}
                        />
                    </SortTablePanel>
                </div>
            );
        }
        return null;
    },
});


function sortBioReps(a, b) {
    // Sorting function for biological replicates of the given files.
    let result; // Ends sorting loop once it has a value
    let i = 0;
    let repA = (a.biological_replicates && a.biological_replicates.length) ? a.biological_replicates[i] : undefined;
    let repB = (b.biological_replicates && b.biological_replicates.length) ? b.biological_replicates[i] : undefined;
    while (result === undefined) {
        if (repA !== undefined && repB !== undefined) {
            // Both biological replicates have a value
            if (repA !== repB) {
                // We got a real sorting result
                result = repA - repB;
            } else {
                // They both have values, but they're equal; go to next
                // biosample replicate array elements
                i += 1;
                repA = a.biological_replicates[i];
                repB = b.biological_replicates[i];
            }
        } else if (repA !== undefined || repB !== undefined) {
            // One and only one replicate empty; sort empty one after
            result = repA ? 1 : -1;
        } else {
            // Both empty; sorting result same
            result = 0;
        }
    }
    return result;
}


const RawSequencingTable = React.createClass({
    propTypes: {
        files: React.PropTypes.array, // Raw files to display
        meta: React.PropTypes.object, // Extra metadata in the same format passed to SortTable
    },

    getInitialState: function () {
        return {
            collapsed: false, // Collapsed/uncollapsed state of table
            restrictedTip: '', // UUID of file with tooltip showing
        };
    },

    handleCollapse: function () {
        // Handle a click on a collapse button by toggling the corresponding tableCollapse state var
        this.setState({ collapsed: !this.state.collapsed });
    },

    hoverDL: function (hovering, fileUuid) {
        this.setState({ restrictedTip: hovering ? fileUuid : '' });
    },

    render: function () {
        const { files, meta } = this.props;
        const { loggedIn, adminUser } = meta;

        if (files && files.length) {
            // Make object keyed by all files' @ids to make searching easy. Each key's value
            // points to the corresponding file object.
            const filesKeyed = {};
            files.forEach((file) => {
                filesKeyed[file['@id']] = file;
            });

            // Make lists of files that are and aren't paired. Paired files with missing partners
            // count as not paired. Files with more than one biological replicate don't count as
            // paired.
            const nonpairedFiles = [];
            const pairedFiles = _(files).filter((file) => {
                if (file.pairSortKey) {
                    // If we already know this file is part of a good pair from before, just let it
                    // pass the filter
                    return true;
                }

                // See if the file qualifies as a pair element
                if (file.paired_with) {
                    // File is paired; make sure its partner exists and points back at `file`.
                    const partner = filesKeyed[file.paired_with];
                    if (partner && partner.paired_with === file['@id']) {
                        // The file and its partner properly paired with each other. Now see if
                        // their biological replicates and libraries allow them to pair up in the
                        // file table. Either they must share the same single biological replicate
                        // or they must share the fact that neither have a biological replicate
                        // which can be true for csqual and csfasta files.
                        if ((file.biological_replicates && file.biological_replicates.length === 1 &&
                                partner.biological_replicates && partner.biological_replicates.length === 1 &&
                                file.biological_replicates[0] === partner.biological_replicates[0]) ||
                                ((!file.biological_replicates || file.biological_replicates.length === 0) &&
                                (!partner.biological_replicates || partner.biological_replicates.length === 0))) {
                            // Both the file and its partner qualify as good pairs of each other. Let
                            // them pass the filter, and record set their sort keys to the lower of
                            // the two accessions -- that's how pairs will sort within a biological
                            // replicate.
                            file.pairSortKey = partner.pairSortKey = file.title < partner.title ? file.title : partner.title;
                            file.pairSortKey += file.paired_end;
                            partner.pairSortKey += partner.paired_end;
                            return true;
                        }
                    }
                }

                // File not part of a pair; add to non-paired list and filter it out
                nonpairedFiles.push(file);
                return false;
            });

            // Group paired files by biological replicate and library -- four-digit biological
            // replicate concatenated with library accession becomes the group key, and all files
            // with that biological replicate and library form an array under that key. If the pair
            // don't belong to a biological replicate, sort them under the fake replicate `Z   `
            // so that they'll sort at the end.
            let pairedRepGroups = {};
            let pairedRepKeys = [];
            if (pairedFiles.length) {
                pairedRepGroups = _(pairedFiles).groupBy(file => (
                    (file.biological_replicates && file.biological_replicates.length === 1) ? globals.zeroFill(file.biological_replicates[0]) + file.replicate.library.accession : 'Z'
                ));

                // Make a sorted list of keys
                pairedRepKeys = Object.keys(pairedRepGroups).sort();
            }

            return (
                <table className="table table-sortable table-raw">
                    <thead>
                        <tr className="table-section">
                            <th colSpan="11">
                                <CollapsingTitle title="Raw sequencing data" collapsed={this.state.collapsed} handleCollapse={this.handleCollapse} />
                            </th>
                        </tr>

                        {!this.state.collapsed ?
                            <tr key="header">
                                <th>Biological replicate</th>
                                <th>Library</th>
                                <th>Accession</th>
                                <th>File type</th>
                                <th>Run type</th>
                                <th>Read</th>
                                <th>Lab</th>
                                <th>Date added</th>
                                <th>File size</th>
                                <th>Audit status</th>
                                <th>File status</th>
                            </tr>
                        : null}
                    </thead>

                    {!this.state.collapsed ?
                        <tbody>
                            {pairedRepKeys.map((pairedRepKey, j) => {
                                // groupFiles is an array of files under a bioreplicate/library
                                const groupFiles = pairedRepGroups[pairedRepKey];
                                const bottomClass = j < (pairedRepKeys.length - 1) ? 'merge-bottom' : '';

                                // Render an array of biological replicate and library to display on
                                // the first row of files, spanned to all rows for that replicate and
                                // library
                                const spanned = [
                                    <td key="br" rowSpan={groupFiles.length} className={`${bottomClass} merge-right table-raw-merged table-raw-biorep`}>
                                        {groupFiles[0].biological_replicates && groupFiles[0].biological_replicates.length ? <span>{groupFiles[0].biological_replicates[0]}</span> : <i>N/A</i>}
                                    </td>,
                                    <td key="lib" rowSpan={groupFiles.length} className={`${bottomClass} merge-right + table-raw-merged`}>
                                        {groupFiles[0].replicate && groupFiles[0].replicate.library ? <span>{groupFiles[0].replicate.library.accession}</span> : <i>N/A</i>}
                                    </td>,
                                ];

                                // Render each file's row, with the biological replicate and library
                                // cells only on the first row.
                                return groupFiles.sort((a, b) => (a.pairSortKey < b.pairSortKey ? -1 : 1)).map((file, i) => {
                                    let pairClass;
                                    if (file.paired_end === '2') {
                                        pairClass = `align-pair2${(i === groupFiles.length - 1) && (j === pairedRepKeys.length - 1) ? '' : ' pair-bottom'}`;
                                    } else {
                                        pairClass = 'align-pair1';
                                    }

                                    // Prepare for run_type display
                                    let runType;
                                    if (file.run_type === 'single-ended') {
                                        runType = 'SE';
                                    } else if (file.run_type === 'paired-ended') {
                                        runType = 'PE';
                                    }

                                    // Determine if accession should be a button or not
                                    const buttonEnabled = !!(meta.graphedFiles && meta.graphedFiles[file['@id']]);

                                    return (
                                        <tr key={i} className={file.restricted ? 'file-restricted' : ''}>
                                            {i === 0 ? { spanned } : null}
                                            <td className={pairClass}>
                                                <DownloadableAccession file={file} buttonEnabled={buttonEnabled} clickHandler={meta.fileClick ? meta.fileClick : null} loggedIn={loggedIn} adminUser={adminUser} />
                                            </td>
                                            <td className={pairClass}>{file.file_type}</td>
                                            <td className={pairClass}>{runType}{file.read_length ? <span>{runType ? <span /> : null}{file.read_length + file.read_length_units}</span> : null}</td>
                                            <td className={pairClass}>{file.paired_end}</td>
                                            <td className={pairClass}>{file.lab && file.lab.title ? file.lab.title : null}</td>
                                            <td className={pairClass}>{moment.utc(file.date_created).format('YYYY-MM-DD')}</td>
                                            <td className={pairClass}>{humanFileSize(file.file_size)}</td>
                                            <td className={pairClass}>{fileAuditStatus(file)}</td>
                                            <td className={`${pairClass} characterization-meta-data`}><StatusLabel status={file.status} /></td>
                                        </tr>
                                    );
                                });
                            })}
                            {nonpairedFiles.sort(sortBioReps).map((file, i) => {
                                // Prepare for run_type display
                                let runType;
                                if (file.run_type === 'single-ended') {
                                    runType = 'SE';
                                } else if (file.run_type === 'paired-ended') {
                                    runType = 'PE';
                                }
                                const rowClasses = [
                                    pairedRepKeys.length && i === 0 ? 'table-raw-separator' : null,
                                    file.restricted ? 'file-restricted' : null,
                                ];

                                // Determine if accession should be a button or not.
                                const buttonEnabled = !!(meta.graphedFiles && meta.graphedFiles[file['@id']]);

                                return (
                                    <tr key={i} className={rowClasses.join(' ')}>
                                        <td className="table-raw-biorep">{file.biological_replicates && file.biological_replicates.length ? file.biological_replicates.sort((a, b) => a - b).join(', ') : 'N/A'}</td>
                                        <td>{(file.replicate && file.replicate.library) ? file.replicate.library.accession : 'N/A'}</td>
                                        <td>
                                            <DownloadableAccession file={file} buttonEnabled={buttonEnabled} clickHandler={meta.fileClick ? meta.fileClick : null} loggedIn={loggedIn} adminUser={adminUser} />
                                        </td>
                                        <td>{file.file_type}</td>
                                        <td>{runType}{file.read_length ? <span>{runType ? <span /> : null}{file.read_length + file.read_length_units}</span> : null}</td>
                                        <td>{file.paired_end}</td>
                                        <td>{file.lab && file.lab.title ? file.lab.title : null}</td>
                                        <td>{moment.utc(file.date_created).format('YYYY-MM-DD')}</td>
                                        <td>{humanFileSize(file.file_size)}</td>
                                        <td>{fileAuditStatus(file)}</td>
                                        <td className="characterization-meta-data"><StatusLabel status={file.status} /></td>
                                    </tr>
                                );
                            })}
                        </tbody>
                    : null}

                    <tfoot>
                        <tr>
                            <td className={`file-table-footer${this.state.collapsed ? ' hiding' : ''}`} colSpan="11" />
                        </tr>
                    </tfoot>
                </table>
            );
        }

        // No files to display
        return null;
    },
});


const RawFileTable = React.createClass({
    propTypes: {
        files: React.PropTypes.array, // Raw sequencing files to display
        meta: React.PropTypes.object, // Extra metadata in the same format passed to SortTable
    },

    getInitialState: function () {
        return {
            collapsed: false, // Collapsed/uncollapsed state of table
            restrictedTip: '', // UUID of file with tooltip showing
        };
    },

    handleCollapse: function () {
        // Handle a click on a collapse button by toggling the corresponding tableCollapse state var
        this.setState({ collapsed: !this.state.collapsed });
    },

    hoverDL: function (hovering, fileUuid) {
        this.setState({ restrictedTip: hovering ? fileUuid : '' });
    },

    render: function () {
        const { files, meta } = this.props;
        const { loggedIn, adminUser } = meta;

        if (files && files.length) {
            // Group all files by their library accessions. Any files without replicates or
            // libraries get grouped under library 'Z' so they get sorted at the end.
            const libGroups = _(files).groupBy((file) => {
                // Groups have a 4-digit zero-filled biological replicate number concatenated with
                // the library accession, e.g. 0002ENCLB158ZZZ.
                const bioRep = globals.zeroFill(file.biological_replicates[0], 4);
                return bioRep + (file.replicate && file.replicate.library && file.replicate.library.accession ? file.replicate.library.accession : 'Z');
            });

            // Split library/file groups into paired and non-paired library/file groups.
            const pairedGroups = {};
            const nonpairedFiles = [];
            Object.keys(libGroups).forEach((libGroupKey) => {
                if (libGroups[libGroupKey].length > 1) {
                    pairedGroups[libGroupKey] = libGroups[libGroupKey];
                } else {
                    nonpairedFiles.push(libGroups[libGroupKey][0]);
                }
            });
            const pairedKeys = Object.keys(pairedGroups).sort();

            return (
                <table className="table table-sortable table-raw">
                    <thead>
                        <tr className="table-section">
                            <th colSpan="11">
                                <CollapsingTitle title="Raw data" collapsed={this.state.collapsed} handleCollapse={this.handleCollapse} />
                            </th>
                        </tr>

                        {!this.state.collapsed ?
                            <tr key="header">
                                <th>Biological replicate</th>
                                <th>Library</th>
                                <th>Accession</th>
                                <th>File type</th>
                                <th>Output type</th>
                                <th>Mapping assembly</th>
                                <th>Lab</th>
                                <th>Date added</th>
                                <th>File size</th>
                                <th>Audit status</th>
                                <th>File status</th>
                            </tr>
                        : null}
                    </thead>

                    {!this.state.collapsed ?
                        <tbody>
                            {pairedKeys.map((pairedKey, j) => {
                                // groupFiles is an array of files under a bioreplicate/library
                                const groupFiles = pairedGroups[pairedKey];
                                const bottomClass = j < (pairedKeys.length - 1) ? 'merge-bottom' : '';

                                // Render an array of biological replicate and library to display on
                                // the first row of files, spanned to all rows for that replicate and
                                // library
                                const spanned = [
                                    <td key="br" rowSpan={groupFiles.length} className={`${bottomClass} merge-right table-raw-merged table-raw-biorep`}>
                                        {groupFiles[0].biological_replicates.length ? <span>{groupFiles[0].biological_replicates[0]}</span> : <i>N/A</i>}
                                    </td>,
                                    <td key="lib" rowSpan={groupFiles.length} className={`${bottomClass} merge-right table-raw-merged`}>
                                        {groupFiles[0].replicate && groupFiles[0].replicate.library ? <span>{groupFiles[0].replicate.library.accession}</span> : <i>N/A</i>}
                                    </td>,
                                ];

                                // Render each file's row, with the biological replicate and library
                                // cells only on the first row.
                                return groupFiles.sort((a, b) => (a.title < b.title ? -1 : 1)).map((file, i) => {
                                    let pairClass;
                                    if (i === 1) {
                                        pairClass = `align-pair2${(i === groupFiles.length - 1) && (j === pairedKeys.length - 1) ? '' : ' pair-bottom'}`;
                                    } else {
                                        pairClass = 'align-pair1';
                                    }

                                    // Determine if the accession should be a button or not.
                                    const buttonEnabled = !!(meta.graphedFiles && meta.graphedFiles[file['@id']]);

                                    // Prepare for run_type display
                                    return (
                                        <tr key={i} className={file.restricted ? 'file-restricted' : ''}>
                                            {i === 0 ? { spanned } : null}
                                            <td className={pairClass}>
                                                <DownloadableAccession file={file} buttonEnabled={buttonEnabled} clickHandler={meta.fileClick ? meta.fileClick : null} loggedIn={loggedIn} adminUser={adminUser} />
                                            </td>
                                            <td className={pairClass}>{file.file_type}</td>
                                            <td className={pairClass}>{file.output_type}</td>
                                            <td className={pairClass}>{file.assembly}</td>
                                            <td className={pairClass}>{file.lab && file.lab.title ? file.lab.title : null}</td>
                                            <td className={pairClass}>{moment.utc(file.date_created).format('YYYY-MM-DD')}</td>
                                            <td className={pairClass}>{humanFileSize(file.file_size)}</td>
                                            <td className={pairClass}>{fileAuditStatus(file)}</td>
                                            <td className={`${pairClass} characterization-meta-data`}><StatusLabel status={file.status} /></td>
                                        </tr>
                                    );
                                });
                            })}
                            {nonpairedFiles.sort(sortBioReps).map((file, i) => {
                                // Prepare for run_type display
                                const rowClasses = [
                                    pairedKeys.length && i === 0 ? 'table-raw-separator' : null,
                                    file.restricted ? 'file-restricted' : null,
                                ];

                                // Determine if accession should be a button or not.
                                const buttonEnabled = !!(meta.graphedFiles && meta.graphedFiles[file['@id']]);

                                return (
                                    <tr key={i} className={rowClasses.join(' ')}>
                                        <td className="table-raw-biorep">{(file.biological_replicates && file.biological_replicates.length) ? file.biological_replicates.sort((a, b) => a - b).join(', ') : 'N/A'}</td>
                                        <td>{(file.replicate && file.replicate.library) ? file.replicate.library.accession : 'N/A'}</td>
                                        <td>
                                            <DownloadableAccession file={file} buttonEnabled={buttonEnabled} clickHandler={meta.fileClick ? meta.fileClick : null} loggedIn={loggedIn} adminUser={adminUser} />
                                        </td>
                                        <td>{file.file_type}</td>
                                        <td>{file.output_type}</td>
                                        <td>{file.assembly}</td>
                                        <td>{file.lab && file.lab.title ? file.lab.title : null}</td>
                                        <td>{moment.utc(file.date_created).format('YYYY-MM-DD')}</td>
                                        <td>{humanFileSize(file.file_size)}</td>
                                        <td>{fileAuditStatus(file)}</td>
                                        <td className="characterization-meta-data"><StatusLabel status={file.status} /></td>
                                    </tr>
                                );
                            })}
                        </tbody>
                    : null}

                    <tfoot>
                        <tr>
                            <td className={`file-table-footer${this.state.collapsed ? ' hiding' : ''}`} colSpan="11" />
                        </tr>
                    </tfoot>
                </table>
            );
        }

        // No files to display
        return null;
    },
});


// Called once searches for unreleased files returns results in this.props.items. Displays both released and
// unreleased files.
export const DatasetFiles = React.createClass({
    propTypes: {
        items: React.PropTypes.array, // Array of files retrieved
    },

    render: function () {
        const { items } = this.props;

        const files = _.uniq((items && items.length) ? items : []);
        if (files.length) {
            return <FileTable {...this.props} items={files} />;
        }
        return null;
    },
});


// File display widget, showing a facet list, a table, and a graph (and maybe a BioDalliance).
// This component only triggers the data retrieval, which is done with a search for files associated
// with the given experiment (in this.props.context). An odd thing is we specify query-string parameters
// to the experiment URL, but they apply to the file search -- not the experiment itself.
export const FileGallery = React.createClass({
    propTypes: {
        context: React.PropTypes.object, // Dataset object whose files we're rendering
        encodevers: React.PropTypes.string, // ENCODE version number
        anisogenic: React.PropTypes.bool, // True if anisogenic experiment
        hideGraph: React.PropTypes.bool, // T to hide graph display
        altFilterDefault: React.PropTypes.bool, // T to default to All Assemblies and Annotations
    },

    contextTypes: {
        session: React.PropTypes.object, // Login information
        location_href: React.PropTypes.string, // URL of this experiment page, including query string stuff
    },

    render: function () {
        const { context, encodevers, anisogenic, hideGraph, altFilterDefault } = this.props;

        return (
            <FetchedData ignoreErrors>
                <Param name="data" url={globals.unreleased_files_url(context)} />
                <Param name="schemas" url="/profiles/" />
                <FileGalleryRenderer context={context} session={this.context.session} encodevers={encodevers} anisogenic={anisogenic} hideGraph={hideGraph} altFilterDefault={altFilterDefault} />
            </FetchedData>
        );
    },
});


// Given an array of files, make an array of file assemblies and genome annotations to prepare for
// rendering the filtering menu of assemblies and genome annotations. This collects them from all
// files that don't have a "raw data" output_category and that have an assembly. The format of the
// returned array is:
//
// [{assembly: 'assembly1', annotation: 'annotation1'}]
//
// The resulting array has no duplicate entries, nor empty ones. Entries with an assembly but no
// annotation simply have an empty string for the annnotation. The array of assemblies and
// annotations is then sorted with assembly as the primary key and annotation as the secondary.

function collectAssembliesAnnotations(files) {
    let filterOptions = [];

    // Get the assembly and annotation of each file. Assembly is required to be included in the list
    files.forEach((file) => {
        if (file.output_category !== 'raw data' && file.assembly) {
            filterOptions.push({ assembly: file.assembly, annotation: file.genome_annotation });
        }
    });

    // Eliminate duplicate entries in filterOptions. Duplicates are detected by combining the
    // assembly and annotation into a long string. Use the '!' separator so that highly unlikely
    // anomalies don't pass undetected (e.g. hg19!V19 and hg1!9V19 -- again, highly unlikely).
    filterOptions = filterOptions.length ? _(filterOptions).uniq(option => `${option.assembly}!${option.annotation ? option.annotation : ''}`) : [];

    // Now begin a two-stage sort, with the primary key being the assembly in a specific priority
    // order specified by the assemblyPriority array, and the secondary key being the annotation
    // in which we attempt to suss out the ordering from the way it looks, highest-numbered first.
    // First, sort by annotation and reverse the sort at the end.
    filterOptions = _(filterOptions).sortBy((option) => {
        if (option.annotation) {
            // Extract any number from the annotation.
            const annotationMatch = option.annotation.match(/^[A-Z]+(\d+).*$/);
            if (annotationMatch) {
                // Return the number to the sorting algoritm.
                return Number(annotationMatch[1]);
            }
        }

        // No annotation gets sorted to the top.
        return null;
    }).reverse();

    // Now sort by assembly priority order as the primary sorting key. assemblyPriority is a global
    // array.
    return _(filterOptions).sortBy(option => _(globals.assemblyPriority).indexOf(option.assembly));
}


// Handle graphing throws. Exported for Jest tests.
export function GraphException(message, file0, file1) {
    this.message = message;
    if (file0) {
        this.file0 = file0;
    }
    if (file1) {
        this.file1 = file1;
    }
}


// Map a QC object to its corresponding two-letter abbreviation for the graph.
function qcAbbr(qc) {
    // As we add more QC object types, add to this object.
    const qcAbbrMap = {
        BigwigcorrelateQualityMetric: 'BC',
        BismarkQualityMetric: 'BK',
        ChipSeqFilterQualityMetric: 'CF',
        ComplexityXcorrQualityMetric: 'CX',
        CorrelationQualityMetric: 'CN',
        CpgCorrelationQualityMetric: 'CC',
        DuplicatesQualityMetric: 'DS',
        EdwbamstatsQualityMetric: 'EB',
        EdwcomparepeaksQualityMetric: 'EP',
        Encode2ChipSeqQualityMetric: 'EC',
        FastqcQualityMetric: 'FQ',
        FilteringQualityMetric: 'FG',
        GenericQualityMetric: 'GN',
        HotspotQualityMetric: 'HS',
        IDRQualityMetric: 'ID',
        IdrSummaryQualityMetric: 'IS',
        MadQualityMetric: 'MD',
        SamtoolsFlagstatsQualityMetric: 'SF',
        SamtoolsStatsQualityMetric: 'SS',
        StarQualityMetric: 'SR',
        TrimmingQualityMetric: 'TG',
    };

    let abbr = qcAbbrMap[qc['@type'][0]];
    if (!abbr) {
        // 'QC' is the generic, unmatched abbreviation if qcAbbrMap doesn't have a match.
        abbr = 'QC';
    }
    return abbr;
}


export function assembleGraph(context, session, infoNodeId, files, filterAssembly, filterAnnotation) {
    // Calculate a step ID from a file's derived_from array.
    function rDerivedFileIds(file) {
        if (file.derived_from && file.derived_from.length) {
            return file.derived_from.sort().join();
        }
        return '';
    }

    // Calculate a QC node ID.
    function rGenQcId(metric, file) {
        return `qc:${metric['@id'] + file['@id']}`;
    }

    const derivedFileIds = _.memoize(rDerivedFileIds, file => file['@id']);
    const genQcId = _.memoize(rGenQcId, (metric, file) => metric['@id'] + file['@id']);

    // Begin collecting up information about the files from the search result, and gathering their
    // QC and analysis pipeline information.
    const graphedFiles = {}; // All files in the graph, so table can link to it.
    const allFiles = {}; // All searched files, keyed by file @id
    let matchingFiles = {}; // All files that match the current assembly/annotation, keyed by file @id
    const fileQcMetrics = {}; // List of all file QC metrics indexed by file @id
    const allPipelines = {}; // List of all pipelines indexed by step @id
    files.forEach((file) => {
        // allFiles gets all files from search regardless of filtering.
        allFiles[file['@id']] = file;

        // matchingFiles gets just the files matching the given filtering assembly/annotation.
        // Note that if all assemblies and annotations are selected, this function isn't called
        // because no graph gets displayed in that case.
        if ((file.assembly === filterAssembly) && ((!file.genome_annotation && !filterAnnotation) || (file.genome_annotation === filterAnnotation))) {
            // Note whether any files have an analysis step
            const fileAnalysisStep = file.analysis_step_version && file.analysis_step_version.analysis_step;
            if (!fileAnalysisStep || (file.derived_from && file.derived_from.length)) {
                // File has no analysis step or derives from other files, so it can be included in
                // the graph.
                matchingFiles[file['@id']] = file;

                // Collect any QC info that applies to this file and make it searchable by file
                // @id.
                if (file.quality_metrics && file.quality_metrics.length) {
                    fileQcMetrics[file['@id']] = file.quality_metrics;
                }

                // Save the pipeline array used for each step used by the file.
                if (fileAnalysisStep) {
                    allPipelines[fileAnalysisStep['@id']] = fileAnalysisStep.pipelines;
                }
            } // else file has analysis step but no derived from -- can't include in graph.
        }
    });

    // Generate a list of file @ids that other files (matching the current assembly and annotation)
    // derive from (i.e. files referenced in other files' derived_from). allDerivedFroms is keyed
    // by the derived-from file @id (whether it matches the current assembly and annotation or not)
    // and has an array of all files that derive from it for its value. So for example:
    //
    // allDerivedFroms = {
    //     /files/<matching accession>: [matching file, matching file],
    //     /files/<contributing accession>: [matching file, matching file],
    //     /files/<missing accession>: [matching file, matching file],
    // }
    const allDerivedFroms = {};
    Object.keys(matchingFiles).forEach((matchingFileId) => {
        const matchingFile = matchingFiles[matchingFileId];
        if (matchingFile.derived_from && matchingFile.derived_from.length) {
            matchingFile.derived_from.forEach((derivedFromAtId) => {
                // Copy reference to allFiles copy of file. Will be undefined for missing and
                // contributing files.
                if (allDerivedFroms[derivedFromAtId]) {
                    // Already saw a file derive from this one, so add the new reference to the end
                    // of the array of derived-from files.
                    allDerivedFroms[derivedFromAtId].push(matchingFile);
                } else {
                    // Never saw a file derive from this one, so make a new array with a reference
                    // to it.
                    allDerivedFroms[derivedFromAtId] = [matchingFile];
                }
            });
        }
    });
    // Remember, at this stage allDerivedFroms includes keys for missing files, files not matching
    // the chosen assembly/annotation, and contributing files.

    // Filter any "island" files out of matchingFiles -- that is, files that derive from no other
    // files, and no other files derive from it.
    matchingFiles = (function () {
        const noIslandFiles = {};
        Object.keys(matchingFiles).forEach((matchingFileId) => {
            const matchingFile = matchingFiles[matchingFileId];
            if ((matchingFile.derived_from && matchingFile.derived_from.length) || allDerivedFroms[matchingFileId]) {
                // This file either has derived_from set, or other files derive from it. Copy it to
                // our destination object.
                noIslandFiles[matchingFileId] = matchingFile;
            }
        });
        return noIslandFiles;
    }());
    if (Object.keys(matchingFiles).length === 0) {
        throw new GraphException('No graph: no file relationships for the selected assembly/annotation');
    }
    // At this stage, any files in matchingFiles will be rendered. We just have to figure out what
    // other files need rendering, like raw sequencing files, contributing files, and derived-from
    // files that have a non-matching annotation and assembly.

    const allReplicates = {}; // All file's replicates as keys; each key references an array of files
    Object.keys(matchingFiles).forEach((matchingFileId) => {
        // If the file is part of a single biological replicate, add it to an array of files, where
        // the arrays are in an object keyed by their relevant biological replicate number.
        const matchingFile = matchingFiles[matchingFileId];
        let replicateNum = (matchingFile.biological_replicates && matchingFile.biological_replicates.length === 1) ? matchingFile.biological_replicates[0] : undefined;
        if (replicateNum) {
            if (allReplicates[replicateNum]) {
                allReplicates[replicateNum].push(matchingFile);
            } else {
                allReplicates[replicateNum] = [matchingFile];
            }
        }

        // Add each file that a matching file derives from to the replicates.
        if (matchingFile.derived_from && matchingFile.derived_from.length) {
            matchingFile.derived_from.forEach((derivedFromAtId) => {
                const file = allFiles[derivedFromAtId];
                if (file) {
                    replicateNum = (file.biological_replicates && file.biological_replicates.length === 1) ? file.biological_replicates[0] : undefined;
                    if (replicateNum) {
                        if (allReplicates[replicateNum]) {
                            allReplicates[replicateNum].push(matchingFile);
                        } else {
                            allReplicates[replicateNum] = [matchingFile];
                        }
                    }
                }
            });
        }
    });

    // Make a list of contributing files that matchingFiles files derive from.
    const usedContributingFiles = {};
    if (context.contributing_files && context.contributing_files.length) {
        context.contributing_files.forEach((contributingFileAtId) => {
            if (contributingFileAtId in allDerivedFroms) {
                usedContributingFiles[contributingFileAtId] = allDerivedFroms[contributingFileAtId];
            }
        });
    }

    // Go through each used contributing file and set a property within it showing which files
    // derive from it. We'll need that for coalescing contributing files.
    const allCoalesced = {};
    let coalescingGroups = {};
    if (Object.keys(usedContributingFiles).length) {
        // Now use the derivedFiles property of every contributing file to group them into potential
        // coalescing nodes. `coalescingGroups` gets assigned an object keyed by dataset file ids
        // hashed to a stringified 32-bit integer, and mapped to an array of contributing files they
        // derive from.
        coalescingGroups = _(Object.keys(usedContributingFiles)).groupBy((contributingFileAtId) => {
            const derivedFiles = usedContributingFiles[contributingFileAtId];
            return globals.hashCode(derivedFiles.map(derivedFile => derivedFile['@id']).join(',')).toString();
        });

        // Set a `coalescingGroup` property in each contributing file with its coalescing group's hash
        // value. That'll be important when we add step nodes.
        const coalescingGroupKeys = Object.keys(coalescingGroups);
        if (coalescingGroupKeys && coalescingGroupKeys.length) {
            coalescingGroupKeys.forEach((groupHash) => {
                const group = coalescingGroups[groupHash];
                if (group.length >= MINIMUM_COALESCE_COUNT) {
                    // Number of files in the coalescing group is at least the minimum number of files we
                    // allow in a coalescing group. Mark every contributing file in the group with the
                    // group's hash value in a `coalescingGroup` property that step node can connnect to.
                    group.forEach((contributingFileAtId) => {
                        allCoalesced[contributingFileAtId] = groupHash;

                        // Remove coalesced files from usedContributingFiles because we don't want
                        // to render individual files that have been coalesced.
                        delete usedContributingFiles[contributingFileAtId];
                    });
                } else {
                    // The number of contributing files in a coalescing group isn't above our
                    // threshold. Don't use this coalescingGroup anymore and just render them the
                    // same as normal files.
                    delete coalescingGroups[groupHash];
                }
            });
        }
    }

    // See if we have any derived_from files that we have no information on, likely because they're
    // not released and we're not logged in. We'll render them with information-less dummy nodes.
    const allMissingFiles = [];
    Object.keys(allDerivedFroms).forEach((derivedFromFileAtId) => {
        if (!allFiles[derivedFromFileAtId] && !allCoalesced[derivedFromFileAtId]) {
            // The derived-from file isn't in our dataset file list, nor in coalesced contributing
            // files. Now see if it's in non-coalesced contributing files.
            if (!usedContributingFiles[derivedFromFileAtId]) {
                allMissingFiles.push(derivedFromFileAtId);
            }
        }
    });

    // Create an empty graph architecture that we fill in next.
    const jsonGraph = new JsonGraph(context.accession);

    // Create nodes for the replicates.
    Object.keys(allReplicates).forEach((replicateNum) => {
        if (allReplicates[replicateNum] && allReplicates[replicateNum].length) {
            jsonGraph.addNode(`rep:${replicateNum}`, `Replicate ${replicateNum}`, {
                cssClass: 'pipeline-replicate',
                type: 'Rep',
                shape: 'rect',
                cornerRadius: 0,
            });
        }
    });

    // Go through each file matching the currently selected assembly/annotation and add it to our
    // graph.
    Object.keys(matchingFiles).forEach((fileId) => {
        const file = matchingFiles[fileId];
        const fileNodeId = `file:${file['@id']}`;
        const fileNodeLabel = `${file.title} (${file.output_type})`;
        const fileCssClass = `pipeline-node-file${infoNodeId === fileNodeId ? ' active' : ''}`;
        const fileRef = file;
        const replicateNode = (file.biological_replicates && file.biological_replicates.length === 1) ? jsonGraph.getNode(`rep:${file.biological_replicates[0]}`) : null;
        let metricsInfo;

        // Add QC metrics info from the file to the list to generate the nodes later.
        if (fileQcMetrics[fileId] && fileQcMetrics[fileId].length) {
            const sortedMetrics = fileQcMetrics[fileId].sort((a, b) => (a['@type'][0] > b['@type'][0] ? 1 : (a['@type'][0] < b['@type'][0] ? -1 : 0)));
            metricsInfo = sortedMetrics.map((metric) => {
                const qcId = genQcId(metric, file);
                return {
                    id: qcId,
                    label: qcAbbr(metric),
                    '@type': ['QualityMetric'],
                    class: `pipeline-node-qc-metric${infoNodeId === qcId ? ' active' : ''}`,
                    tooltip: true,
                    ref: metric,
                    parent: file,
                };
            });
        }

        // Add a node for a regular searched file.
        jsonGraph.addNode(fileNodeId, fileNodeLabel, {
            cssClass: fileCssClass,
            type: 'File',
            shape: 'rect',
            cornerRadius: 16,
            parentNode: replicateNode,
            ref: fileRef,
        }, metricsInfo);

        // Add the matching file to our list of "all" graphed files.
        graphedFiles[fileId] = file;

        // Figure out the analysis step we need to render between the node we just rendered and its
        // derived_from.
        let stepId;
        let label;
        let pipelineInfo;
        let error;
        const fileAnalysisStep = file.analysis_step_version && file.analysis_step_version.analysis_step;
        if (fileAnalysisStep) {
            // Make an ID and label for the step
            stepId = `step:${derivedFileIds(file) + fileAnalysisStep['@id']}`;
            label = fileAnalysisStep.analysis_step_types;
            pipelineInfo = allPipelines[fileAnalysisStep['@id']];
            error = false;
        } else if (derivedFileIds(file)) {
            // File derives from others, but no analysis step; make dummy step.
            stepId = `error:${derivedFileIds(file)}`;
            label = 'Software unknown';
            pipelineInfo = null;
            error = true;
        } else {
            // No analysis step and no derived_from; don't add a step.
            stepId = '';
        }

        // If we have a step to render, do that here.
        if (stepId) {
            // Add the step to the graph only if we haven't for this derived-from set already
            if (!jsonGraph.getNode(stepId)) {
                jsonGraph.addNode(stepId, label, {
                    cssClass: `pipeline-node-analysis-step${(infoNodeId === stepId ? ' active' : '') + (error ? ' error' : '')}`,
                    type: 'Step',
                    shape: 'rect',
                    cornerRadius: 4,
                    parentNode: replicateNode,
                    ref: fileAnalysisStep,
                    pipelines: pipelineInfo,
                    fileId: file['@id'],
                    fileAccession: file.title,
                    stepVersion: file.analysis_step_version,
                });
            }

            // Connect the file to the step, and the step to the derived_from files
            jsonGraph.addEdge(stepId, fileNodeId);
            file.derived_from.forEach((derivedFromAtId) => {
                const derivedFromFile = allFiles[derivedFromAtId] || allMissingFiles.some(missingFileId => missingFileId === derivedFromAtId);
                if (derivedFromFile) {
                    // Not derived from a contributing file; just add edges normally.
                    const derivedFileId = `file:${derivedFromAtId}`;
                    if (!jsonGraph.getEdge(derivedFileId, stepId)) {
                        jsonGraph.addEdge(derivedFileId, stepId);
                    }
                } else {
                    // File derived from a contributing file; add edges to a coalesced node
                    // that we'll add to the graph later.
                    const coalescedContributing = allCoalesced[derivedFromAtId];
                    if (coalescedContributing) {
                        // Rendering a coalesced contributing file.
                        const derivedFileId = `coalesced:${coalescedContributing}`;
                        if (!jsonGraph.getEdge(derivedFileId, stepId)) {
                            jsonGraph.addEdge(derivedFileId, stepId);
                        }
                    } else if (usedContributingFiles[derivedFromAtId]) {
                        const derivedFileId = `file:${derivedFromAtId}`;
                        if (!jsonGraph.getEdge(derivedFileId, stepId)) {
                            jsonGraph.addEdge(derivedFileId, stepId);
                        }
                    }
                }
            });
        }
    });

    // Go through each derived-from file and add it to our graph.
    Object.keys(allDerivedFroms).forEach((fileId) => {
        const file = allFiles[fileId];
        if (file && !matchingFiles[fileId]) {
            const fileNodeId = `file:${file['@id']}`;
            const fileNodeLabel = `${file.title} (${file.output_type})`;
            const fileCssClass = `pipeline-node-file${infoNodeId === fileNodeId ? ' active' : ''}`;
            const fileRef = file;
            const replicateNode = (file.biological_replicates && file.biological_replicates.length === 1) ? jsonGraph.getNode(`rep:${file.biological_replicates[0]}`) : null;

            jsonGraph.addNode(fileNodeId, fileNodeLabel, {
                cssClass: fileCssClass,
                type: 'File',
                shape: 'rect',
                cornerRadius: 16,
                parentNode: replicateNode,
                ref: fileRef,
            });

            // Add the derived-from file to our list of "all" graphed files.
            graphedFiles[fileId] = file;
        }
    });

    // Go through each derived-from contributing file and add it to our graph.
    Object.keys(usedContributingFiles).forEach((fileAtId) => {
        const fileNodeId = `file:${fileAtId}`;
        const fileNodeLabel = `${globals.atIdToAccession(fileAtId)}`;
        const fileCssClass = `pipeline-node-file contributing${infoNodeId === fileNodeId ? ' active' : ''}`;

        jsonGraph.addNode(fileNodeId, fileNodeLabel, {
            cssClass: fileCssClass,
            type: 'File',
            shape: 'rect',
            cornerRadius: 16,
            contributing: fileAtId,
            ref: {},
        });
    });

    // Now add coalesced nodes to the graph.
    Object.keys(coalescingGroups).forEach((groupHash) => {
        const coalescingGroup = coalescingGroups[groupHash];
        if (coalescingGroup.length) {
            const fileNodeId = `coalesced:${groupHash}`;
            const fileCssClass = `pipeline-node-file contributing${infoNodeId === fileNodeId ? ' active' : ''}`;
            jsonGraph.addNode(fileNodeId, `${coalescingGroup.length} contributing files`, {
                cssClass: fileCssClass,
                type: 'File',
                shape: 'stack',
                cornerRadius: 16,
                contributing: groupHash,
                ref: coalescingGroup,
            });
        }
    });

    // Add missing-file nodes to the graph.
    allMissingFiles.forEach((missingFileAtId) => {
        const fileNodeAccession = globals.atIdToAccession(missingFileAtId);
        const fileNodeId = `file:${missingFileAtId}`;
        const fileNodeLabel = `${fileNodeAccession} (unknown)`;
        const fileCssClass = 'pipeline-node-file error';

        jsonGraph.addNode(fileNodeId, fileNodeLabel, {
            cssClass: fileCssClass,
            type: 'File',
            shape: 'rect',
            cornerRadius: 16,
        });
    });

    return { graph: jsonGraph, graphedFiles: graphedFiles };
}


// Function to render the file gallery, and it gets called after the file search results (for files associated with
// the displayed experiment) return.
const FileGalleryRenderer = React.createClass({
    propTypes: {
        context: React.PropTypes.object, // Dataset whose files we're rendering
        data: React.PropTypes.object, // File data retrieved from search request
        schemas: React.PropTypes.object, // Schemas for the entire system; used for QC property titles
        hideGraph: React.PropTypes.bool, // T to hide graph display
        altFilterDefault: React.PropTypes.bool, // T to default to All Assemblies and Annotations
    },

    contextTypes: {
        session: React.PropTypes.object,
        session_properties: React.PropTypes.object,
        location_href: React.PropTypes.string,
    },

    getInitialState: function () {
        return {
            selectedFilterValue: '', // <select> value of selected filter
            infoNodeId: '', // @id of node whose info panel is open
            infoModalOpen: false, // True if info modal is open
            relatedFiles: [], // List of related files
        };
    },

    componentWillMount: function () {
        const { context, data } = this.props;
        const relatedFileIds = context.related_files && context.related_files.length ? context.related_files : [];
        if (relatedFileIds.length) {
            const searchedFiles = data ? data['@graph'] : []; // Array of searched files arrives in data.@graph result
            requestFiles(relatedFileIds, searchedFiles).then((relatedFiles) => {
                this.setState({ relatedFiles: relatedFiles });
            });
        }
    },

    // Set the default filter after the graph has been analayzed once.
    componentDidMount: function () {
        if (!this.props.altFilterDefault) {
            this.setFilter('0');
        }
    },

    componentDidUpdate: function () {
        const { context, data } = this.props;
        const relatedFileIds = context.related_files && context.related_files.length ? context.related_files : [];
        if (relatedFileIds.length) {
            const searchedFiles = data ? data['@graph'] : []; // Array of searched files arrives in data.@graph result
            requestFiles(relatedFileIds, searchedFiles).then((relatedFiles) => {
                if (relatedFiles.length !== this.state.relatedFiles.length) {
                    this.setState({ relatedFiles: relatedFiles });
                }
            });
        }
    },

    // Called from child components when the selected node changes.
    setInfoNodeId: function (nodeId) {
        this.setState({ infoNodeId: nodeId });
    },

    setInfoNodeVisible: function (visible) {
        this.setState({ infoNodeVisible: visible });
    },

    // Set the graph filter based on the given <option> value
    setFilter: function (value) {
        const stateValue = value === 'default' ? '' : value;
        this.setState({ selectedFilterValue: stateValue });
    },

    // React to a filter menu selection. The synthetic event given in `e`
    handleFilterChange: function (e) {
        this.setFilter(e.target.value);
    },

    render: function () {
        const { context, data, schemas, hideGraph } = this.props;
        let selectedAssembly = '';
        let selectedAnnotation = '';
        let jsonGraph;
        let allGraphedFiles;
        const files = (data ? data['@graph'] : []).concat(this.state.relatedFiles); // Array of searched files arrives in data.@graph result
        if (files.length === 0) {
            return null;
        }

        const filterOptions = files.length ? collectAssembliesAnnotations(files) : [];

        if (this.state.selectedFilterValue && filterOptions[this.state.selectedFilterValue]) {
            selectedAssembly = filterOptions[this.state.selectedFilterValue].assembly;
            selectedAnnotation = filterOptions[this.state.selectedFilterValue].annotation;
        }

        // Get a list of files for the graph (filters out archived files)
        const graphFiles = _(files).filter(file => file.status !== 'archived');

        // Build node graph of the files and analysis steps with this experiment
        if (graphFiles && graphFiles.length && !hideGraph) {
            try {
                const { graph, graphedFiles } = assembleGraph(context, this.context.session, this.state.infoNodeId, graphFiles, selectedAssembly, selectedAnnotation);
                jsonGraph = graph;
                allGraphedFiles = (selectedAssembly || selectedAnnotation) ? graphedFiles : {};
            } catch (e) {
                jsonGraph = null;
                allGraphedFiles = {};
                console.warn(e.message + (e.file0 ? ` -- file0:${e.file0}` : '') + (e.file1 ? ` -- file1:${e.file1}` : ''));
            }
        }

        return (
            <Panel>
                <PanelHeading addClasses="file-gallery-heading">
                    <h4>Files</h4>
                    <div className="file-gallery-controls">
                        {context.visualize && context.status === 'released' ?
                            <div className="file-gallery-control">
<<<<<<< HEAD
                                <DropdownButton title="Visualize Data" label="visualize-data">
                                    <DropdownMenu>
                                        {Object.keys(context.visualize).sort().map(assembly =>
                                            Object.keys(context.visualize[assembly]).sort().map(browser =>
                                                <a key={[assembly, '_', browser].join()} data-bypass="true" target="_blank" rel="noopener noreferrer" href={context.visualize[assembly][browser]}>
                                                {assembly} {browser}
                                                </a>,
                                            )
                                        )}
                                    </DropdownMenu>
                                </DropdownButton>
=======
                                <BrowserSelector visualizeCfg={context.visualize} />
>>>>>>> f12dc2e0
                            </div>
                        : null}
                        {filterOptions.length ?
                            <div className="file-gallery-control file-gallery-control-select">
                                <FilterMenu selectedFilterValue={this.state.selectedFilterValue} filterOptions={filterOptions} handleFilterChange={this.handleFilterChange} />
                            </div>
                        : null}
                    </div>
                </PanelHeading>

                {!hideGraph ?
                    <FileGraph
                        context={context}
                        items={graphFiles}
                        graph={jsonGraph}
                        selectedAssembly={selectedAssembly}
                        selectedAnnotation={selectedAnnotation}
                        session={this.context.session}
                        infoNodeId={this.state.infoNodeId}
                        setInfoNodeId={this.setInfoNodeId}
                        infoNodeVisible={this.state.infoNodeVisible}
                        setInfoNodeVisible={this.setInfoNodeVisible}
                        schemas={schemas}
                        adminUser={!!(this.context.session_properties && this.context.session_properties.admin)}
                        forceRedraw
                    />
                : null}

                {/* If logged in and dataset is released, need to combine search of files that reference
                    this dataset to get released and unreleased ones. If not logged in, then just get
                    files from dataset.files */}
                <FileTable
                    {...this.props}
                    items={files}
                    selectedFilterValue={this.state.selectedFilterValue}
                    filterOptions={filterOptions}
                    graphedFiles={allGraphedFiles}
                    handleFilterChange={this.handleFilterChange}
                    encodevers={globals.encodeVersion(context)}
                    session={this.context.session}
                    infoNodeId={this.state.infoNodeId}
                    setInfoNodeId={this.setInfoNodeId}
                    infoNodeVisible={this.state.infoNodeVisible}
                    setInfoNodeVisible={this.setInfoNodeVisible}
                    showFileCount
                    noDefaultClasses
                    adminUser={!!(this.context.session_properties && this.context.session_properties.admin)}
                />
            </Panel>
        );
    },
});


const CollapsingTitle = React.createClass({
    propTypes: {
        title: React.PropTypes.string.isRequired, // Title to display in the title bar
        handleCollapse: React.PropTypes.func.isRequired, // Function to call to handle click in collapse button
        selectedFilterValue: React.PropTypes.string, // Currently selected filter
        filterOptions: React.PropTypes.array, // Array of filtering options
        handleFilterChange: React.PropTypes.func, // Function to call when filter menu item is chosen
        collapsed: React.PropTypes.bool, // T if the panel this is over has been collapsed
    },

    render: function () {
        const { title, handleCollapse, collapsed, filterOptions, selectedFilterValue, handleFilterChange } = this.props;
        return (
            <div className="collapsing-title">
                <button className="collapsing-title-trigger pull-left" data-trigger onClick={handleCollapse}>{collapseIcon(collapsed, 'collapsing-title-icon')}</button>
                <h4>{title}</h4>
                {filterOptions && filterOptions.length && handleFilterChange ?
                    <div className="file-gallery-controls ">
                        <div className="file-gallery-control file-gallery-control-select">
                            <FilterMenu filterOptions={filterOptions} selectedFilterValue={selectedFilterValue} handleFilterChange={handleFilterChange} />
                        </div>
                    </div>
                : null}
            </div>
        );
    },
});


// Display a filtering <select>. `filterOptions` is an array of objects with two properties:
// `assembly` and `annotation`. Both are strings that get concatenated to form each menu item. The
// value of each <option> is its zero-based index.
const FilterMenu = React.createClass({
    propTypes: {
        selectedFilterValue: React.PropTypes.string, // Currently selected filter
        filterOptions: React.PropTypes.array.isRequired, // Contents of the filtering menu
        handleFilterChange: React.PropTypes.func.isRequired, // Call when a filtering option changes
    },

    render: function () {
        const { filterOptions, handleFilterChange } = this.props;
        const selectedFilterValue = this.props.selectedFilterValue ? this.props.selectedFilterValue : 'default';

        return (
            <select className="form-control" defaultValue="0" value={selectedFilterValue} onChange={handleFilterChange}>
                <option value="default" key="title">All Assemblies and Annotations</option>
                <option disabled="disabled" />
                {filterOptions.map((option, i) =>
                    <option key={i} value={i}>{`${option.assembly + (option.annotation ? ` ${option.annotation}` : '')}`}</option>,
                )}
            </select>
        );
    },
});


export function qcDetailsView(metrics, schemas) {
    const qc = metrics.ref;

    // Extract the GenericQualityMetric schema. We don't display properties that exist in this
    // schema because they're generic properties, not interesting QC proeprties.
    const genericQCSchema = schemas.GenericQualityMetric;

    // Extract the schema specific for the given quality metric.
    const qcSchema = schemas[qc['@type'][0]];

    if (metrics && genericQCSchema && qcSchema && qcSchema.properties) {
        const file = metrics.parent;

        return qcModalContent(qc, file, qcSchema, genericQCSchema);
    }
    return { header: null, body: null };
}


function coalescedDetailsView(node) {
    let header;
    let body;

    if (node.metadata.coalescedFiles && node.metadata.coalescedFiles.length) {
        // Configuration for reference file table
        const coalescedFileColumns = {
            accession: {
                title: 'Accession',
                display: item =>
                    <span>
                        {item.title}&nbsp;<a href={item.href} download={item.href.substr(item.href.lastIndexOf('/') + 1)} data-bypass="true"><i className="icon icon-download"><span className="sr-only">Download</span></i></a>
                    </span>,
            },
            file_type: { title: 'File type' },
            output_type: { title: 'Output type' },
            assembly: { title: 'Mapping assembly' },
            genome_annotation: {
                title: 'Genome annotation',
                hide: list => _(list).all(item => !item.genome_annotation),
            },
            title: {
                title: 'Lab',
                getValue: item => (item.lab && item.lab.title ? item.lab.title : null),
            },
            date_created: {
                title: 'Date added',
                getValue: item => moment.utc(item.date_created).format('YYYY-MM-DD'),
                sorter: (a, b) => {
                    if (a && b) {
                        return Date.parse(a) - Date.parse(b);
                    }
                    const bTest = b ? 1 : 0;
                    return a ? -1 : bTest;
                },
            },
        };

        header = (
            <h4>Selected contributing files</h4>
        );
        body = (
            <div className="coalesced-table">
                <SortTable
                    list={node.metadata.coalescedFiles}
                    columns={coalescedFileColumns}
                    sortColumn="accession"
                />
            </div>
        );
    } else {
        header = (
            <div className="details-view-info">
                <h4>Unknown files</h4>
            </div>
        );
        body = <p className="browser-error">No information available</p>;
    }
    return { header: header, body: body };
}

const FileGraph = React.createClass({
    propTypes: {
        items: React.PropTypes.array, // Array of files we're graphing
        graph: React.PropTypes.object, // JsonGraph object generated from files
        selectedAssembly: React.PropTypes.string, // Currently selected assembly
        selectedAnnotation: React.PropTypes.string, // Currently selected annotation
        setInfoNodeId: React.PropTypes.func, // Function to call to set the currently selected node ID
        setInfoNodeVisible: React.PropTypes.func, // Function to call to set the visibility of the node's modal
        infoNodeId: React.PropTypes.string, // ID of selected node in graph
        infoNodeVisible: React.PropTypes.bool, // True if node's modal is vibible
        schemas: React.PropTypes.object, // System-wide schemas
        session: React.PropTypes.object, // Current user's login information
        adminUser: React.PropTypes.bool, // True if logged in user is an admin
    },

    mixins: [AuditMixin],

    getInitialState: function () {
        return {
            contributingFiles: {}, // List of contributing file objects we've requested; acts as a cache too
            coalescedFiles: {}, // List of coalesced files we've requested; acts as a cache too
            infoModalOpen: false, // Graph information modal open
            collapsed: false, // T if graphing panel is collapsed
        };
    },

    // Render metadata if a graph node is selected.
    // jsonGraph: JSON graph data.
    // infoNodeId: ID of the selected node
    detailNodes: function (jsonGraph, infoNodeId, loggedIn, adminUser) {
        let meta;

        // Find data matching selected node, if any
        if (infoNodeId) {
            if (infoNodeId.indexOf('qc:') >= 0) {
                // QC subnode.
                const subnode = jsonGraph.getSubnode(infoNodeId);
                if (subnode) {
                    meta = qcDetailsView(subnode, this.props.schemas);
                    meta.type = subnode['@type'][0];
                }
            } else if (infoNodeId.indexOf('coalesced:') >= 0) {
                // Coalesced contributing files.
                const node = jsonGraph.getNode(infoNodeId);
                if (node) {
                    const currCoalescedFiles = this.state.coalescedFiles;
                    if (currCoalescedFiles[node.metadata.contributing]) {
                        // We have the requested coalesced files in the cache, so just display
                        // them.
                        node.metadata.coalescedFiles = currCoalescedFiles[node.metadata.contributing];
                        meta = coalescedDetailsView(node);
                        meta.type = 'File';
                    } else if (!this.contributingRequestOutstanding) {
                        // We don't have the requested coalesced files in the cache, so we have to
                        // request them from the DB.
                        this.contributingRequestOutstanding = true;
                        requestFiles(node.metadata.ref).then((contributingFiles) => {
                            this.contributingRequestOutstanding = false;
                            currCoalescedFiles[node.metadata.contributing] = contributingFiles;
                            this.setState({ coalescedFiles: currCoalescedFiles });
                        }).catch(() => {
                            this.contributingRequestOutstanding = false;
                            currCoalescedFiles[node.metadata.contributing] = [];
                            this.setState({ coalescedFiles: currCoalescedFiles });
                        });
                    }
                }
            } else {
                // A regular or contributing file.
                const node = jsonGraph.getNode(infoNodeId);
                if (node) {
                    if (node.metadata.contributing) {
                        // This is a contributing file, and its @id is in
                        // node.metadata.contributing. See if the file is in the cache.
                        const currContributing = this.state.contributingFiles;
                        if (currContributing[node.metadata.contributing]) {
                            // We have this file's object in the cache, so just display it.
                            node.metadata.ref = currContributing[node.metadata.contributing];
                            meta = globals.graph_detail.lookup(node)(node, this.handleNodeClick, loggedIn, adminUser);
                            meta.type = node['@type'][0];
                        } else if (!this.contributingRequestOutstanding) {
                            // We don't have this file's object in the cache, so request it from
                            // the DB.
                            this.contributingRequestOutstanding = true;
                            requestFiles([node.metadata.contributing]).then((contributingFile) => {
                                this.contributingRequestOutstanding = false;
                                currContributing[node.metadata.contributing] = contributingFile[0];
                                this.setState({ contributingFiles: currContributing });
                            }).catch(() => {
                                this.contributingRequestOutstanding = false;
                                currContributing[node.metadata.contributing] = {};
                                this.setState({ contributingFiles: currContributing });
                            });
                        }
                    } else {
                        // Regular File data in the node from when we generated the graph. Just
                        // display the file data from there.
                        meta = globals.graph_detail.lookup(node)(node, this.handleNodeClick, loggedIn, adminUser);
                        meta.type = node['@type'][0];
                    }
                }
            }
        }

        return meta;
    },

    // Handle a click in a graph node
    handleNodeClick: function (nodeId) {
        this.props.setInfoNodeId(nodeId);
        this.props.setInfoNodeVisible(true);
    },

    handleCollapse: function () {
        // Handle click on panel collapse icon
        this.setState({ collapsed: !this.state.collapsed });
    },

    closeModal: function () {
        // Called when user wants to close modal somehow
        this.props.setInfoNodeVisible(false);
        this.auditStateClosed();
    },

    render: function () {
        const { session, adminUser, items, graph, selectedAssembly, selectedAnnotation, infoNodeId, infoNodeVisible } = this.props;
        const loggedIn = !!(session && session['auth.userid']);
        const files = items;
        const modalTypeMap = {
            File: 'file',
            Step: 'analysis-step',
            QualityMetric: 'quality-metric',
        };

        // Build node graph of the files and analysis steps with this experiment
        if (files && files.length) {
            // If we have a graph, or if we have a selected assembly/annotation, draw the graph panel
            const goodGraph = graph && Object.keys(graph).length;
            if (goodGraph) {
                if (selectedAssembly || selectedAnnotation) {
                    const meta = this.detailNodes(graph, infoNodeId, loggedIn, adminUser);
                    const modalClass = meta ? `graph-modal-${modalTypeMap[meta.type]}` : '';

                    return (
                        <div>
                            <div className="file-gallery-graph-header collapsing-title">
                                <button className="collapsing-title-trigger" onClick={this.handleCollapse}>{collapseIcon(this.state.collapsed, 'collapsing-title-icon')}</button>
                                <h4>Association graph</h4>
                            </div>
                            {!this.state.collapsed ?
                                <div>
                                    <Graph graph={graph} nodeClickHandler={this.handleNodeClick} nodeMouseenterHandler={this.handleHoverIn} nodeMouseleaveHandler={this.handleHoverOut} noDefaultClasses forceRedraw />
                                </div>
                            : null}
                            <div className={`file-gallery-graph-footer${this.state.collapsed ? ' hiding' : ''}`} />
                            {meta && infoNodeVisible ?
                                <Modal closeModal={this.closeModal}>
                                    <ModalHeader closeModal={this.closeModal} addCss={modalClass}>
                                        {meta ? meta.header : null}
                                    </ModalHeader>
                                    <ModalBody>
                                        {meta ? meta.body : null}
                                    </ModalBody>
                                    <ModalFooter closeModal={<button className="btn btn-info" onClick={this.closeModal}>Close</button>} />
                                </Modal>
                            : null}
                        </div>
                    );
                }
                return <p className="browser-error">Choose an assembly to see file association graph</p>;
            }
            return <p className="browser-error">Graph not applicable for the selected assembly/annotation.</p>;
        }
        return null;
    },
});


// Display a QC button in the file modal.
const FileQCButton = React.createClass({
    propTypes: {
        qc: React.PropTypes.object.isRequired, // QC object we're directing to
        file: React.PropTypes.object.isRequired, // File this QC object is attached to
        handleClick: React.PropTypes.func.isRequired, // Function to open a modal to the given object
    },

    handleClick: function () {
        const qcId = `qc:${this.props.qc['@id']}${this.props.file['@id']}`;
        this.props.handleClick(qcId);
    },

    render: function () {
        const qcName = qcIdToDisplay(this.props.qc);
        if (qcName) {
            return <button className="file-qc-btn" onClick={this.handleClick}>{qcName}</button>;
        }
        return null;
    },
});


// Display the metadata of the selected file in the graph
const FileDetailView = function (node, qcClick, loggedIn, adminUser) {
    // The node is for a file
    const selectedFile = node.metadata.ref;
    let body = null;
    let header = null;

    if (selectedFile && Object.keys(selectedFile).length) {
        let contributingAccession;

        if (node.metadata.contributing) {
            const accessionStart = selectedFile.dataset.indexOf('/', 1) + 1;
            const accessionEnd = selectedFile.dataset.indexOf('/', accessionStart) - accessionStart;
            contributingAccession = selectedFile.dataset.substr(accessionStart, accessionEnd);
        }
        const dateString = !!selectedFile.date_created && moment.utc(selectedFile.date_created).format('YYYY-MM-DD');
        header = (
            <div className="details-view-info">
                <h4>{selectedFile.file_type} <a href={selectedFile['@id']}>{selectedFile.title}</a></h4>
            </div>
        );

        // Determine if the file has audits or not.
        let fileAudits = false;
        if (selectedFile.audit) {
            const fileAuditKeys = Object.keys(selectedFile.audit);
            fileAudits = !!(fileAuditKeys && fileAuditKeys.length);
        }

        body = (
            <div>
                <dl className="key-value">
                    {selectedFile.output_type ?
                        <div data-test="output">
                            <dt>Output</dt>
                            <dd>{selectedFile.output_type}</dd>
                        </div>
                    : null}

                    {selectedFile.paired_end ?
                        <div data-test="pairedend">
                            <dt>Paired end</dt>
                            <dd>{selectedFile.paired_end}</dd>
                        </div>
                    : null}

                    {selectedFile.biological_replicates && selectedFile.biological_replicates.length ?
                        <div data-test="bioreplicate">
                            <dt>Biological replicate(s)</dt>
                            <dd>{`[${selectedFile.biological_replicates.join(',')}]`}</dd>
                        </div>
                    : null}

                    {selectedFile.biological_replicates && selectedFile.biological_replicates.length ?
                        <div data-test="techreplicate">
                            <dt>Technical replicate(s)</dt>
                            <dd>{`[${selectedFile.technical_replicates.join(',')}]`}</dd>
                        </div>
                    : null}

                    {selectedFile.mapped_read_length !== undefined ?
                        <div data-test="mappedreadlength">
                            <dt>Mapped read length</dt>
                            <dd>{selectedFile.mapped_read_length}</dd>
                        </div>
                    : null}

                    {selectedFile.assembly ?
                        <div data-test="assembly">
                            <dt>Mapping assembly</dt>
                            <dd>{selectedFile.assembly}</dd>
                        </div>
                    : null}

                    {selectedFile.genome_annotation ?
                        <div data-test="annotation">
                            <dt>Genome annotation</dt>
                            <dd>{selectedFile.genome_annotation}</dd>
                        </div>
                    : null}

                    {selectedFile.lab && selectedFile.lab.title ?
                        <div data-test="submitted">
                            <dt>Lab</dt>
                            <dd>{selectedFile.lab.title}</dd>
                        </div>
                    : null}

                    {dateString ?
                        <div data-test="datecreated">
                            <dt>Date added</dt>
                            <dd>{dateString}</dd>
                        </div>
                    : null}

                    {selectedFile.analysis_step_version ?
                        <div data-test="software">
                            <dt>Software</dt>
                            <dd>{softwareVersionList(selectedFile.analysis_step_version.software_versions)}</dd>
                        </div>
                    : null}

                    {node.metadata.contributing && selectedFile.dataset ?
                        <div data-test="contributedfrom">
                            <dt>Contributed from</dt>
                            <dd><a href={selectedFile.dataset}>{contributingAccession}</a></dd>
                        </div>
                    : null}

                    {selectedFile.href ?
                        <div data-test="download">
                            <dt>File download</dt>
                            <dd><DownloadableAccession file={selectedFile} loggedIn={loggedIn} adminUser={adminUser} /></dd>
                        </div>
                    : null}

                    {selectedFile.quality_metrics && selectedFile.quality_metrics.length && typeof selectedFile.quality_metrics[0] !== 'string' ?
                        <div data-test="fileqc">
                            <dt>File quality metrics</dt>
                            <dd className="file-qc-buttons">
                                {selectedFile.quality_metrics.map(qc =>
                                    <FileQCButton qc={qc} file={selectedFile} handleClick={qcClick} />,
                                )}
                            </dd>
                        </div>
                    : null}
                </dl>

                {fileAudits ?
                    <div className="row graph-modal-audits">
                        <div className="col-xs-12">
                            <h5>File audits:</h5>
                            <AuditIndicators audits={selectedFile.audit} id="qc-audit" />
                            <AuditDetail audits={selectedFile.audit} except={selectedFile['@id']} id="qc-audit" />
                        </div>
                    </div>
                : null}
            </div>
        );
    } else {
        header = (
            <div className="details-view-info">
                <h4>Unknown file</h4>
            </div>
        );
        body = <p className="browser-error">No information available</p>;
    }
    return { header: header, body: body };
};

globals.graph_detail.register(FileDetailView, 'File');<|MERGE_RESOLUTION|>--- conflicted
+++ resolved
@@ -1456,21 +1456,7 @@
                     <div className="file-gallery-controls">
                         {context.visualize && context.status === 'released' ?
                             <div className="file-gallery-control">
-<<<<<<< HEAD
-                                <DropdownButton title="Visualize Data" label="visualize-data">
-                                    <DropdownMenu>
-                                        {Object.keys(context.visualize).sort().map(assembly =>
-                                            Object.keys(context.visualize[assembly]).sort().map(browser =>
-                                                <a key={[assembly, '_', browser].join()} data-bypass="true" target="_blank" rel="noopener noreferrer" href={context.visualize[assembly][browser]}>
-                                                {assembly} {browser}
-                                                </a>,
-                                            )
-                                        )}
-                                    </DropdownMenu>
-                                </DropdownButton>
-=======
                                 <BrowserSelector visualizeCfg={context.visualize} />
->>>>>>> f12dc2e0
                             </div>
                         : null}
                         {filterOptions.length ?
