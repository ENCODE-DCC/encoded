'use strict';
var React = require('react');
var color = require('color');
var SvgIcon = require('../libs/svg-icons').SvgIcon;
var globals = require('./globals');
var search = require('./search');
var url = require('url');
var _ = require('underscore');
var button = require('../libs/bootstrap/button');
var dropdownMenu = require('../libs/bootstrap/dropdown-menu');
var navbar = require('../libs/bootstrap/navbar');

var BatchDownload = search.BatchDownload;
var FacetList = search.FacetList;
var TextFilter = search.TextFilter;
var DropdownButton = button.DropdownButton;
var DropdownMenu = dropdownMenu.DropdownMenu;
var NavItem = navbar.NavItem;


var HIGHLIGHT_COLOR = color('#4e7294');
// 9-class pastel Brewer palette from http://colorbrewer2.org/
var COLORS = [
    '#fbb4ae',
    '#b3cde3',
    '#ccebc5',
    '#decbe4',
    '#fed9a6',
    '#ffffcc',
    '#e5d8bd',
    '#fddaec',
    '#f2f2f2'
];


var Matrix = module.exports.Matrix = React.createClass({

    contextTypes: {
        location_href: React.PropTypes.string,
        navigate: React.PropTypes.func,
        biosampleTypeColors: React.PropTypes.object // DataColor instance for experiment project
    },

    // Called when the Visualize button dropdown menu gets opened or closed. `dropdownEl` is the DOM node for the dropdown menu.
    // This sets inline CSS to set the height of the wrapper <div> to make room for the dropdown.
    updateElement: function(dropdownEl) {
        var wrapperEl = this.refs.hubscontrols.getDOMNode();
        var dropdownHeight = dropdownEl.clientHeight;
        if (dropdownHeight === 0) {
            // The dropdown menu has closed
            wrapperEl.style.height = 'auto';
        } else {
            // The menu has dropped down
            wrapperEl.style.height = wrapperEl.clientHeight + dropdownHeight + 'px';
        }
    },

    render: function() {
        var context = this.props.context;
        var matrix = context.matrix;
        var parsed_url = url.parse(this.context.location_href);
        var matrix_base = parsed_url.search || '';
        var matrix_search = matrix_base + (matrix_base ? '&' : '?');
        var notification = context['notification'];
        const batchHubLimit = 500;
        if (context.notification == 'Success' || context.notification == 'No results found') {
            var x_facets = matrix.x.facets.map(f => _.findWhere(context.facets, {field: f})).filter(f => f);
            var y_facets = matrix.y.facets.map(f => _.findWhere(context.facets, {field: f})).filter(f => f);
            y_facets = y_facets.concat(_.reject(context.facets, f => _.contains(matrix.x.facets, f.field) || _.contains(matrix.y.facets, f.field)));
            var x_grouping = matrix.x.group_by;
            var primary_y_grouping = matrix.y.group_by[0];
            var secondary_y_grouping = matrix.y.group_by[1];
            var x_buckets = matrix.x.buckets;
            var x_limit = matrix.x.limit || x_buckets.length;
            var y_groups = matrix.y[primary_y_grouping].buckets;
            var y_limit = matrix.y.limit;
            var y_group_facet = _.findWhere(context.facets, {field: primary_y_grouping});
            var y_group_options = y_group_facet ? y_group_facet.terms.map(term => term.key) : [];
            y_group_options.sort();
            var search_base = context.matrix.search_base;
            var batch_hub_disabled = matrix.doc_count > batchHubLimit;

            var colCount = Math.min(x_buckets.length, x_limit + 1);
            var rowCount = y_groups.length ? y_groups.map(g => Math.min(g[secondary_y_grouping].buckets.length, y_limit ? y_limit + 1 : g[secondary_y_grouping].buckets.length) + 1).reduce((a, b) => a + b) : 0;

            // Get a sorted list of batch hubs keys with case-insensitive sort
            var batchHubKeys = [];
            if (context.batch_hub && Object.keys(context.batch_hub).length) {
                batchHubKeys = Object.keys(context.batch_hub).sort((a, b) => {
                    var aLower = a.toLowerCase();
                    var bLower = b.toLowerCase();
                    return (aLower > bLower) ? 1 : ((aLower < bLower) ? -1 : 0);
                });
            }

            // Map view icons to svg icons
            var view2svg = {
                'list-alt': 'search',
                'table': 'table'
            };

<<<<<<< HEAD
            // Determine if we should display a Clear Filters button
            var searchQuery = context && context['@id'] && url.parse(context['@id']).search;
            var searchTerms = queryString.parse(searchQuery);
            var clearTerms = queryString.parse(context.matrix.clear_matrix.replace(/^\/matrix\//, ''));

            // We have a Clear Filters button if the number of terms in the query string and
            // clear_filters link are different.
            var clearButton = Object.keys(searchTerms).length !== Object.keys(clearTerms).length;

            // We have a Clear Filters button if searchQuery and clear_filters have the same terms and values
            if (!clearButton) {
                clearButton = !_(searchTerms).every((value, key) => clearTerms[key] && clearTerms[key] === value);
            }

            // Make an array of colors corresponding to the ordering of biosample_type
            var biosampleTypeColors = this.context.biosampleTypeColors.colorList(y_groups.map(y_group => y_group.key), {shade: 40});

=======
>>>>>>> 6933d742
            return (
                <div>
                    <div className="panel data-display main-panel">
                        <div className="row">
                            <div className="col-sm-5 col-md-4 col-lg-3 sm-no-padding" style={{paddingRight: 0}}>
                                <div className="row">
                                    <div className="col-sm-11">
                                        <div>
                                            <h3 style={{marginTop: 0}}>{context.title}</h3>
                                            <div>
                                                <p>Click or enter search terms to filter the experiments included in the matrix.</p>
                                                <TextFilter filters={context.filters} searchBase={matrix_search} onChange={this.onChange} />
                                            </div>
                                        </div>
                                    </div>
                                </div>
                            </div>
                            <div className="col-sm-7 col-md-8 col-lg-9 sm-no-padding" style={{paddingLeft: 0}}>
                                <FacetList facets={x_facets} filters={context.filters} orientation="horizontal"
                                           searchBase={matrix_search} onFilter={this.onFilter} />
                            </div>
                        </div>
                        <div className="row">
                            <div className="col-sm-5 col-md-4 col-lg-3 sm-no-padding" style={{paddingRight: 0}}>
                                <FacetList facets={y_facets} filters={context.filters}
                                           searchBase={matrix_search} onFilter={this.onFilter} />
                            </div>
                            <div className="col-sm-7 col-md-8 col-lg-9 sm-no-padding">
                                <div style={{paddingLeft: 0, overflow: 'scroll'}}>
                                    <table className="matrix">
                                        <tbody>
                                            {matrix.doc_count ?
                                                <tr>
                                                    <th style={{width: 20}}></th>
                                                    <th colSpan={colCount + 1}
                                                        style={{padding: "5px", borderBottom: "solid 1px #ddd", textAlign: "center"}}>{matrix.x.label.toUpperCase()}</th>
                                                </tr>
                                            : null}
                                            <tr style={{borderBottom: "solid 1px #ddd"}}>
                                                {matrix.doc_count ?
                                                    <th rowSpan={rowCount + 1}
                                                        className="rotate90"
                                                        style={{width: 25, borderRight: "solid 1px #ddd", borderBottom: "solid 2px transparent", padding: "5px"}}>
                                                        <div style={{width: 15}}><span>{matrix.y.label.toUpperCase()}</span></div>
                                                    </th>
                                                : null}
                                                <th style={{border: "solid 1px #ddd", textAlign: "center", width: 200}}>
                                                    <h3>
                                                      {matrix.doc_count} results 
                                                    </h3>
                                                    <div className="btn-attached">
                                                        {matrix.doc_count && context.views ? context.views.map(view => <a href={view.href} key={view.icon} className="btn btn-info btn-sm btn-svgicon" title={view.title}>{SvgIcon(view2svg[view.icon])}</a>) : ''}
                                                    </div>
                                                    {context.filters.length ?
                                                        <div className="clear-filters-control-matrix">
                                                            <a href={context.matrix.clear_matrix}>Clear Filters <i className="icon icon-times-circle"></i></a>
                                                        </div>
                                                    : null}
                                                </th>
                                                {x_buckets.map(function(xb, i) {
                                                    if (i < x_limit) {
                                                        var href = search_base + '&' + x_grouping + '=' + globals.encodedURIComponent(xb.key);
                                                        return <th key={i} className="rotate30" style={{width: 10}}><div><a title={xb.key} href={href}>{xb.key}</a></div></th>;
                                                    } else if (i == x_limit) {
                                                        var parsed = url.parse(matrix_base, true);
                                                        parsed.query['x.limit'] = null;
                                                        delete parsed.search; // this makes format compose the search string out of the query object
                                                        var unlimited_href = url.format(parsed);
                                                        return <th key={i} className="rotate30" style={{width: 10}}><div><span><a href={unlimited_href}>...and {x_buckets.length - x_limit} more</a></span></div></th>;
                                                    } else {
                                                        return null;
                                                    }
                                                })}
                                            </tr>
                                            {y_groups.map(function(group, i) {
                                                var seriesIndex = y_group_options.indexOf(group.key);
                                                var groupColor = biosampleTypeColors[i];
                                                var seriesColor = color(groupColor);
                                                var parsed = url.parse(matrix_base, true);
                                                parsed.query[primary_y_grouping] = group.key;
                                                parsed.query['y.limit'] = null;
                                                delete parsed.search; // this makes format compose the search string out of the query object
                                                var group_href = url.format(parsed);
                                                var rows = [<tr key={group.key}>
                                                    <th colSpan={colCount + 1} style={{textAlign: 'left', backgroundColor: groupColor}}>
                                                        <a href={group_href} style={{color: '#000'}}>{group.key}</a>
                                                    </th>
                                                </tr>];
                                                var group_buckets = group[secondary_y_grouping].buckets;
                                                var y_limit = matrix.y.limit || group_buckets.length;
                                                rows.push.apply(rows, group_buckets.map(function(yb, j) {
                                                    if (j < y_limit) {
                                                        var href = search_base + '&' + secondary_y_grouping + '=' + globals.encodedURIComponent(yb.key);
                                                        return <tr key={yb.key}>
                                                            <th style={{backgroundColor: "#ddd", border: "solid 1px white"}}><a href={href}>{yb.key}</a></th>
                                                            {x_buckets.map(function(xb, i) {
                                                                if (i < x_limit) {
                                                                    var value = yb[x_grouping][i];
                                                                    var color = seriesColor.clone();
                                                                    // scale color between white and the series color
                                                                    color.lightness(color.lightness() + (1 - value / matrix.max_cell_doc_count) * (100 - color.lightness()));
                                                                    var href = search_base + '&' + secondary_y_grouping + '=' + globals.encodedURIComponent(yb.key)
                                                                                           + '&' + x_grouping + '=' + globals.encodedURIComponent(xb.key);
                                                                    var title = yb.key + ' / ' + xb.key + ': ' + value;
                                                                    return <td key={xb.key} style={{backgroundColor: color.hexString()}}>
                                                                        {value ? <a href={href} style={{color: '#000'}} title={title}>{value}</a> : ''}
                                                                    </td>;
                                                                } else {
                                                                    return null;
                                                                }
                                                            })}
                                                            {x_buckets.length > x_limit && <td></td>}
                                                        </tr>;
                                                    } else if (j == y_limit) {
                                                        return <tr key={j}>
                                                            <th style={{backgroundColor: "#ddd", border: "solid 1px white"}}><a href={group_href}>...and {group_buckets.length - y_limit} more</a></th>
                                                            {_.range(colCount - 1).map(n => <td key={n}></td>)}
                                                        </tr>;
                                                    } else {
                                                        return null;
                                                    }
                                                }));
                                                return rows;
                                            })}
                                        </tbody>
                                    </table>
                                </div>
                                <div className="hubs-controls" ref="hubscontrols">
                                    {context['batch_download'] ?
                                        <BatchDownload context={context} />
                                    : null}
                                    {' '}
                                    {batchHubKeys.length ?
                                        <DropdownButton disabled={batch_hub_disabled} title={batch_hub_disabled ? 'Filter to ' + batchHubLimit + ' to visualize' : 'Visualize'} label="batchhub" wrapperClasses="hubs-controls-button">
                                            <DropdownMenu>
                                                {batchHubKeys.map(assembly =>
                                                    <a key={assembly} data-bypass="true" target="_blank" href={context['batch_hub'][assembly]}>
                                                        {assembly}
                                                    </a>
                                                )}
                                            </DropdownMenu>
                                        </DropdownButton>
                                    : null}
                                </div>
                            </div>
                        </div>
                    </div>
                </div>
            );
        } else {
            return <h4>{context.notification}</h4>;
        }
    },

    onFilter: function(e) {
        var search = e.currentTarget.getAttribute('href');
        this.context.navigate(search);
        e.stopPropagation();
        e.preventDefault();
    },

    onChange: function(href) {
        this.context.navigate(href);        
    }

});

globals.content_views.register(Matrix, 'Matrix');<|MERGE_RESOLUTION|>--- conflicted
+++ resolved
@@ -99,26 +99,9 @@
                 'table': 'table'
             };
 
-<<<<<<< HEAD
-            // Determine if we should display a Clear Filters button
-            var searchQuery = context && context['@id'] && url.parse(context['@id']).search;
-            var searchTerms = queryString.parse(searchQuery);
-            var clearTerms = queryString.parse(context.matrix.clear_matrix.replace(/^\/matrix\//, ''));
-
-            // We have a Clear Filters button if the number of terms in the query string and
-            // clear_filters link are different.
-            var clearButton = Object.keys(searchTerms).length !== Object.keys(clearTerms).length;
-
-            // We have a Clear Filters button if searchQuery and clear_filters have the same terms and values
-            if (!clearButton) {
-                clearButton = !_(searchTerms).every((value, key) => clearTerms[key] && clearTerms[key] === value);
-            }
-
             // Make an array of colors corresponding to the ordering of biosample_type
             var biosampleTypeColors = this.context.biosampleTypeColors.colorList(y_groups.map(y_group => y_group.key), {shade: 40});
 
-=======
->>>>>>> 6933d742
             return (
                 <div>
                     <div className="panel data-display main-panel">
