'use strict';
var React = require('react');
import PropTypes from 'prop-types';
import createReactClass from 'create-react-class';
var color = require('color');
var svgIcon = require('../libs/svg-icons').svgIcon;
var globals = require('./globals');
var search = require('./search');
var url = require('url');
var _ = require('underscore');
var button = require('../libs/bootstrap/button');
var dropdownMenu = require('../libs/bootstrap/dropdown-menu');
var navbar = require('../libs/bootstrap/navbar');
var { BrowserSelector } = require('./objectutils');

var BatchDownload = search.BatchDownload;
var FacetList = search.FacetList;
var TextFilter = search.TextFilter;
var DropdownButton = button.DropdownButton;
var DropdownMenu = dropdownMenu.DropdownMenu;
var NavItem = navbar.NavItem;


var HIGHLIGHT_COLOR = color('#4e7294');
// 9-class pastel Brewer palette from http://colorbrewer2.org/
var COLORS = [
    '#fbb4ae',
    '#b3cde3',
    '#ccebc5',
    '#decbe4',
    '#fed9a6',
    '#ffffcc',
    '#e5d8bd',
    '#fddaec',
    '#f2f2f2'
];


<<<<<<< HEAD

const yGroupLimit = 5; // Maximum number of items in a Y group unless the group is opened.


const GroupMoreButton = React.createClass({
    propTypes: {
        id: React.PropTypes.string, // ID for the handleClick function to know which control was clicked
        handleClick: React.PropTypes.func, // Call this parent function to handle the click in the button
        displayText: React.PropTypes.string, // Text to display in the button while closed
    },

    localHandleClick: function () {
        this.props.handleClick(this.props.id);
    },

    render: function () {
        return <button className="group-more-button" onClick={this.localHandleClick}>{this.props.displayText}</button>;
    },
});


var Matrix = module.exports.Matrix = React.createClass({
    propTypes: {
        context: React.PropTypes.object,
    },
=======
var Matrix = module.exports.Matrix = createReactClass({
>>>>>>> c6d27179

    contextTypes: {
        location_href: PropTypes.string,
        navigate: PropTypes.func,
        biosampleTypeColors: PropTypes.object // DataColor instance for experiment project
    },

    getInitialState: function () {
        // Make a state for each of the Y groups (each Y group currently shows a biosample type).
        // To do that, we have to get each of the bucket keys, which will be the keys into the
        // object that keeps track of whether the group shows all or not. If a group has fewer than
        // the maximum number of items to show a See More button, then it still get included here,
        // but with a value of `false` that never changes.
        const matrix = this.props.context.matrix;
        const primaryYGrouping = matrix.y.group_by[0];
        const yGroups = matrix.y[primaryYGrouping].buckets;
        const yGroupOpen = {};
        yGroups.forEach((group) => {
            yGroupOpen[group.key] = false;
        });
        return { yGroupOpen: yGroupOpen };
    },

    // Called when the Visualize button dropdown menu gets opened or closed. `dropdownEl` is the DOM node for the dropdown menu.
    // This sets inline CSS to set the height of the wrapper <div> to make room for the dropdown.
    updateElement: function(dropdownEl) {
        var wrapperEl = this.refs.hubscontrols;
        var dropdownHeight = dropdownEl.clientHeight;
        if (dropdownHeight === 0) {
            // The dropdown menu has closed
            wrapperEl.style.height = 'auto';
        } else {
            // The menu has dropped down
            wrapperEl.style.height = wrapperEl.clientHeight + dropdownHeight + 'px';
        }
    },

    // Handle a click in a See More link within the matrix (not for the facets)
    handleClick: function (groupKey) {
        const groupOpen = _.clone(this.state.yGroupOpen);
        groupOpen[groupKey] = !groupOpen[groupKey];
        this.setState({ yGroupOpen: groupOpen });
    },

    render: function() {
        var context = this.props.context;
        var matrix = context.matrix;
        var parsed_url = url.parse(this.context.location_href);
        var matrix_base = parsed_url.search || '';
        var matrix_search = matrix_base + (matrix_base ? '&' : '?');
        var notification = context['notification'];
        const visualizeLimit = 500;
        if (context.notification == 'Success' || context.notification == 'No results found') {
            var x_facets = matrix.x.facets.map(f => _.findWhere(context.facets, {field: f})).filter(f => f);
            var y_facets = matrix.y.facets.map(f => _.findWhere(context.facets, {field: f})).filter(f => f);
            y_facets = y_facets.concat(_.reject(context.facets, f => _.contains(matrix.x.facets, f.field) || _.contains(matrix.y.facets, f.field)));
            var x_grouping = matrix.x.group_by;
            var primary_y_grouping = matrix.y.group_by[0];
            var secondary_y_grouping = matrix.y.group_by[1];
            var x_buckets = matrix.x.buckets;
            var x_limit = matrix.x.limit || x_buckets.length;
            var y_groups = matrix.y[primary_y_grouping].buckets;
            var y_limit = matrix.y.limit;
            var y_group_facet = _.findWhere(context.facets, {field: primary_y_grouping});
            var y_group_options = y_group_facet ? y_group_facet.terms.map(term => term.key) : [];
            y_group_options.sort();
            var search_base = context.matrix.search_base;
            var visualize_disabled = matrix.doc_count > visualizeLimit;

            var colCount = Math.min(x_buckets.length, x_limit + 1);
            var rowCount = y_groups.length ? y_groups.map(g => Math.min(g[secondary_y_grouping].buckets.length, y_limit ? y_limit + 1 : g[secondary_y_grouping].buckets.length) + 1).reduce((a, b) => a + b) : 0;

            // Get a sorted list of batch hubs keys with case-insensitive sort
            // NOTE: Tim thinks this is overkill as opposed to simple sort()
            var visualizeKeys = [];
            if (context.visualize_batch && Object.keys(context.visualize_batch).length) {
                visualizeKeys = Object.keys(context.visualize_batch).sort((a, b) => {
                    var aLower = a.toLowerCase();
                    var bLower = b.toLowerCase();
                    return (aLower > bLower) ? 1 : ((aLower < bLower) ? -1 : 0);
                });
            }

            // Map view icons to svg icons
            var view2svg = {
                'list-alt': 'search',
                'table': 'table'
            };

            // Make an array of colors corresponding to the ordering of biosample_type
            var biosampleTypeColors = this.context.biosampleTypeColors.colorList(y_groups.map(y_group => y_group.key));

            return (
                <div>
                    <div className="panel data-display main-panel">
                        <div className="row">
                            <div className="col-sm-5 col-md-4 col-lg-3 sm-no-padding" style={{paddingRight: 0}}>
                                <div className="row">
                                    <div className="col-sm-11">
                                        <div>
                                            <h3 style={{marginTop: 0}}>{context.title}</h3>
                                            <div>
                                                <p>Click or enter search terms to filter the experiments included in the matrix.</p>
                                                <TextFilter filters={context.filters} searchBase={matrix_search} onChange={this.onChange} />
                                            </div>
                                        </div>
                                    </div>
                                </div>
                            </div>
                            <div className="col-sm-7 col-md-8 col-lg-9 sm-no-padding" style={{paddingLeft: 0}}>
                                <FacetList facets={x_facets} filters={context.filters} orientation="horizontal"
                                           searchBase={matrix_search} onFilter={this.onFilter} />
                            </div>
                        </div>
                        <div className="row">
                            <div className="col-sm-5 col-md-4 col-lg-3 sm-no-padding" style={{paddingRight: 0}}>
                                <FacetList facets={y_facets} filters={context.filters}
                                           searchBase={matrix_search} onFilter={this.onFilter} />
                            </div>
                            <div className="col-sm-7 col-md-8 col-lg-9 sm-no-padding">
                                <div className="matrix-wrapper">
                                    <div className="matrix-group-heading">
                                        <div className="matrix-group-heading__content">
                                            {matrix.y.label.toUpperCase()}
                                        </div>
                                    </div>
                                    <table className="matrix">
                                        <tbody>
                                            {matrix.doc_count ?
                                                <tr>
                                                    <th style={{width: 20}}></th>
                                                    <th colSpan={colCount + 1}
                                                        style={{padding: "5px", borderBottom: "solid 1px #ddd", textAlign: "center"}}>{matrix.x.label.toUpperCase()}</th>
                                                </tr>
                                            : null}
                                            <tr style={{borderBottom: "solid 1px #ddd"}}>
                                                <th style={{ textAlign: 'center', width: 200 }}>
                                                    <h3>
                                                      {matrix.doc_count} results
                                                    </h3>
                                                    <div className="btn-attached">
                                                        {matrix.doc_count && context.views ? context.views.map(view => <a href={view.href} key={view.icon} className="btn btn-info btn-sm btn-svgicon" title={view.title}>{svgIcon(view2svg[view.icon])}</a>) : ''}
                                                    </div>
                                                    {context.filters.length ?
                                                        <div className="clear-filters-control-matrix">
                                                            <a href={context.matrix.clear_matrix}>Clear Filters <i className="icon icon-times-circle"></i></a>
                                                        </div>
                                                    : null}
                                                </th>
                                                {x_buckets.map(function(xb, i) {
                                                    if (i < x_limit) {
                                                        var href = search_base + '&' + x_grouping + '=' + globals.encodedURIComponent(xb.key);
                                                        return <th key={i} className="rotate30" style={{width: 10}}><div><a title={xb.key} href={href}>{xb.key}</a></div></th>;
                                                    } else if (i == x_limit) {
                                                        var parsed = url.parse(matrix_base, true);
                                                        parsed.query['x.limit'] = null;
                                                        delete parsed.search; // this makes format compose the search string out of the query object
                                                        var unlimited_href = url.format(parsed);
                                                        return <th key={i} className="rotate30" style={{width: 10}}><div><span><a href={unlimited_href}>...and {x_buckets.length - x_limit} more</a></span></div></th>;
                                                    } else {
                                                        return null;
                                                    }
                                                })}
                                            </tr>
                                            {y_groups.map((group, i) => {
                                                var seriesIndex = y_group_options.indexOf(group.key);
                                                var groupColor = biosampleTypeColors[i];
                                                var seriesColor = color(groupColor);
                                                var parsed = url.parse(matrix_base, true);
                                                parsed.query[primary_y_grouping] = group.key;
                                                parsed.query['y.limit'] = null;
                                                delete parsed.search; // this makes format compose the search string out of the query object
                                                var group_href = url.format(parsed);
                                                var rows = [<tr key={group.key}>
                                                    <th colSpan={colCount + 1} style={{textAlign: 'left', backgroundColor: groupColor}}>
                                                        <a href={group_href} style={{color: '#fff'}}>{group.key}</a>
                                                    </th>
                                                </tr>];
                                                var group_buckets = group[secondary_y_grouping].buckets;
                                                var y_limit = matrix.y.limit || group_buckets.length;

                                                // If this group isn't open (noted by
                                                // this.state.yGroupOpen[key]), extract just the
                                                // group rows that are under the display limit.
                                                const groupRows = this.state.yGroupOpen[group.key] ? group_buckets : group_buckets.slice(0, y_limit);
                                                rows.push.apply(rows, groupRows.map((yb, j) => {
                                                    var href = search_base + '&' + secondary_y_grouping + '=' + globals.encodedURIComponent(yb.key);
                                                    return (
                                                        <tr key={yb.key}>
                                                            <th style={{backgroundColor: "#ddd", border: "solid 1px white"}}><a href={href}>{yb.key}</a></th>
                                                            {x_buckets.map(function(xb, i) {
                                                                if (i < x_limit) {
                                                                    var value = yb[x_grouping][i];
                                                                    var color = seriesColor.clone();
                                                                    // scale color between white and the series color
                                                                    color.lightness(color.lightness() + (1 - value / matrix.max_cell_doc_count) * (100 - color.lightness()));
                                                                    let textColor = color.luminosity() > .5 ? '#000' : '#fff';
                                                                    var href = search_base + '&' + secondary_y_grouping + '=' + globals.encodedURIComponent(yb.key)
                                                                                        + '&' + x_grouping + '=' + globals.encodedURIComponent(xb.key);
                                                                    var title = yb.key + ' / ' + xb.key + ': ' + value;
                                                                    return <td key={xb.key} style={{backgroundColor: color.hexString()}}>
                                                                        {value ? <a href={href} style={{color: textColor}} title={title}>{value}</a> : ''}
                                                                    </td>;
                                                                } else {
                                                                    return null;
                                                                }
                                                            })}
                                                            {x_buckets.length > x_limit && <td></td>}
                                                        </tr>
                                                    );
                                                }));
                                                if (group_buckets.length > y_limit) {
                                                    rows.push(
                                                        <tr>
                                                            <th>
                                                                <GroupMoreButton
                                                                    id={group.key}
                                                                    handleClick={this.handleClick}
                                                                    displayText={this.state.yGroupOpen[group.key] ? '- See fewer' : `+ See ${group_buckets.length - y_limit} more…`}
                                                                />
                                                            </th>
                                                            {_.range(colCount - 1).map(n => <td key={n} />)}
                                                        </tr>
                                                    );
                                                }
                                                return rows;
                                            })}
                                        </tbody>
                                    </table>
                                </div>
                                <div className="hubs-controls" ref="hubscontrols">
                                    {context['batch_download'] ?
                                        <BatchDownload context={context} />
                                    : null}
                                    {' '}
                                    {visualizeKeys.length ?
                                        <BrowserSelector
                                            visualizeCfg={context.visualize_batch}
                                            disabled={visualize_disabled}
                                            title={visualize_disabled ? 'Filter to ' + visualizeLimit + ' to visualize' : 'Visualize'}
                                        />
                                    : null}
                                </div>
                            </div>
                        </div>
                    </div>
                </div>
            );
        } else {
            return <h4>{context.notification}</h4>;
        }
    },

    onFilter: function(e) {
        var search = e.currentTarget.getAttribute('href');
        this.context.navigate(search);
        e.stopPropagation();
        e.preventDefault();
    },

    onChange: function(href) {
        this.context.navigate(href);
    }

});

globals.content_views.register(Matrix, 'Matrix');<|MERGE_RESOLUTION|>--- conflicted
+++ resolved
@@ -36,12 +36,10 @@
 ];
 
 
-<<<<<<< HEAD
-
 const yGroupLimit = 5; // Maximum number of items in a Y group unless the group is opened.
 
 
-const GroupMoreButton = React.createClass({
+const GroupMoreButton = createReactClass({
     propTypes: {
         id: React.PropTypes.string, // ID for the handleClick function to know which control was clicked
         handleClick: React.PropTypes.func, // Call this parent function to handle the click in the button
@@ -58,13 +56,10 @@
 });
 
 
-var Matrix = module.exports.Matrix = React.createClass({
+var Matrix = module.exports.Matrix = createReactClass({
     propTypes: {
         context: React.PropTypes.object,
     },
-=======
-var Matrix = module.exports.Matrix = createReactClass({
->>>>>>> c6d27179
 
     contextTypes: {
         location_href: PropTypes.string,
@@ -85,7 +80,10 @@
         yGroups.forEach((group) => {
             yGroupOpen[group.key] = false;
         });
-        return { yGroupOpen: yGroupOpen };
+        return {
+            yGroupOpen: yGroupOpen,
+            allYGroupsOpen: false,
+        };
     },
 
     // Called when the Visualize button dropdown menu gets opened or closed. `dropdownEl` is the DOM node for the dropdown menu.
@@ -107,6 +105,27 @@
         const groupOpen = _.clone(this.state.yGroupOpen);
         groupOpen[groupKey] = !groupOpen[groupKey];
         this.setState({ yGroupOpen: groupOpen });
+    },
+
+    handleSeeAllClick: function () {
+        this.setState((prevState) => {
+            const newState = {};
+
+            // If the See All button wasn't open (meaning this function was called because the user
+            // wanted to see all), forget all the individual ones the user had opened so that
+            // they're all closed when the user clicks See Fewer.
+            if (!prevState.allYGroupsOpen) {
+                const groupOpen = {};
+                Object.keys(prevState.yGroupOpen).forEach((key) => {
+                    groupOpen[key] = false;
+                });
+                newState.yGroupOpen = groupOpen;
+            }
+
+            // Toggle the state of allYGroupsOpen.
+            newState.allYGroupsOpen = !prevState.allYGroupsOpen;
+            return newState;
+        });
     },
 
     render: function() {
@@ -249,7 +268,7 @@
                                                 // If this group isn't open (noted by
                                                 // this.state.yGroupOpen[key]), extract just the
                                                 // group rows that are under the display limit.
-                                                const groupRows = this.state.yGroupOpen[group.key] ? group_buckets : group_buckets.slice(0, y_limit);
+                                                const groupRows = (this.state.yGroupOpen[group.key] || this.state.allYGroupsOpen) ? group_buckets : group_buckets.slice(0, y_limit);
                                                 rows.push.apply(rows, groupRows.map((yb, j) => {
                                                     var href = search_base + '&' + secondary_y_grouping + '=' + globals.encodedURIComponent(yb.key);
                                                     return (
@@ -276,7 +295,7 @@
                                                         </tr>
                                                     );
                                                 }));
-                                                if (group_buckets.length > y_limit) {
+                                                if (group_buckets.length > y_limit && !this.state.allYGroupsOpen) {
                                                     rows.push(
                                                         <tr>
                                                             <th>
@@ -292,6 +311,13 @@
                                                 }
                                                 return rows;
                                             })}
+                                            <tr>
+                                                <th>
+                                                    <button className="group-more-button" onClick={this.handleSeeAllClick}>
+                                                        {this.state.allYGroupsOpen ? 'See fewer biosamples' : 'See all biosamples…'}
+                                                    </button>
+                                                </th>
+                                            </tr>
                                         </tbody>
                                     </table>
                                 </div>
