'use strict';
var React = require('react');
var {Panel, PanelBody, PanelHeading} = require('../libs/bootstrap/panel');
var _ = require('underscore');
var globals = require('./globals');
var BrowserFeat = require('./browserfeat').BrowserFeat;
var SvgIcon = require('../libs/svg-icons').SvgIcon;


// Zoom slider constants
const minZoom = 0; // Minimum zoom slider level
const maxZoom = 100; // Maximum zoom slider level
const midZoom = (maxZoom - minZoom) / 2; // Default zoom slider level
const graphWidthMargin = 40; // Margin on horizontal edges of graph SVG
const graphHeightMargin = 40; // Margin on vertical edges of graph SVG


// The JsonGraph object helps build JSON graph objects. Create a new object
// with the constructor, then add edges and nodes with the methods.
// This merges the hierarchical structure from the JSON Graph structure described in:
// http://rtsys.informatik.uni-kiel.de/confluence/display/KIELER/JSON+Graph+Format
// and the overall structure of https://github.com/jsongraph/json-graph-specification.
// In this implementation, all edges are in the root object, not in the nodes array.
// This allows edges to cross between children and parents.

class JsonGraph {

    constructor(id) {
        this.id = id;
        this.root = true;
        this['@type'] = [];
        this.label = [];
        this.shape = '';
        this.metadata = {};
        this.nodes = [];
        this.edges = [];
        this.subnodes = [];
    }

    // Add node to the graph architecture. The caller must keep track that all node IDs
    // are unique -- this code doesn't verify this.
    // id: uniquely identify the node
    // label: text to display in the node; it can be an array to display a list of labels
    // options: Object containing options to save in the node that can be used later when displayed
    // subnodes: Array of nodes to use as subnodes of a regular node.
    addNode(id, label, options, subnodes) { //cssClass, type, shape, cornerRadius, parentNode
        var newNode = {};
        newNode.id = id;
        newNode['@type'] = [];
        newNode['@type'][0] = options.type;
        newNode.label = [];
        if (typeof label === 'string' || typeof label === 'number') {
            // label is a string; assign to first array element
            newNode.label[0] = label;
        } else {
            // Otherwise, assume label is an array; clone it
            newNode.label = label.slice(0);
        }
        newNode.metadata = _.clone(options);
        newNode.nodes = [];
        newNode.subnodes = subnodes;
        var target = (options.parentNode && options.parentNode.nodes) || this.nodes;
        target.push(newNode);
    }

    // Add edge to the graph architecture
    // source: ID of node for the edge to originate; corresponds to 'id' parm of addNode
    // target: ID of node for the edge to terminate
    addEdge(source, target) {
        var newEdge = {};
        newEdge.id = '';
        newEdge.source = source;
        newEdge.target = target;
        this.edges.push(newEdge);
    }

    // Return the JSON graph node matching the given ID. This function finds the node
    // regardless of where it is in the hierarchy of nodes.
    // id: ID of the node to search for
    // parent: Optional parent node to begin the search; graph root by default
    getNode(id, parent) {
        var nodes = (parent && parent.nodes) || this.nodes;

        for (var i = 0; i < nodes.length; i++) {
            if (nodes[i].id === id) {
                return nodes[i];
            } else if (nodes[i].nodes.length) {
                var matching = this.getNode(id, nodes[i]);
                if (matching) {
                    return matching;
                }
            }
        }
        return undefined;
    }

    getSubnode(id, parent) {
        var nodes = (parent && parent.nodes) || this.nodes;

        for (var i = 0; i < nodes.length; i++) {
            var node = nodes[i];
            if (node.subnodes && node.subnodes.length) {
                for (var j = 0; j < node.subnodes.length; j++) {
                    if (node.subnodes[j].id === id) {
                        return node.subnodes[j];
                    }
                }
            } else if (nodes[i].nodes.length) {
                var matching = this.getSubnode(id, nodes[i]);
                if (matching) {
                    return matching;
                }
            }
        }
        return undefined;
    }

    getEdge(source, target) {
        if (this.edges && this.edges.length) {
            var matching = _(this.edges).find(function(edge) {
                return (source === edge.source) && (target === edge.target);
            });
            return matching;
        }
        return undefined;
    }

    // Return array of function results for each node in the graph. The supplied function, fn, gets called with each node
    // in the graph. An array of these function results is returned.
    map(fn, context, nodes) {
        var thisNodes = nodes || this.nodes;
        var returnArray = [];

        for (var i = 0; i < thisNodes.length; i++) {
            var node = thisNodes[i];

            // Call the given function and add its return value to the array we're collecting
            returnArray.push(fn.call(context, node));

            // If the node has its own nodes, recurse
            if (node.nodes && node.nodes.length) {
                returnArray = returnArray.concat(this.map(fn, context, node.nodes));
            }
        }
        return returnArray;
    }

}

module.exports.JsonGraph = JsonGraph;


var Graph = module.exports.Graph = React.createClass({
    getInitialState: function() {
        return {
            dlDisabled: false, // Download button disabled because of IE
            verticalGraph: false, // True for vertically oriented graph, false for horizontal
            zoomLevel: null // Graph zoom level; null to indicate not set
        };
    },

    // Component state variables we don't want to cause a rerender
    cv: {
        viewBoxWidth: 0, // Width of the SVG's viewBox
        viewBoxHeight: 0, // Height of the SVG's viewBox
        aspectRatio: 0, // Aspect ratio of graph -- width:height
        zoomMouseDown: false, // Mouse currently controlling zoom slider
        dagreLoaded: false, // Dagre JS library has been loaded
        zoomFactor: 0 // Amount zoom slider value changes should change width of graph
    },

    // Take a JsonGraph object and convert it to an SVG graph with the Dagre-D3 library.
    // jsonGraph: JsonGraph object containing nodes and edges.
    // graph: Initialized empty Dagre-D3 graph.
    convertGraph: function(jsonGraph, graph) {
        // graph: dagre graph object
        // parent: JsonGraph node to insert nodes into
        function convertGraphInner(graph, parent) {
            // For each node in parent node (or top-level graph)
            parent.nodes.forEach(function(node) {
                graph.setNode(node.id + '', {
                    label: node.label.length > 1 ? node.label : node.label[0],
                    rx: node.metadata.cornerRadius,
                    ry: node.metadata.cornerRadius,
                    class: node.metadata.cssClass,
                    shape: node.metadata.shape,
                    paddingLeft: "20", paddingRight: "20", paddingTop: "10", paddingBottom: "10",
                    subnodes: node.subnodes
                });
                if (!parent.root) {
                    graph.setParent(node.id + '', parent.id + '');
                }
                if (node.nodes.length) {
                    convertGraphInner(graph, node);
                }
            });
        }

        // Convert the nodes
        convertGraphInner(graph, jsonGraph);

        // Convert the edges
        jsonGraph.edges.forEach(function(edge) {
            graph.setEdge(edge.source, edge.target, {lineInterpolate: 'basis'});
        });
    },

    // Draw the graph on initial draw as well as on state changes. An <svg> element to draw into
    // must already exist in the HTML element in the el parm. This also sets the viewBox of the
    // SVG to its natural height
    drawGraph: function(el) {
        var viewBox, zoomLevel;
        var d3 = this.d3;
        var dagreD3 = this.dagreD3;
        d3.selectAll('svg#pipeline-graph > *').remove(); // http://stackoverflow.com/questions/22452112/nvd3-clear-svg-before-loading-new-chart#answer-22453174
        var svg = d3.select(el).select('svg');

        // Clear `width` and `height` attributes if they exist
        svg.attr('width', null).attr('height', null).attr('viewBox', null);

        // Create a new empty graph
        var g = new dagreD3.graphlib.Graph({multigraph: true, compound: true})
            .setGraph({rankdir: this.state.verticalGraph ? 'TB' : 'LR'})
            .setDefaultEdgeLabel(function() { return {}; });
        var render = new dagreD3.render();

        // Convert from given node architecture to the dagre nodes and edges
        this.convertGraph(this.props.graph, g);

        // Run the renderer. This is what draws the final graph.
        render(svg, g);

        // Get the natural (unscaled) width and height of the graph
        var graphWidth = Math.ceil(g.graph().width);
        var graphHeight = Math.ceil(g.graph().height);

        // Get the unscaled width and height of the graph including margins, and make a viewBox
        // for the graph so it'll render with the margins. The SVG's viewBox is always the
        // unscaled coordinates and immutable
        var viewBoxWidth = graphWidth + (graphWidthMargin * 2);
        var viewBoxHeight = graphHeight + (graphHeightMargin * 2);
        viewBox = [-graphWidthMargin, -graphHeightMargin, viewBoxWidth, viewBoxHeight];

        // Set the viewBox of the SVG based on its unscaled extents
        this.cv.savedSvg.attr("viewBox", viewBox.join(' '));

        // Now set the `width` and `height` attributes based on the current zoom level
        if (this.state.zoomLevel && this.cv.zoomFactor) {
            var width = this.state.zoomLevel * this.cv.zoomFactor + this.cv.minZoomWidth;
            var height = width / this.cv.aspectRatio;
            svg.attr('width', width).attr('height', height);
        }

        // Return the SVG so callers can do more with this after drawing the unscaled graph
        return {viewBoxWidth: viewBoxWidth, viewBoxHeight: viewBoxHeight};
    },

    bindClickHandlers: function(d3, el) {
        // Add click event listeners to each node rendering. Node's ID is its ENCODE object ID
        var svg = d3.select(el);
        var nodes = svg.selectAll("g.node");
        var subnodes = svg.selectAll("g.subnode circle");

        nodes.on('click', nodeId => {
            this.props.nodeClickHandler(nodeId);
        });
        subnodes.on('click', subnode => {
            d3.event.stopPropagation();
            this.props.nodeClickHandler(subnode.id);
        });
    },

    // For the given container element and its svg, calculate an initial zoom level that fits the
    // graph into the container element. Returns the zoom level appropriate for the initial zoom.
    // Also sets component variables for later zoom calculations, and sets the "width" and "height"
    // of the SVG to scale it to fit the container element.
    setInitialZoomLevel: function(el, svg) {
        var svgWidth;
        var svgHeight;
        var viewBox = svg.attr('viewBox').split(' ');
        var viewBoxWidth = viewBox[2];
        var viewBoxHeight = viewBox[3];

        // Calculate minimum and maximum pixel width, and zoom factor which is the amount each
        // slider value gets multiplied by to get a new graph width. Save all these in component
        // variables.
        var minZoomWidth = viewBoxWidth / 4;
        var maxZoomWidth = viewBoxWidth * 2;
        this.cv.zoomFactor = (maxZoomWidth - minZoomWidth) / 100;
        this.cv.minZoomWidth = minZoomWidth;
        this.cv.aspectRatio = viewBoxWidth / viewBoxHeight;

        // Get the width of the graph panel
        if (el.clientWidth >= viewBoxWidth) {
            svgWidth = viewBoxWidth;
            svgHeight = viewBoxHeight;
        } else {
            svgWidth = el.clientWidth;
            svgHeight = svgWidth / this.cv.aspectRatio;
        }
        var zoomLevel = (svgWidth - this.cv.minZoomWidth) / this.cv.zoomFactor;
        svg.attr('width', svgWidth).attr('height', svgHeight);
        return zoomLevel;
    },

    componentDidMount: function () {
        var $script = require('scriptjs');
        if (BrowserFeat.getBrowserCaps('svg')) {
            // Delay loading dagre for Jest testing compatibility;
            // Both D3 and Jest have their own conflicting JSDOM instances
<<<<<<< HEAD
            require.ensure(['dagre-d3', 'd3'], require => {
                this.d3 = require('d3');
                this.dagreD3 = require('dagre-d3');
                var el = this.refs.graphdisplay;

                // Add SVG element to the graph component, and assign it classes, sizes, and a group
                var svg = this.d3.select(el).insert('svg', '#graph-node-info')
                    .attr('id', 'pipeline-graph')
                    .attr('preserveAspectRatio', 'none')
                    .attr('version', '1.1');
                var svgGroup = svg.append("g");
                this.cv.savedSvg = svg;

                // Draw the graph into the panel; get the graph's view box and save it for
                // comparisons later
                var {viewBoxWidth, viewBoxHeight} = this.drawGraph(el);
                this.cv.viewBoxWidth = viewBoxWidth;
                this.cv.viewBoxHeight = viewBoxHeight;

                // Based on the size of the graph and view box, 
                var initialZoomLevel = this.setInitialZoomLevel(el, svg);
                this.setState({zoomLevel: initialZoomLevel});

                // Bind node/subnode click handlers to parent component handlers
                this.bindClickHandlers(this.d3, el);
            });
=======
            require.ensure(['dagre-d3', 'd3'], function(require) {
                if (this.refs.graphdisplay) {
                    this.d3 = require('d3');
                    this.dagreD3 = require('dagre-d3');
                    var el = this.refs.graphdisplay.getDOMNode();

                    // Add SVG element to the graph component, and assign it classes, sizes, and a group
                    var svg = this.d3.select(el).insert('svg', '#graph-node-info')
                        .attr('id', 'pipeline-graph')
                        .attr('preserveAspectRatio', 'none')
                        .attr('version', '1.1');
                    var svgGroup = svg.append("g");
                    this.cv.savedSvg = svg;

                    // Draw the graph into the panel; get the graph's view box and save it for
                    // comparisons later
                    var {viewBoxWidth, viewBoxHeight} = this.drawGraph(el);
                    this.cv.viewBoxWidth = viewBoxWidth;
                    this.cv.viewBoxHeight = viewBoxHeight;

                    // Based on the size of the graph and view box, 
                    var initialZoomLevel = this.setInitialZoomLevel(el, svg);
                    this.setState({zoomLevel: initialZoomLevel});

                    // Bind node/subnode click handlers to parent component handlers
                    this.bindClickHandlers(this.d3, el);
                }
            }.bind(this));
>>>>>>> 14c74d53
        } else {
            // Output text indicating that graphs aren't supported.
            var el = this.refs.graphdisplay;
            var para = document.createElement('p');
            para.className = 'browser-error';
            para.innerHTML = 'Graphs not supported in your browser. You need a more modern browser to view it.';
            el.appendChild(para);

            // Disable the download button
            el = this.refs.dlButton;
            el.setAttribute('disabled', 'disabled');
        }

        // Disable download button if running on Trident (IE non-Spartan) browsers
        if (BrowserFeat.getBrowserCaps('uaTrident')) {
            this.setState({dlDisabled: true});
        }
    },

    // State change; redraw the graph
    componentDidUpdate: function() {
        if (this.dagreD3 && !this.cv.zoomMouseDown) {
            var el = this.refs.graphdisplay; // Change in React 0.14
            var {viewBoxWidth, viewBoxHeight} = this.drawGraph(el);

            // Bind node/subnode click handlers to parent component handlers
            this.bindClickHandlers(this.d3, el);

            // If the viewbox has changed since the last time, need to recalculate the zooming
            // parameters.
            if (Math.abs(viewBoxWidth - this.cv.viewBoxWidth) > 10 || Math.abs(viewBoxHeight - this.cv.viewBoxHeight) > 10) {
                // Based on the size of the graph and view box, 
                var initialZoomLevel = this.setInitialZoomLevel(el, this.cv.savedSvg);
                this.setState({zoomLevel: initialZoomLevel});
            }

            this.cv.viewBoxWidth = viewBoxWidth;
            this.cv.viewBoxHeight = viewBoxHeight;
        }
    },

    handleOrientationClick: function() {
        this.setState({verticalGraph: !this.state.verticalGraph});
    },

    handleDlClick: function() {
        // Collect CSS styles that apply to the graph and insert them into the given SVG element
        function attachStyles(el) {
            var stylesText = '';
            var sheets = document.styleSheets;

            // Search every style in the style sheet(s) for those applying to graphs.
            // Note: Not using ES5 looping constructs because these aren’t real arrays
            for (var i = 0; i < sheets.length; i++) {
                var rules = sheets[i].cssRules;
                for (var j = 0; j < rules.length; j++) {
                    var rule = rules[j];

                    // If a style rule starts with 'g.' (svg group), we know it applies to the graph.
                    // Note: In some browsers, indexOf is a bit faster; on others substring is a bit faster.
                    // FF(31)'s substring is much faster than indexOf.
                    if (typeof(rule.style) != 'undefined' && rule.selectorText && rule.selectorText.substring(0, 2) === 'g.') {
                        // If any elements use this style, add the style's CSS text to our style text accumulator.
                        var elems = el.querySelectorAll(rule.selectorText);
                        if (elems.length) {
                            stylesText += rule.selectorText + " { " + rule.style.cssText + " }\n";
                        }
                    }
                }
            }

            // Insert the collected SVG styles into a new style element
            var styleEl = document.createElement('style');
            styleEl.setAttribute('type', 'text/css');
            styleEl.innerHTML = "/* <![CDATA[ */\n" + stylesText + "\n/* ]]> */";

            // Insert the new style element into the beginning of the given SVG element
            el.insertBefore(styleEl, el.firstChild);
        }

        // Going to be manipulating the SVG node, so make a clone to make GC’s job harder
        var svgNode = this.cv.savedSvg.node().cloneNode(true);

        // Reset the SVG's size to its natural size
        var viewBox = this.cv.savedSvg.attr('viewBox').split(' ');
        svgNode.setAttribute("width", viewBox[2]);
        svgNode.setAttribute("height", viewBox[3]);

        // Attach graph CSS to SVG node clone
        attachStyles(svgNode);

        // Turn SVG node clone into a data url and attach to a new Image object. This begins "loading" the image.
        var serializer = new XMLSerializer();
        var svgXml = '<?xml version="1.0" standalone="no"?><!DOCTYPE svg PUBLIC "-//W3C//DTD SVG 1.1//EN" "http://www.w3.org/Graphics/SVG/1.1/DTD/svg11.dtd">' +
            serializer.serializeToString(svgNode);
        var img = new Image();
        img.src = 'data:image/svg+xml;base64,' + window.btoa(svgXml);

        // Once the svg is loaded into the image (purely in memory, not in DOM), draw it into a <canvas>
        img.onload = function() {
            // Make a new memory-based canvas and draw the image into it.
            var canvas = document.createElement('canvas');
            canvas.width = img.width;
            canvas.height = img.height;
            var context = canvas.getContext('2d');
            context.drawImage(img, 0, 0, img.width, img.height);

            // Make the image download by making a fake <a> and pretending to click it.
            var a = document.createElement('a');
            a.download = this.props.graph.id ? this.props.graph.id + '.png' : 'graph.png';
            a.href = canvas.toDataURL('image/png');
            a.setAttribute('data-bypass', 'true');
            document.body.appendChild(a);
            a.click();
        }.bind(this);
    },

    rangeChange: function(e) {
        // Called when the user clicks/drags the zoom slider; value comes from the slider 0-100
        var value = e.target.value;

        // Calculate the new graph width and height for the new zoom value
        var width = value * this.cv.zoomFactor + this.cv.minZoomWidth;
        var height = width / this.cv.aspectRatio;

        // Get the SVG in the DOM and update its width and height
        var svgEl = document.getElementById('pipeline-graph');
        svgEl.setAttribute('width', width);
        svgEl.setAttribute('height', height);

        // Remember zoom level as a state -- causes rerender remember!
        this.setState({zoomLevel: value});
    },

    rangeMouseDown: function(e) {
        // Mouse clicked in zoom slider
        this.cv.zoomMouseDown = true;
    },

    rangeMouseUp: function(e) {
        // Mouse released from zoom slider
        this.cv.zoomMouseDown = false;
        this.rangeChange(e); // Fix for IE11 as onChange doesn't get called; at least call this after dragging
        // For IE11 fix, see https://github.com/facebook/react/issues/554#issuecomment-188288228
    },

    rangeDoubleClick: function(e) {
        // Handle a double click in the zoom slider
        var el = this.refs.graphdisplay;
        var zoomLevel = this.setInitialZoomLevel(el, this.cv.savedSvg);
        this.setState({zoomLevel: zoomLevel});
    },

    render: function() {
        var orientBtnAlt = 'Orient graph ' + (this.state.verticalGraph ? 'horizontally' : 'vertically');
        var currOrientKey = this.state.verticalGraph ? 'orientH' : 'orientV';
        var noDefaultClasses = this.props.noDefaultClasses;

        return (
            <Panel noDefaultClasses={noDefaultClasses}>
                <div className="zoom-control-area">
                    <table className="zoom-control">
                        <tr>
                            <td className="zoom-indicator"><i className="icon icon-minus"></i></td>
                            <td className="zomm-controller"><input type="range" className="zoom-slider" min={minZoom} max={maxZoom} value={this.state.zoomLevel} onChange={this.rangeChange} onDoubleClick={this.rangeDoubleClick} onMouseUp={this.rangeMouseUp} onMouseDown={this.rangeMouseDown} /></td>
                            <td className="zoom-indicator"><i className="icon icon-plus"></i></td>
                        </tr>
                    </table>
                </div>
                <div ref="graphdisplay" className="graph-display" onScroll={this.scrollHandler}>
                </div>
                <div className="graph-dl clearfix">
                    <button className="btn btn-info btn-sm btn-orient" title={orientBtnAlt} onClick={this.handleOrientationClick}>{SvgIcon(currOrientKey)}<span className="sr-only">{orientBtnAlt}</span></button>
                    <button ref="dlButton" className="btn btn-info btn-sm" value="Test" onClick={this.handleDlClick} disabled={this.state.dlDisabled}>Download Graph</button>
                </div>
                {this.props.children}
            </Panel>
        );
    }
});<|MERGE_RESOLUTION|>--- conflicted
+++ resolved
@@ -308,39 +308,11 @@
         if (BrowserFeat.getBrowserCaps('svg')) {
             // Delay loading dagre for Jest testing compatibility;
             // Both D3 and Jest have their own conflicting JSDOM instances
-<<<<<<< HEAD
-            require.ensure(['dagre-d3', 'd3'], require => {
+            require.ensure(['dagre-d3', 'd3'], function(require) {
+                if (this.refs.graphdisplay) {
                 this.d3 = require('d3');
                 this.dagreD3 = require('dagre-d3');
                 var el = this.refs.graphdisplay;
-
-                // Add SVG element to the graph component, and assign it classes, sizes, and a group
-                var svg = this.d3.select(el).insert('svg', '#graph-node-info')
-                    .attr('id', 'pipeline-graph')
-                    .attr('preserveAspectRatio', 'none')
-                    .attr('version', '1.1');
-                var svgGroup = svg.append("g");
-                this.cv.savedSvg = svg;
-
-                // Draw the graph into the panel; get the graph's view box and save it for
-                // comparisons later
-                var {viewBoxWidth, viewBoxHeight} = this.drawGraph(el);
-                this.cv.viewBoxWidth = viewBoxWidth;
-                this.cv.viewBoxHeight = viewBoxHeight;
-
-                // Based on the size of the graph and view box, 
-                var initialZoomLevel = this.setInitialZoomLevel(el, svg);
-                this.setState({zoomLevel: initialZoomLevel});
-
-                // Bind node/subnode click handlers to parent component handlers
-                this.bindClickHandlers(this.d3, el);
-            });
-=======
-            require.ensure(['dagre-d3', 'd3'], function(require) {
-                if (this.refs.graphdisplay) {
-                    this.d3 = require('d3');
-                    this.dagreD3 = require('dagre-d3');
-                    var el = this.refs.graphdisplay.getDOMNode();
 
                     // Add SVG element to the graph component, and assign it classes, sizes, and a group
                     var svg = this.d3.select(el).insert('svg', '#graph-node-info')
@@ -364,7 +336,6 @@
                     this.bindClickHandlers(this.d3, el);
                 }
             }.bind(this));
->>>>>>> 14c74d53
         } else {
             // Output text indicating that graphs aren't supported.
             var el = this.refs.graphdisplay;
