<<<<<<< HEAD
'use strict';
var React = require('react');
var {Panel, PanelBody, PanelHeading} = require('../libs/bootstrap/panel');
var _ = require('underscore');
var globals = require('./globals');
var BrowserFeat = require('./browserfeat').BrowserFeat;
var { svgIcon } = require('../libs/svg-icons');
=======
import React from 'react';
import _ from 'underscore';
import { Panel } from '../libs/bootstrap/panel';
import { BrowserFeat } from './browserfeat';
import { svgIcon } from '../libs/svg-icons';
>>>>>>> e8c0c15d


// Zoom slider constants
const minZoom = 0; // Minimum zoom slider level
const maxZoom = 100; // Maximum zoom slider level
const graphWidthMargin = 40; // Margin on horizontal edges of graph SVG
const graphHeightMargin = 40; // Margin on vertical edges of graph SVG


// The JsonGraph object helps build JSON graph objects. Create a new object
// with the constructor, then add edges and nodes with the methods.
// This merges the hierarchical structure from the JSON Graph structure described in:
// http://rtsys.informatik.uni-kiel.de/confluence/display/KIELER/JSON+Graph+Format
// and the overall structure of https://github.com/jsongraph/json-graph-specification.
// In this implementation, all edges are in the root object, not in the nodes array.
// This allows edges to cross between children and parents.

export class JsonGraph {

    constructor(id) {
        this.id = id;
        this.root = true;
        this['@type'] = [];
        this.label = [];
        this.shape = '';
        this.metadata = {};
        this.nodes = [];
        this.edges = [];
        this.subnodes = [];
    }

    // Add node to the graph architecture. The caller must keep track that all node IDs
    // are unique -- this code doesn't verify this.
    // id: uniquely identify the node
    // label: text to display in the node; it can be an array to display a list of labels
    // options: Object containing options to save in the node that can be used later when displayed
    // subnodes: Array of nodes to use as subnodes of a regular node.
    addNode(id, label, options, subnodes) {
        const newNode = {};
        newNode.id = id;
        newNode['@type'] = [];
        newNode['@type'][0] = options.type;
        newNode.label = [];
        if (typeof label === 'string' || typeof label === 'number') {
            // label is a string; assign to first array element
            newNode.label[0] = label;
        } else {
            // Otherwise, assume label is an array; clone it
            newNode.label = label.slice(0);
        }
        newNode.metadata = _.clone(options);
        newNode.nodes = [];
        newNode.subnodes = subnodes;
        const target = (options.parentNode && options.parentNode.nodes) || this.nodes;
        target.push(newNode);
    }

    // Add edge to the graph architecture
    // source: ID of node for the edge to originate; corresponds to 'id' parm of addNode
    // target: ID of node for the edge to terminate
    addEdge(source, target) {
        const newEdge = {};
        newEdge.id = '';
        newEdge.source = source;
        newEdge.target = target;
        this.edges.push(newEdge);
    }

    // Return the JSON graph node matching the given ID. This function finds the node
    // regardless of where it is in the hierarchy of nodes.
    // id: ID of the node to search for
    // parent: Optional parent node to begin the search; graph root by default
    getNode(id, parent) {
        const nodes = (parent && parent.nodes) || this.nodes;

        for (let i = 0; i < nodes.length; i += 1) {
            if (nodes[i].id === id) {
                return nodes[i];
            }
            if (nodes[i].nodes.length) {
                const matching = this.getNode(id, nodes[i]);
                if (matching) {
                    return matching;
                }
            }
            if (nodes[i].subnodes && nodes[i].subnodes.length) {
                const matching = nodes[i].subnodes.find(subnode => id === subnode.id);
                if (matching) {
                    return matching;
                }
            }
        }
        return undefined;
    }

    getSubnode(id, parent) {
        const nodes = (parent && parent.nodes) || this.nodes;

        for (let i = 0; i < nodes.length; i += 1) {
            const node = nodes[i];
            if (node.subnodes && node.subnodes.length) {
                for (let j = 0; j < node.subnodes.length; j += 1) {
                    if (node.subnodes[j].id === id) {
                        return node.subnodes[j];
                    }
                }
            } else if (nodes[i].nodes.length) {
                const matching = this.getSubnode(id, nodes[i]);
                if (matching) {
                    return matching;
                }
            }
        }
        return undefined;
    }

    getEdge(source, target) {
        if (this.edges && this.edges.length) {
            const matching = _(this.edges).find(edge =>
                (source === edge.source) && (target === edge.target)
            );
            return matching;
        }
        return undefined;
    }

    // Return array of function results for each node in the graph. The supplied function, fn, gets called with each node
    // in the graph. An array of these function results is returned.
    map(fn, context, nodes) {
        const thisNodes = nodes || this.nodes;
        let returnArray = [];

        for (let i = 0; i < thisNodes.length; i += 1) {
            const node = thisNodes[i];

            // Call the given function and add its return value to the array we're collecting
            returnArray.push(fn.call(context, node));

            // If the node has its own nodes, recurse
            if (node.nodes && node.nodes.length) {
                returnArray = returnArray.concat(this.map(fn, context, node.nodes));
            }
        }
        return returnArray;
    }

}


export const Graph = React.createClass({
    propTypes: {
        graph: React.PropTypes.object, // JSON graph object to render
        nodeClickHandler: React.PropTypes.func, // Function to call to handle clicks in a node
        nodeMouseenterHandler: React.PropTypes.func, // Function to call when the mouse begins hovering over a node
        nodeMouseleaveHandler: React.PropTypes.func, // Function to call when the mouse stops hovering over a node
        noDefaultClasses: React.PropTypes.bool, // True to supress default CSS classes on <Panel> components
        children: React.PropTypes.node,
    },

    getInitialState: () => ({
        dlDisabled: false, // Download button disabled because of IE
        verticalGraph: false, // True for vertically oriented graph, false for horizontal
        zoomLevel: null, // Graph zoom level; null to indicate not set
    }),

    componentDidMount: function () {
        if (BrowserFeat.getBrowserCaps('svg')) {
            // Delay loading dagre for Jest testing compatibility;
            // Both D3 and Jest have their own conflicting JSDOM instances
            require.ensure(['dagre-d3', 'd3'], (require) => {
                if (this.refs.graphdisplay) {
                    this.d3 = require('d3');
                    this.dagreD3 = require('dagre-d3');

                    const el = this.refs.graphdisplay.getDOMNode();

                    // Add SVG element to the graph component, and assign it classes, sizes, and a group
                    const svg = this.d3.select(el).insert('svg', '#graph-node-info')
                        .attr('id', 'pipeline-graph')
                        .attr('preserveAspectRatio', 'none')
                        .attr('version', '1.1');
                    this.cv.savedSvg = svg;

                    // Draw the graph into the panel; get the graph's view box and save it for
                    // comparisons later
                    const { viewBoxWidth, viewBoxHeight } = this.drawGraph(el);
                    this.cv.viewBoxWidth = viewBoxWidth;
                    this.cv.viewBoxHeight = viewBoxHeight;

                    // Based on the size of the graph and view box, set the initial zoom level to
                    // something that fits well.
                    const initialZoomLevel = this.setInitialZoomLevel(el, svg);
                    this.setState({ zoomLevel: initialZoomLevel });

                    // Bind node/subnode click handlers to parent component handlers
                    this.bindClickHandlers(this.d3, el);
                }
            });
        } else {
            // Output text indicating that graphs aren't supported.
            let el = this.refs.graphdisplay.getDOMNode();
            const para = document.createElement('p');
            para.className = 'browser-error';
            para.innerHTML = 'Graphs not supported in your browser. You need a more modern browser to view it.';
            el.appendChild(para);

            // Disable the download button
            el = this.refs.dlButton.getDOMNode();
            el.setAttribute('disabled', 'disabled');
        }

        // Disable download button if running on Trident (IE non-Spartan) browsers
        if (BrowserFeat.getBrowserCaps('uaTrident') || BrowserFeat.getBrowserCaps('uaEdge')) {
            this.setState({ dlDisabled: true });
        }
    },

    // State change; redraw the graph
    componentDidUpdate: function () {
        if (this.dagreD3 && !this.cv.zoomMouseDown) {
            const el = this.refs.graphdisplay.getDOMNode(); // Change in React 0.14
            const { viewBoxWidth, viewBoxHeight } = this.drawGraph(el);

            // Bind node/subnode click handlers to parent component handlers
            this.bindClickHandlers(this.d3, el);

            // If the viewbox has changed since the last time, need to recalculate the zooming
            // parameters.
            if (Math.abs(viewBoxWidth - this.cv.viewBoxWidth) > 10 || Math.abs(viewBoxHeight - this.cv.viewBoxHeight) > 10) {
                // Based on the size of the graph and view box, set the initial zoom level to
                // something that fits well.
                const initialZoomLevel = this.setInitialZoomLevel(el, this.cv.savedSvg);
                this.setState({ zoomLevel: initialZoomLevel });
            }

            this.cv.viewBoxWidth = viewBoxWidth;
            this.cv.viewBoxHeight = viewBoxHeight;
        }
    },

    // For the given container element and its svg, calculate an initial zoom level that fits the
    // graph into the container element. Returns the zoom level appropriate for the initial zoom.
    // Also sets component variables for later zoom calculations, and sets the "width" and "height"
    // of the SVG to scale it to fit the container element.
    setInitialZoomLevel: function (el, svg) {
        let svgWidth;
        let svgHeight;
        const viewBox = svg.attr('viewBox').split(' ');
        const viewBoxWidth = viewBox[2];
        const viewBoxHeight = viewBox[3];

        // Calculate minimum and maximum pixel width, and zoom factor which is the amount each
        // slider value gets multiplied by to get a new graph width. Save all these in component
        // variables.
        const minZoomWidth = viewBoxWidth / 4;
        const maxZoomWidth = viewBoxWidth * 2;
        this.cv.zoomFactor = (maxZoomWidth - minZoomWidth) / 100;
        this.cv.minZoomWidth = minZoomWidth;
        this.cv.aspectRatio = viewBoxWidth / viewBoxHeight;

        // Get the width of the graph panel
        if (el.clientWidth >= viewBoxWidth) {
            svgWidth = viewBoxWidth;
            svgHeight = viewBoxHeight;
        } else {
            svgWidth = el.clientWidth;
            svgHeight = svgWidth / this.cv.aspectRatio;
        }
        const zoomLevel = (svgWidth - this.cv.minZoomWidth) / this.cv.zoomFactor;
        svg.attr('width', svgWidth).attr('height', svgHeight);
        return zoomLevel;
    },

    // Take a JsonGraph object and convert it to an SVG graph with the Dagre-D3 library.
    // jsonGraph: JsonGraph object containing nodes and edges.
    // graph: Initialized empty Dagre-D3 graph.
    convertGraph: function (jsonGraph, graph) {
        // graph: dagre graph object
        // parent: JsonGraph node to insert nodes into
        function convertGraphInner(subgraph, parent) {
            // For each node in parent node (or top-level graph)
            parent.nodes.forEach((node) => {
                subgraph.setNode(node.id, {
                    label: node.label.length > 1 ? node.label : node.label[0],
                    rx: node.metadata.cornerRadius,
                    ry: node.metadata.cornerRadius,
                    class: node.metadata.cssClass,
                    shape: node.metadata.shape,
                    paddingLeft: '20',
                    paddingRight: '20',
                    paddingTop: '10',
                    paddingBottom: '10',
                    subnodes: node.subnodes,
                });
                if (!parent.root) {
                    subgraph.setParent(node.id, parent.id);
                }
                if (node.nodes.length) {
                    convertGraphInner(subgraph, node);
                }
            });
        }

        // Convert the nodes
        convertGraphInner(graph, jsonGraph);

        // Convert the edges
        jsonGraph.edges.forEach((edge) => {
            graph.setEdge(edge.source, edge.target, { lineInterpolate: 'basis' });
        });
    },

    // Draw the graph on initial draw as well as on state changes. An <svg> element to draw into
    // must already exist in the HTML element in the el parm. This also sets the viewBox of the
    // SVG to its natural height. eslint exception for dagreD3.render call.
    /* eslint new-cap: ["error", { "newIsCap": false }] */
    drawGraph: function (el) {
        const d3 = this.d3;
        const dagreD3 = this.dagreD3;
        d3.selectAll('svg#pipeline-graph > *').remove(); // http://stackoverflow.com/questions/22452112/nvd3-clear-svg-before-loading-new-chart#answer-22453174
        const svg = d3.select(el).select('svg');

        // Clear `width` and `height` attributes if they exist
        svg.attr('width', null).attr('height', null).attr('viewBox', null);

        // Create a new empty graph
        const g = new dagreD3.graphlib.Graph({ multigraph: true, compound: true })
            .setGraph({ rankdir: this.state.verticalGraph ? 'TB' : 'LR' })
            .setDefaultEdgeLabel(() => ({}));
        const render = new dagreD3.render();

        // Convert from given node architecture to the dagre nodes and edges
        this.convertGraph(this.props.graph, g);

        // Run the renderer. This is what draws the final graph.
        render(svg, g);

        // Get the natural (unscaled) width and height of the graph
        const graphWidth = Math.ceil(g.graph().width);
        const graphHeight = Math.ceil(g.graph().height);

        // Get the unscaled width and height of the graph including margins, and make a viewBox
        // for the graph so it'll render with the margins. The SVG's viewBox is always the
        // unscaled coordinates and immutable
        const viewBoxWidth = graphWidth + (graphWidthMargin * 2);
        const viewBoxHeight = graphHeight + (graphHeightMargin * 2);
        const viewBox = [-graphWidthMargin, -graphHeightMargin, viewBoxWidth, viewBoxHeight];

        // Set the viewBox of the SVG based on its unscaled extents
        this.cv.savedSvg.attr('viewBox', viewBox.join(' '));

        // Now set the `width` and `height` attributes based on the current zoom level
        if (this.state.zoomLevel && this.cv.zoomFactor) {
            const width = (this.state.zoomLevel * this.cv.zoomFactor) + this.cv.minZoomWidth;
            const height = width / this.cv.aspectRatio;
            svg.attr('width', width).attr('height', height);
        }

        // Return the SVG so callers can do more with this after drawing the unscaled graph
        return { viewBoxWidth: viewBoxWidth, viewBoxHeight: viewBoxHeight };
    },

    bindClickHandlers: function (d3, el) {
        // Add click event listeners to each node rendering. Node's ID is its ENCODE object ID
        const svg = d3.select(el);
        const nodes = svg.selectAll('g.node');
        const subnodes = svg.selectAll('g.subnode circle');

        nodes.on('click', (nodeId) => {
            this.props.nodeClickHandler(nodeId);
        });
        subnodes.on('click', (subnode) => {
            d3.event.stopPropagation();
            this.props.nodeClickHandler(subnode.id);
        });
    },

    handleOrientationClick: function () {
        this.setState({ verticalGraph: !this.state.verticalGraph });
    },

    handleDlClick: function () {
        // Collect CSS styles that apply to the graph and insert them into the given SVG element
        function attachStyles(el) {
            let stylesText = '';
            const sheets = document.styleSheets;

            // Search every style in the style sheet(s) for those applying to graphs.
            // Note: Not using ES5 looping constructs because these aren’t real arrays
            for (let i = 0; i < sheets.length; i += 1) {
                const rules = sheets[i].cssRules;
                for (let j = 0; j < rules.length; j += 1) {
                    const rule = rules[j];

                    // If a style rule starts with 'g.' (svg group), we know it applies to the graph.
                    // Note: In some browsers, indexOf is a bit faster; on others substring is a bit faster.
                    // FF(31)'s substring is much faster than indexOf.
                    if (typeof (rule.style) !== 'undefined' && rule.selectorText && rule.selectorText.substring(0, 2) === 'g.') {
                        // If any elements use this style, add the style's CSS text to our style text accumulator.
                        const elems = el.querySelectorAll(rule.selectorText);
                        if (elems.length) {
                            stylesText += `${rule.selectorText} { ${rule.style.cssText} }\n`;
                        }
                    }
                }
            }

            // Insert the collected SVG styles into a new style element
            const styleEl = document.createElement('style');
            styleEl.setAttribute('type', 'text/css');
            styleEl.innerHTML = `/* <![CDATA[ */\n${stylesText}\n/* ]]> */`;

            // Insert the new style element into the beginning of the given SVG element
            el.insertBefore(styleEl, el.firstChild);
        }

        // Going to be manipulating the SVG node, so make a clone to make GC’s job harder
        const svgNode = this.cv.savedSvg.node().cloneNode(true);

        // Reset the SVG's size to its natural size
        const viewBox = this.cv.savedSvg.attr('viewBox').split(' ');
        svgNode.setAttribute('width', viewBox[2]);
        svgNode.setAttribute('height', viewBox[3]);

        // Attach graph CSS to SVG node clone
        attachStyles(svgNode);

        // Turn SVG node clone into a data url and attach to a new Image object. This begins "loading" the image.
        const serializer = new XMLSerializer();
        const svgXml = `<?xml version="1.0" standalone="no"?><!DOCTYPE svg PUBLIC "-//W3C//DTD SVG 1.1//EN" "http://www.w3.org/Graphics/SVG/1.1/DTD/svg11.dtd">${serializer.serializeToString(svgNode)}`;
        const img = new Image();
        img.src = `data:image/svg+xml;base64,${window.btoa(svgXml)}`;

        // Once the svg is loaded into the image (purely in memory, not in DOM), draw it into a <canvas>
        img.onload = function () {
            // Make a new memory-based canvas and draw the image into it.
            const canvas = document.createElement('canvas');
            canvas.width = img.width;
            canvas.height = img.height;
            const context = canvas.getContext('2d');
            context.drawImage(img, 0, 0, img.width, img.height);

            // Make the image download by making a fake <a> and pretending to click it.
            const a = document.createElement('a');
            a.download = this.props.graph.id ? `${this.props.graph.id}.png` : 'graph.png';
            a.href = canvas.toDataURL('image/png');
            a.setAttribute('data-bypass', 'true');
            document.body.appendChild(a);
            a.click();
        }.bind(this);
    },

    rangeChange: function (e) {
        // Called when the user clicks/drags the zoom slider; value comes from the slider 0-100
        const value = e.target.value;

        // Calculate the new graph width and height for the new zoom value
        const width = (value * this.cv.zoomFactor) + this.cv.minZoomWidth;
        const height = width / this.cv.aspectRatio;

        // Get the SVG in the DOM and update its width and height
        const svgEl = document.getElementById('pipeline-graph');
        svgEl.setAttribute('width', width);
        svgEl.setAttribute('height', height);

        // Remember zoom level as a state -- causes rerender remember!
        this.setState({ zoomLevel: value });
    },

    rangeMouseDown: function () {
        // Mouse clicked in zoom slider
        this.cv.zoomMouseDown = true;
    },

    rangeMouseUp: function (e) {
        // Mouse released from zoom slider
        this.cv.zoomMouseDown = false;
        this.rangeChange(e); // Fix for IE11 as onChange doesn't get called; at least call this after dragging
        // For IE11 fix, see https://github.com/facebook/react/issues/554#issuecomment-188288228
    },

    rangeDoubleClick: function () {
        // Handle a double click in the zoom slider
        const el = this.refs.graphdisplay.getDOMNode();
        const zoomLevel = this.setInitialZoomLevel(el, this.cv.savedSvg);
        this.setState({ zoomLevel: zoomLevel });
    },

    // Component state variables we don't want to cause a rerender
    cv: {
        viewBoxWidth: 0, // Width of the SVG's viewBox
        viewBoxHeight: 0, // Height of the SVG's viewBox
        aspectRatio: 0, // Aspect ratio of graph -- width:height
        zoomMouseDown: false, // Mouse currently controlling zoom slider
        dagreLoaded: false, // Dagre JS library has been loaded
        zoomFactor: 0, // Amount zoom slider value changes should change width of graph
    },

    render: function () {
        const orientBtnAlt = `Orient graph ${this.state.verticalGraph ? 'horizontally' : 'vertically'}`;
        const currOrientKey = this.state.verticalGraph ? 'orientH' : 'orientV';
        const noDefaultClasses = this.props.noDefaultClasses;

        return (
            <Panel noDefaultClasses={noDefaultClasses}>
                <div className="zoom-control-area">
                    <table className="zoom-control">
                        <tr>
                            <td className="zoom-indicator"><i className="icon icon-minus" /></td>
                            <td className="zomm-controller"><input type="range" className="zoom-slider" min={minZoom} max={maxZoom} value={this.state.zoomLevel} onChange={this.rangeChange} onDoubleClick={this.rangeDoubleClick} onMouseUp={this.rangeMouseUp} onMouseDown={this.rangeMouseDown} /></td>
                            <td className="zoom-indicator"><i className="icon icon-plus" /></td>
                        </tr>
                    </table>
                </div>
                <div ref="graphdisplay" className="graph-display" onScroll={this.scrollHandler} />
                <div className="graph-dl clearfix">
                    <button className="btn btn-info btn-sm btn-orient" title={orientBtnAlt} onClick={this.handleOrientationClick}>{svgIcon(currOrientKey)}<span className="sr-only">{orientBtnAlt}</span></button>
                    <button ref="dlButton" className="btn btn-info btn-sm" value="Test" onClick={this.handleDlClick} disabled={this.state.dlDisabled}>Download Graph</button>
                </div>
                {this.props.children}
            </Panel>
        );
    },
});<|MERGE_RESOLUTION|>--- conflicted
+++ resolved
@@ -1,18 +1,8 @@
-<<<<<<< HEAD
-'use strict';
-var React = require('react');
-var {Panel, PanelBody, PanelHeading} = require('../libs/bootstrap/panel');
-var _ = require('underscore');
-var globals = require('./globals');
-var BrowserFeat = require('./browserfeat').BrowserFeat;
-var { svgIcon } = require('../libs/svg-icons');
-=======
 import React from 'react';
 import _ from 'underscore';
 import { Panel } from '../libs/bootstrap/panel';
 import { BrowserFeat } from './browserfeat';
 import { svgIcon } from '../libs/svg-icons';
->>>>>>> e8c0c15d
 
 
 // Zoom slider constants
