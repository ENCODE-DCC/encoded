--- conflicted
+++ resolved
@@ -790,11 +790,7 @@
 
         // Keep track of all used replicates by keeping track of all file objects for each replicate.
         // Each key is a replicate number, and each references an array of file objects using that replicate.
-<<<<<<< HEAD
         if (file.biological_replicates && file.biological_replicates.length === 1) {
-=======
-        if (file.biological_replicates && file.biological_replicates.length == 1) {
->>>>>>> 4ede2f1f
             var biological_replicate_number = file.biological_replicates[0];
             if (!allReplicates[biological_replicate_number]) {
                 // Place a new array in allReplicates if needed
@@ -830,14 +826,9 @@
             }
         }
 
-<<<<<<< HEAD
         // Keep track of whether files exist outside replicates. That could mean it has no replicate information,
         // or it has more than one replicate.
         fileOutsideReplicate = fileOutsideReplicate || (file.biological_replicates && file.biological_replicates.length !== 1);
-=======
-        // Keep track of whether files exist outside replicates
-        fileOutsideReplicate = fileOutsideReplicate || file.biological_replicates.length > 1;
->>>>>>> 4ede2f1f
     });
     // At this stage, allFiles, allReplicates, and derivedFromFiles point to the same file objects;
     // allPipelines points to pipelines.
@@ -866,6 +857,17 @@
             allReplicates[repNum] = [];
         }
     });
+
+    // Add contributing files to the allFiles object that other files derive from.
+    // Don't worry about files they derive from; they're not included in the graph.
+    if (context.contributing_files && context.contributing_files.length) {
+        context.contributing_files.forEach(function(file) {
+            allContributing[file['@id']] = file;
+            if (derivedFromFiles[file['@id']]) {
+                allFiles[file['@id']] = file;
+            }
+        });
+    }
 
     // Check whether any files that others derive from are missing (usually because they're unreleased and we're logged out).
     // Not sure if this is covered in test cases
