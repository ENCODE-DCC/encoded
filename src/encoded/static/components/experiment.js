--- conflicted
+++ resolved
@@ -359,11 +359,7 @@
                                                 {organismNames.length ?
                                                     <span>
                                                         {organismNames.map((organismName, i) =>
-<<<<<<< HEAD
-                                                            <span key={i}>
-=======
                                                             <span key={organismName}>
->>>>>>> aaf79005
                                                                 {i > 0 ? <span> and </span> : null}
                                                                 <i>{organismName}</i>
                                                             </span>
