--- conflicted
+++ resolved
@@ -2,11 +2,7 @@
 var React = require('react');
 var panel = require('../libs/bootstrap/panel');
 var button = require('../libs/bootstrap/button');
-<<<<<<< HEAD
-var {CollapseIcon} = require('../libs/svg-icons');
-=======
 var {SvgIcon} = require('../libs/svg-icons');
->>>>>>> d578b2b8
 var dropdownMenu = require('../libs/bootstrap/dropdown-menu');
 var _ = require('underscore');
 var navigation = require('./navigation');
@@ -25,7 +21,7 @@
 var doc = require('./doc');
 var {FileGallery} = require('./filegallery');
 var {GeneticModificationSummary} = require('./genetic_modification');
-var {biosampleSummaryString, biosampleOrganismNames, CollectBiosampleDocs} = require('./typeutils');
+var {BiosampleSummaryString, BiosampleOrganismNames, CollectBiosampleDocs} = require('./typeutils');
 
 var Breadcrumbs = navigation.Breadcrumbs;
 var DbxrefList = dbxref.DbxrefList;
@@ -286,7 +282,7 @@
         var assayTerm = context.assay_term_name ? 'assay_term_name' : 'assay_term_id';
         var assayName = context[assayTerm];
         var assayQuery = assayTerm + '=' + assayName;
-        var organismNames = biosampleOrganismNames(biosamples);
+        var organismNames = BiosampleOrganismNames(biosamples);
         var nameQuery = '';
         var nameTip = '';
         var names = organismNames.map(function(organismName, i) {
@@ -573,7 +569,7 @@
 
                 // Else, display biosample summary if the biosample exists
                 if (replicate.library && replicate.library.biosample) {
-                    return <span>{biosampleSummaryString(replicate.library.biosample, true)}</span>;
+                    return <span>{BiosampleSummaryString(replicate.library.biosample, true)}</span>;
                 }
 
                 // Else, display nothing
