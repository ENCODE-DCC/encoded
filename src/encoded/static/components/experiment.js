'use strict';
var React = require('react');
var panel = require('../libs/bootstrap/panel');
var _ = require('underscore');
var queryString = require('query-string');
var moment = require('moment');
var url = require('url');
var graph = require('./graph');
var navbar = require('./navbar');
var globals = require('./globals');
var dbxref = require('./dbxref');
var dataset = require('./dataset');
var image = require('./image');
var statuslabel = require('./statuslabel');
var audit = require('./audit');
var fetched = require('./fetched');
var pipeline = require('./pipeline');
var reference = require('./reference');
var software = require('./software');
var sortTable = require('./sorttable');
var objectutils = require('./objectutils');
var search = require('./search');
var doc = require('./doc');

var Breadcrumbs = navbar.Breadcrumbs;
var DbxrefList = dbxref.DbxrefList;
<<<<<<< HEAD
var FileTable = dataset.FileTable;
var DatasetFiles = dataset.DatasetFiles;
=======
var {DatasetFiles, FilePanelHeader, ExperimentTable} = dataset;
>>>>>>> a0e79316
var FetchedItems = fetched.FetchedItems;
var FetchedData = fetched.FetchedData;
var FacetList = search.FacetList;
var Param = fetched.Param;
var StatusLabel = statuslabel.StatusLabel;
var {AuditMixin, AuditIndicators, AuditDetail} = audit;
var Graph = graph.Graph;
var JsonGraph = graph.JsonGraph;
var PubReferenceList = reference.PubReferenceList;
var SingleTreatment = objectutils.SingleTreatment;
var SoftwareVersionList = software.SoftwareVersionList;
var {SortTablePanel, SortTable} = sortTable;
var ProjectBadge = image.ProjectBadge;
var DocumentsPanel = doc.DocumentsPanel;
var {Panel, PanelBody, PanelHeading} = panel;


var anisogenicValues = [
    'anisogenic, sex-matched and age-matched',
    'anisogenic, age-matched',
    'anisogenic, sex-matched',
    'anisogenic'
];


var PanelLookup = function (props) {
    // XXX not all panels have the same markup
    var context;
    if (props['@id']) {
        context = props;
        props = {context: context};
    }
    var PanelView = globals.panel_views.lookup(props.context);
    return <PanelView {...props} />;
};


var Experiment = module.exports.Experiment = React.createClass({
    mixins: [AuditMixin],

    contextTypes: {
        session: React.PropTypes.object
    },

    render: function() {
        var condensedReplicates = [];
        var context = this.props.context;
        var itemClass = globals.itemClass(context, 'view-item');
        var replicates = context.replicates;
        if (replicates) {
            var condensedReplicatesKeyed = _(replicates).groupBy(replicate => replicate.library && replicate.library['@id']);
            if (Object.keys(condensedReplicatesKeyed).length) {
                condensedReplicates = _.toArray(condensedReplicatesKeyed);
            }
        }

        // Collect all documents from the experiment itself.
        var documents = (context.documents && context.documents.length) ? context.documents : [];

        // Make array of all replicate biosamples, not including biosample-less replicates. Also collect up library documents.
        var libraryDocs = [];
        if (replicates) {
            var biosamples = _.compact(replicates.map(replicate => {
                if (replicate.library) {
                    if (replicate.library.documents && replicate.library.documents.length){
                        Array.prototype.push.apply(libraryDocs, replicate.library.documents);
                    }
                    return replicate.library.biosample;
                }
                return null;
            }));
        }

        // Create platforms array from file platforms; ignore duplicate platforms
        var platforms = {};
        if (context.files && context.files.length) {
            context.files.forEach(file => {
                if (file.platform && file.dataset === context['@id']) {
                    platforms[file.platform['@id']] = file.platform;
                }
            });
        }

        // If we have replicates, handle what we used to call Assay Details -- display data about each of the replicates, breaking out details
        // if they differ between replicates.
        if (replicates && replicates.length) {
            // Prepare to collect values from each replicate's library. Each key in this object refers to a property in the libraries.
            var libraryValues = {
                treatments:                     {values: {}, value: undefined, component: {}, title: 'Treatments',                test: 'treatments'},
                nucleic_acid_term_name:         {values: {}, value: undefined, component: {}, title: 'Nucleic acid type',         test: 'nucleicacid'},
                depleted_in_term_name:          {values: {}, value: undefined, component: {}, title: 'Depleted in',               test: 'depletedin'},
                nucleic_acid_starting_quantity: {values: {}, value: undefined, component: {}, title: 'Library starting quantity', test: 'startingquantity'},
                size_range:                     {values: {}, value: undefined, component: {}, title: 'Size range',                test: 'sizerange'},
                lysis_method:                   {values: {}, value: undefined, component: {}, title: 'Lysis method',              test: 'lysismethod'},
                extraction_method:              {values: {}, value: undefined, component: {}, title: 'Extraction method',         test: 'extractionmethod'},
                fragmentation_method:           {values: {}, value: undefined, component: {}, title: 'Fragmentation method',      test: 'fragmentationmethod'},
                library_size_selection_method:  {values: {}, value: undefined, component: {}, title: 'Size selection method',     test: 'sizeselectionmethod'},
                spikeins_used:                  {values: {}, value: undefined, component: {}, title: 'Spike-ins datasets',        test: 'spikeins'}
            };

            // For any library properties that aren't simple values, put functions to process them into simple values in this object,
            // keyed by their library property name. Returned JS undefined if no complex value exists so that we can reliably test it
            // momentarily. We have a couple properties too complex even for this, so they'll get added separately at the end.
            var librarySpecials = {
                treatments: function(library) {
                    var treatments = []; // Array of treatment_term_name

                    // First get the treatments in the library
                    if (library.treatments && library.treatments.length) {
                        treatments = library.treatments.map(treatment => SingleTreatment(treatment));
                    }

                    // Now get the treatments in the biosamples
                    if (library.biosample && library.biosample.treatments && library.biosample.treatments.length) {
                        treatments = treatments.concat(library.biosample.treatments.map(treatment => SingleTreatment(treatment)));
                    }

                    if (treatments.length) {
                        return treatments.sort().join(', ');
                    }
                    return undefined;
                },
                nucleic_acid_starting_quantity: function(library) {
                    var quantity = library.nucleic_acid_starting_quantity;
                    if (quantity) {
                        return quantity + library.nucleic_acid_starting_quantity_units;
                    }
                    return undefined;
                },
                depleted_in_term_name: function(library) {
                    var terms = library.depleted_in_term_name;
                    if (terms && terms.length) {
                        return terms.sort().join(', ');
                    }
                    return undefined;
                },
                spikeins_used: function(library) {
                    var spikeins = library.spikeins_used;

                    // Just track @id for deciding if all values are the same or not. Rendering handled in libraryComponents
                    if (spikeins && spikeins.length) {
                        return spikeins.map(spikein => spikein.accession).sort().join();
                    }
                    return undefined;
                }
            };
            var libraryComponents = {
                nucleic_acid_starting_quantity: function(library) {
                    if (library.nucleic_acid_starting_quantity && library.nucleic_acid_starting_quantity_units) {
                        return <span>{library.nucleic_acid_starting_quantity}<span className="unit">{library.nucleic_acid_starting_quantity_units}</span></span>;
                    }
                    return null;
                },
                spikeins_used: function(library) {
                    var spikeins = library.spikeins_used;
                    if (spikeins && spikeins.length) {
                        return (
                            <span>
                                {spikeins.map(function(dataset, i) {
                                    return (
                                        <span key={dataset.uuid}>
                                            {i > 0 ? ', ' : ''}
                                            <a href={dataset['@id']}>{dataset.accession}</a>
                                        </span>
                                    );
                                })}
                            </span>
                        );
                    }
                    return null;
                }
            }
        }

        // Build the text of the Treatment, synchronization, and mutatedGene string arrays; collect biosample docs
        var treatments;
        var synchText = [];
        var biosampleCharacterizationDocs = [];
        var biosampleDocs = [];
        var biosampleTalenDocs = [];
        var biosampleRnaiDocs = [];
        var biosampleConstructDocs = [];
        var biosampleDonorDocs = [];
        var biosampleDonorCharacterizations = [];
        biosamples.forEach(biosample => {
            // Collect treatments
            treatments = treatments || !!(biosample.treatments && biosample.treatments.length);

            // Collect synchronizations
            if (biosample.synchronization) {
                synchText.push(biosample.synchronization +
                    (biosample.post_synchronization_time ?
                        ' + ' + biosample.post_synchronization_time + (biosample.post_synchronization_time_units ? ' ' + biosample.post_synchronization_time_units : '')
                    : ''));
            }

            // Collect biosample characterizations
            if (biosample.characterizations && biosample.characterizations.length) {
                biosampleCharacterizationDocs = biosampleCharacterizationDocs.concat(biosample.characterizations);
            }

            // Collect biosample protocol documents
            if (biosample.protocol_documents && biosample.protocol_documents.length) {
                biosampleDocs = biosampleDocs.concat(biosample.protocol_documents);
            }

            // Collect TALEN documents
            if (biosample.talens && biosample.talens.length) {
                biosample.talens.forEach(talen => {
                    if (talen.documents && talen.documents.length) {
                        Array.prototype.push.apply(biosampleTalenDocs, talen.documents)
                    }
                });
            }

            // Collect RNAi documents
            if (biosample.rnais && biosample.rnais.length) {
                biosample.rnais.forEach(rnai => {
                    if (rnai.documents && rnai.documents.length) {
                        Array.prototype.push.apply(biosampleRnaiDocs, rnai.documents);
                    }
                });
            }

            // Collect RNAi documents
            if (biosample.constructs && biosample.constructs.length) {
                biosample.constructs.forEach(construct => {
                    if (construct.documents && construct.documents.length) {
                        Array.prototype.push.apply(biosampleConstructDocs, construct.documents);
                    }
                });
            }

            // Collect donor documents
            if (biosample.donor && biosample.donor.donor_documents && biosample.donor.donor_documents.length) {
                Array.prototype.push.apply(biosampleDonorDocs, biosample.donor.donor_documents);
            }

            // Collect donor characterizations
            if (biosample.donor && biosample.donor.characterizations && biosample.donor.characterizations.length) {
                Array.prototype.push.apply(biosampleDonorCharacterizations, biosample.donor.characterizations);
            }
        });
        synchText = synchText && _.uniq(synchText);
        biosampleCharacterizationDocs = biosampleCharacterizationDocs.length ? globals.uniqueObjectsArray(biosampleCharacterizationDocs) : [];
        biosampleDocs = biosampleDocs.length ? globals.uniqueObjectsArray(biosampleDocs) : [];
        biosampleTalenDocs = biosampleTalenDocs.length ? globals.uniqueObjectsArray(biosampleTalenDocs) : [];
        biosampleRnaiDocs = biosampleRnaiDocs.length ? globals.uniqueObjectsArray(biosampleRnaiDocs) : [];
        biosampleConstructDocs = biosampleConstructDocs.length ? globals.uniqueObjectsArray(biosampleConstructDocs) : [];
        biosampleDonorDocs = biosampleDonorDocs.length ? globals.uniqueObjectsArray(biosampleDonorDocs) : [];
        biosampleDonorCharacterizations = biosampleDonorCharacterizations.length ? globals.uniqueObjectsArray(biosampleDonorCharacterizations) : [];

        // Collect pipeline-related documents
        var analysisStepDocs = [];
        var pipelineDocs = [];
        if (context.files && context.files.length) {
            context.files.forEach(file => {
                var fileAnalysisStepVersion = file.analysis_step_version;
                if (fileAnalysisStepVersion) {
                    var fileAnalysisStep = fileAnalysisStepVersion.analysis_step;
                    if (fileAnalysisStep) {
                        // Collect analysis step docs
                        if (fileAnalysisStep.documents && fileAnalysisStep.documents.length) {
                            analysisStepDocs = analysisStepDocs.concat(fileAnalysisStep.documents);
                        }

                        // Collect pipeline docs
                        if (fileAnalysisStep.pipelines && fileAnalysisStep.pipelines.length) {
                            fileAnalysisStep.pipelines.forEach(pipeline => {
                                if (pipeline.documents && pipeline.documents.length) {
                                    pipelineDocs = pipelineDocs.concat(pipeline.documents);
                                }
                            });
                        }
                    }
                }
            });
        }
        analysisStepDocs = analysisStepDocs.length ? globals.uniqueObjectsArray(analysisStepDocs) : [];
        pipelineDocs = pipelineDocs.length ? globals.uniqueObjectsArray(pipelineDocs) : [];

        // Generate biosample summaries
        var fullSummaries = biosampleSummaries(biosamples);

        var antibodies = {};
        replicates.forEach(replicate => {
            if (replicate.antibody) {
                antibodies[replicate.antibody['@id']] = replicate.antibody;
            }
        });

        // Determine this experiment's ENCODE version
        var encodevers = globals.encodeVersion(context);
    
        // Make list of statuses
        var statuses = [{status: context.status, title: "Status"}];
        if (encodevers === "3" && context.status === "released") {
            statuses.push({status: "pending", title: "Validation"});
        }

        // Make string of alternate accessions
        var altacc = context.alternate_accessions ? context.alternate_accessions.join(', ') : undefined;

        // Determine whether the experiment is isogenic or anisogenic. No replication_type indicates isogenic.
        var anisogenic = context.replication_type ? (anisogenicValues.indexOf(context.replication_type) !== -1) : false;

        // Get a list of related datasets, possibly filtering on their status
        var seriesList = [];
        var loggedIn = this.context.session && this.context.session['auth.userid'];
        if (context.related_series && context.related_series.length) {
            seriesList = _(context.related_series).filter(dataset => loggedIn || dataset.status === 'released');
        }

        // Set up the breadcrumbs
        var assayTerm = context.assay_term_name ? 'assay_term_name' : 'assay_term_id';
        var assayName = context[assayTerm];
        var assayQuery = assayTerm + '=' + assayName;
        var organismNames = _.chain(biosamples.map(function(biosample) {
            return biosample.donor ? biosample.donor.organism.scientific_name : '';
        })).compact().uniq().value();
        var nameQuery = '';
        var nameTip = '';
        var names = organismNames.map(function(organismName, i) {
            nameTip += (nameTip.length ? ' + ' : '') + organismName;
            nameQuery += (nameQuery.length ? '&' : '') + 'replicates.library.biosample.donor.organism.scientific_name=' + organismName;
            return <span key={i}>{i > 0 ? <span> + </span> : null}<i>{organismName}</i></span>;
        });
        var biosampleTermName = context.biosample_term_name;
        var biosampleTermQuery = biosampleTermName ? 'biosample_term_name=' + biosampleTermName : '';
        var crumbs = [
            {id: 'Experiments'},
            {id: assayName, query: assayQuery, tip: assayName},
            {id: names.length ? names : null, query: nameQuery, tip: nameTip},
            {id: biosampleTermName, query: biosampleTermQuery, tip: biosampleTermName}
        ];

        // Compile the document list
        var combinedDocuments = _(documents.concat(
            biosampleCharacterizationDocs,
            libraryDocs,
            biosampleDocs,
            biosampleTalenDocs,
            biosampleRnaiDocs,
            biosampleConstructDocs,
            biosampleDonorDocs,
            biosampleDonorCharacterizations,
            pipelineDocs,
            analysisStepDocs
        )).uniq(doc => doc.uuid);

        var experiments_url = '/search/?type=experiment&possible_controls.accession=' + context.accession;

        // Make a list of reference links, if any
        var references = PubReferenceList(context.references);

        // XXX This makes no sense.
        //var control = context.possible_controls[0];
        return (
            <div className={itemClass}>
                <header className="row">
                    <div className="col-sm-12">
                        <Breadcrumbs root='/search/?type=experiment' crumbs={crumbs} />
                        <h2>Experiment summary for {context.accession}</h2>
                        {altacc ? <h4 className="repl-acc">Replaces {altacc}</h4> : null}
                        <div className="status-line">
                            <div className="characterization-status-labels">
                                <StatusLabel status={statuses} />
                            </div>
                            <AuditIndicators audits={context.audit} id="experiment-audit" />
                        </div>
                   </div>
                </header>
                <AuditDetail context={context} id="experiment-audit" />
                <Panel addClasses="data-display">
                    <PanelBody addClasses="panel-body-with-header">
                        <div className="flexrow">
                            <div className="flexcol-sm-6">
                                <div className="flexcol-heading experiment-heading"><h4>Summary</h4></div>
                                <dl className="key-value">
                                    <div data-test="assay">
                                        <dt>Assay</dt>
                                        <dd>{context.assay_term_name}</dd>
                                    </div>

                                    {context.target ?
                                        <div data-test="target">
                                            <dt>Target</dt>
                                            <dd><a href={context.target['@id']}>{context.target.label}</a></dd>
                                        </div>
                                    : null}

                                    {biosamples.length || context.biosample_term_name ?
                                        <div data-test="biosample-summary">
                                            <dt>Biosample summary</dt>
                                            <dd>{context.biosample_term_name ? <span>{context.biosample_term_name}{' '}{fullSummaries}</span> : <span>{fullSummaries}</span>}</dd>
                                        </div>
                                    : null}

                                    {context.biosample_type ?
                                        <div data-test="biosample-type">
                                            <dt>Biosample Type</dt>
                                            <dd>{context.biosample_type}</dd>
                                        </div>
                                    : null}

                                    {context.replication_type ?
                                        <div data-test="replicationtype">
                                            <dt>Replication type</dt>
                                            <dd>{context.replication_type}</dd>
                                        </div>
                                    : null}

                                    {context.description ?
                                        <div data-test="description">
                                            <dt>Description</dt>
                                            <dd>{context.description}</dd>
                                        </div>
                                    : null}

                                    {AssayDetails(replicates, libraryValues, librarySpecials, libraryComponents)}

                                    {Object.keys(platforms).length ?
                                        <div data-test="platform">
                                            <dt>Platform</dt>
                                            <dd>
                                                {Object.keys(platforms).map((platformId, i) =>
                                                    <span key={platformId}>
                                                        {i > 0 ? <span>, </span> : null}
                                                        <a className="stacked-link" href={platformId}>{platforms[platformId].title}</a>
                                                    </span>
                                                )}
                                            </dd>
                                        </div>
                                    : null}

                                    {context.possible_controls && context.possible_controls.length ?
                                        <div data-test="possible-controls">
                                            <dt>Controls</dt>
                                            <dd>
                                                <ul>
                                                    {context.possible_controls.map(function (control) {
                                                        return (
                                                            <li key={control['@id']} className="multi-comma">
                                                                <a href={control['@id']}>
                                                                    {control.accession}
                                                                </a>
                                                            </li>
                                                        );
                                                    })}
                                                </ul>
                                            </dd>
                                        </div>
                                    : null}
                                </dl>
                            </div>

                            <div className="flexcol-sm-6">
                                <div className="flexcol-heading experiment-heading">
                                    <h4>Attribution</h4>
                                    <ProjectBadge award={context.award} addClasses="badge-heading" />
                                </div>
                                <dl className="key-value">
                                    <div data-test="lab">
                                        <dt>Lab</dt>
                                        <dd>{context.lab.title}</dd>
                                    </div>

                                    {context.award.pi && context.award.pi.lab ?
                                        <div data-test="awardpi">
                                            <dt>Award PI</dt>
                                            <dd>{context.award.pi.lab.title}</dd>
                                        </div>
                                    : null}

                                    <div data-test="project">
                                        <dt>Project</dt>
                                        <dd>{context.award.project}</dd>
                                    </div>

                                    {context.dbxrefs.length ?
                                        <div data-test="external-resources">
                                            <dt>External resources</dt>
                                            <dd><DbxrefList values={context.dbxrefs} /></dd>
                                        </div>
                                    : null}

                                    {references ?
                                        <div data-test="references">
                                            <dt>References</dt>
                                            <dd>{references}</dd>
                                        </div>
                                    : null}

                                    {context.aliases.length ?
                                        <div data-test="aliases">
                                            <dt>Aliases</dt>
                                            <dd>{context.aliases.join(", ")}</dd>
                                        </div>
                                    : null}

                                    {context.date_released ?
                                        <div data-test="date-released">
                                            <dt>Date released</dt>
                                            <dd>{context.date_released}</dd>
                                        </div>
                                    : null}

                                    {seriesList.length ?
                                        <div data-test="relatedseries">
                                            <dt>Related datasets</dt>
                                            <dd><RelatedSeriesList seriesList={seriesList} /></dd>
                                        </div>
                                    : null}
                                </dl>
                            </div>
                        </div>
                    </PanelBody>
                </Panel>

                {Object.keys(condensedReplicates).length ?
                    <ReplicateTable condensedReplicates={condensedReplicates} replicationType={context.replication_type} />
                : null}

<<<<<<< HEAD
                <FileGallery context={context} />
=======
                <FetchedData ignoreErrors>
                    <Param name="data" url={dataset.files_url(context)} />
                    <ExperimentGraph context={context} session={this.context.session} />
                </FetchedData>
>>>>>>> a0e79316

                {/* Display list of released and unreleased files */}
                <FetchedItems {...this.props} url={dataset.files_url(context)} Component={DatasetFiles} filePanelHeader={<FilePanelHeader context={context} />} encodevers={encodevers} anisogenic={anisogenic} session={this.context.session} ignoreErrors />

                <FetchedItems {...this.props} url={experiments_url} Component={ControllingExperiments} ignoreErrors />

                <DocumentsPanel documentSpecs={[{documents: combinedDocuments}]} />
            </div>
        );
    }
});

globals.content_views.register(Experiment, 'Experiment');


// File display widget, showing a facet list, a table, and a graph (and maybe a BioDalliance).
// This component only triggers the data retrieval, which is done with a search for files associated
// with the given experiment (in this.props.context). An odd thing is we specify query-string parameters
// to the experiment URL, but they apply to the file search -- not the experiment itself.

var FileGallery = React.createClass({
    contextTypes: {
        session: React.PropTypes.object, // Login information
        location_href: React.PropTypes.string // URL of this experiment page, including query string stuff
    },

    nonSearchQueries: ['format'],

    render: function() {
        var fileSearchQuery; // Query string from experiment URL to pass to file search.
        var searchQueryStr; // Query string to use for file searches
        var {context} = this.props;

        // Get the file-search URL from the current experiment, and add the current query string parameters from the
        // experiment URL to it.
        var fileSearchUrl = dataset.files_url(context);
        if (this.context.location_href) {
            // Get the query string from the current URL. Some query string terms only apply to files -- not the experiment.
            fileSearchQuery = url.parse(this.context.location_href).query;

            // Extract query string parameters that only apply to searches into searchQueryTerms
            var searchQueryTerms = {};
            var queryTerms = queryString.parse(fileSearchQuery);
            Object.keys(queryTerms).forEach(queryTerm => {
                // For each term in the query string, see if it exists in the searchQueries array. If it does, add it to the
                // file-search query string we'll be building.
                if (this.nonSearchQueries.indexOf(queryTerm) === -1) {
                    searchQueryTerms[queryTerm] = queryTerms[queryTerm];
                }
            });

            // Convert the object of query string key-values to a query string.
            if (Object.keys(searchQueryTerms)) {
                searchQueryStr = queryString.stringify(searchQueryTerms);
            }
        }

        return (
            <FetchedData>
                <Param name="data" url={fileSearchUrl + (searchQueryStr ? '&' + searchQueryStr : '')} />
                <FileGalleryRenderer context={context} session={this.context.session} />
            </FetchedData>
        );
    }
});


// Function to render the file gallery, and it gets called after the file search results (for files associated with
// the displayed experiment) return.
var FileGalleryRenderer = React.createClass({
    contextTypes: {
        session: React.PropTypes.object,
        location_href: React.PropTypes.string
    },

    render: function() {
        var {context, data} = this.props;
        var searchBase = url.parse(this.context.location_href).search || '?type=Experiment';

        return (
            <div>
                <FacetList facets={data.facets} filters={data.filters} searchBase={searchBase ? searchBase + '&' : searchBase + '?'} />
                <ExperimentGraph context={context} data={data} session={this.context.session} />
            </div>
        );
    }
});


var FilePanelHeader = React.createClass({
    render: function() {
        var context = this.props.context;

        return (
            <div>
                {context.visualize_ucsc && context.status === "released" ?
                    <span className="pull-right">
                        <a data-bypass="true" target="_blank" private-browsing="true" className="btn btn-info btn-xs" href={context['visualize_ucsc']}>Visualize Data</a>
                    </span>
                : null}
                <h4>File summary</h4>
            </div>
        );
    }
});


// Display the table of replicates
var ReplicateTable = React.createClass({
    propTypes: {
        condensedReplicates: React.PropTypes.array.isRequired, // Condensed 'array' of replicate objects
        replicationType: React.PropTypes.string // Type of replicate so we can tell what's isongenic/anisogenic/whatnot
    },

    replicateColumns: {
        'biological_replicate_number': {
            title: 'Biological replicate',
            getValue: condensedReplicate => condensedReplicate[0].biological_replicate_number
        },
        'technical_replicate_number': {
            title: 'Technical replicate',
            getValue: condensedReplicate => condensedReplicate.map(replicate => replicate.technical_replicate_number).sort().join()
        },
        'summary': {
            title: 'Summary',
            display: condensedReplicate => {
                var replicate = condensedReplicate[0];

                // Display protein concentration if it exists
                if (typeof replicate.rbns_protein_concentration === 'number') {
                    return (
                        <span>
                            Protein concentration {replicate.rbns_protein_concentration}
                            <span className="unit">{replicate.rbns_protein_concentration_units}</span>
                        </span>
                    );
                }

                // Else, display biosample summary if the biosample exists
                if (replicate.library && replicate.library.biosample) {
                    return <span>{replicate.library.biosample.summary}</span>;
                }

                // Else, display nothing
                return null;
            },
            sorter: false
        },
        'biosample_accession': {
            title: 'Biosample',
            display: condensedReplicate => {
                var replicate = condensedReplicate[0];
                if (replicate.library && replicate.library.biosample) {
                    var biosample = replicate.library.biosample;
                    return <a href={biosample['@id']} title={'View biosample ' + biosample.accession}>{biosample.accession}</a>;
                }
                return null;
            },
            objSorter: (a, b) => {
                var aReplicate = a[0];
                var bReplicate = b[0];
                if ((aReplicate.library && aReplicate.library.biosample) && (bReplicate.library && bReplicate.library.biosample)) {
                    var aAccession = aReplicate.library.biosample.accession;
                    var bAccession = bReplicate.library.biosample.accession;
                    return (aAccession < bAccession) ? -1 : ((aAccession > bAccession) ? 1 : 0);
                }
                return (aReplicate.library && aReplicate.library.biosample) ? -1 : ((bReplicate.library && bReplicate.library.biosample) ? 1 : 0);
            }
        },
        'antibody_accession': {
            title: 'Antibody',
            display: condensedReplicate => {
                var replicate = condensedReplicate[0];
                if (replicate.antibody) {
                    return <a href={replicate.antibody['@id']} title={'View antibody ' + replicate.antibody.accession}>{replicate.antibody.accession}</a>;
                }
                return null;
            },
            objSorter: (a, b) => {
                var aReplicate = a[0];
                var bReplicate = b[0];
                if (aReplicate.antibody && bReplicate.antibody) {
                    return (aReplicate.antibody.accession < bReplicate.antibody.accession) ? -1 : ((aReplicate.antibody.accession > bReplicate.antibody.accession) ? 1 : 0);
                }
                return (aReplicate.antibody) ? -1 : ((bReplicate.antibody) ? 1 : 0);
            },
            hide: (list, columns, meta) => {
                return _(list).all(condensedReplicate => !condensedReplicate[0].antibody);
            }
        },
        'library': {
            title: 'Library',
            getValue: condensedReplicate => condensedReplicate[0].library ? condensedReplicate[0].library.accession : ''
        }
    },

    render: function() {
        var tableTitle;
        var {condensedReplicates, replicationType} = this.props;

        // Determine replicate table title based on the replicate type. Also override the biosample replicate column title
        if (replicationType === 'anisogenic') {
            tableTitle = 'Anisogenic replicates';
            this.replicateColumns.biological_replicate_number.title = 'Anisogenic replicate';
        } else if (replicationType === 'isogenic') {
            tableTitle = 'Isogenic replicates';
            this.replicateColumns.biological_replicate_number.title = 'Isogenic replicate';
        } else {
            tableTitle = 'Replicates';
            this.replicateColumns.biological_replicate_number.title = 'Biological replicate';
        }

        return (
            <SortTablePanel title={tableTitle}>
                <SortTable list={condensedReplicates} columns={this.replicateColumns} />
            </SortTablePanel>
        );
    }
});


var ControllingExperiments = React.createClass({
    render: function () {
        var context = this.props.context;

        if (this.props.items && this.props.items.length) {
            return (
                <div>
                    <ExperimentTable {...this.props}
                        items={this.props.items} limit={5} url={this.props.url}
                        title={'Experiments with ' + context.accession + ' as a control:'} />
                </div>
            );
        }
        return null;
    }
});


// Return an array of React components to render into the enclosing panel, given the experiment object in the context parameter
var AssayDetails = function (replicates, libraryValues, librarySpecials, libraryComponents) {

    // Little utility to convert a replicate to a unique index we can use for arrays (like libraryValues below)
    function replicateToIndex(replicate) {
        return replicate.biological_replicate_number + '-' + replicate.technical_replicate_number;
    }

    // No replicates, so no assay entries
    if (!replicates.length) {
        return [];
    }

    // Collect library values to display from each replicate. Each key holds an array of values from each replicate's library,
    // indexed by the replicate's biological replicate number. After this loop runs, libraryValues.values should all be filled
    // with objects keyed by <bio rep num>-<tech rep num> and have the corresponding value or undefined if no value exists
    // for that key. The 'value' properties of each object in libraryValues will all be undefined after this loop runs.
    replicates.forEach(replicate => {
        var library = replicate.library;
        var replicateIndex = replicateToIndex(replicate);

        if (library) {
            // Handle "normal" library properties
            Object.keys(libraryValues).forEach(key => {
                var libraryValue;

                // For specific library properties, preprocess non-simple values into simple ones using librarySpecials
                if (librarySpecials && librarySpecials[key]) {
                    // Preprocess complex values into simple ones
                    libraryValue = librarySpecials[key](library);
                } else {
                    // Simple value -- just copy it if it exists (copy undefined if it doesn't)
                    libraryValue = library[key];
                }

                // If library property exists, add it to the values we're collecting, keyed by the biological replicate number.
                // We'll prune it after this replicate loop.
                libraryValues[key].values[replicateIndex] = libraryValue;
            });
        }
    });

    // Each property of libraryValues now has every value found in every existing library property in every replicate.
    // Now for each library value in libraryValues, set the 'value' property if all values in the 'values' object are
    // identical and existing. Otherwise, keep 'value' set to undefined.
    var firstBiologicalReplicate = replicateToIndex(replicates[0]);
    Object.keys(libraryValues).forEach(key => {
        // Get the first key's value to compare against the others.
        var firstValue = libraryValues[key].values[firstBiologicalReplicate];

        // See if all values in the values array are identical. Treat 'undefined' as a value
        if (_(Object.keys(libraryValues[key].values)).all(replicateId => libraryValues[key].values[replicateId] === firstValue)) {
            // All values for the library value are the same. Set the 'value' field with that value.
            libraryValues[key].value = firstValue;

            // If the resulting value is undefined, then all values are undefined for this key. Null out the values array.
            if (firstValue === undefined) {
                libraryValues[key].values = [];
            } else if (libraryComponents && libraryComponents[key]) {
                // The current key shows a rendering component, call it and save the resulting React object for later rendering.
                libraryValues[key].component[firstBiologicalReplicate] = libraryComponents[key](replicates[0].library);
            }
        } else {
            if (libraryComponents && libraryComponents[key]) {
                replicates.forEach(replicate => {
                    // If the current key shows a rendering component, call it and save the resulting React object for later rendering.
                    libraryValues[key].component[replicateToIndex(replicate)] = libraryComponents[key](replicate.library);
                });
            }
        }
    });

    // Now begin the output process -- one React component per array element
    var components = Object.keys(libraryValues).map(key => {
        var libraryEntry = libraryValues[key];
        if (libraryEntry.value !== undefined || (libraryEntry.values && Object.keys(libraryEntry.values).length)) {
            return (
                <div key={key} data-test={libraryEntry.test}>
                    <dt>{libraryEntry.title}</dt>
                    <dd>
                        {libraryEntry.value !== undefined ?
                            /* Single value for this property; render it or its React component */
                            <span>{(libraryEntry.component && Object.keys(libraryEntry.component).length) ? <span>{libraryEntry.component}</span> : <span>{libraryEntry.value}</span>}</span>
                        :
                            /* Multiple values for this property */
                            <span>
                                {Object.keys(libraryEntry.values).map((replicateId) => {
                                    var value = libraryEntry.values[replicateId];
                                    if (libraryEntry.component && libraryEntry.component[replicateId]) {
                                        /* Display the pre-rendered component */
                                        return <span key={replicateId} className="line-item">{libraryEntry.component[replicateId]} [{replicateId}]</span>;
                                    } else if (value) {
                                        /* Display the simple value */
                                        return <span key={replicateId} className="line-item">{value} [{replicateId}]</span>;
                                    } else {
                                        /* No value to display; happens when at least one replicate had a value for this property, but this one doesn't */
                                        return null;
                                    }
                                })}
                            </span>
                        }
                    </dd>
                </div>
            );
        }

        // No value exists for this property in any replicate; display nothing for this property.
        return null;
    });

    // Finally, return the array of JSX renderings of all assay details.
    return components;
};


// Return a summary of the given biosamples, ready to be displayed in a React component.
var biosampleSummaries = function(biosamples) {
    var organismNames = []; // Array of all organism scientific names in all given biosamples
    var lifeAges = []; // Array of all life stages, ages, and sexes in all given biosamples
    var depletedIns = {}; // Collection of depleted_in_term_name in all biosamples; each one is a key with the value True
    var mutatedGenes = {}; // Collection of donor.mutated_gene in all biosamples; each one is a key with the value True
    var subcellularTerms = {}; // Collection of subcellular_fraction_term_name in all biosamples; each one is a key with the value True
    var cellCycles = {}; // Collection of phase in all biosamples; each one is a key with the value True
    var fullSummary = null; // Complete summary of biosample in a <span>, ready to include in a React component

    // Collect biosample data from all biosamples
    biosamples.forEach(function(biosample) {
        // Collect names of biosample characteristics
        if (biosample.depleted_in_term_name && biosample.depleted_in_term_name.length) {
            biosample.depleted_in_term_name.forEach(function(depletedIn) {
                depletedIns[depletedIn] = true;
            });
        }
        if (biosample.donor && biosample.donor.mutated_gene) {
            mutatedGenes[biosample.donor.mutated_gene.label] = true;
        }
        if (biosample.subcellular_fraction_term_name) {
            subcellularTerms[biosample.subcellular_fraction_term_name] = true;
        }
        if (biosample.phase) {
            cellCycles[biosample.phase] = true;
        }

        // Collect organism scientific names
        if (biosample.organism.scientific_name) {
            organismNames.push(biosample.organism.scientific_name);
        }

        // Collect strings with non-'unknown', non-empty life_stage, age, age_units, and sex, concatenated
        var lifeAgeString = (biosample.life_stage && biosample.life_stage != 'unknown') ? biosample.life_stage : '';
        // Add to the filtering options to generate a <select>
        if (biosample.age && biosample.age != 'unknown') {
            lifeAgeString += (lifeAgeString ? ' ' : '') + biosample.age;
            lifeAgeString += (biosample.age_units && biosample.age_units != 'unknown') ? ' ' + biosample.age_units : '';
        }
        if (biosample.sex && biosample.sex != 'unknown') {
            lifeAgeString += (lifeAgeString ? ' ' : '') + biosample.sex;
        }
        if (lifeAgeString) {
            lifeAges.push(lifeAgeString);
        }
    });

    // Remove duplicates from stage/age/sex strings and organism names
    if (lifeAges.length) {
        lifeAges = _.uniq(lifeAges);
    }
    if (organismNames.length) {
        organismNames = _.uniq(organismNames);
    }

    // Make summary strings of each kind of biosample data
    var nameKeys = Object.keys(depletedIns);
    var depletedInSummary = nameKeys.length ? 'missing: ' + nameKeys.join('/') : '';
    nameKeys = Object.keys(mutatedGenes);
    var mutatedGeneSummary = nameKeys.length ? 'mutated gene: ' + nameKeys.join('/') : '';
    nameKeys = Object.keys(subcellularTerms);
    var subcellularTermSummary = nameKeys.length ? 'subcellular fraction: ' + nameKeys.join('/') : '';
    nameKeys = Object.keys(cellCycles);
    var cellCycleSummary = nameKeys.length ? 'cell-cycle phase: ' + nameKeys.join('/') : '';

    // Combine all summary strings, comma separated and including only non-empty ones
    var summary = _.compact([depletedInSummary, mutatedGeneSummary, subcellularTermSummary, cellCycleSummary]).join(', ');

    // Combine all name and life/age/sex strings
    fullSummary = (
        <span>
            {summary ? summary : null}
            {organismNames.length || lifeAges.length ?
                <span>
                    {summary ? ' (' : '('}
                    {organismNames.map(function(name, i) {
                        if (i === 0) {
                            return (<em key={name}>{name}</em>);
                        } else {
                            return (<span key={name}>{' and '}<em>{name}</em></span>);
                        }
                    })}
                    {lifeAges.length ? ', ' + lifeAges.join(' and ') : ''}
                    {')'}
                </span>
            : null}
        </span>
    );

    return fullSummary;
};


// Display a list of datasets related to the experiment
var RelatedSeriesList = React.createClass({
    propTypes: {
        seriesList: React.PropTypes.array.isRequired // Array of Series dataset objects to display
    },

    getInitialState: function() {
        return {
            currInfoItem: '', // Accession of item whose detail info appears; empty string to display no detail info
            touchScreen: false, // True if we know we got a touch event; ignore clicks without touch indiciation
            clicked: false // True if info button was clicked (vs hovered)
        }
    },

    // Handle the mouse entering/existing an info icon. Ignore if the info tooltip is open because the icon had
    // been clicked. 'entering' is true if the mouse entered the icon, and false if exiting.
    handleInfoHover: function(series, entering) {
        if (!this.state.clicked) {
            this.setState({currInfoItem: entering ? series.accession : ''});
        }
    },

    // Handle click in info icon by setting the currInfoItem state to the accession of the item to display.
    // If opening the tooltip, note that hover events should be ignored until the icon is clicked to close the tooltip.
    handleInfoClick: function(series, touch, e) {
        var currTouchScreen = this.state.touchScreen;

        // Remember if we know we've had a touch event
        if (touch && !currTouchScreen) {
            currTouchScreen = true;
            this.setState({touchScreen: true});
            console.log('SET TOUCHSCREEN TRUE');
        }

        // Now handle the click. Ignore if we know we have a touch screen, but this wasn't a touch event
        if (!currTouchScreen || touch) {
            console.log('STAT: %s:%o', currTouchScreen, touch);
            if (this.state.currInfoItem === series.accession && this.state.clicked) {
                this.setState({currInfoItem: '', clicked: false});
            } else {
                this.setState({currInfoItem: series.accession, clicked: true});
            }
        }
    },

    render: function() {
        var seriesList = this.props.seriesList;

        return (
            <span>
                {seriesList.map((series, i) => {
                    return (
                        <span key={series.uuid}>
                            {i > 0 ? <span>, </span> : null}
                            <RelatedSeriesItem series={series} detailOpen={this.state.currInfoItem === series.accession}
                                handleInfoHover={this.handleInfoHover} handleInfoClick={this.handleInfoClick} />
                        </span>
                    );
                })}
            </span>
        );
    }
});


// Display a one dataset related to the experiment
var RelatedSeriesItem = React.createClass({
    propTypes: {
        series: React.PropTypes.object.isRequired, // Series object to display
        detailOpen: React.PropTypes.bool, // TRUE to open the series' detail tooltip
        handleInfoClick: React.PropTypes.func, // Function to call to handle click in info icon
        handleInfoHover: React.PropTypes.func // Function to call when mouse enters or leaves info icon
    },

    getInitialState: function() {
        return {
            touchOn: false // True if icon has been touched
        }
    },

    // Touch screen
    touchStart: function(series, e) {
        this.setState({touchOn: !this.state.touchOn});
        this.props.handleInfoClick(series, true);
    },

    render: function() {
        var {series, detailOpen} = this.props;

        return (
            <span>
                <a href={series['@id']} title={'View page for series dataset ' + series.accession}>{series.accession}</a>&nbsp;
                <div className="tooltip-trigger">
                    <i className="icon icon-info-circle"
                        onMouseEnter={this.props.handleInfoHover.bind(null, series, true)}
                        onMouseLeave={this.props.handleInfoHover.bind(null, series, false)}
                        onClick={this.props.handleInfoClick.bind(null, series, false)}
                        onTouchStart={this.touchStart.bind(null, series)}></i>
                    <div className={'tooltip bottom' + (detailOpen ? ' tooltip-open' : '')}>
                        <div className="tooltip-arrow"></div>
                        <div className="tooltip-inner">
                            {series.description ? <span>{series.description}</span> : <em>No description available</em>}
                        </div>
                    </div>
                </div>
            </span>
        );
    }
});


// Handle graphing throws
function graphException(message, file0, file1) {
/*jshint validthis: true */
    this.message = message;
    if (file0) {
        this.file0 = file0;
    }
    if (file1) {
        this.file1 = file1;
    }
}

module.exports.graphException = graphException;


var assembleGraph = module.exports.assembleGraph = function(context, session, infoNodeId, files, filterAssembly, filterAnnotation) {

    // Calculate a step ID from a file's derived_from array
    function _derivedFileIds(file) {
        if (file.derived_from) {
            return file.derived_from.map(function(derived) {
                return derived['@id'];
            }).sort().join();
        } else {
            return '';
        }
    }

    function _genQcId(metric, file) {
        return 'qc:' + metric['@id'] + file['@id'];
    }

    function _genFileId(file) {
        return 'file:' + file['@id'];
    }

    function _genStepId(file) {
        return 'step:' + derivedFileIds(file) + file.analysis_step['@id'];
    }

    function processFiltering(fileList, filterAssembly, filterAnnotation, allFiles, allContributing, include) {

        function getSubFileList(filesArray) {
            var fileList = {};
            filesArray.forEach(function(file) {
                fileList[file['@id']] = allFiles[file['@id']];
            });
            return fileList;
        }

        var fileKeys = Object.keys(fileList);
        for (var i = 0; i < fileKeys.length; i++) {
            var file = fileList[fileKeys[i]];
            var nextFileList;

            if (file) {
                if (!file.removed) {
                    // This file gets included. Include everything it derives from
                    if (file.derived_from && file.derived_from.length && !allContributing[file['@id']]) {
                        nextFileList = getSubFileList(file.derived_from);
                        processFiltering(nextFileList, filterAssembly, filterAnnotation, allFiles, allContributing, true);
                    }
                } else if (include) {
                    // Unremove the file if this branch is to be included based on files that derive from it
                    file.removed = false;
                    if (file.derived_from && file.derived_from.length && !allContributing[file['@id']]) {
                        nextFileList = getSubFileList(file.derived_from);
                        processFiltering(nextFileList, filterAssembly, filterAnnotation, allFiles, allContributing, true);
                    }
                }
            }
        }
    }

    var jsonGraph; // JSON graph object of entire graph; see graph.js
    var derivedFromFiles = {}; // List of all files that other files derived from
    var allFiles = {}; // All files' accessions as keys
    var allReplicates = {}; // All file's replicates as keys; each key references an array of files
    var allPipelines = {}; // List of all pipelines indexed by step @id
    var allMetricsInfo = []; // List of all QC metrics found attached to files
    var fileQcMetrics = {}; // List of all file QC metrics indexed by file ID
    var filterOptions = {}; // List of graph filters; annotations and assemblies
    var stepExists = false; // True if at least one file has an analysis_step
    var fileOutsideReplicate = false; // True if at least one file exists outside a replicate
    var abortGraph = false; // True if graph shouldn't be drawn
    var abortMsg; // Console message to display if aborting graph
    var abortFileId; // @id of file that caused abort
    var derivedFileIds = _.memoize(_derivedFileIds, function(file) {
        return file['@id'];
    });
    var genQcId = _.memoize(_genQcId, function(metric, file) {
        return metric['@id'] + file['@id'];
    });
    var genStepId = _.memoize(_genStepId, function(file) {
        return file['@id'];
    });
    var genFileId = _.memoize(_genFileId, function(file) {
        return file['@id'];
    });

    // Collect all files keyed by their ID as a single source of truth for files.
    // Every reference to a file object should get it from this object. Also serves
    // to de-dup the file array since there can be repeated files in it.
    files.forEach(function(file) {
        if (!allFiles[file['@id']]) {
            allFiles[file['@id']] = file;
        }
    });

    // Collect derived_from files, used replicates, and used pipelines. allFiles has all files directly involved
    // with this experiment if we're logged in, or just released files directly involved with experiment if we're not.
    Object.keys(allFiles).forEach(function(fileId) {
        var file = allFiles[fileId];

        // Build an object keyed with all files that other files derive from. If the file is contributed,
        // we don't care about its derived_from because we don't render that.
        if (file.derived_from && file.derived_from.length) {
            file.derived_from.forEach(function(derived_from) {
                var derivedFromId = derived_from['@id'];
                var derivedFile = allFiles[derivedFromId];
                if (!derivedFile) {
                    // The derived-from file wasn't in the given file list. Copy the file object from the file's
                    // derived_from so we can examine it later -- and mark it as missing. It could be because a
                    // derived-from file isn't released and we're not logged in, or because it's a contributing file.
                    derivedFromFiles[derivedFromId] = derived_from;
                    derived_from.missing = true;
                } else if (!derivedFromFiles[derivedFromId]) {
                    // The derived-from file was in the given file list, so record the derived-from file in derivedFromFiles.
                    // ...that is, unless the derived-from file has already been seen. Just move on if it has.
                    derivedFromFiles[derivedFromId] = derivedFile;
                }
            });
        }

        // Keep track of all used replicates by keeping track of all file objects for each replicate.
        // Each key is a replicate number, and each references an array of file objects using that replicate.
        if (file.biological_replicates && file.biological_replicates.length === 1) {
            var biological_replicate_number = file.biological_replicates[0];
            if (!allReplicates[biological_replicate_number]) {
                // Place a new array in allReplicates if needed
                allReplicates[biological_replicate_number] = [];
            }
            allReplicates[biological_replicate_number].push(file);
        }

        // Note whether any files have an analysis step
        var fileAnalysisStep = file.analysis_step_version && file.analysis_step_version.analysis_step;
        stepExists = stepExists || fileAnalysisStep;

        // Save the pipeline array used for each step used by the file.
        if (fileAnalysisStep) {
            allPipelines[fileAnalysisStep['@id']] = fileAnalysisStep.pipelines;
        }

        // File is derived; collect any QC info that applies to this file
        if (file.quality_metrics && file.quality_metrics.length) {
            var matchingQc = [];

            // Search file's quality_metrics array to find one with a quality_metric_of field referring to this file.
            file.quality_metrics.forEach(function(metric) {
                var matchingFile = _(metric.quality_metric_of).find(function(appliesFile) {
                    return file['@id'] === appliesFile;
                });
                if (matchingFile) {
                    matchingQc.push(metric);
                }
            });
            if (matchingQc.length) {
                fileQcMetrics[fileId] = matchingQc;
            }
        }

        // Keep track of whether files exist outside replicates. That could mean it has no replicate information,
        // or it has more than one replicate.
        fileOutsideReplicate = fileOutsideReplicate || (file.biological_replicates && file.biological_replicates.length !== 1);
    });
    // At this stage, allFiles, allReplicates, and derivedFromFiles point to the same file objects;
    // allPipelines points to pipelines.

    // Now find contributing files by subtracting original_files from the list of derived_from files. Note: derivedFromFiles is
    // an object keyed by each file's @id. allContributingArray is an array of file objects.
    var allContributingArray = _(derivedFromFiles).filter((derivedFromFile, derivedFromId) => {
        return !_(context.original_files).any(originalFileId => originalFileId === derivedFromId);
    });

    // Process the contributing files array
    var allContributing = {};
    allContributingArray.forEach(contributingFile => {
        // Convert array of contributing files to a keyed object to help with searching later
        contributingFile.missing = false;
        var contributingFileId = contributingFile['@id'];
        allContributing[contributingFileId] = contributingFile;

        // Also add contributing files to the allFiles object
        if (allFiles[contributingFileId]) {
            // Contributing file already existed in file array for some reason; use its existing file object
            allContributing[contributingFileId] = allFiles[contributingFileId];
        } else {
            // Seeing contributed file for the first time; save it in allFiles
            allFiles[contributingFileId] = allContributing[contributingFileId];
        }
    });

    // Don't draw anything if no files have an analysis_step
    if (!stepExists) {
        throw new graphException('No graph: no files have step runs');
    }

    // Now that we know at least some files derive from each other through analysis steps, mark file objects that
    // don't derive from other files — and that no files derive from them — as removed from the graph.
    // Also build the filtering menu here; it genomic annotations and assemblies that ARE involved in the graph.
    Object.keys(allFiles).forEach(function(fileId) {
        var file = allFiles[fileId];

        // File gets removed if doesn’t derive from other files AND no files derive from it.
        var islandFile = file.removed = !(file.derived_from && file.derived_from.length) && !derivedFromFiles[fileId];

        // Add to the filtering options to generate a <select>; don't include island files
        if (!islandFile && file.output_category !== 'raw data' && file.assembly) {
            if (file.genome_annotation) {
                filterOptions[file.assembly + '-' + file.genome_annotation] = file.assembly + ' ' + file.genome_annotation;
            } else {
                filterOptions[file.assembly] = file.assembly;
            }
        }
    });

    // Remove any replicates containing only removed files from the last step.
    Object.keys(allReplicates).forEach(function(repNum) {
        var onlyRemovedFiles = _(allReplicates[repNum]).all(function(file) {
            return file.removed && file.missing === true;
        });
        if (onlyRemovedFiles) {
            allReplicates[repNum] = [];
        }
    });

    // Check whether any files that others derive from are missing (usually because they're unreleased and we're logged out).
    Object.keys(derivedFromFiles).forEach(function(derivedFromFileId) {
        var derivedFromFile = derivedFromFiles[derivedFromFileId];
        if (derivedFromFile.removed || derivedFromFile.missing) {
            // A file others derive from doesn't exist or was removed; check if it's in a replicate or not
            // Note the derived_from file object exists even if it doesn't exist in given files array.
            if (derivedFromFile.biological_replicates && derivedFromFile.biological_replicates.length === 1) {
                // Missing derived-from file in a replicate; remove the replicate's files and remove itself.
                var derivedFromRep = derivedFromFile.biological_replicates[0];
                if (allReplicates[derivedFromRep]) {
                    allReplicates[derivedFromRep].forEach(function(file) {
                        file.removed = true;
                    });
                }
            } else {
                // Missing derived-from file not in a replicate or in multiple replicates; don't draw any graph
                throw new graphException('No graph: derived_from file outside replicate (or in multiple replicates) missing', derivedFromFileId);
            }
        } // else the derived_from file is in files array (allFiles object); normal case
    });

    // Remove files based on the filtering options
    if (filterAssembly) {
        // First remove all raw files, and all other files with mismatched filtering options
        Object.keys(allFiles).forEach(function(fileId) {
            var file = allFiles[fileId];

            if (file.output_category === 'raw data') {
                // File is raw data; just remove it
                file.removed = true;
            } else {
                // At this stage, we know it's a process or reference file. Remove from files if
                // it has mismatched assembly or annotation
                if ((file.assembly !== filterAssembly) || ((file.genome_annotation || filterAnnotation) && (file.genome_annotation !== filterAnnotation))) {
                    file.removed = true;
                }
            }
        });

        // For all files matching the filtering options that derive from others, go up the derivation chain and re-include everything there.
        processFiltering(allFiles, filterAssembly, filterAnnotation, allFiles, allContributing);
    }

    // See if removing files by filtering have emptied a replicate.
    if (Object.keys(allReplicates).length) {
        Object.keys(allReplicates).forEach(function(replicateId) {
            var emptied = _(allReplicates[replicateId]).all(function(file) {
                return file.removed;
            });

            // If all files removed from a replicate, remove the replicate
            if (emptied) {
                allReplicates[replicateId] = [];
            }

        });
    }

    // Check whether all files have been removed
    abortGraph = _(Object.keys(allFiles)).all(function(fileId) {
        return allFiles[fileId].removed;
    });
    if (abortGraph) {
        throw new graphException('No graph: all files removed');
    }

    // No files exist outside replicates, and all replicates are removed
    var replicateIds = Object.keys(allReplicates);
    if (fileOutsideReplicate && replicateIds.length && _(replicateIds).all(function(replicateNum) {
        return !allReplicates[replicateNum].length;
    })) {
        throw new graphException('No graph: All replicates removed and no files outside replicates exist');
    }

    // Last check; see if any files derive from files now missing. This test is child-file based, where the last test
    // was based on the derived-from files.
    Object.keys(allFiles).forEach(function(fileId) {
        var file = allFiles[fileId];

        if (!file.removed && !allContributing[fileId] && file.derived_from && file.derived_from.length) {
            var derivedGoneMissing; // Just to help debugging
            var derivedGoneId; // @id of derived-from file that's either missing or removed

            // A file still in the graph derives from others. See if any of the files it derives from have been removed
            // or are missing.
            file.derived_from.forEach(function(derivedFromFile) {
                var orgDerivedFromFile = derivedFromFiles[derivedFromFile['@id']];
                var derivedGone = orgDerivedFromFile.missing || orgDerivedFromFile.removed;

                // These two just for debugging a unrendered graph
                if (derivedGone) {
                    throw new graphException('file0 derives from file1 which is ' + (orgDerivedFromFile.missing ? 'missing' : 'removed'), fileId, derivedFromFile['@id']);
                }
            });
        }
    });

    // Create an empty graph architecture that we fill in next.
    jsonGraph = new JsonGraph(context.accession);

    // Create nodes for the replicates
    Object.keys(allReplicates).forEach(function(replicateNum) {
        if (allReplicates[replicateNum] && allReplicates[replicateNum].length) {
            jsonGraph.addNode('rep:' + replicateNum, 'Replicate ' + replicateNum, {
                cssClass: 'pipeline-replicate',
                type: 'Rep',
                shape: 'rect',
                cornerRadius: 0
            });
        }
    });

    // Go through each file (released or unreleased) to add it and associated steps to the graph
    Object.keys(allFiles).forEach(function(fileId) {
        var file = allFiles[fileId];

        // Only add files derived from others, or that others derive from,
        // and that aren't part of a removed replicate
        if (!file.removed) {
            var stepId;
            var label;
            var pipelineInfo;
            var error;
            var fileNodeId = 'file:' + file['@id'];
            var replicateNode = (file.biological_replicates && file.biological_replicates.length === 1 ) ? jsonGraph.getNode('rep:' + file.biological_replicates[0]) : null;
            var metricsInfo;
            var fileContributed = allContributing[fileId];

            // Add QC metrics info from the file to the list to generate the nodes later
            if (fileQcMetrics[fileId] && fileQcMetrics[fileId].length && file.step_run) {
                metricsInfo = fileQcMetrics[fileId].map(function(metric) {
                    var qcId = genQcId(metric, file);
                    return {id: qcId, label: 'QC', class: 'pipeline-node-qc-metric' + (infoNodeId === qcId ? ' active' : ''), ref: metric, parent: file};
                });
            }

            // Add file to the graph as a node
            var fileNodeLabel, fileCssClass, fileRef;
            var loggedIn = session && session['auth.userid'];
            if (fileContributed && fileContributed.status !== 'released' && !loggedIn) {
                // A contributed file isn't released and we're not logged in
                fileNodeLabel = 'Unreleased';
                fileCssClass = 'pipeline-node-file contributing error' + (infoNodeId === fileNodeId ? ' active' : '');
                fileRef = null;
            } else {
                fileNodeLabel = file.title + ' (' + file.output_type + ')';
                fileCssClass = 'pipeline-node-file' + (fileContributed ? ' contributing' : '') + (infoNodeId === fileNodeId ? ' active' : '');
                fileRef = file;
            }
            jsonGraph.addNode(fileNodeId, fileNodeLabel, {
                cssClass: fileCssClass,
                type: 'File',
                shape: 'rect',
                cornerRadius: 16,
                parentNode: replicateNode,
                contributing: fileContributed,
                ref: fileRef
            }, metricsInfo);

            // If the file has an analysis step, prepare it for graph insertion
            if (!fileContributed) {
                var fileAnalysisStep = file.analysis_step_version && file.analysis_step_version.analysis_step;
                if (fileAnalysisStep) {
                    // Make an ID and label for the step
                    stepId = 'step:' + derivedFileIds(file) + fileAnalysisStep['@id'];
                    label = fileAnalysisStep.analysis_step_types;
                    pipelineInfo = allPipelines[fileAnalysisStep['@id']];
                    error = false;
                } else if (derivedFileIds(file)) {
                    // File derives from others, but no analysis step; make dummy step
                    stepId = 'error:' + derivedFileIds(file);
                    label = 'Software unknown';
                    pipelineInfo = null;
                    error = true;
                } else {
                    // No analysis step and no derived_from; don't add a step
                    stepId = '';
                }

                if (stepId) {
                    // Add the step to the graph only if we haven't for this derived-from set already
                    if (!jsonGraph.getNode(stepId)) {
                        jsonGraph.addNode(stepId, label, {
                            cssClass: 'pipeline-node-analysis-step' + (infoNodeId === stepId ? ' active' : '') + (error ? ' error' : ''),
                            type: 'Step',
                            shape: 'rect',
                            cornerRadius: 4,
                            parentNode: replicateNode,
                            ref: fileAnalysisStep,
                            pipelines: pipelineInfo,
                            fileId: file['@id'],
                            fileAccession: file.accession,
                            stepVersion: file.analysis_step_version
                        });
                    }

                    // Connect the file to the step, and the step to the derived_from files
                    jsonGraph.addEdge(stepId, fileNodeId);
                    file.derived_from.forEach(function(derived) {
                        if (!jsonGraph.getEdge('file:' + derived['@id'], stepId)) {
                            jsonGraph.addEdge('file:' + derived['@id'], stepId);
                        }
                    });
                }
            }
        }
    }, this);

    jsonGraph.filterOptions = filterOptions;
    return jsonGraph;
};

// analysis steps.
var ExperimentGraph = module.exports.ExperimentGraph = React.createClass({

    getInitialState: function() {
        return {
            infoNodeId: '', // @id of node whose info panel is open
            selectedAssembly: '', // Value of selected mapping assembly filter
            selectedAnnotation: '' // Value of selected genome annotation filter
        };
    },

    // Render metadata if a graph node is selected.
    // jsonGraph: JSON graph data.
    // infoNodeId: ID of the selected node
    detailNodes: function(jsonGraph, infoNodeId) {
        var meta;

        // Find data matching selected node, if any
        if (infoNodeId) {
            if (infoNodeId.indexOf('qc:') === -1) {
                // Not a QC subnode; render normally
                var node = jsonGraph.getNode(infoNodeId);
                if (node) {
                    meta = globals.graph_detail.lookup(node)(node);
                }
            } else {
                // QC subnode
                var subnode = jsonGraph.getSubnode(infoNodeId);
                if (subnode) {
                    meta = QcDetailsView(subnode);
                }
            }
        }

        return meta;
    },

    // Handle a click in a graph node
    handleNodeClick: function(nodeId) {
        this.setState({infoNodeId: this.state.infoNodeId !== nodeId ? nodeId : ''});
    },

    handleFilterChange: function(e) {
        var value = e.target.value;
        if (value !== 'default') {
            var filters = value.split('-');
            this.setState({selectedAssembly: filters[0], selectedAnnotation: filters[1]});
        } else {
            this.setState({selectedAssembly: '', selectedAnnotation: ''});
        }
    },

    render: function() {
        var {context, session, data} = this.props;
        var files = data ? data['@graph'] : [];

        // Build node graph of the files and analysis steps with this experiment
        if (files && files.length) {
            // Build the graph; place resulting graph in this.jsonGraph
            var filterOptions = {};
            try {
                this.jsonGraph = assembleGraph(context, session, this.state.infoNodeId, files, this.state.selectedAssembly, this.state.selectedAnnotation);
            } catch(e) {
                this.jsonGraph = null;
                console.warn(e.message + (e.file0 ? ' -- file0:' + e.file0 : '') + (e.file1 ? ' -- file1:' + e.file1: ''));
            }
            var goodGraph = this.jsonGraph && Object.keys(this.jsonGraph).length;
            filterOptions = goodGraph && this.jsonGraph.filterOptions;

            // If we have a graph, or if we have a selected assembly/annotation, draw the graph panel
            if (goodGraph || this.state.selectedAssembly || this.state.selectedAnnotation) {
                var meta = this.detailNodes(this.jsonGraph, this.state.infoNodeId);
                return (
                    <div>
                        <h3>Files generated by pipeline</h3>
                        {filterOptions && Object.keys(filterOptions).length ?
                            <div className="form-inline">
                                <select className="form-control" defaultValue="default" onChange={this.handleFilterChange}>
                                    <option value="default" key="title">All Assemblies and Annotations</option>
                                    <option disabled="disabled"></option>
                                    {Object.keys(filterOptions).map(function(option) {
                                        return (
                                            <option key={option} value={option}>{filterOptions[option]}</option>
                                        );
                                    })}
                                </select>
                            </div>
                        : null}
                        {goodGraph ?
                            <Graph graph={this.jsonGraph} nodeClickHandler={this.handleNodeClick}>
                                <div id="graph-node-info">
                                    {meta ? <PanelBody>{meta}</PanelBody> : null}
                                </div>
                            </Graph>
                        :
                            <Panel>
                                <PanelBody>
                                    <p className="browser-error">Currently selected assembly and genomic annotation hides the graph</p>
                                </PanelBody>
                            </Panel>
                        }
                    </div>
                );
            }
        }
        return null;
    }
});


// Display the metadata of the selected file in the graph
var FileDetailView = function(node) {
    // The node is for a file
    var selectedFile = node.metadata.ref;
    var meta;

    if (selectedFile) {
        var contributingAccession;

        if (node.metadata.contributing) {
            var accessionStart = selectedFile.dataset.indexOf('/', 1) + 1;
            var accessionEnd = selectedFile.dataset.indexOf('/', accessionStart) - accessionStart;
            contributingAccession = selectedFile.dataset.substr(accessionStart, accessionEnd);
        }
        var dateString = !!selectedFile.date_created && moment.utc(selectedFile.date_created).format('YYYY-MM-DD');
        return (
            <dl className="key-value">
                {selectedFile.file_format ?
                    <div data-test="format">
                        <dt>Format</dt>
                        <dd>{selectedFile.file_type}</dd>
                    </div>
                : null}

                {selectedFile.output_type ?
                    <div data-test="output">
                        <dt>Output</dt>
                        <dd>{selectedFile.output_type}</dd>
                    </div>
                : null}

                {selectedFile.paired_end ?
                    <div data-test="pairedend">
                        <dt>Paired end</dt>
                        <dd>{selectedFile.paired_end}</dd>
                    </div>
                : null}

                {selectedFile.replicate ?
                    <div data-test="bioreplicate">
                        <dt>Biological replicate(s)</dt>
                        <dd>{'[' + selectedFile.replicate.biological_replicate_number + ']'}</dd>
                        <dt>Technical Replicate</dt>
                        <dd>{selectedFile.replicate.technical_replicate_number}</dd>
                    </div>
                : selectedFile.biological_replicates && selectedFile.biological_replicates.length ?
                    <div data-test="bioreplicate">
                        <dt>Biological replicate(s)</dt>
                        <dd>{'[' + selectedFile.biological_replicates.join(', ') + ']'}</dd>
                    </div>
                : null}

                {selectedFile.replicate ?
                    <div data-test="techreplicate">
                        <dt>Technical replicate</dt>
                        <dd>{selectedFile.replicate.technical_replicate_number}</dd>
                    </div>
                : selectedFile.biological_replicates && selectedFile.biological_replicates.length ?
                    <div data-test="techreplicate">
                        <dt>Technical replicate</dt>
                        <dd>{'-'}</dd>
                    </div>
                : null}

                {selectedFile.assembly ?
                    <div data-test="assembly">
                        <dt>Mapping assembly</dt>
                        <dd>{selectedFile.assembly}</dd>
                    </div>
                : null}

                {selectedFile.genome_annotation ?
                    <div data-test="annotation">
                        <dt>Genome annotation</dt>
                        <dd>{selectedFile.genome_annotation}</dd>
                    </div>
                : null}

                {selectedFile.lab && selectedFile.lab.title ?
                    <div data-test="submitted">
                        <dt>Lab</dt>
                        <dd>{selectedFile.lab.title}</dd>
                    </div>
                : null}

                {dateString ?
                    <div data-test="datecreated">
                        <dt>Date added</dt>
                        <dd>{dateString}</dd>
                    </div>
                : null}

                {selectedFile.analysis_step_version ?
                    <div data-test="software">
                        <dt>Software</dt>
                        <dd>{SoftwareVersionList(selectedFile.analysis_step_version.software_versions)}</dd>
                    </div>
                : null}

                {node.metadata.contributing && selectedFile.dataset ?
                    <div data-test="contributedfrom">
                        <dt>Contributed from</dt>
                        <dd><a href={selectedFile.dataset}>{contributingAccession}</a></dd>
                    </div>
                : null}

                {selectedFile.href ?
                    <div data-test="download">
                        <dt>File download</dt>
                        <dd>
                            <a href={selectedFile.href} download={selectedFile.href.substr(selectedFile.href.lastIndexOf("/") + 1)} data-bypass="true"><i className="icon icon-download"></i>
                                &nbsp;Download
                            </a>
                        </dd>
                    </div>
                : null}
            </dl>
        );
    } else {
        return <p className="browser-error">No information available</p>;
    }
};

globals.graph_detail.register(FileDetailView, 'File');


// Display QC metrics of the selected QC sub-node in a file node.
var QcDetailsView = function(metrics) {
    // QC metrics properties to NOT display.
    var reserved = ['uuid', 'assay_term_name', 'assay_term_id', 'attachment', 'submitted_by', 'level', 'status', 'date_created', 'step_run', 'schema_version'];
    var sortedKeys = Object.keys(metrics.ref).sort();

    if (metrics) {
        return (
            <div>
                <h4 className="quality-metrics-title">Quality metrics of {metrics.parent.accession}</h4>
                <dl className="key-value-flex">
                    {sortedKeys.map(function(key) {
                        if ((typeof metrics.ref[key] === 'string' || typeof metrics.ref[key] === 'number') && key[0] !== '@' && reserved.indexOf(key) === -1) {
                            return(
                                <div key={key}>
                                    <dt>{key}</dt>
                                    <dd>{metrics.ref[key]}</dd>
                                </div>
                            );
                        }
                        return null;
                    })}
                </dl>
            </div>
        );
    } else {
        return null;
    }
};<|MERGE_RESOLUTION|>--- conflicted
+++ resolved
@@ -24,12 +24,7 @@
 
 var Breadcrumbs = navbar.Breadcrumbs;
 var DbxrefList = dbxref.DbxrefList;
-<<<<<<< HEAD
-var FileTable = dataset.FileTable;
-var DatasetFiles = dataset.DatasetFiles;
-=======
 var {DatasetFiles, FilePanelHeader, ExperimentTable} = dataset;
->>>>>>> a0e79316
 var FetchedItems = fetched.FetchedItems;
 var FetchedData = fetched.FetchedData;
 var FacetList = search.FacetList;
@@ -553,14 +548,7 @@
                     <ReplicateTable condensedReplicates={condensedReplicates} replicationType={context.replication_type} />
                 : null}
 
-<<<<<<< HEAD
                 <FileGallery context={context} />
-=======
-                <FetchedData ignoreErrors>
-                    <Param name="data" url={dataset.files_url(context)} />
-                    <ExperimentGraph context={context} session={this.context.session} />
-                </FetchedData>
->>>>>>> a0e79316
 
                 {/* Display list of released and unreleased files */}
                 <FetchedItems {...this.props} url={dataset.files_url(context)} Component={DatasetFiles} filePanelHeader={<FilePanelHeader context={context} />} encodevers={encodevers} anisogenic={anisogenic} session={this.context.session} ignoreErrors />
