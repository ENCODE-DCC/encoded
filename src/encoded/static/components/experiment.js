--- conflicted
+++ resolved
@@ -1,4 +1,3 @@
-/** @jsx React.DOM */
 /** @jsx React.DOM */
 'use strict';
 var React = require('react');
@@ -36,11 +35,6 @@
         replicates.forEach(function (replicate) {
             if (!replicate.library) return;
             replicate.library.documents.forEach(function (doc) {
-<<<<<<< HEAD
-                documents[doc['@id']] = Panel({context: doc, popoverContent: ProtocolContent});
-            }, this);
-        }, this);
-=======
                 documents[doc['@id']] = Panel({context: doc});
             });
         });
@@ -94,11 +88,10 @@
             treatmentText = _.uniq(treatmentText);
         }
 
->>>>>>> 0d2c8f7b
         // Adding experiment specific documents
         context.documents.forEach(function (document) {
-            documents[document['@id']] = Panel({context: document, popoverContent: ProtocolContent});
-        }, this);
+            documents[document['@id']] = Panel({context: document});
+        });
         var antibodies = {};
         replicates.forEach(function (replicate) {
             if (replicate.antibody) {
@@ -331,25 +324,6 @@
 };
 
 
-var ProtocolContent = module.exports.ProtocolContent = React.createClass({
-    render: function() {
-        var context = this.props.context;
-        return(
-            <div>
-                {context.caption ? <dt>Caption</dt> : null}
-                {context.caption ? <dd>{context.caption}</dd> : null}
-
-                <dt>Submitted by</dt>
-                <dd>{context.submitted_by.title}</dd>
-
-                <dt>Grant</dt>
-                <dd>{context.award.name}</dd>
-            </div>
-        );
-    }
-});
-
-
 var Replicate = module.exports.Replicate = function (props) {
     var replicate = props.replicate;
     var concentration = replicate.rbns_protein_concentration;
