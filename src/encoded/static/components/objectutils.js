import React from 'react';
import cloneWithProps from 'react/lib/cloneWithProps';
import _ from 'underscore';
import { Modal, ModalHeader, ModalBody, ModalFooter } from '../libs/bootstrap/modal';
import globals from './globals';


// Display a summary sentence for a single treatment.
export function singleTreatment(treatment) {
    let treatmentText = '';

    if (treatment.amount) {
        treatmentText += `${treatment.amount}${treatment.amount_units ? ` ${treatment.amount_units}` : ''} `;
    }
    treatmentText += `${treatment.treatment_term_name}${treatment.treatment_term_id ? ` (${treatment.treatment_term_id})` : ''} `;
    if (treatment.duration) {
        treatmentText += `for ${treatment.duration} ${treatment.duration_units ? treatment.duration_units : ''}`;
    }
    return treatmentText;
}


// Display a treatment definition list.
export function treatmentDisplay(treatment) {
    const treatmentText = singleTreatment(treatment);
    return (
        <dl key={treatment.uuid} className="key-value">
            <div data-test="treatment">
                <dt>Treatment</dt>
                <dd>{treatmentText}</dd>
            </div>

            <div data-test="type">
                <dt>Type</dt>
                <dd>{treatment.treatment_type}</dd>
            </div>
        </dl>
    );
}


// Do a search of the specific objects whose @ids are listed in the `atIds` parameter. Because we
// have to specify the @id of each object in the URL of the GET request, the URL can get quite
// long, so if the number of `atIds` @ids goes beyond the `chunkSize` constant, we break thev
// searches into chunks, and the maximum number of @ids in each chunk is `chunkSize`. We
// then send out all the search GET requests at once, combine them into one array of
// files returned as a promise.
//
// You can also supply an array of objects in the filteringObjects parameter. Any file @ids in
// `atIds` that matches an object['@id'] in `filteringObjects` doesn't get included in the GET
// request.
//
// Note: this function calls `fetch`, so you can't call this function from code that runs on the
// server or it'll complain that `fetch` isn't defined. If called from a React component, make sure
// you only call it when you know the component is mounted, like from the componentDidMount method.
//
// atIds: array of file @ids.
// uri: Base URI specifying the type and statuses of the objects we want to get. The list of object
//      @ids gets added to this URI.
// filteringObjects: Array of files to filter out of the array of file @ids in the fileIds parameter.
export function requestObjects(atIds, uri, filteringObjects) {
    const chunkSize = 100; // Maximum # of files to search for at once
    const filteringFileIds = {}; // @ids of files we've searched for and don't need retrieval
    let filteredObjectIds = {}; // @ids of files we need to retrieve

    // Make a searchable object of file IDs for files to filter out of our list.
    if (filteringObjects && filteringObjects.length) {
        filteringObjects.forEach((filteringObject) => {
            filteringFileIds[filteringObject['@id']] = filteringObject;
        });

        // Filter the given file @ids to exclude those files we already have in data.@graph,
        // just so we don't use bandwidth getting things we already have.
        filteredObjectIds = atIds.filter(atId => !filteringFileIds[atId]);
    } else {
        // The caller didn't supply an array of files to filter out, so filtered files are just
        // all of them.
        filteredObjectIds = atIds;
    }

    // Break fileIds into an array of arrays of <= `chunkSize` @ids so we don't generate search
    // URLs that are too long for the server to handle.
    const objectChunks = [];
    for (let start = 0, chunkIndex = 0; start < filteredObjectIds.length; start += chunkSize, chunkIndex += 1) {
        objectChunks[chunkIndex] = filteredObjectIds.slice(start, start + chunkSize);
    }

    // Going to send out all search chunk GET requests at once, and then wait for all of them to
    // complete.
    return Promise.all(objectChunks.map((objectChunk) => {
        // Build URL containing file search for specific files for each chunk of files.
        const url = uri.concat(objectChunk.reduce((combined, current) => `${combined}&@id=${current}`, ''));
        return fetch(url, {
            method: 'GET',
            headers: {
                Accept: 'application/json',
            },
        }).then((response) => {
            // Convert each response response to JSON
            if (response.ok) {
                return response.json();
            }
            return Promise.resolve(null);
        });
    })).then((chunks) => {
        // All search chunks have resolved or errored. We get an array of search results in
        // `chunks` -- one per chunk. Now collect their files from their @graphs into one array of
        // files and return them as the promise result.
        if (chunks && chunks.length) {
            return chunks.reduce((objects, chunk) => (chunk && chunk['@graph'].length ? objects.concat(chunk['@graph']) : objects), []);
        }

        // Didn't get any good chucks back, so just return no results.
        return [];
    });
}


// Do a search of the specific files whose @ids are listed in the `fileIds` parameter.
//
// You can also supply an array of objects in the filteringFiles parameter. Any file @ids in
// `atIds` that matches an object['@id'] in `filteringFiles` doesn't get included in the GET
// request.
//
// Note: this function calls requestObjects which calls `fetch`, so you can't call this function
// from code that runs on the server or it'll complain that `fetch` isn't defined. If called from a
// React component, make sure you only call it when you know the component is mounted, like from
// the componentDidMount method.
//
// fileIds: array of file @ids.
// filteringFiles: Array of files to filter out of the array of file @ids in the fileIds parameter.
export function requestFiles(fileIds, filteringFiles) {
    return requestObjects(fileIds, '/search/?type=File&limit=all&status!=deleted&status!=revoked&status!=replaced', filteringFiles);
}


// Given a dataset (for now, only ReferenceEpigenome), return the donor diversity of that dataset.
export function donorDiversity(dataset) {
    let diversity = 'none';

    if (dataset.related_datasets && dataset.related_datasets.length) {
        // Get all non-deleted related experiments; empty array if none.
        const experiments = dataset.related_datasets.filter(experiment => experiment.status !== 'deleted');

        // From list list of non-deleted experiments, get all non-deleted replicates into one
        // array.
        if (experiments.length) {
            // Make an array of replicate arrays, one replicate array per experiment. Only include
            // non-deleted replicates.
            const replicatesByExperiment = experiments.map(experiment => (
                (experiment.replicates && experiment.replicates.length) ?
                    experiment.replicates.filter(replicate => replicate.status !== 'deleted')
                : []),
            );

            // Merge all replicate arrays into one non-deleted replicate array.
            const replicates = replicatesByExperiment.reduce((replicateCollection, replicatesForExperiment) => replicateCollection.concat(replicatesForExperiment), []);

            // Look at the donors in each replicate's biosample. If we see at least two different
            // donors, we know we have a composite. If only one unique donor after examining all
            // donors, we have a single. "None" if no donors found in all replicates.
            if (replicates.length) {
                const donorAtIdCollection = [];
                replicates.every((replicate) => {
                    if (replicate.library && replicate.library.status !== 'deleted' &&
                            replicate.library.biosample && replicate.library.biosample.status !== 'deleted' &&
                            replicate.library.biosample.donor && replicate.library.biosample.donor.status !== 'deleted') {
                        const donorAccession = replicate.library.biosample.donor.accession;

                        // If we haven't yet seen this donor @id, add it to our collection
                        if (donorAtIdCollection.indexOf(donorAccession) === -1) {
                            donorAtIdCollection.push(donorAccession);
                        }

                        // If we have two, we know have a composite, and we can exit the loop by
                        // returning false, which makes the replicates.every function end.
                        return donorAtIdCollection.length !== 2;
                    }

                    // No donor to examine in this replicate. Keep the `every` loop going.
                    return true;
                });

                // Now determine the donor diversity.
                if (donorAtIdCollection.length > 1) {
                    diversity = 'composite';
                } else if (donorAtIdCollection.length === 1) {
                    diversity = 'single';
                } // Else keep its original value of 'none'.
            }
        }
    }
    return diversity;
}


// Render the Download icon while allowing the hovering tooltip.
const DownloadIcon = React.createClass({
    propTypes: {
        hoverDL: React.PropTypes.func, // Function to call when hovering or stop hovering over the icon
        file: React.PropTypes.object, // File associated with this download button
        adminUser: React.PropTypes.bool, // True if logged-in user is an admin
    },

    onMouseEnter: function () {
        this.props.hoverDL(true);
    },

    onMouseLeave: function () {
        this.props.hoverDL(false);
    },

    render: function () {
        const { file, adminUser } = this.props;

        return (
            <i className="icon icon-download" style={!file.restricted || adminUser ? {} : { opacity: '0.3' }} onMouseEnter={file.restricted ? this.onMouseEnter : null} onMouseLeave={file.restricted ? this.onMouseLeave : null}>
                <span className="sr-only">Download</span>
            </i>
        );
    },
});


// Render an accession as a button if clicking it sets a graph node, or just as text if not.
const FileAccessionButton = React.createClass({
    propTypes: {
        file: React.PropTypes.object.isRequired, // File whose button is being rendered
    },

    render: function () {
        const { file } = this.props;
        return <a href={file['@id']} title={`Go to page for ${file.title}`}>{file.title}</a>;
    },
});


// Display a button to open the file information modal.
const FileInfoButton = React.createClass({
    propTypes: {
        file: React.PropTypes.object.isRequired, // File whose information is to be displayed
        clickHandler: React.PropTypes.func, // Function to call when the info button is clicked
    },

    onClick: function () {
        this.props.clickHandler(`file:${this.props.file['@id']}`);
    },

    render: function () {
        return (
            <button className="file-table-btn" onClick={this.onClick}>
                <i className="icon icon-info-circle">
                    <span className="sr-only">Open file information</span>
                </i>
            </button>
        );
    },
});


// Render a download button for a file that reacts to login state and admin status to render a
// tooltip about the restriction based on those things.
export const RestrictedDownloadButton = React.createClass({
    propTypes: {
        file: React.PropTypes.object, // File containing `href` to use as download link
        adminUser: React.PropTypes.bool, // True if logged in user is admin
        downloadComponent: React.PropTypes.object, // Optional component to render the download button, insetad of default
    },

    getInitialState: function () {
        return {
            tip: false, // True if tip is visible
        };
    },

    timer: null, // Holds timer for the tooltip
    tipHovering: false, // True if currently hovering over the tooltip

    hoverDL: function (hovering) {
        if (hovering) {
            // Started hovering over the DL button; show the tooltip.
            this.setState({ tip: true });

            // If we happen to have a running timer, clear it so we don't clear the tooltip while
            // hovering over the DL button.
            if (this.timer) {
                clearTimeout(this.timer);
                this.timer = null;
            }
        } else {
            // No longer hovering over the DL button; start a timer that might hide the tooltip
            // after a second passes. It won't hide the tooltip if they're now hovering over the
            // tooltip itself.
            this.timer = setTimeout(() => {
                this.timer = null;
                if (!this.tipHovering) {
                    this.setState({ tip: false });
                }
            }, 1000);
        }
    },

    hoverTip: function (hovering) {
        if (hovering) {
            // Started hovering over the tooltip. This prevents the timer from hiding the tooltip.
            this.tipHovering = true;
        } else {
            // Stopped hovering over the tooltip. If the DL button hover time isn't running, hide
            // the tooltip here.
            this.tipHovering = false;
            if (!this.timer) {
                this.setState({ tip: false });
            }
        }
    },

    hoverTipIn: function () {
        this.hoverTip(true);
    },

    hoverTipOut: function () {
        this.hoverTip(false);
    },

    render: function () {
        const { file, adminUser } = this.props;
        const tooltipOpenClass = this.state.tip ? ' tooltip-open' : '';
        const buttonEnabled = !file.restricted || adminUser;

        // If the user provided us with a component for downloading files, add the download
        // properties to the component before rendering.
        const downloadComponent = this.props.downloadComponent ? cloneWithProps(this.props.downloadComponent, {
            file: file,
            href: file.href,
            download: file.href.substr(file.href.lastIndexOf('/') + 1),
            hoverDL: this.hoverDL,
            adminUser: adminUser,
            buttonEnabled: buttonEnabled,
        }) : null;

        // Supply a default icon for the user to click to download, if the caller didn't supply one
        // in downloadComponent.
        const icon = (!downloadComponent ? <DownloadIcon file={file} adminUser={adminUser} hoverDL={this.hoverDL} /> : null);

        return (
            <div className="dl-tooltip-trigger">
                {buttonEnabled ?
                    <span>
                        {downloadComponent ?
                            <span>{downloadComponent}</span>
                        :
                            <a href={file.href} download={file.href.substr(file.href.lastIndexOf('/') + 1)} data-bypass="true">
                                {icon}
                            </a>
                        }
                    </span>
                :
                    <span>
                        {downloadComponent ?
                            <span>{downloadComponent}</span>
                        :
                            <span>{icon}</span>
                        }
                    </span>
                }
                {file.restricted ?
                    <div className={`tooltip right${tooltipOpenClass}`} role="tooltip" onMouseEnter={this.hoverTipIn} onMouseLeave={this.hoverTipOut}>
                        <div className="tooltip-arrow" />
                        <div className="tooltip-inner">
                            If you are a collaborator or owner of this file,<br />
                            please contact <a href="mailto:encode-help@lists.stanford.edu">encode-help@lists.stanford.edu</a><br />
                            to receive a copy of this file
                        </div>
                    </div>
                : null}
            </div>
        );
    },
});


export const DownloadableAccession = React.createClass({
    propTypes: {
        file: React.PropTypes.object.isRequired, // File whose accession to render
        buttonEnabled: React.PropTypes.bool, // True if accession should be a button
        clickHandler: React.PropTypes.func, // Function to call when button is clicked
        loggedIn: React.PropTypes.bool, // True if current user is logged in
        adminUser: React.PropTypes.bool, // True if current user is logged in and admin
    },

    render: function () {
        const { file, buttonEnabled, clickHandler, loggedIn, adminUser } = this.props;
        return (
            <span className="file-table-accession">
                <FileAccessionButton file={file} clickHandler={clickHandler} />
                {buttonEnabled ? <FileInfoButton file={file} clickHandler={clickHandler} /> : null}
                <RestrictedDownloadButton file={file} loggedIn={loggedIn} adminUser={adminUser} />
            </span>
        );
    },
});


// Return `true` if the given dataset is viewable by people not logged in, or people logged in
// but not as admin.
export function publicDataset(dataset) {
    return dataset.status === 'released' || dataset.status === 'archived' || dataset.status === 'revoked';
}


// Display a Visualize button that brings up a modal that lets you choose an assembly and a browser
// in which to display the visualization.
export const BrowserSelector = React.createClass({
    propTypes: {
        visualizeCfg: React.PropTypes.object.isRequired, // Assemblies, browsers, and browser URLs; visualize and visualize_batch contents
        disabled: React.PropTypes.bool, // `true` if button should be disabled; usually because more search results than we can handle
        title: React.PropTypes.string, // Title of Visualize button if "Visualize" isn't desired
    },

    getInitialState: function () {
        return { selectorOpen: false };
    },

    // Called to open the browser-selection modal.
    openModal: function () {
        this.setState({ selectorOpen: true });
    },

    // Called to close the browser-seletino modal.
    closeModal: function () {
        this.setState({ selectorOpen: false });
    },

    // When the link to open a browser gets clicked, this gets called to close the modal in
    // addition to going to the link.
    handleClick: function () {
        this.closeModal();
    },

    render: function () {
        const { visualizeCfg, disabled, title } = this.props;
        const assemblyList = _(Object.keys(visualizeCfg)).sortBy(assembly => _(globals.assemblyPriority).indexOf(assembly));

        return (
            <div className="browser-selector__actuator">
                <button onClick={this.openModal} disabled={disabled} className="btn btn-info btn-sm" >{title ? <span>{title}</span> : <span>Visualize</span>}</button>
                {this.state.selectorOpen ?
                    <Modal closeModal={this.closeModal} addClasses="browser-selector__modal">
                        <ModalHeader title="Open visualization browser" closeModal={this.closeModal} />
                        <ModalBody>
                            <div className="browser-selector">
                                <div className="browser-selector__inner">
                                    <div className="browser-selector__title">
                                        <div className="browser-selector__assembly-title">
                                            Assembly
                                        </div>
                                        <div className="browser-selector__browsers-title">
                                            Visualize with browser…
                                        </div>
                                    </div>
                                    <hr />
                                    {assemblyList.map((assembly) => {
                                        const assemblyBrowsers = visualizeCfg[assembly];
                                        const browserList = _(Object.keys(assemblyBrowsers)).sortBy(browser => _(globals.browserPriority).indexOf(browser));

                                        // Only for v55; see http://redmine.encodedcc.org/issues/4533#note-48
                                        const flyWormException = ['ce10', 'ce11', 'dm3', 'dm6', 'mm9'].indexOf(assembly) !== -1;

                                        return (
                                            <div key={assembly} className="browser-selector__assembly-option">
                                                <div className="browser-selector__assembly">
                                                    {assembly}:
                                                </div>
                                                <div className="browser-selector__browsers">
                                                    {browserList.map(browser =>
                                                        <div key={browser} className="browser-selector__browser">
<<<<<<< HEAD
                                                            <a href={assemblyBrowsers[browser]} onClick={this.handleClick} disabled={flyWormException  && browser === 'Quick View'} rel="noopener noreferrer" target="_blank">
=======
                                                            <a href={assemblyBrowsers[browser]} onClick={this.handleClick} disabled={(this.props.annotationSource) && browser === 'Quick View'} rel="noopener noreferrer" target="_blank">
>>>>>>> bad0485d
                                                                {browser}
                                                                {browser === 'Quick View' ? <span className="beta-badge">BETA</span> : null}
                                                            </a>
                                                        </div>
                                                    )}
                                                </div>
                                            </div>
                                        );
                                    })}
                                </div>
                            </div>
                        </ModalBody>
                        <ModalFooter closeModal={<button className="btn btn-info" onClick={this.closeModal}>Close</button>} />
                    </Modal>
                : null}
            </div>
        );
    },
});<|MERGE_RESOLUTION|>--- conflicted
+++ resolved
@@ -474,11 +474,7 @@
                                                 <div className="browser-selector__browsers">
                                                     {browserList.map(browser =>
                                                         <div key={browser} className="browser-selector__browser">
-<<<<<<< HEAD
-                                                            <a href={assemblyBrowsers[browser]} onClick={this.handleClick} disabled={flyWormException  && browser === 'Quick View'} rel="noopener noreferrer" target="_blank">
-=======
-                                                            <a href={assemblyBrowsers[browser]} onClick={this.handleClick} disabled={(this.props.annotationSource) && browser === 'Quick View'} rel="noopener noreferrer" target="_blank">
->>>>>>> bad0485d
+                                                            <a href={assemblyBrowsers[browser]} onClick={this.handleClick} rel="noopener noreferrer" target="_blank">
                                                                 {browser}
                                                                 {browser === 'Quick View' ? <span className="beta-badge">BETA</span> : null}
                                                             </a>
