import React from 'react';
import PropTypes from 'prop-types';
import createReactClass from 'create-react-class';
import _ from 'underscore';
import { Modal, ModalHeader, ModalBody, ModalFooter } from '../libs/bootstrap/modal';
import globals from './globals';


// Display a summary sentence for a single treatment.
export function singleTreatment(treatment) {
    let treatmentText = '';

    if (treatment.amount) {
        treatmentText += `${treatment.amount}${treatment.amount_units ? ` ${treatment.amount_units}` : ''} `;
    }
    treatmentText += `${treatment.treatment_term_name}${treatment.treatment_term_id ? ` (${treatment.treatment_term_id})` : ''} `;
    if (treatment.duration) {
        treatmentText += `for ${treatment.duration} ${treatment.duration_units ? treatment.duration_units : ''}`;
    }
    return treatmentText;
}


// Display a treatment definition list.
export function treatmentDisplay(treatment) {
    const treatmentText = singleTreatment(treatment);
    return (
        <dl key={treatment.uuid} className="key-value">
            <div data-test="treatment">
                <dt>Treatment</dt>
                <dd>{treatmentText}</dd>
            </div>

            <div data-test="type">
                <dt>Type</dt>
                <dd>{treatment.treatment_type}</dd>
            </div>
        </dl>
    );
}


// Do a search of the specific objects whose @ids are listed in the `atIds` parameter. Because we
// have to specify the @id of each object in the URL of the GET request, the URL can get quite
// long, so if the number of `atIds` @ids goes beyond the `chunkSize` constant, we break thev
// searches into chunks, and the maximum number of @ids in each chunk is `chunkSize`. We
// then send out all the search GET requests at once, combine them into one array of
// files returned as a promise.
//
// You can also supply an array of objects in the filteringObjects parameter. Any file @ids in
// `atIds` that matches an object['@id'] in `filteringObjects` doesn't get included in the GET
// request.
//
// Note: this function calls `fetch`, so you can't call this function from code that runs on the
// server or it'll complain that `fetch` isn't defined. If called from a React component, make sure
// you only call it when you know the component is mounted, like from the componentDidMount method.
//
// atIds: array of file @ids.
// uri: Base URI specifying the type and statuses of the objects we want to get. The list of object
//      @ids gets added to this URI.
// filteringObjects: Array of files to filter out of the array of file @ids in the fileIds parameter.
export function requestObjects(atIds, uri, filteringObjects) {
    const chunkSize = 100; // Maximum # of files to search for at once
    const filteringFileIds = {}; // @ids of files we've searched for and don't need retrieval
    let filteredObjectIds = {}; // @ids of files we need to retrieve

    // Make a searchable object of file IDs for files to filter out of our list.
    if (filteringObjects && filteringObjects.length) {
        filteringObjects.forEach((filteringObject) => {
            filteringFileIds[filteringObject['@id']] = filteringObject;
        });

        // Filter the given file @ids to exclude those files we already have in data.@graph,
        // just so we don't use bandwidth getting things we already have.
        filteredObjectIds = atIds.filter(atId => !filteringFileIds[atId]);
    } else {
        // The caller didn't supply an array of files to filter out, so filtered files are just
        // all of them.
        filteredObjectIds = atIds;
    }

    // Break fileIds into an array of arrays of <= `chunkSize` @ids so we don't generate search
    // URLs that are too long for the server to handle.
    const objectChunks = [];
    for (let start = 0, chunkIndex = 0; start < filteredObjectIds.length; start += chunkSize, chunkIndex += 1) {
        objectChunks[chunkIndex] = filteredObjectIds.slice(start, start + chunkSize);
    }

    // Going to send out all search chunk GET requests at once, and then wait for all of them to
    // complete.
    return Promise.all(objectChunks.map((objectChunk) => {
        // Build URL containing file search for specific files for each chunk of files.
        const url = uri.concat(objectChunk.reduce((combined, current) => `${combined}&@id=${current}`, ''));
        return fetch(url, {
            method: 'GET',
            headers: {
                Accept: 'application/json',
            },
        }).then((response) => {
            // Convert each response response to JSON
            if (response.ok) {
                return response.json();
            }
            return Promise.resolve(null);
        });
    })).then((chunks) => {
        // All search chunks have resolved or errored. We get an array of search results in
        // `chunks` -- one per chunk. Now collect their files from their @graphs into one array of
        // files and return them as the promise result.
        if (chunks && chunks.length) {
            return chunks.reduce((objects, chunk) => (chunk && chunk['@graph'].length ? objects.concat(chunk['@graph']) : objects), []);
        }

        // Didn't get any good chucks back, so just return no results.
        return [];
    });
}


// Do a search of the specific files whose @ids are listed in the `fileIds` parameter.
//
// You can also supply an array of objects in the filteringFiles parameter. Any file @ids in
// `atIds` that matches an object['@id'] in `filteringFiles` doesn't get included in the GET
// request.
//
// Note: this function calls requestObjects which calls `fetch`, so you can't call this function
// from code that runs on the server or it'll complain that `fetch` isn't defined. If called from a
// React component, make sure you only call it when you know the component is mounted, like from
// the componentDidMount method.
//
// fileIds: array of file @ids.
// filteringFiles: Array of files to filter out of the array of file @ids in the fileIds parameter.
export function requestFiles(fileIds, filteringFiles) {
    return requestObjects(fileIds, '/search/?type=File&limit=all&status!=deleted&status!=revoked&status!=replaced', filteringFiles);
}


// Given a dataset (for now, only ReferenceEpigenome), return the donor diversity of that dataset.
export function donorDiversity(dataset) {
    let diversity = 'none';

    if (dataset.related_datasets && dataset.related_datasets.length) {
        // Get all non-deleted related experiments; empty array if none.
        const experiments = dataset.related_datasets.filter(experiment => experiment.status !== 'deleted');

        // From list list of non-deleted experiments, get all non-deleted replicates into one
        // array.
        if (experiments.length) {
            // Make an array of replicate arrays, one replicate array per experiment. Only include
            // non-deleted replicates.
            const replicatesByExperiment = experiments.map(experiment => (
                (experiment.replicates && experiment.replicates.length) ?
                    experiment.replicates.filter(replicate => replicate.status !== 'deleted')
                : []),
            );

            // Merge all replicate arrays into one non-deleted replicate array.
            const replicates = replicatesByExperiment.reduce((replicateCollection, replicatesForExperiment) => replicateCollection.concat(replicatesForExperiment), []);

            // Look at the donors in each replicate's biosample. If we see at least two different
            // donors, we know we have a composite. If only one unique donor after examining all
            // donors, we have a single. "None" if no donors found in all replicates.
            if (replicates.length) {
                const donorAtIdCollection = [];
                replicates.every((replicate) => {
                    if (replicate.library && replicate.library.status !== 'deleted' &&
                            replicate.library.biosample && replicate.library.biosample.status !== 'deleted' &&
                            replicate.library.biosample.donor && replicate.library.biosample.donor.status !== 'deleted') {
                        const donorAccession = replicate.library.biosample.donor.accession;

                        // If we haven't yet seen this donor @id, add it to our collection
                        if (donorAtIdCollection.indexOf(donorAccession) === -1) {
                            donorAtIdCollection.push(donorAccession);
                        }

                        // If we have two, we know have a composite, and we can exit the loop by
                        // returning false, which makes the replicates.every function end.
                        return donorAtIdCollection.length !== 2;
                    }

                    // No donor to examine in this replicate. Keep the `every` loop going.
                    return true;
                });

                // Now determine the donor diversity.
                if (donorAtIdCollection.length > 1) {
                    diversity = 'composite';
                } else if (donorAtIdCollection.length === 1) {
                    diversity = 'single';
                } // Else keep its original value of 'none'.
            }
        }
    }
    return diversity;
}


// Render the Download icon while allowing the hovering tooltip.
const DownloadIcon = createReactClass({
    propTypes: {
        hoverDL: PropTypes.func, // Function to call when hovering or stop hovering over the icon
        file: PropTypes.object, // File associated with this download button
        adminUser: PropTypes.bool, // True if logged-in user is an admin
    },

    onMouseEnter: function () {
        this.props.hoverDL(true);
    },

    onMouseLeave: function () {
        this.props.hoverDL(false);
    },

    render: function () {
        const { file, adminUser } = this.props;

        return (
            <i className="icon icon-download" style={!file.restricted || adminUser ? {} : { opacity: '0.3' }} onMouseEnter={file.restricted ? this.onMouseEnter : null} onMouseLeave={file.restricted ? this.onMouseLeave : null}>
                <span className="sr-only">Download</span>
            </i>
        );
    },
});


// Render an accession as a button if clicking it sets a graph node, or just as text if not.
const FileAccessionButton = createReactClass({
    propTypes: {
        file: PropTypes.object.isRequired, // File whose button is being rendered
    },

    render: function () {
        const { file } = this.props;
        return <a href={file['@id']} title={`Go to page for ${file.title}`}>{file.title}</a>;
    },
});


// Display a button to open the file information modal.
const FileInfoButton = createReactClass({
    propTypes: {
        file: PropTypes.object.isRequired, // File whose information is to be displayed
        clickHandler: PropTypes.func, // Function to call when the info button is clicked
    },

    onClick: function () {
        this.props.clickHandler(`file:${this.props.file['@id']}`);
    },

    render: function () {
        return (
            <button className="file-table-btn" onClick={this.onClick}>
                <i className="icon icon-info-circle">
                    <span className="sr-only">Open file information</span>
                </i>
            </button>
        );
    },
});


// Render a download button for a file that reacts to login state and admin status to render a
// tooltip about the restriction based on those things.
export const RestrictedDownloadButton = createReactClass({
    propTypes: {
        file: PropTypes.object, // File containing `href` to use as download link
        adminUser: PropTypes.bool, // True if logged in user is admin
        downloadComponent: PropTypes.object, // Optional component to render the download button, insetad of default
    },

    getInitialState: function () {
        return {
            tip: false, // True if tip is visible
        };
    },

    timer: null, // Holds timer for the tooltip
    tipHovering: false, // True if currently hovering over the tooltip

    hoverDL: function (hovering) {
        if (hovering) {
            // Started hovering over the DL button; show the tooltip.
            this.setState({ tip: true });

            // If we happen to have a running timer, clear it so we don't clear the tooltip while
            // hovering over the DL button.
            if (this.timer) {
                clearTimeout(this.timer);
                this.timer = null;
            }
        } else {
            // No longer hovering over the DL button; start a timer that might hide the tooltip
            // after a second passes. It won't hide the tooltip if they're now hovering over the
            // tooltip itself.
            this.timer = setTimeout(() => {
                this.timer = null;
                if (!this.tipHovering) {
                    this.setState({ tip: false });
                }
            }, 1000);
        }
    },

    hoverTip: function (hovering) {
        if (hovering) {
            // Started hovering over the tooltip. This prevents the timer from hiding the tooltip.
            this.tipHovering = true;
        } else {
            // Stopped hovering over the tooltip. If the DL button hover time isn't running, hide
            // the tooltip here.
            this.tipHovering = false;
            if (!this.timer) {
                this.setState({ tip: false });
            }
        }
    },

    hoverTipIn: function () {
        this.hoverTip(true);
    },

    hoverTipOut: function () {
        this.hoverTip(false);
    },

    render: function () {
        const { file, adminUser } = this.props;
        const tooltipOpenClass = this.state.tip ? ' tooltip-open' : '';
        const buttonEnabled = !file.restricted || adminUser;

        // If the user provided us with a component for downloading files, add the download
        // properties to the component before rendering.
        const downloadComponent = this.props.downloadComponent ? React.cloneElement(this.props.downloadComponent, {
            file: file,
            href: file.href,
            download: file.href.substr(file.href.lastIndexOf('/') + 1),
            hoverDL: this.hoverDL,
            adminUser: adminUser,
            buttonEnabled: buttonEnabled,
        }) : null;

        // Supply a default icon for the user to click to download, if the caller didn't supply one
        // in downloadComponent.
        const icon = (!downloadComponent ? <DownloadIcon file={file} adminUser={adminUser} hoverDL={this.hoverDL} /> : null);

        return (
            <div className="dl-tooltip-trigger">
                {buttonEnabled ?
                    <span>
                        {downloadComponent ?
                            <span>{downloadComponent}</span>
                        :
                            <a href={file.href} download={file.href.substr(file.href.lastIndexOf('/') + 1)} data-bypass="true">
                                {icon}
                            </a>
                        }
                    </span>
                :
                    <span>
                        {downloadComponent ?
                            <span>{downloadComponent}</span>
                        :
                            <span>{icon}</span>
                        }
                    </span>
                }
                {file.restricted ?
                    <div className={`tooltip right${tooltipOpenClass}`} role="tooltip" onMouseEnter={this.hoverTipIn} onMouseLeave={this.hoverTipOut}>
                        <div className="tooltip-arrow" />
                        <div className="tooltip-inner">
                            If you are a collaborator or owner of this file,<br />
                            please contact <a href="mailto:encode-help@lists.stanford.edu">encode-help@lists.stanford.edu</a><br />
                            to receive a copy of this file
                        </div>
                    </div>
                : null}
            </div>
        );
    },
});


export const DownloadableAccession = createReactClass({
    propTypes: {
        file: PropTypes.object.isRequired, // File whose accession to render
        buttonEnabled: PropTypes.bool, // True if accession should be a button
        clickHandler: PropTypes.func, // Function to call when button is clicked
        loggedIn: PropTypes.bool, // True if current user is logged in
        adminUser: PropTypes.bool, // True if current user is logged in and admin
    },

    render: function () {
        const { file, buttonEnabled, clickHandler, loggedIn, adminUser } = this.props;
        return (
            <span className="file-table-accession">
                <FileAccessionButton file={file} clickHandler={clickHandler} />
                {buttonEnabled ? <FileInfoButton file={file} clickHandler={clickHandler} /> : null}
                <RestrictedDownloadButton file={file} loggedIn={loggedIn} adminUser={adminUser} />
            </span>
        );
    },
});


// Return `true` if the given dataset is viewable by people not logged in, or people logged in
// but not as admin.
export function publicDataset(dataset) {
    return dataset.status === 'released' || dataset.status === 'archived' || dataset.status === 'revoked';
}


// Display a Visualize button that brings up a modal that lets you choose an assembly and a browser
// in which to display the visualization.
export const BrowserSelector = createReactClass({
    propTypes: {
<<<<<<< HEAD
        visualizeCfg: PropTypes.object.isRequired, // Assemblies, browsers, and browser URLs; visualize and visualize_batch contents
        disabled: PropTypes.bool, // `true` if button should be disabled; usually because more search results than we can handle
        title: PropTypes.string, // Title of Visualize button if "Visualize" isn't desired
        annotationSource: PropTypes.bool, // v55rc3 only
=======
        visualizeCfg: React.PropTypes.object.isRequired, // Assemblies, browsers, and browser URLs; visualize and visualize_batch contents
        disabled: React.PropTypes.bool, // `true` if button should be disabled; usually because more search results than we can handle
        title: React.PropTypes.string, // Title of Visualize button if "Visualize" isn't desired
>>>>>>> e9d8d8ad
    },

    getInitialState: function () {
        return { selectorOpen: false };
    },

    // Called to open the browser-selection modal.
    openModal: function () {
        this.setState({ selectorOpen: true });
    },

    // Called to close the browser-seletino modal.
    closeModal: function () {
        this.setState({ selectorOpen: false });
    },

    // When the link to open a browser gets clicked, this gets called to close the modal in
    // addition to going to the link.
    handleClick: function () {
        this.closeModal();
    },

    render: function () {
        const { visualizeCfg, disabled, title } = this.props;
        const assemblyList = _(Object.keys(visualizeCfg)).sortBy(assembly => _(globals.assemblyPriority).indexOf(assembly));

        return (
            <div className="browser-selector__actuator">
                <button onClick={this.openModal} disabled={disabled} className="btn btn-info btn-sm" >{title ? <span>{title}</span> : <span>Visualize</span>}</button>
                {this.state.selectorOpen ?
                    <Modal closeModal={this.closeModal} addClasses="browser-selector__modal">
                        <ModalHeader title="Open visualization browser" closeModal={this.closeModal} />
                        <ModalBody>
                            <div className="browser-selector">
                                <div className="browser-selector__inner">
                                    <div className="browser-selector__title">
                                        <div className="browser-selector__assembly-title">
                                            Assembly
                                        </div>
                                        <div className="browser-selector__browsers-title">
                                            Visualize with browser…
                                        </div>
                                    </div>
                                    <hr />
                                    {assemblyList.map((assembly) => {
                                        const assemblyBrowsers = visualizeCfg[assembly];
                                        const browserList = _(Object.keys(assemblyBrowsers)).sortBy(browser => _(globals.browserPriority).indexOf(browser));

                                        // Only for v55; see http://redmine.encodedcc.org/issues/4533#note-48
                                        const flyWormException = ['ce10', 'ce11', 'dm3', 'dm6', 'mm9'].indexOf(assembly) !== -1;

                                        return (
                                            <div key={assembly} className="browser-selector__assembly-option">
                                                <div className="browser-selector__assembly">
                                                    {assembly}:
                                                </div>
                                                <div className="browser-selector__browsers">
                                                    {browserList.map(browser =>
                                                        <div key={browser} className="browser-selector__browser">
                                                            <a href={assemblyBrowsers[browser]} onClick={this.handleClick} rel="noopener noreferrer" target="_blank">
                                                                {browser}
                                                                {browser === 'Quick View' ? <span className="beta-badge">BETA</span> : null}
                                                            </a>
                                                        </div>
                                                    )}
                                                </div>
                                            </div>
                                        );
                                    })}
                                </div>
                            </div>
                        </ModalBody>
                        <ModalFooter closeModal={<button className="btn btn-info" onClick={this.closeModal}>Close</button>} />
                    </Modal>
                : null}
            </div>
        );
    },
});<|MERGE_RESOLUTION|>--- conflicted
+++ resolved
@@ -413,16 +413,9 @@
 // in which to display the visualization.
 export const BrowserSelector = createReactClass({
     propTypes: {
-<<<<<<< HEAD
         visualizeCfg: PropTypes.object.isRequired, // Assemblies, browsers, and browser URLs; visualize and visualize_batch contents
         disabled: PropTypes.bool, // `true` if button should be disabled; usually because more search results than we can handle
         title: PropTypes.string, // Title of Visualize button if "Visualize" isn't desired
-        annotationSource: PropTypes.bool, // v55rc3 only
-=======
-        visualizeCfg: React.PropTypes.object.isRequired, // Assemblies, browsers, and browser URLs; visualize and visualize_batch contents
-        disabled: React.PropTypes.bool, // `true` if button should be disabled; usually because more search results than we can handle
-        title: React.PropTypes.string, // Title of Visualize button if "Visualize" isn't desired
->>>>>>> e9d8d8ad
     },
 
     getInitialState: function () {
