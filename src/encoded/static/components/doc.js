'use strict';
var React = require('react');
var _ = require('underscore');
var url = require('url');
var panel = require('../libs/bootstrap/panel');
<<<<<<< HEAD
var {CollapseIcon} = require('../libs/svg-icons');
=======
var {SvgIcon, collapseIcon} = require('../libs/svg-icons');
>>>>>>> d578b2b8
var globals = require('./globals');
var image = require('./image');
var {StatusLabel} = require('./statuslabel');
var {Panel, PanelHeading, PanelBody} = panel;
var Attachment = image.Attachment;

const EXCERPT_LENGTH = 80; // Maximum number of characters in an excerpt


// To add more @types for document panels, see the bottom of this file.

// <DocumentsPanel> displays groups of documents within a panel. Each group gets its own title and shows
// one subpanel for each document within that group. The @type of each document must contain 'Document'
// somewhere.
//
// <DocumentsPanel> property: documentsList
//
// This object is mostly an array of arrays. The inner arrays holds the list of documents of one type,
// while the outer array holds all the types of arrays along with their section label. Literally though,
// documentList is an array of objects, including the array of documents and the label to display above
// those documents within the panel.
//
// [
//     {
//         label: 'document label',
//         documents: array of document objects
//     },
//     {
//         ...next one...
//     }
// ]

var DocumentsPanel = module.exports.DocumentsPanel = React.createClass({
    propTypes: {
        documentSpecs: React.PropTypes.array.isRequired, // List of document arrays and their titles
        title: React.PropTypes.string // Title of the document panel
    },

    render: function() {
        // Filter documentSpecs to just those that have actual documents in them.
        var documentSpecs = this.props.documentSpecs.length && _.compact(this.props.documentSpecs.map(documentSpecs => {
            return documentSpecs.documents.length ? documentSpecs : null;
        }));

        // Concatenate all documents, and map their UUIDs to corresponding labels
        var allDocs = [];
        var docLabelMap = {};
        documentSpecs.forEach(spec => {
            spec.documents.forEach(doc => {
                docLabelMap[doc.uuid] = spec.label;
            });
            allDocs = allDocs.concat(spec.documents);
        });

        if (documentSpecs.length) {
            return (
                <div>
                    <Panel addClasses="clearfix">
                        <PanelHeading>
                            <h4>{this.props.title ? <span>{this.props.title}</span> : <span>Documents</span>}</h4>
                        </PanelHeading>
                        <PanelBody addClasses="panel-body-doc doc-panel-outer">
                            <section className="flexrow doc-panel-inner">
                                {allDocs.map((doc, i) => {
                                    var PanelView = globals.panel_views.lookup(doc);
                                    return <PanelView key={doc['@id']} label={docLabelMap[doc.uuid]} context={doc} />;
                                })}
                            </section>
                        </PanelBody>
                    </Panel>
                </div>
            );
        }
        return null;
    }
});


var DocumentsSubpanels = module.exports.DocumentsSubpanels = React.createClass({
    propTypes: {
        documentSpec: React.PropTypes.object.isRequired // List of document arrays and their titles
    },

    render: function() {
        var documentSpec = this.props.documentSpec;

        return (
            <div>
                <div className="panel-docs-list">
                    {documentSpec.documents.map(doc => {
                        var PanelView = globals.panel_views.lookup(doc);
                        return <PanelView key={doc['@id']} label={documentSpec.label} context={doc} />;
                    })}
                </div>
            </div>
        );
    }
});


// Display a single document within a <DocumentPanel>. This routine requires that you register display components for each
// of the five major parts of a single document panel. See globals.js for a guide to the parts.
var Document = module.exports.Document = React.createClass({
    getInitialState: function() {
        return {panelOpen: false};
    },

    // Clicking the Lab bar inverts visible state of the popover
    handleClick: function(e) {
        e.preventDefault();
        e.stopPropagation();

        // Tell parent (App component) about new popover state
        // Pass it this component's React unique node ID
        this.setState({panelOpen: !this.state.panelOpen});
    },

    render: function() {
        var context = this.props.context;

        // Set up rendering components
        var DocumentHeaderView = globals.document_views.header.lookup(context);
        var DocumentCaptionView = globals.document_views.caption.lookup(context);
        var DocumentPreviewView = globals.document_views.preview.lookup(context);
        var DocumentFileView = globals.document_views.file.lookup(context);
        var DocumentDetailView = globals.document_views.detail.lookup(context);

        return (
            <section className="flexcol panel-doc">
                <Panel addClasses={globals.itemClass(context, 'view-detail')}>
                    <DocumentHeaderView doc={context} label={this.props.label} />
                    <PanelBody>
                        <div className="document-header">
                            <DocumentPreviewView doc={context} />
                            <DocumentCaptionView doc={context} />
                        </div>
                        <DocumentFileView doc={context} detailOpen={this.state.panelOpen} detailSwitch={this.handleClick} />
                        <DocumentDetailView doc={context} detailOpen={this.state.panelOpen} id={context['@id']} />
                    </PanelBody>
                </Panel>
            </section>
        );
    }
});


// Document header component -- default
var DocumentHeader = module.exports.DocumentHeader = React.createClass({
    propTypes: {
        doc: React.PropTypes.object.isRequired // Document object to render
    },

    render: function() {
        var {doc, label} = this.props;

        return (
            <div className="panel-header document-title sentence-case">
                {doc.document_type} {label ? <span className="document-label">{label}</span> : null}
            </div>
        );
    }
});

// Document caption component -- default
var DocumentCaption = module.exports.DocumentCaption = React.createClass({
    propTypes: {
        doc: React.PropTypes.object.isRequired // Document object to render
    },

    render: function() {
        var doc = this.props.doc;
        var excerpt, caption = doc.description;
        if (caption && caption.length > EXCERPT_LENGTH) {
            excerpt = globals.truncateString(caption, EXCERPT_LENGTH);
        }

        return (
            <div className="document-intro document-meta-data">
                {excerpt || caption ?
                    <div data-test="caption">
                        <strong>{excerpt ? 'Description excerpt: ' : 'Description: '}</strong>
                        {excerpt ? <span>{excerpt}</span> : <span>{caption}</span>}
                    </div>
                : <em>No description</em>}
            </div>
        );
    }
});

// Document preview component -- default
var DocumentPreview = module.exports.DocumentPreview = React.createClass({
    propTypes: {
        doc: React.PropTypes.object.isRequired // Document object to render
    },

    render: function() {
        return (
            <figure>
                <Attachment context={this.props.doc} attachment={this.props.doc.attachment} className="characterization" />
            </figure>
        );
    }
});


// Document file component -- default
var DocumentFile = module.exports.DocumentFile = React.createClass({
    propTypes: {
        doc: React.PropTypes.object.isRequired, // Document object to render
        detailOpen: React.PropTypes.bool, // True if detail panel is visible
        detailSwitch: React.PropTypes.func // Parent component function to call when detail switch clicked
    },

    render: function() {
        var {doc, detailOpen, detailSwitch} = this.props;

        if (doc.attachment && doc.attachment.href && doc.attachment.download) {
            var attachmentHref = url.resolve(doc['@id'], doc.attachment.href);
            var dlFileTitle = "Download file " + doc.attachment.download;

            return (
                <div className="dl-bar">
                    <i className="icon icon-download"></i>&nbsp;
                    <a data-bypass="true" title={dlFileTitle} href={attachmentHref} download={doc.attachment.download}>
                        {doc.attachment.download}
                    </a>
                    {detailSwitch ?
                        <div className="detail-switch">
                            <a href="#" data-trigger onClick={detailSwitch} className="collapsing-doc">
                                {collapseIcon(!this.props.detailOpen)}
                            </a>
                        </div>
                    : null}
                </div>
            );
        }

        return (
            <div className="dl-bar">
                <em>Document not available</em>
            </div>
        );
    }
});


// Document detail component -- default
var DocumentDetail = module.exports.DocumentDetail = React.createClass({
    propTypes: {
        doc: React.PropTypes.object.isRequired, // Document object to render
        detailOpen: React.PropTypes.bool, // True if detail panel is visible
        key: React.PropTypes.string // Unique key for identification
    },

    render: function() {
        var doc = this.props.doc;
        var keyClass = 'document-slider' + (this.props.detailOpen ? ' active' : '');
        var excerpt = doc.description && doc.description.length > EXCERPT_LENGTH;

        return (
            <div className={keyClass}>
                <dl className='key-value-doc' id={'panel-' + this.props.id} aria-labeledby={'tab-' + this.props.id} role="tabpanel">
                    {excerpt ?
                        <div data-test="caption">
                            <dt>Description</dt>
                            <dd>{doc.description}</dd>
                        </div>
                    : null}

                    {doc.submitted_by && doc.submitted_by.title ?
                        <div data-test="submitted-by">
                            <dt>Submitted by</dt>
                            <dd>{doc.submitted_by.title}</dd>
                        </div>
                    : null}

                    <div data-test="lab">
                        <dt>Lab</dt>
                        <dd>{doc.lab.title}</dd>
                    </div>

                    {doc.award && doc.award.name ?
                        <div data-test="award">
                            <dt>Grant</dt>
                            <dd>{doc.award.name}</dd>
                        </div>
                    : null}
                </dl>
            </div>
        );
    }
});

// Register document @types so they display in the standard document panel
globals.panel_views.register(Document, 'Document');

// Register document header rendering components
globals.document_views.header.register(DocumentHeader, 'Document');

// Register document caption rendering components
globals.document_views.caption.register(DocumentCaption, 'Document');

// Register document preview rendering components
globals.document_views.preview.register(DocumentPreview, 'Document');

// Register document file rendering components
globals.document_views.file.register(DocumentFile, 'Document');

// Register document detail rendering components
globals.document_views.detail.register(DocumentDetail, 'Document');


// Display a panel for attachments that aren't a part of an associated document
var AttachmentPanel = module.exports.AttachmentPanel = React.createClass({
    propTypes: {
        context: React.PropTypes.object.isRequired, // Object that owns the attachment; needed for attachment path
        attachment: React.PropTypes.object.isRequired, // Attachment being rendered
        title: React.PropTypes.string // Title to display in the caption area
    },

    render: function() {
        var {context, attachment, title} = this.props;

        // Make the download link
        var download, attachmentHref;
        if (attachment.href && attachment.download) {
            attachmentHref = url.resolve(context['@id'], attachment.href);
            download = (
                <div className="dl-link">
                    <i className="icon icon-download"></i>&nbsp;
                    <a data-bypass="true" href={attachmentHref} download={attachment.download}>
                        Download
                    </a>
                </div>
            );
        } else {
            download = <em>Attachment not available to download</em>;
        }

        return (
            <section className="attachment-panel">
                <Panel addClasses={globals.itemClass(context, 'view-detail quality-metric-header')}>
                    <figure>
                        <Attachment context={context} attachment={attachment} className="characterization" />
                    </figure>
                    <div className="document-intro document-meta-data">
                        {title ?
                            <div data-test="attachments">
                                <strong>Attachment: </strong>
                                {title}
                            </div>
                        : null}
                        {download}
                    </div>
                </Panel>
            </section>
        );
    }
});<|MERGE_RESOLUTION|>--- conflicted
+++ resolved
@@ -3,11 +3,7 @@
 var _ = require('underscore');
 var url = require('url');
 var panel = require('../libs/bootstrap/panel');
-<<<<<<< HEAD
-var {CollapseIcon} = require('../libs/svg-icons');
-=======
 var {SvgIcon, collapseIcon} = require('../libs/svg-icons');
->>>>>>> d578b2b8
 var globals = require('./globals');
 var image = require('./image');
 var {StatusLabel} = require('./statuslabel');
