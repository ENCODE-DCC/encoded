--- conflicted
+++ resolved
@@ -21,13 +21,13 @@
             { id: <i>{context.accession}</i> },
         ];
         const crumbsReleased = (context.status === 'released');
-        
+
         let hasIHC=false;
         if (Object.keys(this.props.context.ihc).length > 0) {
               hasIHC = true;
           }
-        
-        
+
+
         return (
             <div className={itemClass}>
                 <header className="row">
@@ -215,12 +215,8 @@
                                 <dd>{context.report_source}</dd>
                             </div>} */}
                 </Panel>
-<<<<<<< HEAD
                 {hasIHC&&<IHCTable data={context.ihc} tableTitle="IHC Assay Staining Results"></IHCTable>}
-               
-=======
-
->>>>>>> a48178e2
+
             </div>
         )
     }
