'use strict';
var React = require('react');
var fetched = require('../fetched');
var globals = require('../globals');
var search = require('../search');
var url = require('url');
<<<<<<< HEAD
var { svgIcon } = require('../../libs/svg-icons');
=======
var svgIcon = require('../../libs/svg-icons').svgIcon;
>>>>>>> e8c0c15d

var Facet = search.Facet;


var HomepageSummary = React.createClass({
    render: function() {
        var {data, searchBase, onFilter} = this.props;

        var facetMap = {};
        if (data.facets !== undefined) {
            data.facets.forEach((facet) => {
                facetMap[facet.field] = facet;
            });
        }

        var facetProps = {
            filters: data.filters,
            searchBase: searchBase,
            onFilter: onFilter,
            width: null,
            hideZeros: false
        };

        return (
            <div className="homepage-facets">
                <h3>Search by...</h3>
                <div className="homepage-summary-row">
                    <Facet facet={facetMap['replicates.library.biosample.donor.organism.scientific_name']} {...facetProps} />
                    <Facet facet={facetMap['award.project']} {...facetProps} />
                </div>
                <div className="homepage-summary-count">
                    <h2>{data.total} experiment{data.total === 1 ? '' : 's'} found.</h2>
                    <div>
                        <a className="btn btn-info" href={'/search/' + searchBase}>{svgIcon('search')} List</a>
                        {' '}<a className="btn btn-info" href={'/report/' + searchBase}>{svgIcon('table')} Table</a>
                        {' '}<a className="btn btn-info" href={'/matrix/' + searchBase}>{svgIcon('matrix')} Matrix</a>
                    </div>
                </div>
                <div className="homepage-summary-row">
                    <Facet facet={facetMap['organ_slims']} {...facetProps} />
                    <Facet facet={facetMap['assay_slims']} {...facetProps} />
                </div>
            </div>
        );
    },

});


var HomepageSummaryLoader = React.createClass({

    getDefaultProps: function () {
        return {searchBase: '?type=Experiment'};
    },

    getInitialState: function() {
        return {search: this.props.searchBase};
    },

    render: function() {
        return (
            <fetched.FetchedData>
                <fetched.Param name="data" url={'/search/' + this.state.search} />
                <HomepageSummary searchBase={this.state.search + '&'} onFilter={this.onFilter} />
            </fetched.FetchedData>
        );
    },

    onFilter: function(e) {
        e.stopPropagation();
        e.preventDefault();
        var search = url.parse(e.currentTarget.getAttribute('href')).search;
        this.setState({search: search});
    }

});


globals.blocks.register({
    label: 'homepage summary',
    icon: 'icon icon-house',
    view: HomepageSummaryLoader,
    edit: null
}, 'homepage-summary-block');<|MERGE_RESOLUTION|>--- conflicted
+++ resolved
@@ -4,11 +4,7 @@
 var globals = require('../globals');
 var search = require('../search');
 var url = require('url');
-<<<<<<< HEAD
-var { svgIcon } = require('../../libs/svg-icons');
-=======
 var svgIcon = require('../../libs/svg-icons').svgIcon;
->>>>>>> e8c0c15d
 
 var Facet = search.Facet;
 
