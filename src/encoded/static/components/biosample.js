--- conflicted
+++ resolved
@@ -107,8 +107,6 @@
                                 <dd className="sentence-case">{context.description}</dd>
                             </div>
                         : null}
-<<<<<<< HEAD
-=======
 
                         {context.donor && context.donor.organism.name !== 'human' ?
                             <div>
@@ -127,7 +125,6 @@
                                 : null}
                             </div>
                         : null}
->>>>>>> 46ff4b04
 
                         {context.subcellular_fraction_term_name ?
                             <div data-test="subcellular-term-name">
@@ -147,7 +144,6 @@
                                 <dd><maybe_link href={context.url}>{context.product_id}</maybe_link></dd>
                             </div>
                         : null}
-<<<<<<< HEAD
 
                         {context.lot_id ?
                             <div data-test="lot-id">
@@ -232,110 +228,6 @@
                             </div>
                         : null}
 
-                        {context.donor && context.donor.organism.name !== 'human' ?
-                            <div>
-                                {context.life_stage ?
-                                    <div data-test="life-stage">
-                                        <dt>Life stage</dt>
-                                        <dd className="sentence-case">{context.life_stage}</dd>
-                                    </div>
-                                : null}
-
-                                {context.age ?
-                                    <div data-test="age">
-                                        <dt>Age</dt>
-                                        <dd className="sentence-case">{context.age}{context.age_units ? ' ' + context.age_units : null}</dd>
-                                    </div>
-                                : null}
-                            </div>
-                        : null}
-
-=======
-
-                        {context.lot_id ?
-                            <div data-test="lot-id">
-                                <dt>Lot ID</dt>
-                                <dd>{context.lot_id}</dd>
-                            </div>
-                        : null}
-
-                        <div data-test="project">
-                            <dt>Project</dt>
-                            <dd>{context.award.project}</dd>
-                        </div>
-
-                        <div data-test="submitted-by">
-                            <dt>Submitted by</dt>
-                            <dd>{context.submitted_by.title}</dd>
-                        </div>
-
-                        <div data-test="lab">
-                            <dt>Lab</dt>
-                            <dd>{context.lab.title}</dd>
-                        </div>
-
-                        <div data-test="grant">
-                            <dt>Grant</dt>
-                            <dd>{context.award.name}</dd>
-                        </div>
-
-                        {context.aliases.length ?
-                            <div data-test="aliases">
-                                <dt>Aliases</dt>
-                                <dd>{aliasList}</dd>
-                            </div>
-                        : null}
-
-                        {context.dbxrefs.length ?
-                            <div data-test="external-resources">
-                                <dt>External resources</dt>
-                                <dd><DbxrefList values={context.dbxrefs} /></dd>
-                            </div>
-                        : null}
-
-                        {context.note ?
-                            <div data-test="note">
-                                <dt>Note</dt>
-                                <dd>{context.note}</dd>
-                            </div>
-                        : null}
-
-                        {context.date_obtained ?
-                            <div data-test="date-obtained">
-                                <dt>Date obtained</dt>
-                                <dd>{context.date_obtained}</dd>
-                            </div>
-                        : null}
-
-                        {context.starting_amount ?
-                            <div data-test="starting-amount">
-                                <dt>Starting amount</dt>
-                                <dd>{context.starting_amount}<span className="unit">{context.starting_amount_units}</span></dd>
-                            </div>
-                        : null}
-
-                        {context.culture_start_date ?
-                            <div data-test="culture-start-date">
-                                <dt>Culture start date</dt>
-                                <dd>{context.culture_start_date}</dd>
-                            </div>
-                        : null}
-
-                        {context.culture_harvest_date ?
-                            <div data-test="culture-harvest-date">
-                                <dt>Culture harvest date</dt>
-                                <dd>{context.culture_harvest_date}</dd>
-                            </div>
-                        : null}
-
-                        {context.passage_number ?
-                            <div data-test="passage-number">
-                                <dt>Passage number</dt>
-                                <dd>{context.passage_number}</dd>
-                            </div>
-                        : null}
-
->>>>>>> 46ff4b04
                         {context.synchronization ?
                             <div data-test="synchronization-stage">
                                 <dt>Synchronization stage</dt>
@@ -576,7 +468,6 @@
                         <dd>{context.aliases.join(", ")}</dd>
                     </div>
                 : null}
-<<<<<<< HEAD
 
                 {context.organism.scientific_name ?
                     <div data-test="organism">
@@ -629,50 +520,6 @@
                         </div>
                     </section>
                 : null}
-=======
-
-                {context.organism.scientific_name ?
-                    <div data-test="organism">
-                        <dt>Species</dt>
-                        <dd className="sentence-case"><em>{context.organism.scientific_name}</em></dd>
-                    </div>
-                : null}
-
-                {context.genotype ?
-                    <div data-test="genotype">
-                        <dt>Genotype</dt>
-                        <dd>{context.genotype}</dd>
-                    </div>
-                : null}
-
-                {biosample && biosample.sex ?
-                    <div data-test="sex">
-                        <dt>Sex</dt>
-                        <dd className="sentence-case">{biosample.sex}</dd>
-                    </div>
-                : null}
-
-                {biosample && biosample.health_status ?
-                    <div data-test="health-status">
-                        <dt>Health status</dt>
-                        <dd className="sentence-case">{biosample.health_status}</dd>
-                    </div>
-                : null}
-
-                {context.strain_background ?
-                    <div data-test="strain-background">
-                        <dt>Strain background</dt>
-                        <dd className="sentence-case">{context.strain_background}</dd>
-                    </div>
-                : null}
-
-                {context.strain_name ?
-                    <div data-test="strain-name">
-                        <dt>Strain name</dt>
-                        <dd>{context.strain_name}</dd>
-                    </div>
-                : null}
->>>>>>> 46ff4b04
             </dl>
         );
     }
@@ -720,13 +567,8 @@
                             <dd>{context.genotype}</dd>
                         </div>
                     : null}
-<<<<<<< HEAD
                     {biosample && biosample.sex ?
 
-=======
-
-                    {biosample && biosample.sex ?
->>>>>>> 46ff4b04
                         <div data-test="sex">
                             <dt>Sex</dt>
                             <dd className="sentence-case">{biosample.sex}</dd>
@@ -884,13 +726,9 @@
                     <div>
                         <hr />
                         <h4>Construct documents</h4>
-<<<<<<< HEAD
                         <div className="row multi-columns-row">
                             {construct_documents}
                         </div>
-=======
-                        {construct_documents}
->>>>>>> 46ff4b04
                     </div>
                 : null}
             </div>
@@ -982,7 +820,6 @@
                 <em>Document not available</em>
             );
         }
-        var panelClass = 'view-item view-detail status-none' + (this.props.embeddedDocs ? '' : ' panel');
 
         var panelClass = 'view-item view-detail status-none panel';
         var characterization = context['@type'].indexOf('characterization') >= 0;
@@ -993,7 +830,6 @@
         }
 
         return (
-<<<<<<< HEAD
             // Each section is a panel; name all Bootstrap 3 sizes so .multi-columns-row class works
             <section className="col-xs-12 col-sm-6 col-md-6 col-lg-4">
                 <div className={globals.itemClass(context, panelClass)}>
@@ -1001,11 +837,6 @@
                         {characterization ? context.characterization_method : context.document_type}
                     </div>
                     <div className="document-header">
-=======
-            <section className={globals.itemClass(context, panelClass)}>
-                <div className="row">
-                    <div className="col-sm-5 col-md-6">
->>>>>>> 46ff4b04
                         <figure>
                             {figure}
                         </figure>
