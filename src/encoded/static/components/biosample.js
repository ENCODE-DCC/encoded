--- conflicted
+++ resolved
@@ -674,7 +674,6 @@
                             <p>{characterization ? context.caption : context.description}</p>
                         </div>
                     </div>
-<<<<<<< HEAD
                     {download}
                     <dl className={keyClass}>
                         {context.caption ?
@@ -685,9 +684,16 @@
                         : null}
 
                         {context.submitted_by && context.submitted_by.title ?
-                            <div data-test="submitted">
+                            <div data-test="submitted-by">
                                 <dt>Submitted by</dt>
                                 <dd>{context.submitted_by.title}</dd>
+                            </div>
+                        : null}
+
+                        {context.lab && context.lab.title ?
+                            <div data-test="title">
+                                <dt>Lab</dt>
+                                <dd>{context.lab.title}</dd>
                             </div>
                         : null}
 
@@ -700,6 +706,7 @@
 
                         {context.references && context.references.length ?
                             <div data-test="references">
+                                    <dt>References</dt>
                                 <dt>References</dt>
                                 <dd><DbxrefList values={context.references} className="horizontal-list"/></dd>
                             </div>
@@ -712,53 +719,6 @@
                             <i className={triggerClass}></i>
                         </a>
                     </dl>
-=======
-                    <div className="col-sm-7 col-md-6">
-                        <h3 className="sentence-case">{context.document_type}</h3>
-                        <p>{context.description}</p>
-                        <dl className="key-value">
-                            {context.caption ?
-                                <div data-test="caption">
-                                    <dt>Caption</dt>
-                                    <dd>{context.caption}</dd>
-                                </div>
-                            : null}
-
-                            {context.submitted_by && context.submitted_by.title ?
-                                <div data-test="submitted-by">
-                                    <dt>Submitted by</dt>
-                                    <dd>{context.submitted_by.title}</dd>
-                                </div>
-                            : null}
-
-                            {context.lab && context.lab.title ?
-                                <div data-test="title">
-                                    <dt>Lab</dt>
-                                    <dd>{context.lab.title}</dd>
-                                </div>
-                            : null}
-
-                            {context.award && context.award.name ?
-                                <div data-test="award-name">
-                                    <dt>Grant</dt>
-                                    <dd>{context.award.name}</dd>
-                                </div>
-                            : null}
-
-                            <div data-test="download">
-                                <dt><i className="icon icon-download"></i> Download</dt>
-                                <dd>{download}</dd>
-                            </div>
-
-                            {context.references && context.references.length ?
-                                <div data-test="references">
-                                    <dt>References</dt>
-                                    <dd><DbxrefList values={context.references} className="horizontal-list"/></dd>
-                                </div>
-                            : null}
-                        </dl>
-                    </div>
->>>>>>> 2c4fa5a2
                 </div>
             </section>
         );
