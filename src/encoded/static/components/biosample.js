'use strict';
var React = require('react');
var cx = require('react/lib/cx');
var panel = require('../libs/bootstrap/panel');
var _ = require('underscore');
var url = require('url');
var globals = require('./globals');
var navbar = require('./navbar');
var dataset = require('./dataset');
var dbxref = require('./dbxref');
var statuslabel = require('./statuslabel');
var audit = require('./audit');
var image = require('./image');
var item = require('./item');
var reference = require('./reference');
var objectutils = require('./objectutils');
var sortTable = require('./sorttable');
var doc = require('./doc');

var Breadcrumbs = navbar.Breadcrumbs;
var DbxrefList = dbxref.DbxrefList;
var StatusLabel = statuslabel.StatusLabel;
var AuditIndicators = audit.AuditIndicators;
var AuditDetail = audit.AuditDetail;
var AuditMixin = audit.AuditMixin;
var {Document, DocumentsPanel, DocumentsSubpanels, DocumentPreview, DocumentFile} = doc;
var ExperimentTable = dataset.ExperimentTable;
var PubReferenceList = reference.PubReferenceList;
var RelatedItems = item.RelatedItems;
var SingleTreatment = objectutils.SingleTreatment;
var SortTablePanel = sortTable.SortTablePanel;
var SortTable = sortTable.SortTable;
var ProjectBadge = image.ProjectBadge;
var {Panel, PanelBody, PanelHeading} = panel;


var PanelLookup = function (props) {
    // XXX not all panels have the same markup
    var context;
    if (props['@id']) {
        context = props;
        props = {context: context, key: context['@id']};
    }
    var PanelView = globals.panel_views.lookup(props.context);
    return <PanelView key={props.context.uuid} {...props} />;
};


// Display a table of retrieved biosamples related to the displayed biosample
var BiosampleTable = React.createClass({
    columns: {
        'accession': {
            title: 'Accession',
            display: function(biosample) {
                return <a href={biosample['@id']}>{biosample.accession}</a>;
            }
        },
        'biosample_type': {title: 'Type'},
        'biosample_term_name': {title: 'Term'},
        'description': {title: 'Description', sorter: false}
    },

    render: function() {
        var biosamples;

        // If there's a limit on entries to display and the array is greater than that
        // limit, then clone the array with just that specified number of elements
        if (this.props.limit && (this.props.limit < this.props.items.length)) {
            // Limit the experiment list by cloning first {limit} elements
            biosamples = this.props.items.slice(0, this.props.limit);
        } else {
            // No limiting; just reference the original array
            biosamples = this.props.items;
        }

        return (
            <SortTablePanel>
                <SortTable list={this.props.items} columns={this.columns} footer={<BiosampleTableFooter items={biosamples} total={this.props.total} url={this.props.url} />} />
            </SortTablePanel>
        );
    }
});

// Display a count of biosamples in the footer, with a link to the corresponding search if needed
var BiosampleTableFooter = React.createClass({
    render: function() {
        var {items, total, url} = this.props;

        return (
            <div>
                <span>Displaying {items.length} of {total} </span>
                {items.length < total ? <a className="btn btn-info btn-xs pull-right" href={url}>View all</a> : null}
            </div>
        );
    }
});


var Biosample = module.exports.Biosample = React.createClass({
    mixins: [AuditMixin],
    render: function() {
        var context = this.props.context;
        var itemClass = globals.itemClass(context, 'view-item');
        var aliasList = context.aliases.join(", ");

        // Set up the breadcrumbs
        var crumbs = [
            {id: 'Biosamples'},
            {id: context.biosample_type, query: 'biosample_type=' + context.biosample_type, tip: context.biosample_type},
            {id: <i>{context.organism.scientific_name}</i>, query: 'organism.scientific_name=' + context.organism.scientific_name, tip: context.organism.scientific_name},
            {id: context.biosample_term_name, query: 'biosample_term_name=' + context.biosample_term_name, tip: context.biosample_term_name}
        ];

<<<<<<< HEAD
=======
        // set up construct documents panels
        var constructs = _.sortBy(context.constructs, function(item) {
            return item.uuid;
        });
        var construct_documents = {};
        constructs.forEach(function (construct) {
            construct.documents.forEach(function (doc, i) {
                construct_documents[doc['@id']] = PanelLookup({context: doc, key: i + 1});
            });
        });

        // set up RNAi documents panels
        var rnais = _.sortBy(context.rnais, function(item) {
            return item.uuid; //may need to change
        });
        var rnai_documents = {};
        rnais.forEach(function (rnai) {
            rnai.documents.forEach(function (doc, i) {
                rnai_documents[doc['@id']] = PanelLookup({context: doc, key: i + 1});
            });
        });

>>>>>>> e77151fc
        // Build the text of the synchronization string
        var synchText;
        if (context.synchronization) {
            synchText = context.synchronization +
                (context.post_synchronization_time ?
                    ' + ' + context.post_synchronization_time + (context.post_synchronization_time_units ? ' ' + context.post_synchronization_time_units : '')
                : '');
        }

<<<<<<< HEAD
        // Collect up the various biosample documents
        var protocol_documents = [];
        if (context.protocol_documents && context.protocol_documents.length) {
            protocol_documents = globals.uniqueObjectsArray(context.protocol_documents);
        }
        var characterizations = [];
        if (context.characterizations && context.characterizations.length) {
            characterizations = globals.uniqueObjectsArray(context.characterizations);
        }
        var construct_documents = [];
        if (context.constructs && context.constructs.length) {
            context.constructs.forEach(construct => {
                if (construct.documents && construct.documents.length) {
                    Array.prototype.push.apply(construct_documents, construct.documents);
                }
            });
        }
        construct_documents = globals.uniqueObjectsArray(construct_documents);
        var rnai_documents = [];
        if (context.rnais && context.rnais.length) {
            context.rnais.forEach(rnai => {
                if (rnai.documents && rnai.documents.length) {
                    Array.prototype.push.apply(rnai_documents, rnai.documents);
                }
            });
        }
        rnai_documents = globals.uniqueObjectsArray(rnai_documents);

        // Put together the document list for rendering
        // Compile the document list
        var combinedDocuments = [].concat(
            protocol_documents,
            characterizations,
            construct_documents,
            rnai_documents
        );
        var documentSpecs = [{documents: combinedDocuments}];
=======
        var protocol_documents = {};
        context.protocol_documents.forEach(function(doc) {
            protocol_documents[doc['@id']] = PanelLookup({context: doc});
        });
>>>>>>> e77151fc

        // Set up TALENs panel for multiple TALENs
        var talens = null;
        if (context.talens && context.talens.length) {
            talens = context.talens.map(function(talen) {
                return PanelLookup({context: talen});
            });
        }

        // Make string of alternate accessions
        var altacc = context.alternate_accessions ? context.alternate_accessions.join(', ') : undefined;

        // Get a list of reference links, if any
        var references = PubReferenceList(context.references);

        return (
            <div className={itemClass}>
                <header className="row">
                    <div className="col-sm-12">
                        <Breadcrumbs root='/search/?type=biosample' crumbs={crumbs} />
                        <h2>
                            {context.accession}{' / '}<span className="sentence-case">{context.biosample_type}</span>
                        </h2>
                        {altacc ? <h4 className="repl-acc">Replaces {altacc}</h4> : null}
                        <div className="status-line">
                            <div className="characterization-status-labels">
                                <StatusLabel title="Status" status={context.status} />
                            </div>
                            <AuditIndicators audits={context.audit} id="biosample-audit" />
                        </div>
                    </div>
                </header>
                <AuditDetail context={context} id="biosample-audit" />
<<<<<<< HEAD
                <div className="panel data-display">
                    <div className="panel-body">
                        <dl className="key-value">
                            <div data-test="term-name">
                                <dt>Term name</dt>
                                <dd>{context.biosample_term_name}</dd>
                            </div>
=======
                <Panel addClasses="data-display">
                    <PanelBody addClasses="panel-body-with-header">
                        <div className="flexrow">
                            <div className="flexcol-sm-6">
                                <div className="flexcol-heading experiment-heading"><h4>Summary</h4></div>
                                <dl className="key-value">
                                    <div data-test="term-name">
                                        <dt>Term name</dt>
                                        <dd>{context.biosample_term_name}</dd>
                                    </div>
>>>>>>> e77151fc

                                    <div data-test="term-id">
                                        <dt>Term ID</dt>
                                        <dd>{context.biosample_term_id}</dd>
                                    </div>

                                    {context.description ? 
                                        <div data-test="description">
                                            <dt>Description</dt>
                                            <dd className="sentence-case">{context.description}</dd>
                                        </div>
                                    : null}

<<<<<<< HEAD
                            {context.donor && context.donor.organism.name !== 'human' && context.life_stage ?
                                <div data-test="life-stage">
                                    <dt>Life stage</dt>
                                    <dd className="sentence-case">{context.life_stage}</dd>
                                </div>
                            : null}

                            {context.donor && context.donor.organism.name !== 'human' && context.age ?
                                <div data-test="age">
                                    <dt>Age</dt>
                                    <dd className="sentence-case">{context.age}{context.age_units ? ' ' + context.age_units : null}</dd>
                                </div>
                            : null}
=======
                                    {context.donor && context.donor.organism.name !== 'human' && context.life_stage ?
                                        <div data-test="life-stage">
                                            <dt>Life stage</dt>
                                            <dd className="sentence-case">{context.life_stage}</dd>
                                        </div>
                                    : null}

                                    {context.donor && context.donor.organism.name !== 'human' && context.age ?
                                        <div data-test="age">
                                            <dt>Age</dt>
                                            <dd className="sentence-case">{context.age}{context.age_units ? ' ' + context.age_units : null}</dd>
                                        </div>
                                    : null}
>>>>>>> e77151fc

                                    {synchText ?
                                        <div data-test="biosample-synchronization">
                                            <dt>Synchronization timepoint</dt>
                                            <dd className="sentence-case">{synchText}</dd>
                                        </div>
                                    : null}

                                    {context.subcellular_fraction_term_name ?
                                        <div data-test="subcellulartermname">
                                            <dt>Subcellular fraction</dt>
                                            <dd>{context.subcellular_fraction_term_name}</dd>
                                        </div>
                                    : null}

<<<<<<< HEAD
                            {context.depleted_in_term_name && context.depleted_in_term_name.length ?
                                <div data-test="depletedin">
                                    <dt>Depleted in</dt>
                                    <dd>
                                        {context.depleted_in_term_name.map(function(termName, i) {
                                            return (
                                                <span key={i}>
                                                    {i > 0 ? ', ' : ''}
                                                    {termName}
                                                </span>
                                            );
                                        })}
                                    </dd>
                                </div>
                            : null}
=======
                                    {context.subcellular_fraction_term_id ?
                                        <div data-test="subcellularid">
                                            <dt>Subcellular fraction ID</dt>
                                            <dd>{context.subcellular_fraction_term_id}</dd>
                                        </div>
                                    : null}

                                    {context.depleted_in_term_name && context.depleted_in_term_name.length ?
                                        <div data-test="depletedin">
                                            <dt>Depleted in</dt>
                                            <dd>
                                                {context.depleted_in_term_name.map(function(termName, i) {
                                                    return (
                                                        <span key={i}>
                                                            {i > 0 ? ', ' : ''}
                                                            {termName}
                                                        </span>
                                                    );
                                                })}
                                            </dd>
                                        </div>
                                    : null}
>>>>>>> e77151fc

                                    {context.product_id ?
                                        <div data-test="productid">
                                            <dt>Product ID</dt>
                                            <dd><MaybeLink href={context.url}>{context.product_id}</MaybeLink></dd>
                                        </div>
                                    : null}

                                    {context.lot_id ?
                                        <div data-test="lotid">
                                            <dt>Lot ID</dt>
                                            <dd>{context.lot_id}</dd>
                                        </div>
                                    : null}

                                    {context.note ?
                                        <div data-test="note">
                                            <dt>Note</dt>
                                            <dd>{context.note}</dd>
                                        </div>
                                    : null}

                                    {context.starting_amount ?
                                        <div data-test="startingamount">
                                            <dt>Starting amount</dt>
                                            <dd>{context.starting_amount}<span className="unit">{context.starting_amount_units}</span></dd>
                                        </div>
                                    : null}

                                    {context.culture_start_date ?
                                        <div data-test="culturestartdate">
                                            <dt>Culture start date</dt>
                                            <dd>{context.culture_start_date}</dd>
                                        </div>
                                    : null}

                                    {context.culture_harvest_date ?
                                        <div data-test="cultureharvestdate">
                                            <dt>Culture harvest date</dt>
                                            <dd>{context.culture_harvest_date}</dd>
                                        </div>
                                    : null}

                                    {context.passage_number ?
                                        <div data-test="passagenumber">
                                            <dt>Passage number</dt>
                                            <dd>{context.passage_number}</dd>
                                        </div>
                                    : null}

                                    {context.phase ?
                                        <div data-test="phase">
                                            <dt>Cell cycle</dt>
                                            <dd>{context.phase}</dd>
                                        </div>
                                    : null}
                                </dl>
                            </div>

<<<<<<< HEAD
                            {context.dbxrefs.length ?
                                <div data-test="externalresources">
                                    <dt>External resources</dt>
                                    <dd><DbxrefList values={context.dbxrefs} /></dd>
=======
                            <div className="flexcol-sm-6">
                                <div className="flexcol-heading experiment-heading">
                                    <h4>Attribution</h4>
                                    <ProjectBadge award={context.award} addClasses="badge-heading" />
>>>>>>> e77151fc
                                </div>
                                <dl className="key-value">
                                    <div data-test="lab">
                                        <dt>Lab</dt>
                                        <dd>{context.lab.title}</dd>
                                    </div>

<<<<<<< HEAD
                            {context.references && context.references.length ?
                                <div data-test="references">
                                    <dt>References</dt>
                                    <dd><PubReferenceList values={context.references} /></dd>
                                </div>
                            : null}
=======
                                    {context.award.pi && context.award.pi.lab ?
                                        <div data-test="awardpi">
                                            <dt>Award PI</dt>
                                            <dd>{context.award.pi.lab.title}</dd>
                                        </div>
                                    : null}
>>>>>>> e77151fc

                                    <div data-test="submittedby">
                                        <dt>Submitted by</dt>
                                        <dd>{context.submitted_by.title}</dd>
                                    </div>

                                    {context.source.title ?
                                        <div data-test="sourcetitle">
                                            <dt>Source</dt>
                                            <dd>
                                                {context.source.url ?
                                                    <a href={context.source.url}>{context.source.title}</a>
                                                :
                                                    <span>{context.source.title}</span>
                                                }
                                            </dd>
                                        </div>
                                    : null}

                                    <div data-test="project">
                                        <dt>Project</dt>
                                        <dd>{context.award.project}</dd>
                                    </div>

                                    {context.dbxrefs && context.dbxrefs.length ?
                                        <div data-test="externalresources">
                                            <dt>External resources</dt>
                                            <dd><DbxrefList values={context.dbxrefs} /></dd>
                                        </div>
                                    : null}

                                    {references ?
                                        <div data-test="references">
                                            <dt>References</dt>
                                            <dd>{references}</dd>
                                        </div>
                                    : null}

                                    {context.date_obtained ?
                                        <div data-test="dateobtained">
                                            <dt>Date obtained</dt>
                                            <dd>{context.date_obtained}</dd>
                                        </div>
                                    : null}

                                    {context.aliases.length ?
                                        <div data-test="aliases">
                                            <dt>Aliases</dt>
                                            <dd>{aliasList}</dd>
                                        </div>
                                    : null}
                                </dl>
                            </div>
                        </div>

                        {context.derived_from ?
                            <section data-test="derivedfrom">
                                <hr />
                                <h4>Derived from biosample</h4>
                                <a className="non-dl-item" href={context.derived_from['@id']}> {context.derived_from.accession} </a>
                            </section>
                        : null}

                        {context.part_of ?
                            <section data-test="separatedfrom">
                                <hr />
                                <h4>Separated from biosample</h4>
                                <a className="non-dl-item" href={context.part_of['@id']}> {context.part_of.accession} </a>
                            </section>
                        : null}

                        {context.pooled_from.length ?
                            <section data-test="pooledfrom">
                                <hr />
                                <h4>Pooled from biosamples</h4>
                                <ul className="non-dl-list">
                                    {context.pooled_from.map(function (biosample) {
                                        return (
                                            <li key={biosample['@id']}>
                                                <a href={biosample['@id']}>{biosample.accession}</a>
                                            </li>
                                        );
                                    })}
                                </ul>
                            </section>
                        : null}

                        {context.treatments.length ?
                            <section>
                                <hr />
                                <h4>Treatment details</h4>
                                {context.treatments.map(PanelLookup)}
                            </section>
                        : null}

                        {context.constructs.length ?
                            <section>
                                <hr />
                                <h4>Construct details</h4>
                                {context.constructs.map(PanelLookup)}
                            </section>
                        : null}
<<<<<<< HEAD
                    </div>
                </div>
=======

                        {context.rnais.length ?
                            <section>
                                <hr />
                                <h4>RNAi details</h4>
                                {context.rnais.map(PanelLookup)}
                            </section>
                        : null}
                    </PanelBody>
                </Panel>
>>>>>>> e77151fc

                {context.donor ?
                    <div>
                        <h3>{context.donor.organism.name === 'human' ? 'Donor' : 'Strain'} information</h3>
                        <Panel>
                            <div className="data-display">
                                {PanelLookup({context: context.donor, biosample: context})}
                            </div>
                        </Panel>
                    </div>
                : null}

                {talens ?
                    <div>
                        <h3>TALENs</h3>
                        <Panel>
                            <div className="data-display">
                                {talens}
                            </div>
                        </Panel>
                    </div>
                : null}

<<<<<<< HEAD
=======
                {Object.keys(protocol_documents).length ?
                    <div>
                        <h3>Documents</h3>
                        <div className="row multi-columns-row">
                            {protocol_documents}
                        </div>
                    </div>
                : null}

                {context.characterizations.length ?
                    <div>
                        <h3>Characterizations</h3>
                        <div className="row multi-columns-row">
                            {context.characterizations.map(PanelLookup)}
                        </div>
                    </div>
                : null}

                {Object.keys(construct_documents).length ?
                    <div>
                        <h3>Construct documents</h3>
                        <div className="row multi-columns-row">
                            {construct_documents}
                        </div>
                    </div>
                : null}

                {Object.keys(rnai_documents).length ?
                    <div>
                        <h3>RNAi documents</h3>
                        <div className="row multi-columns-row">
                            {rnai_documents}
                        </div>
                    </div>
                : null}

>>>>>>> e77151fc
                <RelatedItems
                    title={'Experiments using biosample ' + context.accession}
                    url={'/search/?type=experiment&replicates.library.biosample.uuid=' + context.uuid}
                    Component={ExperimentTable} />

                <RelatedItems title="Biosamples that are part of this biosample"
                              url={'/search/?type=biosample&part_of.uuid=' + context.uuid}
                              Component={BiosampleTable} />

                <RelatedItems title="Biosamples that are derived from this biosample"
                              url={'/search/?type=biosample&derived_from.uuid=' + context.uuid}
                              Component={BiosampleTable} />

                <RelatedItems title="Biosamples that are pooled from this biosample"
                              url={'/search/?type=biosample&pooled_from.uuid=' + context.uuid}
                              Component={BiosampleTable} />
<<<<<<< HEAD

                <DocumentsPanel documentSpecs={documentSpecs} />
=======
>>>>>>> e77151fc
            </div>
        );
    }
});

globals.content_views.register(Biosample, 'Biosample');


var MaybeLink = React.createClass({
    render() {
        if (!this.props.href || this.props.href === 'N/A') {
            return <span>{this.props.children}</span>;
        } else {
            return (
                <a {...this.props}>{this.props.children}</a>
            );
        }
    }
});


var HumanDonor = module.exports.HumanDonor = React.createClass({
    render: function() {
        var context = this.props.context;
        var biosample = this.props.biosample;
        var references = PubReferenceList(context.references);
        return (
            <PanelBody>
                <dl className="key-value">
                    <div data-test="accession">
                        <dt>Accession</dt>
                        <dd>{biosample ? <a href={context['@id']}>{context.accession}</a> : context.accession}</dd>
                    </div>

                    {context.aliases.length ?
                        <div data-test="aliases">
                            <dt>Aliases</dt>
                            <dd>{context.aliases.join(", ")}</dd>
                        </div>
                    : null}

                    {context.organism.scientific_name ?
                        <div data-test="species">
                            <dt>Species</dt>
                            <dd className="sentence-case"><em>{context.organism.scientific_name}</em></dd>
                        </div>
                    : null}

                    {context.life_stage ?
                        <div data-test="life-stage">
                            <dt>Life stage</dt>
                            <dd className="sentence-case">{context.life_stage}</dd>
                        </div>
                    : null}

                    {context.age ?
                        <div data-test="age">
                            <dt>Age</dt>
                            <dd className="sentence-case">{context.age}{context.age_units ? ' ' + context.age_units : null}</dd>
                        </div>
                    : null}

                    {context.sex ?
                        <div data-test="sex">
                            <dt>Sex</dt>
                            <dd className="sentence-case">{context.sex}</dd>
                        </div>
                    : null}

                    {context.health_status ?
                        <div data-test="health-status">
                            <dt>Health status</dt>
                            <dd className="sentence-case">{context.health_status}</dd>
                        </div>
                    : null}

                    {context.ethnicity ?
                        <div data-test="ethnicity">
                            <dt>Ethnicity</dt>
                            <dd className="sentence-case">{context.ethnicity}</dd>
                        </div>
                    : null}

                    {context.dbxrefs && context.dbxrefs.length ?
                        <div data-test="external-resources">
                            <dt>External resources</dt>
                            <dd><DbxrefList values={context.dbxrefs} /></dd>
                        </div>
                    : null}

                    {references ?
                        <div data-test="references">
                            <dt>References</dt>
                            <dd>{references}</dd>
                        </div>
                    : null}
                </dl>
            </PanelBody>
        );
    }
});

globals.panel_views.register(HumanDonor, 'HumanDonor');


var MouseDonor = module.exports.MouseDonor = React.createClass({
    render: function() {
        var context = this.props.context;
        var biosample = this.props.biosample;
        var donorUrlDomain;
        var references = PubReferenceList(context.references);

        // Get the domain name of the donor URL
        if (biosample && biosample.donor && biosample.donor.url) {
            var donorUrl = url.parse(biosample.donor.url);
            donorUrlDomain = donorUrl.hostname || '';
        }

        // Collect the characterization documents
        var characterizations = [];
        if (biosample && biosample.donor.characterizations && biosample.donor.characterizations.length) {
            characterizations = biosample.donor.characterizations;
        }
        var documentSpec;
        if (characterizations.length) {
            documentSpec = {title: 'Construct documents', documents: characterizations};
        }

        return (
            <PanelBody>
                <dl className="key-value">
                    <div data-test="accession">
                        <dt>Accession</dt>
                        <dd>{biosample ? <a href={context['@id']}>{context.accession}</a> : context.accession}</dd>
                    </div>

                    {context.aliases.length ?
                        <div data-test="aliases">
                            <dt>Aliases</dt>
                            <dd>{context.aliases.join(", ")}</dd>
                        </div>
                    : null}

                    {context.organism.scientific_name ?
                        <div data-test="organism">
                            <dt>Species</dt>
                            <dd className="sentence-case"><em>{context.organism.scientific_name}</em></dd>
                        </div>
                    : null}

                    {context.genotype ?
                        <div data-test="genotype">
                            <dt>Genotype</dt>
                            <dd>{context.genotype}</dd>
                        </div>
                    : null}

                    {context.mutated_gene && biosample && biosample.donor && biosample.donor.mutated_gene && biosample.donor.mutated_gene.label ?
                        <div data-test="mutatedgene">
                            <dt>Mutated gene</dt>
                            <dd><a href={context.mutated_gene}>{biosample.donor.mutated_gene.label}</a></dd>
                        </div>
                    : null}

                    {biosample && biosample.sex ?
                        <div data-test="sex">
                            <dt>Sex</dt>
                            <dd className="sentence-case">{biosample.sex}</dd>
                        </div>
                    : null}

                    {biosample && biosample.health_status ?
                        <div data-test="health-status">
                            <dt>Health status</dt>
                            <dd className="sentence-case">{biosample.health_status}</dd>
                        </div>
                    : null}

                    {donorUrlDomain ?
                        <div data-test="mutatedgene">
                            <dt>Strain reference</dt>
                            <dd><a href={biosample.donor.url}>{donorUrlDomain}</a></dd>
                        </div>
                    : null}

                    {context.strain_background ?
                        <div data-test="strain-background">
                            <dt>Strain background</dt>
                            <dd className="sentence-case">{context.strain_background}</dd>
                        </div>
                    : null}

                    {context.strain_name ?
                        <div data-test="strain-name">
                            <dt>Strain name</dt>
                            <dd>{context.strain_name}</dd>
                        </div>
                    : null}

                    {biosample && biosample.donor.characterizations && biosample.donor.characterizations.length ?
                        <section className="multi-columns-row">
                            <hr />
                            <h4>Characterizations</h4>
                            <div className="row multi-columns-row">
                                {biosample.donor.characterizations.map(PanelLookup)}
                            </div>
                        </section>
                    : null}

                    {context.dbxrefs && context.dbxrefs.length ?
                        <div data-test="external-resources">
                            <dt>External resources</dt>
                            <dd><DbxrefList values={context.dbxrefs} /></dd>
                        </div>
                    : null}

                    {context.references && context.references.length ?
                        <div data-test="references">
                            <dt>References</dt>
                            <dd><PubReferenceList values={context.references} /></dd>
                        </div>
                    : null}

                    {documentSpec ?
                        <DocumentsSubpanels documentSpec={documentSpec} />
                    : null}
                </dl>
            </PanelBody>
        );
    }
});

globals.panel_views.register(MouseDonor, 'MouseDonor');


var FlyWormDonor = module.exports.FlyDonor = React.createClass({
    render: function() {
        var context = this.props.context;
        var biosample = this.props.biosample;
        var donorUrlDomain;
<<<<<<< HEAD

        // Collect donor construct documents
        var donorConstructs = [];
        if (biosample && biosample.model_organism_donor_constructs && biosample.model_organism_donor_constructs.length) {
            donorConstructs = biosample.model_organism_donor_constructs;
        }
        var donorCharacterizations = [];
        if (biosample && biosample.donor.characterizations && biosample.donor.characterizations.length) {
            donorCharacterizations = biosample.donor.characterizations;
        }
        var constructSpec, characterizationSpec;
        if (donorConstructs.length) {
            constructSpec = {title: 'Construct documents', documents: donorConstructs};
        }
        if (donorCharacterizations.length) {
            characterizationSpec = {title: 'Characterizations', documents: donorCharacterizations};
=======
        var donor_constructs = {};
        if (biosample && biosample.model_organism_donor_constructs) {
            biosample.model_organism_donor_constructs.forEach(function (construct) {
                donor_constructs[construct['@id']] = PanelLookup({context: construct, embeddedDocs: true});
            });
>>>>>>> e77151fc
        }

        // Get the domain name of the donor URL
        if (biosample && biosample.donor && biosample.donor.url) {
            var donorUrl = url.parse(biosample.donor.url);
            donorUrlDomain = donorUrl.hostname || '';
        }

        return (
            <PanelBody>
                <dl className="key-value">
                    <div data-test="accession">
                        <dt>Accession</dt>
                        <dd>{biosample ? <a href={context['@id']}>{context.accession}</a> : context.accession}</dd>
                    </div>

                    {context.aliases.length ?
                        <div data-test="aliases">
                            <dt>Aliases</dt>
                            <dd>{context.aliases.join(", ")}</dd>
                        </div>
                    : null}

                    {context.organism.scientific_name ?
                        <div data-test="species">
                            <dt>Species</dt>
                            <dd className="sentence-case"><em>{context.organism.scientific_name}</em></dd>
                        </div>
                    : null}

                    {context.genotype ?
                        <div data-test="genotype">
                            <dt>Genotype</dt>
                            <dd>{context.genotype}</dd>
                        </div>
                    : null}

                    {context.mutated_gene && biosample && biosample.donor && biosample.donor.mutated_gene && biosample.donor.mutated_gene.label ?
                        <div data-test="mutatedgene">
                            <dt>Mutated gene</dt>
                            <dd><a href={context.mutated_gene['@id']}>{biosample.donor.mutated_gene.label}</a></dd>
                        </div>
                    : null}

                    {biosample && biosample.sex ?
                        <div data-test="sex">
                            <dt>Sex</dt>
                            <dd className="sentence-case">{biosample.sex}</dd>
                        </div>
                    : null}

                    {biosample && biosample.health_status ?
                        <div data-test="health-status">
                            <dt>Health status</dt>
                            <dd className="sentence-case">{biosample.health_status}</dd>
                        </div>
                    : null}

                    {donorUrlDomain ?
                        <div data-test="mutatedgene">
                            <dt>Strain reference</dt>
                            <dd><a href={biosample.donor.url}>{donorUrlDomain}</a></dd>
                        </div>
                    : null}

                    {context.strain_background ?
                        <div data-test="strain-background">
                            <dt>Strain background</dt>
                            <dd className="sentence-case">{context.strain_background}</dd>
                        </div>
                    : null}

                    {context.strain_name ?
                        <div data-test="strain-name">
                            <dt>Strain name</dt>
                            <dd>{context.strain_name}</dd>
                        </div>
                    : null}

                    {context.dbxrefs && context.dbxrefs.length ?
                        <div data-test="external-resources">
                            <dt>External resources</dt>
                            <dd><DbxrefList values={context.dbxrefs} /></dd>
                        </div>
                    : null}
                </dl>

                {constructSpec ?
                    <DocumentsSubpanels documentSpec={constructSpec} />
                : null}

<<<<<<< HEAD
                {characterizationSpec ?
                    <DocumentsSubpanels documentSpec={characterizationSpec} />
                : null}
            </div>
=======
                {biosample && biosample.donor.characterizations && biosample.donor.characterizations.length ?
                    <section className="multi-columns-row">
                        <hr />
                        <h4>Characterizations</h4>
                        <div className="row multi-columns-row">
                            {biosample.donor.characterizations.map(PanelLookup)}
                        </div>
                    </section>
                : null}
            </PanelBody>
>>>>>>> e77151fc
        );
    }
});

globals.panel_views.register(FlyWormDonor, 'FlyDonor');
globals.panel_views.register(FlyWormDonor, 'WormDonor');


var Donor = module.exports.Donor = React.createClass({
    render: function() {
        var context = this.props.context;
        var itemClass = globals.itemClass(context, 'view-item');
        var altacc = context.alternate_accessions ? context.alternate_accessions.join(', ') : undefined;

        // Set up breadcrumbs
        var crumbs = [
            {id: 'Donors'},
            {id: <i>{context.organism.scientific_name}</i>}
        ];

        return (
            <div className={itemClass}>
                <header className="row">
                    <div className="col-sm-12">
                        <Breadcrumbs crumbs={crumbs} />
                        <h2>{context.accession}</h2>
                        {altacc ? <h4 className="repl-acc">Replaces {altacc}</h4> : null}
                        <div className="status-line">
                            <div className="characterization-status-labels">
                                <StatusLabel title="Status" status={context.status} />
                            </div>
                        </div>
                    </div>
                </header>

                <div className="panel data-display">
                    {PanelLookup(context)}
                </div>

                <RelatedItems title={"Biosamples from this " + (context.organism.name == 'human' ? 'donor': 'strain')}
                              url={'/search/?type=biosample&donor.uuid=' + context.uuid}
                              Component={BiosampleTable} />

            </div>
        );
    }
});

globals.content_views.register(Donor, 'Donor');


var Treatment = module.exports.Treatment = React.createClass({
    render: function() {
        var context = this.props.context;
        var treatmentText = '';

        treatmentText = SingleTreatment(context);
        return (
            <dl className="key-value">
                <div data-test="treatment">
                    <dt>Treatment</dt>
                    <dd>{treatmentText}</dd>
                </div>

                <div data-test="type">
                    <dt>Type</dt>
                    <dd>{context.treatment_type}</dd>
                </div>
            </dl>
        );
    }
});

globals.panel_views.register(Treatment, 'Treatment');


var Construct = module.exports.Construct = React.createClass({
    render: function() {
        var context = this.props.context;
        var embeddedDocs = this.props.embeddedDocs;
        var construct_documents = {};
        context.documents.forEach(function (doc) {
            construct_documents[doc['@id']] = PanelLookup({context: doc, embeddedDocs: embeddedDocs});
        });

        return (
            <div>
                <dl className="key-value">
                    {context.target ?
                        <div data-test="target">
                            <dt>Target</dt>
                            <dd><a href={context.target['@id']}>{context.target.name}</a></dd>
                        </div>
                    : null}

                    {context.vector_backbone_name ?
                        <div data-test="vector">
                            <dt>Vector</dt>
                            <dd>{context.vector_backbone_name}</dd>
                        </div>
                    : null}

                    {context.construct_type ?
                        <div data-test="construct-type">
                            <dt>Construct Type</dt>
                            <dd>{context.construct_type}</dd>
                        </div>
                    : null}

                    {context.description ?
                        <div data-test="description">
                            <dt>Description</dt>
                            <dd>{context.description}</dd>
                        </div>
                    : null}

                    {context.tags.length ?
                        <div data-test="tags">
                            <dt>Tags</dt>
                            <dd>
                                <ul>
                                    {context.tags.map(function (tag, index) {
                                        return (
                                            <li key={index}>
                                                {tag.name} (Location: {tag.location})
                                            </li>
                                        );
                                    })}
                                </ul>
                            </dd>
                        </div>
                    : null}

                    {context.source.title ?
                        <div data-test="source">
                            <dt>Source</dt>
                            <dd>{context.source.title}</dd>
                        </div>
                    : null}

                    {context.product_id ?
                        <div data-test="product-id">
                            <dt>Product ID</dt>
                            <dd><MaybeLink href={context.url}>{context.product_id}</MaybeLink></dd>
                        </div>
                    : null}
                </dl>

                {embeddedDocs && Object.keys(construct_documents).length ?
                    <div>
                        <hr />
                        <h4>Construct documents</h4>
                        <div className="row">{construct_documents}</div>
                    </div>
                : null}
            </div>
        );
    }
});

globals.panel_views.register(Construct, 'Construct');


var RNAi = module.exports.RNAi = React.createClass({
    render: function() {
        var context = this.props.context;
        return (
             <dl className="key-value">
                {context.target ?
                    <div data-test="target">
                        <dt>Target</dt>
                        <dd><a href={context.target['@id']}>{context.target.name}</a></dd>
                    </div>
                : null}

                {context.rnai_type ?
                    <div data-test="type">
                        <dt>RNAi type</dt>
                        <dd>{context.rnai_type}</dd>
                    </div>
                : null}

                {context.source && context.source.title ?
                    <div data-test="source">
                        <dt>Source</dt>
                        <dd>
                            {context.source.url ?
                                <a href={context.source.url}>{context.source.title}</a>
                            :
                                <span>{context.source.title}</span>
                            }
                        </dd>
                    </div>
                : null}

                {context.product_id ?
                    <div data-test="productid">
                        <dt>Product ID</dt>
                        <dd>
                            {context.url ?
                                <a href={context.url}>{context.product_id}</a>
                            :
                                <span>{context.product_id}</span>
                            }
                        </dd>
                    </div>
                : null}

                {context.rnai_target_sequence ?
                    <div data-test="targetsequence">
                        <dt>Target sequence</dt>
                        <dd>{context.rnai_target_sequence}</dd>
                    </div>
                : null}

                {context.vector_backbone_name ?
                    <div data-test="vectorbackbone">
                        <dt>Vector backbone</dt>
                        <dd>{context.vector_backbone_name}</dd>
                    </div>
                : null}
            </dl>
        );
    }
});

globals.panel_views.register(RNAi, 'RNAi');


//**********************************************************************
// Biosample and donor characterization documents

const EXCERPT_LENGTH = 80; // Maximum number of characters in an excerpt

// Document header component -- Characterizations
var CharacterizationHeader = React.createClass({
    propTypes: {
        doc: React.PropTypes.object.isRequired // Document object to render
    },

    render: function() {
        var doc = this.props.doc;

        return (
            <div className="panel-header document-title sentence-case">
                {doc.characterization_method}
            </div>
        );
    }
});

// Document caption component -- Characterizations
var CharacterizationCaption = React.createClass({
    propTypes: {
        doc: React.PropTypes.object.isRequired // Document object to render
    },

    render: function() {
        var doc = this.props.doc;
        var excerpt, caption = doc.caption;
        if (caption && caption.length > EXCERPT_LENGTH) {
            excerpt = globals.truncateString(caption, EXCERPT_LENGTH);
        }

        return (
            <div className="document-intro document-meta-data">
                {excerpt || caption ?
                    <div data-test="caption">
                        <strong>{excerpt ? 'Caption excerpt: ' : 'Caption: '}</strong>
                        {excerpt ? <span>{excerpt}</span> : <span>{caption}</span>}
                    </div>
                : <em>No caption</em>}
            </div>
        );
    }
});

// Document detail component -- default
var CharacterizationDetail = React.createClass({
    propTypes: {
        doc: React.PropTypes.object.isRequired, // Document object to render
        detailOpen: React.PropTypes.bool, // True if detail panel is visible
        key: React.PropTypes.string // Unique key for identification
    },

    render: function() {
        var doc = this.props.doc;
        var keyClass = 'document-slider' + (this.props.detailOpen ? ' active' : '');
        var excerpt = doc.description && doc.description.length > EXCERPT_LENGTH;

        return (
            <div className={keyClass}>
                <dl className='key-value-doc' id={'panel' + this.props.key} aria-labeledby={'tab' + this.props.key} role="tabpanel">
                    {excerpt ?
                        <div data-test="caption">
                            <dt>Caption</dt>
                            <dd>{doc.caption}</dd>
                        </div>
                    : null}

                    {doc.submitted_by && doc.submitted_by.title ?
                        <div data-test="submitted-by">
                            <dt>Submitted by</dt>
                            <dd>{doc.submitted_by.title}</dd>
                        </div>
                    : null}

                    <div data-test="lab">
                        <dt>Lab</dt>
                        <dd>{doc.lab.title}</dd>
                    </div>

                    {doc.award && doc.award.name ?
                        <div data-test="award">
                            <dt>Grant</dt>
                            <dd>{doc.award.name}</dd>
                        </div>
                    : null}
                </dl>
            </div>
        );
    }
});

// Parts of individual document panels
globals.panel_views.register(Document, 'BiosampleCharacterization');
globals.panel_views.register(Document, 'DonorCharacterization');

globals.document_views.header.register(CharacterizationHeader, 'BiosampleCharacterization');
globals.document_views.header.register(CharacterizationHeader, 'DonorCharacterization');

globals.document_views.caption.register(CharacterizationCaption, 'BiosampleCharacterization');
globals.document_views.caption.register(CharacterizationCaption, 'DonorCharacterization');

globals.document_views.preview.register(DocumentPreview, 'BiosampleCharacterization');
globals.document_views.preview.register(DocumentPreview, 'DonorCharacterization');

globals.document_views.file.register(DocumentFile, 'BiosampleCharacterization');
globals.document_views.file.register(DocumentFile, 'DonorCharacterization');

globals.document_views.detail.register(CharacterizationDetail, 'BiosampleCharacterization');
globals.document_views.detail.register(CharacterizationDetail, 'DonorCharacterization');<|MERGE_RESOLUTION|>--- conflicted
+++ resolved
@@ -111,19 +111,6 @@
             {id: context.biosample_term_name, query: 'biosample_term_name=' + context.biosample_term_name, tip: context.biosample_term_name}
         ];
 
-<<<<<<< HEAD
-=======
-        // set up construct documents panels
-        var constructs = _.sortBy(context.constructs, function(item) {
-            return item.uuid;
-        });
-        var construct_documents = {};
-        constructs.forEach(function (construct) {
-            construct.documents.forEach(function (doc, i) {
-                construct_documents[doc['@id']] = PanelLookup({context: doc, key: i + 1});
-            });
-        });
-
         // set up RNAi documents panels
         var rnais = _.sortBy(context.rnais, function(item) {
             return item.uuid; //may need to change
@@ -135,7 +122,6 @@
             });
         });
 
->>>>>>> e77151fc
         // Build the text of the synchronization string
         var synchText;
         if (context.synchronization) {
@@ -145,7 +131,6 @@
                 : '');
         }
 
-<<<<<<< HEAD
         // Collect up the various biosample documents
         var protocol_documents = [];
         if (context.protocol_documents && context.protocol_documents.length) {
@@ -183,12 +168,6 @@
             rnai_documents
         );
         var documentSpecs = [{documents: combinedDocuments}];
-=======
-        var protocol_documents = {};
-        context.protocol_documents.forEach(function(doc) {
-            protocol_documents[doc['@id']] = PanelLookup({context: doc});
-        });
->>>>>>> e77151fc
 
         // Set up TALENs panel for multiple TALENs
         var talens = null;
@@ -222,15 +201,6 @@
                     </div>
                 </header>
                 <AuditDetail context={context} id="biosample-audit" />
-<<<<<<< HEAD
-                <div className="panel data-display">
-                    <div className="panel-body">
-                        <dl className="key-value">
-                            <div data-test="term-name">
-                                <dt>Term name</dt>
-                                <dd>{context.biosample_term_name}</dd>
-                            </div>
-=======
                 <Panel addClasses="data-display">
                     <PanelBody addClasses="panel-body-with-header">
                         <div className="flexrow">
@@ -241,7 +211,6 @@
                                         <dt>Term name</dt>
                                         <dd>{context.biosample_term_name}</dd>
                                     </div>
->>>>>>> e77151fc
 
                                     <div data-test="term-id">
                                         <dt>Term ID</dt>
@@ -255,21 +224,6 @@
                                         </div>
                                     : null}
 
-<<<<<<< HEAD
-                            {context.donor && context.donor.organism.name !== 'human' && context.life_stage ?
-                                <div data-test="life-stage">
-                                    <dt>Life stage</dt>
-                                    <dd className="sentence-case">{context.life_stage}</dd>
-                                </div>
-                            : null}
-
-                            {context.donor && context.donor.organism.name !== 'human' && context.age ?
-                                <div data-test="age">
-                                    <dt>Age</dt>
-                                    <dd className="sentence-case">{context.age}{context.age_units ? ' ' + context.age_units : null}</dd>
-                                </div>
-                            : null}
-=======
                                     {context.donor && context.donor.organism.name !== 'human' && context.life_stage ?
                                         <div data-test="life-stage">
                                             <dt>Life stage</dt>
@@ -283,7 +237,6 @@
                                             <dd className="sentence-case">{context.age}{context.age_units ? ' ' + context.age_units : null}</dd>
                                         </div>
                                     : null}
->>>>>>> e77151fc
 
                                     {synchText ?
                                         <div data-test="biosample-synchronization">
@@ -299,23 +252,6 @@
                                         </div>
                                     : null}
 
-<<<<<<< HEAD
-                            {context.depleted_in_term_name && context.depleted_in_term_name.length ?
-                                <div data-test="depletedin">
-                                    <dt>Depleted in</dt>
-                                    <dd>
-                                        {context.depleted_in_term_name.map(function(termName, i) {
-                                            return (
-                                                <span key={i}>
-                                                    {i > 0 ? ', ' : ''}
-                                                    {termName}
-                                                </span>
-                                            );
-                                        })}
-                                    </dd>
-                                </div>
-                            : null}
-=======
                                     {context.subcellular_fraction_term_id ?
                                         <div data-test="subcellularid">
                                             <dt>Subcellular fraction ID</dt>
@@ -338,7 +274,6 @@
                                             </dd>
                                         </div>
                                     : null}
->>>>>>> e77151fc
 
                                     {context.product_id ?
                                         <div data-test="productid">
@@ -398,17 +333,10 @@
                                 </dl>
                             </div>
 
-<<<<<<< HEAD
-                            {context.dbxrefs.length ?
-                                <div data-test="externalresources">
-                                    <dt>External resources</dt>
-                                    <dd><DbxrefList values={context.dbxrefs} /></dd>
-=======
                             <div className="flexcol-sm-6">
                                 <div className="flexcol-heading experiment-heading">
                                     <h4>Attribution</h4>
                                     <ProjectBadge award={context.award} addClasses="badge-heading" />
->>>>>>> e77151fc
                                 </div>
                                 <dl className="key-value">
                                     <div data-test="lab">
@@ -416,21 +344,12 @@
                                         <dd>{context.lab.title}</dd>
                                     </div>
 
-<<<<<<< HEAD
-                            {context.references && context.references.length ?
-                                <div data-test="references">
-                                    <dt>References</dt>
-                                    <dd><PubReferenceList values={context.references} /></dd>
-                                </div>
-                            : null}
-=======
                                     {context.award.pi && context.award.pi.lab ?
                                         <div data-test="awardpi">
                                             <dt>Award PI</dt>
                                             <dd>{context.award.pi.lab.title}</dd>
                                         </div>
                                     : null}
->>>>>>> e77151fc
 
                                     <div data-test="submittedby">
                                         <dt>Submitted by</dt>
@@ -533,10 +452,6 @@
                                 {context.constructs.map(PanelLookup)}
                             </section>
                         : null}
-<<<<<<< HEAD
-                    </div>
-                </div>
-=======
 
                         {context.rnais.length ?
                             <section>
@@ -547,7 +462,6 @@
                         : null}
                     </PanelBody>
                 </Panel>
->>>>>>> e77151fc
 
                 {context.donor ?
                     <div>
@@ -571,45 +485,6 @@
                     </div>
                 : null}
 
-<<<<<<< HEAD
-=======
-                {Object.keys(protocol_documents).length ?
-                    <div>
-                        <h3>Documents</h3>
-                        <div className="row multi-columns-row">
-                            {protocol_documents}
-                        </div>
-                    </div>
-                : null}
-
-                {context.characterizations.length ?
-                    <div>
-                        <h3>Characterizations</h3>
-                        <div className="row multi-columns-row">
-                            {context.characterizations.map(PanelLookup)}
-                        </div>
-                    </div>
-                : null}
-
-                {Object.keys(construct_documents).length ?
-                    <div>
-                        <h3>Construct documents</h3>
-                        <div className="row multi-columns-row">
-                            {construct_documents}
-                        </div>
-                    </div>
-                : null}
-
-                {Object.keys(rnai_documents).length ?
-                    <div>
-                        <h3>RNAi documents</h3>
-                        <div className="row multi-columns-row">
-                            {rnai_documents}
-                        </div>
-                    </div>
-                : null}
-
->>>>>>> e77151fc
                 <RelatedItems
                     title={'Experiments using biosample ' + context.accession}
                     url={'/search/?type=experiment&replicates.library.biosample.uuid=' + context.uuid}
@@ -626,11 +501,8 @@
                 <RelatedItems title="Biosamples that are pooled from this biosample"
                               url={'/search/?type=biosample&pooled_from.uuid=' + context.uuid}
                               Component={BiosampleTable} />
-<<<<<<< HEAD
 
                 <DocumentsPanel documentSpecs={documentSpecs} />
-=======
->>>>>>> e77151fc
             </div>
         );
     }
@@ -871,7 +743,6 @@
         var context = this.props.context;
         var biosample = this.props.biosample;
         var donorUrlDomain;
-<<<<<<< HEAD
 
         // Collect donor construct documents
         var donorConstructs = [];
@@ -888,13 +759,6 @@
         }
         if (donorCharacterizations.length) {
             characterizationSpec = {title: 'Characterizations', documents: donorCharacterizations};
-=======
-        var donor_constructs = {};
-        if (biosample && biosample.model_organism_donor_constructs) {
-            biosample.model_organism_donor_constructs.forEach(function (construct) {
-                donor_constructs[construct['@id']] = PanelLookup({context: construct, embeddedDocs: true});
-            });
->>>>>>> e77151fc
         }
 
         // Get the domain name of the donor URL
@@ -986,23 +850,10 @@
                     <DocumentsSubpanels documentSpec={constructSpec} />
                 : null}
 
-<<<<<<< HEAD
                 {characterizationSpec ?
                     <DocumentsSubpanels documentSpec={characterizationSpec} />
                 : null}
-            </div>
-=======
-                {biosample && biosample.donor.characterizations && biosample.donor.characterizations.length ?
-                    <section className="multi-columns-row">
-                        <hr />
-                        <h4>Characterizations</h4>
-                        <div className="row multi-columns-row">
-                            {biosample.donor.characterizations.map(PanelLookup)}
-                        </div>
-                    </section>
-                : null}
             </PanelBody>
->>>>>>> e77151fc
         );
     }
 });
