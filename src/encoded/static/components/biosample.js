'use strict';
var React = require('react');
var cx = require('react/lib/cx');
var _ = require('underscore');
var url = require('url');
var collection = require('./collection');
var globals = require('./globals');
var dataset = require('./dataset');
var fetched = require('./fetched');
var dbxref = require('./dbxref');
var statuslabel = require('./statuslabel');
var audit = require('./audit');
var image = require('./image');
var reference = require('./reference');

var DbxrefList = dbxref.DbxrefList;
var StatusLabel = statuslabel.StatusLabel;
var AuditIndicators = audit.AuditIndicators;
var AuditDetail = audit.AuditDetail;
var AuditMixin = audit.AuditMixin;
var ExperimentTable = dataset.ExperimentTable;
var Attachment = image.Attachment;
var PubReferenceList = reference.PubReferenceList;
var Table = collection.Table;


var Panel = function (props) {
    // XXX not all panels have the same markup
    var context;
    if (props['@id']) {
        context = props;
        props = {context: context, key: context['@id']};
    }
    var PanelView = globals.panel_views.lookup(props.context);
    return <PanelView {...props} />;
};


var RelatedItems = React.createClass({

    getDefaultProps: function() {
        return {Component: Table};
    },

    render: function() {
        var Component = this.props.Component;
        var context = this.props.context;
        if (context === undefined) return null;
        if (!context['@graph'].length) return null;
        return (
            <section>
                <h3>{this.props.title}</h3>
                <Component {...this.props} location_href={this.props.url} context={context} items={context['@graph']} />
            </section>
        );
    }
});


var biosample_columns = {
    accession: {title: 'Accession'},
    biosample_type: {title: 'Type'},
    biosample_term_name: {title: 'Term'},
    description: {title: 'Description'},
};


var Biosample = module.exports.Biosample = React.createClass({
    mixins: [AuditMixin],
    render: function() {
        var context = this.props.context;
        var itemClass = globals.itemClass(context, 'view-item');
        var aliasList = context.aliases.join(", ");

        // set up construct documents panels
        var constructs = _.sortBy(context.constructs, function(item) {
            return item.uuid;
        });
        var construct_documents = {};
        constructs.forEach(function (construct) {
            construct.documents.forEach(function (doc, i) {
                construct_documents[doc['@id']] = Panel({context: doc, key: i + 1});
            });
        });

        // set up RNAi documents panels
        var rnais = _.sortBy(context.rnais, function(item) {
            return item.uuid; //may need to change
        });
        var rnai_documents = {};
        rnais.forEach(function (rnai) {
            rnai.documents.forEach(function (doc, i) {
                rnai_documents[doc['@id']] = Panel({context: doc, key: i + 1});
            });
        });

        // Build the text of the synchronization string
        var synchText;
        if (context.synchronization) {
            synchText = context.synchronization +
                (context.post_synchronization_time ?
                    ' + ' + context.post_synchronization_time + (context.post_synchronization_time_units ? ' ' + context.post_synchronization_time_units : '')
                : '');
        }

        var protocol_documents = {};
        context.protocol_documents.forEach(function(doc) {
            protocol_documents[doc['@id']] = Panel({context: doc});
        });

        // Make string of alternate accessions
        var altacc = context.alternate_accessions ? context.alternate_accessions.join(', ') : undefined;

        return (
            <div className={itemClass}>
                <header className="row">
                    <div className="col-sm-12">
                        <ul className="breadcrumb">
                            <li>Biosamples</li>
                            <li>{context.biosample_type}</li>
                            {context.donor ?
                                <li className="active"><em>{context.donor.organism.scientific_name}</em></li>
                            : null }
                        </ul>
                        <h2>
                            {context.accession}{' / '}<span className="sentence-case">{context.biosample_type}</span>
                        </h2>
                        {altacc ? <h4 className="repl-acc">Replaces {altacc}</h4> : null}
                        <div className="status-line">
                            <div className="characterization-status-labels">
                                <StatusLabel title="Status" status={context.status} />
                            </div>
                            <AuditIndicators audits={context.audit} id="biosample-audit" />
                        </div>
                    </div>
                </header>
                <AuditDetail context={context} id="biosample-audit" />
                <div className="panel data-display">
                    <dl className="key-value">
                        <div data-test="term-name">
                            <dt>Term name</dt>
                            <dd>{context.biosample_term_name}</dd>
                        </div>

                        <div data-test="term-id">
                            <dt>Term ID</dt>
                            <dd>{context.biosample_term_id}</dd>
                        </div>

                        {context.description ? 
                            <div data-test="description">
                                <dt>Description</dt>
                                <dd className="sentence-case">{context.description}</dd>
                            </div>
                        : null}

                        {context.donor && context.donor.organism.name !== 'human' ?
                            <div>
                                {context.life_stage ?
                                    <div data-test="life-stage">
                                        <dt>Life stage</dt>
                                        <dd className="sentence-case">{context.life_stage}</dd>
                                    </div>
                                : null}

                                {context.age ?
                                    <div data-test="age">
                                        <dt>Age</dt>
                                        <dd className="sentence-case">{context.age}{context.age_units ? ' ' + context.age_units : null}</dd>
                                    </div>
                                : null}
                            </div>
                        : null}

                        {synchText ?
                            <div data-test="biosample-synchronization">
                                <dt>Synchronization timepoint</dt>
                                <dd className="sentence-case">{synchText}</dd>
                            </div>
                        : null}

                        {context.subcellular_fraction_term_name ?
                            <div data-test="subcellulartermname">
                                <dt>Subcellular fraction</dt>
                                <dd>{context.subcellular_fraction_term_name}</dd>
                            </div>
                        : null}

                        {context.subcellular_fraction_term_id ?
                            <div data-test="subcellularid">
                                <dt>Subcellular fraction ID</dt>
                                <dd>{context.subcellular_fraction_term_id}</dd>
                            </div>
                        : null}

                        {context.depleted_in_term_name && context.depleted_in_term_name.length ?
                            <div data-test="depletedin">
                                <dt>Depleted in</dt>
                                <dd>
                                    {context.depleted_in_term_name.map(function(termName, i) {
                                        return (
                                            <span>
                                                {i > 0 ? ', ' : ''}
                                                {termName}
                                            </span>
                                        );
                                    })}
                                </dd>
                            </div>
                        : null}

                        <div data-test="sourcetitle">
                            <dt>Source</dt>
                            <dd><a href={context.source.url}>{context.source.title}</a></dd>
                        </div>

                        {context.product_id ?
                            <div data-test="productid">
                                <dt>Product ID</dt>
                                <dd><MaybeLink href={context.url}>{context.product_id}</MaybeLink></dd>
                            </div>
                        : null}

                        {context.lot_id ?
                            <div data-test="lotid">
                                <dt>Lot ID</dt>
                                <dd>{context.lot_id}</dd>
                            </div>
                        : null}

                        <div data-test="project">
                            <dt>Project</dt>
                            <dd>{context.award.project}</dd>
                        </div>

                        <div data-test="submittedby">
                            <dt>Submitted by</dt>
                            <dd>{context.submitted_by.title}</dd>
                        </div>

                        <div data-test="lab">
                            <dt>Lab</dt>
                            <dd>{context.lab.title}</dd>
                        </div>

                        {context.award.pi && context.award.pi.lab ?
                            <div data-test="awardpi">
                                <dt>Award PI</dt>
                                <dd>{context.award.pi.lab.title}</dd>
                            </div>
                        : null}

                        {context.aliases.length ?
                            <div data-test="aliases">
                                <dt>Aliases</dt>
                                <dd>{aliasList}</dd>
                            </div>
                        : null}

                        {context.references && context.references.length ?
                            <div data-test="references">
                                <dt>Publications</dt>
                                <dd>
                                    <PubReferenceList values={context.references} />
                                </dd>
                            </div>
                        : null}

                        {context.dbxrefs.length ?
                            <div data-test="externalresources">
                                <dt>External resources</dt>
                                <dd><DbxrefList values={context.dbxrefs} /></dd>
                            </div>
                        : null}

                        {context.note ?
                            <div data-test="note">
                                <dt>Note</dt>
                                <dd>{context.note}</dd>
                            </div>
                        : null}

                        {context.date_obtained ?
                            <div data-test="dateobtained">
                                <dt>Date obtained</dt>
                                <dd>{context.date_obtained}</dd>
                            </div>
                        : null}

                        {context.starting_amount ?
                            <div data-test="startingamount">
                                <dt>Starting amount</dt>
                                <dd>{context.starting_amount}<span className="unit">{context.starting_amount_units}</span></dd>
                            </div>
                        : null}

                        {context.culture_start_date ?
                            <div data-test="culturestartdate">
                                <dt>Culture start date</dt>
                                <dd>{context.culture_start_date}</dd>
                            </div>
                        : null}

                        {context.culture_harvest_date ?
                            <div data-test="cultureharvestdate">
                                <dt>Culture harvest date</dt>
                                <dd>{context.culture_harvest_date}</dd>
                            </div>
                        : null}

                        {context.passage_number ?
                            <div data-test="passagenumber">
                                <dt>Passage number</dt>
                                <dd>{context.passage_number}</dd>
                            </div>
                        : null}

                        {context.phase ?
                            <div data-test="phase">
                                <dt>Cell cycle</dt>
                                <dd>{context.phase}</dd>
                            </div>
                        : null}
                    </dl>

                    {context.derived_from ?
                        <section data-test="derivedfrom">
                            <hr />
                            <h4>Derived from biosample</h4>
                            <a className="non-dl-item" href={context.derived_from['@id']}> {context.derived_from.accession} </a>
                        </section>
                    : null}

                    {context.part_of ?
                        <section data-test="separatedfrom">
                            <hr />
                            <h4>Separated from biosample</h4>
                            <a className="non-dl-item" href={context.part_of['@id']}> {context.part_of.accession} </a>
                        </section>
                    : null}

                    {context.pooled_from.length ?
                        <section data-test="pooledfrom">
                            <hr />
                            <h4>Pooled from biosamples</h4>
                            <ul className="non-dl-list">
                                {context.pooled_from.map(function (biosample) {
                                    return (
                                        <li key={biosample['@id']}>
                                            <a href={biosample['@id']}>{biosample.accession}</a>
                                        </li>
                                    );
                                })}
                            </ul>
                        </section>
                    : null}

                    {context.treatments.length ?
                        <section>
                            <hr />
                            <h4>Treatment details</h4>
                            {context.treatments.map(Panel)}
                        </section>
                    : null}

                    {context.constructs.length ?
                        <section>
                            <hr />
                            <h4>Construct details</h4>
                            {context.constructs.map(Panel)}
                        </section>
                    : null}

                    {context.rnais.length ?
                        <section>
                            <hr />
                            <h4>RNAi details</h4>
                            {context.rnais.map(Panel)}
                        </section>
                    : null}

                </div>

                {context.donor ?
                    <div>
                        <h3>{context.donor.organism.name === 'human' ? 'Donor' : 'Strain'} information</h3>
                        <div className="panel data-display">
                            {Panel({context: context.donor, biosample: context})}
                        </div>
                    </div>
                : null}

                {Object.keys(protocol_documents).length ?
                    <div>
                        <h3>Documents</h3>
                        <div className="row multi-columns-row">
                            {protocol_documents}
                        </div>
                    </div>
                : null}

                {context.characterizations.length ?
                    <div>
                        <h3>Characterizations</h3>
                        <div className="row multi-columns-row">
                            {context.characterizations.map(Panel)}
                        </div>
                    </div>
                : null}

                {Object.keys(construct_documents).length ?
                    <div>
                        <h3>Construct documents</h3>
                        <div className="row multi-columns-row">
                            {construct_documents}
                        </div>
                    </div>
                : null}

                {Object.keys(rnai_documents).length ?
                    <div>
                        <h3>RNAi documents</h3>
                        <div className="row multi-columns-row">
                            {rnai_documents}
                        </div>
                    </div>
                : null}

<<<<<<< HEAD
                <FetchedItems {...this.props} url={experiments_url} Component={ExperimentTable}
                              title={'Experiments using biosample ' + context.accession} />
=======
                <fetched.FetchedData>
                    <fetched.Param name="context" url={'/search/?type=experiment&replicates.library.biosample.uuid=' + context.uuid} />
                    <RelatedItems
                        title={'Experiments using biosample ' + context.accession}
                        Component={ExperimentTable} />
                </fetched.FetchedData>

                <fetched.FetchedData>
                    <fetched.Param name="context" url={'/search?type=biosample&part_of.uuid=' + context.uuid} />
                    <RelatedItems title="Biosamples that are part of this biosample"
                                  columns={biosample_columns} />
                </fetched.FetchedData>

                <fetched.FetchedData>
                    <fetched.Param name="context" url={'/search?type=biosample&derived_from.uuid=' + context.uuid} />
                    <RelatedItems title="Biosamples that are derived from this biosample"
                                  columns={biosample_columns} />
                </fetched.FetchedData>

                <fetched.FetchedData>
                    <fetched.Param name="context" url={'/search?type=biosample&pooled_from.uuid=' + context.uuid} />
                    <RelatedItems title="Biosamples that are pooled from this biosample"
                                  columns={biosample_columns} />
                </fetched.FetchedData>

>>>>>>> 4bce9e14
            </div>
        );
    }
});

globals.content_views.register(Biosample, 'biosample');


var MaybeLink = React.createClass({
    render() {
        if (this.props.href == 'N/A') {
            return this.props.children;
        } else {
            return (
                <a {...this.props}>{this.props.children}</a>
            );
        }
    }
});


var HumanDonor = module.exports.HumanDonor = React.createClass({
    render: function() {
        var context = this.props.context;
        var biosample = this.props.biosample;
        return (
            <div>
                <dl className="key-value">
                    <div data-test="accession">
                        <dt>AccessionASDF</dt>
                        <dd>{context.accession}</dd>
                    </div>

                    {context.aliases.length ?
                        <div data-test="aliases">
                            <dt>Aliases</dt>
                            <dd>{context.aliases.join(", ")}</dd>
                        </div>
                    : null}

                    {context.organism.scientific_name ?
                        <div data-test="species">
                            <dt>Species</dt>
                            <dd className="sentence-case"><em>{context.organism.scientific_name}</em></dd>
                        </div>
                    : null}

                    {context.life_stage ?
                        <div data-test="life-stage">
                            <dt>Life stage</dt>
                            <dd className="sentence-case">{context.life_stage}</dd>
                        </div>
                    : null}

                    {context.age ?
                        <div data-test="age">
                            <dt>Age</dt>
                            <dd className="sentence-case">{context.age}{context.age_units ? ' ' + context.age_units : null}</dd>
                        </div>
                    : null}

                    {context.sex ?
                        <div data-test="sex">
                            <dt>Sex</dt>
                            <dd className="sentence-case">{context.sex}</dd>
                        </div>
                    : null}

                    {context.health_status ?
                        <div data-test="health-status">
                            <dt>Health status</dt>
                            <dd className="sentence-case">{context.health_status}</dd>
                        </div>
                    : null}

                    {context.ethnicity ?
                        <div data-test="ethnicity">
                            <dt>Ethnicity</dt>
                            <dd className="sentence-case">{context.ethnicity}</dd>
                        </div>
                    : null}
                </dl>

                {!biosample ?
                    <fetched.FetchedData>
                        <fetched.Param name="context" url={'/search/?type=biosample&donor.uuid=' + context.uuid} />
                        <RelatedItems title="Biosamples from this donor" columns={biosample_columns} />
                    </fetched.FetchedData>
                : ''}
            </div>
        );
    }
});

globals.panel_views.register(HumanDonor, 'human_donor');


var MouseDonor = module.exports.MouseDonor = React.createClass({
    render: function() {
        var context = this.props.context;
        var biosample = this.props.biosample;
        var donorUrlDomain;

        // Get the domain name of the donor URL
        if (biosample && biosample.donor && biosample.donor.url) {
            var donorUrl = url.parse(biosample.donor.url);
            donorUrlDomain = donorUrl.hostname || '';
        }

        return (
            <div>
                <dl className="key-value">
                    <div data-test="accession">
                        <dt>Accession</dt>
                        <dd>{context.accession}</dd>
                    </div>

                    {context.aliases.length ?
                        <div data-test="aliases">
                            <dt>Aliases</dt>
                            <dd>{context.aliases.join(", ")}</dd>
                        </div>
                    : null}

                    {context.organism.scientific_name ?
                        <div data-test="organism">
                            <dt>Species</dt>
                            <dd className="sentence-case"><em>{context.organism.scientific_name}</em></dd>
                        </div>
                    : null}

                    {context.genotype ?
                        <div data-test="genotype">
                            <dt>Genotype</dt>
                            <dd>{context.genotype}</dd>
                        </div>
                    : null}

                    {context.mutated_gene && biosample && biosample.donor && biosample.donor.mutated_gene && biosample.donor.mutated_gene.label ?
                        <div data-test="mutatedgene">
                            <dt>Mutated gene</dt>
                            <dd><a href={context.mutated_gene}>{biosample.donor.mutated_gene.label}</a></dd>
                        </div>
                    : null}

                    {biosample && biosample.sex ?
                        <div data-test="sex">
                            <dt>Sex</dt>
                            <dd className="sentence-case">{biosample.sex}</dd>
                        </div>
                    : null}

                    {biosample && biosample.health_status ?
                        <div data-test="health-status">
                            <dt>Health status</dt>
                            <dd className="sentence-case">{biosample.health_status}</dd>
                        </div>
                    : null}

                    {donorUrlDomain ?
                        <div data-test="mutatedgene">
                            <dt>Strain reference</dt>
                            <dd><a href={biosample.donor.url}>{donorUrlDomain}</a></dd>
                        </div>
                    : null}

                    {context.strain_background ?
                        <div data-test="strain-background">
                            <dt>Strain background</dt>
                            <dd className="sentence-case">{context.strain_background}</dd>
                        </div>
                    : null}

                    {context.strain_name ?
                        <div data-test="strain-name">
                            <dt>Strain name</dt>
                            <dd>{context.strain_name}</dd>
                        </div>
                    : null}

                    {biosample && biosample.donor.characterizations && biosample.donor.characterizations.length ?
                        <section className="multi-columns-row">
                            <hr />
                            <h4>Characterizations</h4>
                            <div className="row multi-columns-row">
                                {biosample.donor.characterizations.map(Panel)}
                            </div>
                        </section>
                    : null}
                </dl>

                {!biosample ?
                    <fetched.FetchedData>
                        <fetched.Param name="context" url={'/search/?type=biosample&donor.uuid=' + context.uuid} />
                        <RelatedItems title="Biosamples from this strain" columns={biosample_columns} />
                    </fetched.FetchedData>
                : ''}
            </div>
        );
    }
});

globals.panel_views.register(MouseDonor, 'mouse_donor');


var FlyWormDonor = module.exports.FlyDonor = React.createClass({
    render: function() {
        var context = this.props.context;
        var biosample = this.props.biosample;
        var donorUrlDomain;
        var donor_constructs = {};
        if (biosample && biosample.model_organism_donor_constructs) {
            biosample.model_organism_donor_constructs.forEach(function (construct) {
                donor_constructs[construct['@id']] = Panel({context: construct, embeddedDocs: true});
            });
        }

        // Get the domain name of the donor URL
        if (biosample && biosample.donor && biosample.donor.url) {
            var donorUrl = url.parse(biosample.donor.url);
            donorUrlDomain = donorUrl.hostname || '';
        }

        return (
            <div>
                <dl className="key-value">
                    <div data-test="accession">
                        <dt>Accession</dt>
                        <dd>{context.accession}</dd>
                    </div>

                    {context.aliases.length ?
                        <div data-test="aliases">
                            <dt>Aliases</dt>
                            <dd>{context.aliases.join(", ")}</dd>
                        </div>
                    : null}

                    {context.organism.scientific_name ?
                        <div data-test="species">
                            <dt>Species</dt>
                            <dd className="sentence-case"><em>{context.organism.scientific_name}</em></dd>
                        </div>
                    : null}

                    {context.genotype ?
                        <div data-test="genotype">
                            <dt>Genotype</dt>
                            <dd>{context.genotype}</dd>
                        </div>
                    : null}

                    {context.mutated_gene && biosample && biosample.donor && biosample.donor.mutated_gene && biosample.donor.mutated_gene.label ?
                        <div data-test="mutatedgene">
                            <dt>Mutated gene</dt>
                            <dd><a href={context.mutated_gene['@id']}>{biosample.donor.mutated_gene.label}</a></dd>
                        </div>
                    : null}

                    {biosample && biosample.sex ?
                        <div data-test="sex">
                            <dt>Sex</dt>
                            <dd className="sentence-case">{biosample.sex}</dd>
                        </div>
                    : null}

                    {biosample && biosample.health_status ?
                        <div data-test="health-status">
                            <dt>Health status</dt>
                            <dd className="sentence-case">{biosample.health_status}</dd>
                        </div>
                    : null}

                    {donorUrlDomain ?
                        <div data-test="mutatedgene">
                            <dt>Strain reference</dt>
                            <dd><a href={biosample.donor.url}>{donorUrlDomain}</a></dd>
                        </div>
                    : null}

                    {context.strain_background ?
                        <div data-test="strain-background">
                            <dt>Strain background</dt>
                            <dd className="sentence-case">{context.strain_background}</dd>
                        </div>
                    : null}

                    {context.strain_name ?
                        <div data-test="strain-name">
                            <dt>Strain name</dt>
                            <dd>{context.strain_name}</dd>
                        </div>
                    : null}
                </dl>

                {biosample && biosample.model_organism_donor_constructs && biosample.model_organism_donor_constructs.length ?
                    <section>
                        <hr />
                        <h4>Construct details</h4>
                        {donor_constructs}
                    </section>
                : null}

                {biosample && biosample.donor.characterizations && biosample.donor.characterizations.length ?
                    <section className="multi-columns-row">
                        <hr />
                        <h4>Characterizations</h4>
                        <div className="row multi-columns-row">
                            {biosample.donor.characterizations.map(Panel)}
                        </div>
                    </section>
                : null}

                {!biosample ?
                    <fetched.FetchedData>
                        <fetched.Param name="context" url={'/search/?type=biosample&donor.uuid=' + context.uuid} />
                        <RelatedItems title="Biosamples from this strain" columns={biosample_columns} />
                    </fetched.FetchedData>
                : ''}

            </div>
        );
    }
});

globals.panel_views.register(FlyWormDonor, 'fly_donor');
globals.panel_views.register(FlyWormDonor, 'worm_donor');


var SingleTreatment = module.exports.SingleTreatment = function(treatment) {
    var treatmentText = '';

    if (treatment.concentration) {
        treatmentText += treatment.concentration + (treatment.concentration_units ? ' ' + treatment.concentration_units : '') + ' ';
    }
    treatmentText += treatment.treatment_term_name + (treatment.treatment_term_id ? ' (' + treatment.treatment_term_id + ')' : '') + ' ';
    if (treatment.duration) {
        treatmentText += 'for ' + treatment.duration + ' ' + (treatment.duration_units ? treatment.duration_units : '');
    }
    return treatmentText;
};


var Treatment = module.exports.Treatment = React.createClass({
    render: function() {
        var context = this.props.context;
        var treatmentText = '';

        treatmentText = SingleTreatment(context);
        return (
            <dl className="key-value">
                <dt>Treatment</dt>
                <dd>{treatmentText}</dd>

                <dt>Type</dt>
                <dd>{context.treatment_type}</dd>
            </dl>
        );
    }
});

globals.panel_views.register(Treatment, 'treatment');


var Construct = module.exports.Construct = React.createClass({
    render: function() {
        var context = this.props.context;
        var embeddedDocs = this.props.embeddedDocs;
        var construct_documents = {};
        context.documents.forEach(function (doc) {
            construct_documents[doc['@id']] = Panel({context: doc, embeddedDocs: embeddedDocs});
        });

        return (
            <div>
                <dl className="key-value">
                    {context.target ?
                        <div data-test="target">
                            <dt>Target</dt>
                            <dd><a href={context.target['@id']}>{context.target.name}</a></dd>
                        </div>
                    : null}

                    {context.vector_backbone_name ?
                        <div data-test="vector">
                            <dt>Vector</dt>
                            <dd>{context.vector_backbone_name}</dd>
                        </div>
                    : null}

                    {context.construct_type ?
                        <div data-test="construct-type">
                            <dt>Construct Type</dt>
                            <dd>{context.construct_type}</dd>
                        </div>
                    : null}

                    {context.description ?
                        <div data-test="description">
                            <dt>Description</dt>
                            <dd>{context.description}</dd>
                        </div>
                    : null}

                    {context.tags.length ?
                        <div data-test="tags">
                            <dt>Tags</dt>
                            <dd>
                                <ul>
                                    {context.tags.map(function (tag, index) {
                                        return (
                                            <li key={index}>
                                                {tag.name} (Location: {tag.location})
                                            </li>
                                        );
                                    })}
                                </ul>
                            </dd>
                        </div>
                    : null}

                    {context.source.title ?
                        <div data-test="source">
                            <dt>Source</dt>
                            <dd>{context.source.title}</dd>
                        </div>
                    : null}

                    {context.product_id ?
                        <div data-test="product-id">
                            <dt>Product ID</dt>
                            <dd><MaybeLink href={context.url}>{context.product_id}</MaybeLink></dd>
                        </div>
                    : null}
                </dl>

                {embeddedDocs && Object.keys(construct_documents).length ?
                    <div>
                        <hr />
                        <h4>Construct documents</h4>
                        <div className="row">{construct_documents}</div>
                    </div>
                : null}
            </div>
        );
    }
});

globals.panel_views.register(Construct, 'construct');


var RNAi = module.exports.RNAi = React.createClass({
    render: function() {
        var context = this.props.context;
        return (
             <dl className="key-value">
                {context.target ? <dt>Target</dt> : null}
                {context.target ? <dd><a href={context.target['@id']}>{context.target.name}</a></dd> : null}

                {context.rnai_type ? <dt>RNAi type</dt> : null}
                {context.rnai_type ? <dd>{context.rnai_type}</dd> : null}

                {context.source && context.source.title ? <dt>Source</dt> : null}
                {context.source && context.source.title ? <dd><a href={context.source.url}>{context.source.title}</a></dd> : null}

                {context.product_id ? <dt>Product ID</dt> : null}
                {context.product_id ? <dd><a href={context.url}>{context.product_id}</a></dd> : null}

                {context.rnai_target_sequence ? <dt>Target sequence</dt> : null}
                {context.rnai_target_sequence ? <dd>{context.rnai_target_sequence}</dd> : null}

                {context.vector_backbone_name ? <dt>Vector backbone</dt> : null}
                {context.vector_backbone_name ? <dd>{context.vector_backbone_name}</dd> : null}                
            </dl>
        );
    }
});

globals.panel_views.register(RNAi, 'rnai');


var Document = module.exports.Document = React.createClass({
    getInitialState: function() {
        return {panelOpen: false};
    },

    // Clicking the Lab bar inverts visible state of the popover
    handleClick: function(e) {
        e.preventDefault();
        e.stopPropagation();

        // Tell parent (App component) about new popover state
        // Pass it this component's React unique node ID
        this.setState({panelOpen: !this.state.panelOpen});
    },

    render: function() {

        var context = this.props.context;
        var keyClass = cx({
            "key-value-left": true,
            "document-slider": true,
            "active": this.state.panelOpen
        });
        var figure = <Attachment context={this.props.context} className="characterization" />;

        var attachmentHref, download;
        if (context.attachment && context.attachment.href && context.attachment.download) {
            attachmentHref = url.resolve(context['@id'], context.attachment.href);
            var dlFileTitle = "Download file " + context.attachment.download;
            download = (
                <div className="dl-bar">
                    <i className="icon icon-download"></i>&nbsp;
                    <a data-bypass="true" title={dlFileTitle} href={attachmentHref} download={context.attachment.download}>
                        {context.attachment.download}
                    </a>
                </div>
            );
        } else {
            download = (
                <div className="dl-bar">
                    <em>Document not available</em>
                </div>
            );
        }

        var characterization = context['@type'].indexOf('characterization') >= 0;
        var caption = characterization ? context.caption : context.description;
        var excerpt;
        if (caption && caption.length > 100) {
            excerpt = globals.truncateString(caption, 100);
        }
        var panelClass = 'view-item view-detail status-none panel';

        return (
            // Each section is a panel; name all Bootstrap 3 sizes so .multi-columns-row class works
            <section className="col-xs-12 col-sm-6 col-md-6 col-lg-4">
                <div className={globals.itemClass(context, panelClass)}>
                    <div className="panel-header document-title sentence-case">
                        {characterization ? context.characterization_method : context.document_type}
                    </div>
                    <div className="panel-body">
                        <div className="document-header">
                            <figure>
                                {figure}
                            </figure>

                            <dl className="document-intro document-meta-data key-value-left">
                                {excerpt || caption ?
                                    <div data-test="caption">
                                        {characterization ?
                                            <dt>{excerpt ? 'Caption excerpt' : 'Caption'}</dt>
                                        :
                                            <dt>{excerpt ? 'Description excerpt' : 'Description'}</dt>
                                        }
                                        <dd>{excerpt ? excerpt : caption}</dd>
                                    </div>
                                : null}
                            </dl>
                        </div>
                        {download}
                        <dl className={keyClass} id={'panel' + this.props.key} aria-labeledby={'tab' + this.props.key} role="tabpanel">
                            {excerpt ?
                                <div>
                                    {characterization ?
                                        <div data-test="caption">
                                            <dt>Caption</dt>
                                            <dd>{context.caption}</dd>
                                        </div>
                                    :
                                        <div data-test="caption">
                                            <dt>Description</dt>
                                            <dd>{context.description}</dd>
                                        </div>
                                    }
                                </div>
                            : null}

                            {context.submitted_by && context.submitted_by.title ?
                                <div data-test="submitted-by">
                                    <dt>Submitted by</dt>
                                    <dd>{context.submitted_by.title}</dd>
                                </div>
                            : null}

                            <div data-test="lab">
                                <dt>Lab</dt>
                                <dd>{context.lab.title}</dd>
                            </div>

                            {context.award && context.award.name ?
                                <div data-test="award">
                                    <dt>Grant</dt>
                                    <dd>{context.award.name}</dd>
                                </div>
                            : null}

                        </dl>
                    </div>

                    <button onClick={this.handleClick} className="key-value-trigger panel-footer" id={'tab' + this.props.key} aria-controls={'panel' + this.props.key} role="tab">
                        {this.state.panelOpen ? 'Less' : 'More'}
                    </button>
                </div>
            </section>
        );
    }
});

globals.panel_views.register(Document, 'document');
globals.panel_views.register(Document, 'biosample_characterization');
globals.panel_views.register(Document, 'donor_characterization');<|MERGE_RESOLUTION|>--- conflicted
+++ resolved
@@ -426,10 +426,6 @@
                     </div>
                 : null}
 
-<<<<<<< HEAD
-                <FetchedItems {...this.props} url={experiments_url} Component={ExperimentTable}
-                              title={'Experiments using biosample ' + context.accession} />
-=======
                 <fetched.FetchedData>
                     <fetched.Param name="context" url={'/search/?type=experiment&replicates.library.biosample.uuid=' + context.uuid} />
                     <RelatedItems
@@ -455,7 +451,6 @@
                                   columns={biosample_columns} />
                 </fetched.FetchedData>
 
->>>>>>> 4bce9e14
             </div>
         );
     }
