--- conflicted
+++ resolved
@@ -16,13 +16,8 @@
             {id: 'biosamples', title: 'Biosamples', url: '/search/?type=Biosample'},
             {id: 'antibodies', title: 'Antibodies', url: '/search/?type=AntibodyLot'},
             {id: 'annotations', title: 'Annotations', url: '/data/annotations/'},
-<<<<<<< HEAD
-            {id: 'datarelease', title: 'Release policy', url: '/about/data-use-policy/'}
-//            {id: 'region-search', title: 'Search by region', url: '/region-search/'}
-=======
             {id: 'datarelease', title: 'Release policy', url: '/about/data-use-policy/'},
             {id: 'region-search', title: 'Search by region', url: '/region-search/'}
->>>>>>> bb43ff20
         ]},
         {id: 'methods', title: 'Methods', children: [
             {id: 'datastandards', title: 'Data standards', url: '/data-standards/'},
