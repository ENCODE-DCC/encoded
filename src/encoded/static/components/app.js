--- conflicted
+++ resolved
@@ -69,8 +69,6 @@
     'in vitro differentiated cells',
     'induced pluripotent stem cell line'
 ];
-<<<<<<< HEAD
-=======
 const assayCatList = [
     'DNA binding',
     'Transcription',
@@ -82,7 +80,6 @@
     '3D chromatin structure',
     'Proteomics'
 ];
->>>>>>> a948e510
 
 
 // See https://github.com/facebook/react/issues/2323
@@ -127,12 +124,8 @@
         portal: React.PropTypes.object,
         hidePublicAudits: React.PropTypes.bool,
         projectColors: React.PropTypes.object,
-<<<<<<< HEAD
-        biosampleTypeColors: React.PropTypes.object
-=======
         biosampleTypeColors: React.PropTypes.object,
         assayCatColors: React.PropTypes.object
->>>>>>> a948e510
     },
 
     // Retrieve current React context
@@ -140,10 +133,7 @@
         // Make `project` and `biosample_type` color mappings for downstream modules to use.
         let projectColors = new DataColors(projectList);
         let biosampleTypeColors = new DataColors(biosampleTypeList);
-<<<<<<< HEAD
-=======
         let assayCatColors = new DataColors(assayCatList);
->>>>>>> a948e510
 
         return {
             dropdownComponent: this.state.dropdownComponent, // ID of component with visible dropdown
@@ -154,12 +144,8 @@
             portal: portal,
             hidePublicAudits: false, // True if audits should be hidden on the UI while logged out
             projectColors: projectColors,
-<<<<<<< HEAD
-            biosampleTypeColors: biosampleTypeColors
-=======
             biosampleTypeColors: biosampleTypeColors,
             assayCatColors: assayCatColors
->>>>>>> a948e510
         };
     },
 
