--- conflicted
+++ resolved
@@ -207,7 +207,6 @@
             unsavedChanges: [],
             promisePending: false,
         };
-<<<<<<< HEAD
 
         this.triggers = {
             login: 'triggerLogin',
@@ -239,26 +238,6 @@
 
     // Data for child components to subscrie to.
     getChildContext() {
-=======
-    },
-
-    // Dropdown context using React context mechanism.
-    childContextTypes: {
-        dropdownComponent: React.PropTypes.string,
-        listActionsFor: React.PropTypes.func,
-        currentResource: React.PropTypes.func,
-        location_href: React.PropTypes.string,
-        onDropdownChange: React.PropTypes.func,
-        portal: React.PropTypes.object,
-        hidePublicAudits: React.PropTypes.bool,
-        projectColors: React.PropTypes.object,
-        biosampleTypeColors: React.PropTypes.object,
-        localInstance: React.PropTypes.bool,
-    },
-
-    // Retrieve current React context
-    getChildContext: function() {
->>>>>>> 7b82c5d1
         // Make `project` and `biosample_type` color mappings for downstream modules to use.
         const projectColors = new DataColors(projectList);
         const biosampleTypeColors = new DataColors(biosampleTypeList);
@@ -270,15 +249,12 @@
             portal: portal,
             projectColors: projectColors,
             biosampleTypeColors: biosampleTypeColors,
-<<<<<<< HEAD
             fetch: this.fetch,
             navigate: this.navigate,
             adviseUnsavedChanges: this.adviseUnsavedChanges,
             session: this.state.session,
             session_properties: this.state.session_properties,
-=======
             localInstance: url.parse(this.props.href).hostname === 'localhost',
->>>>>>> 7b82c5d1
         };
     }
 
@@ -1049,6 +1025,7 @@
     adviseUnsavedChanges: React.PropTypes.func,
     session: React.PropTypes.object,
     session_properties: React.PropTypes.object,
+    localInstance: React.PropTypes.bool,
 };
 
 module.exports = App;
