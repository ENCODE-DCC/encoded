/** @jsx React.DOM */
'use strict';
var React = require('react');
var jsonScriptEscape = require('../libs/jsonScriptEscape');
var globals = require('./globals');
var mixins = require('./mixins');
var NavBar = require('./navbar');
var Footer = require('./footer');
var fs = require('fs');
var url = require('url');

var portal = {
    portal_title: 'ENCODE',
    global_sections: [
        {id: 'data', title: 'Data', children: [
<<<<<<< HEAD
            {id: 'experiments', title: 'Experiments', url: '/search/?type=experiment'},
            {id: 'biosamples', title: 'Biosamples', url: '/search/?type=biosample'},
            {id: 'antibodies', title: 'Antibodies', url: '/search/?type=antibody_approval'},
            {id: 'targets', title: 'Targets', url: '/search/?type=target'},
            {id: 'datarelease', title: 'Data release policy', url: '/about/data-use-policy'}
        ]},
        {id: 'methods', title: 'Methods', children: [
            {id: 'integrativeanalysis', title: 'Integrative analysis', url: '/about/analysis'},
            {id: 'softwaretools', title: 'Software tools', url: '/about/tools'},
            {id: 'experimentguides', title: 'Experiment guidelines', url: '/about/experiment-guidelines'},
            {id: 'platformchar', title: 'Platform characterization', url: '/about/platform-characterizations'},
            {id: 'qualitymetrics', title: 'Quality metrics', url: '/about/quality-metrics'}
        ]},
        {id: 'about', title: 'About ENCODE', children: [
            {id: 'projectoverview', title: 'Project overview', url: '/about/contributors'},
            {id: 'publications', title: 'Publications', url: '/search/?type=publication'},
            {id: 'datarelease', title: 'Data release policy', url: '/about/data-use-policy'}
=======
            {id: 'assays', title: 'Assays', url: '/search/?type=experiment'},
            {id: 'biosamples', title: 'Biosamples', url: '/search/?type=biosample'},
            {id: 'antibodies', title: 'Antibodies', url: '/search/?type=antibody_approval'},
            {id: 'targets', title: 'Targets', url: '/search/?type=target'},
            {id: 'datarelease', title: 'Data release policy', url: '/about/data-use-policy'},
            {id: 'datastandards', title: 'Data standards', url: '/data-standards'},
            {id: 'otherresources', title: 'Other resources', url: '/about'}
        ]},
        {id: 'methods', title: 'Methods', children: [
            {id: 'softwaretools', title: 'Software tools', url: '/software'},
            {id: 'experimentguides', title: 'Experiment guidelines', url: '/about/experiment-guidelines'}
        ]},
        {id: 'about', title: 'About ENCODE', children: [
            {id: 'projectoverview', title: 'Project overview', url: '/about/contributors'},
            {id: 'news', title: 'News', url: '/news'},
            {id: 'publications', title: 'Publications', url: '/publications'},
            {id: 'datause', title: 'Data release policy', url: '/about/data-use-policy'}
>>>>>>> 3fb2eda9
        ]},
        {id: 'help', title: 'Help', children: [
            {id: 'restapi', title: 'REST API', url: '/help/rest-api'},
            {id: 'fileformats', title: 'File formats', url: '/help/file-formats'},
<<<<<<< HEAD
            {id: 'contact', title: 'Contact', url: '/about/contacts'}
=======
            {id: 'contact', title: 'Contact', url: '/help/contacts'}
>>>>>>> 3fb2eda9
        ]}
    ]
};


var user_actions = [
    {id: 'signout', title: 'Sign out', trigger: 'logout'}
];

var scriptjs = fs.readFileSync(__dirname + '/../../../../node_modules/scriptjs/dist/script.min.js', 'utf-8');
var inline = fs.readFileSync(__dirname + '/../inline.js', 'utf8');

// App is the root component, mounted on document.body.
// It lives for the entire duration the page is loaded.
// App maintains state for the
var App = React.createClass({
    mixins: [mixins.Persona, mixins.HistoryAndTriggers],
    triggers: {
        login: 'triggerLogin',
        logout: 'triggerLogout',
    },

    getInitialState: function() {
        return {
            errors: [],
            portal: portal,
            user_actions: user_actions,
            dropdownComponent: undefined,
            activeComponent: undefined
        };
    },

    // Dropdown context using React context mechanism.
    childContextTypes: {
        dropdownComponent: React.PropTypes.string,
        onDropdownChange: React.PropTypes.func
    },

    // Retrieve current React context
    getChildContext: function() {
        return {
            dropdownComponent: this.state.dropdownComponent, // ID of component with visible dropdown
            onDropdownChange: this.handleDropdownChange // Function to process dropdown state change
        };
    },

    // When current dropdown changes; componentID is _rootNodeID of newly dropped-down component
    handleDropdownChange: function(componentID) {
        // Use React _rootNodeID to uniquely identify a dropdown menu;
        // It's passed in as componentID
        this.setState({dropdownComponent: componentID});
    },

    // Handle a click outside a dropdown menu by clearing currently dropped down menu
    handleLayoutClick: function(e) {
        if (this.state.dropdownComponent !== undefined) {
            this.setState({dropdownComponent: undefined});
        }
    },

    bindEvent: function (el, eventName, eventHandler) {
        if (el.addEventListener){
            el.addEventListener(eventName, eventHandler, false); 
        } else if (el.attachEvent){
            el.attachEvent('on' + eventName, eventHandler);
        }
    },

    handleKey: function(e) {
        if (e.which === 27 && this.state.dropdownComponent !== undefined) {
            e.preventDefault();
            this.handleDropdownChange(undefined);
        }
    },

    componentDidMount: function() {
        this.bindEvent(window, 'keydown', this.handleKey);
    },

    render: function() {
        console.log('render app');
        var content;
        var context = this.props.context;
        var hash = url.parse(this.props.href).hash || '';
        var name;
        var context_actions = [];
        if (hash.slice(0, 2) === '#!') {
            name = hash.slice(2);
        }
        // Switching between collections may leave component in place
        var key = context && context['@id'];
        if (context) {
            Array.prototype.push.apply(context_actions, context.actions || []);
            if (!name && context.default_page) {
                context = context.default_page;
                var actions = context.actions || [];
                for (var i = 0; i < actions.length; i++) {
                    var action = actions[i];
                    if (action.href[0] == '#') {
                        action.href = context['@id'] + action.href;
                    }
                    context_actions.push(action);
                }
            }

            var ContentView = globals.content_views.lookup(context, name);
            content = this.transferPropsTo(ContentView({
                context: context,
                loadingComplete: this.state.loadingComplete,
                session: this.state.session,
                portal: this.state.portal,
                navigate: this.navigate
            }));
        }
        var errors = this.state.errors.map(function (error) {
            return <div className="alert alert-error"></div>;
        });

        var appClass = 'done';
        if (this.props.slow) {
            appClass = 'communicating'; 
        }

        var title = context.title || context.name || context.accession || context['@id'];
        if (title && title != 'Home') {
            title = title + ' – ' + portal.portal_title;
        } else {
            title = portal.portal_title;
        }

        var canonical = context.canonical_uri || this.props.href;

        return (
            <html lang="en">
                <head>
                    <meta charSet="utf-8" />
                    <meta httpEquiv="X-UA-Compatible" content="IE=edge" />
                    <meta name="viewport" content="width=device-width, initial-scale=1.0" />
                    <title>{title}</title>
                    <link rel="canonical" href={canonical} />
                    <script dangerouslySetInnerHTML={{__html: scriptjs + '\n'}}></script>
                    <script dangerouslySetInnerHTML={{__html: inline}}></script>
                    <link rel="stylesheet" href="/static/css/style.css" />
                    <script src="/static/build/bundle.js" async defer></script>
                </head>
                <body onClick={this.handleClick} onSubmit={this.handleSubmit}>
                    <script data-prop-name="context" type="application/ld+json" dangerouslySetInnerHTML={{
                        __html: '\n\n' + jsonScriptEscape(JSON.stringify(this.props.context)) + '\n\n'
                    }}></script>
                    <div id="slot-application">
                        <div id="application" className={appClass}>
                        
						<div className="loading-spinner"></div>
								   
                            <div id="layout" onClick={this.handleLayoutClick} onKeyPress={this.handleKey}>
                                <NavBar href={this.props.href} portal={this.state.portal}
                                        context_actions={context_actions}
                                        user_actions={this.state.user_actions} session={this.state.session}
                                        loadingComplete={this.state.loadingComplete} />
                                <div id="content" className="container" key={key}>
                                    {content}
                                </div>
                                {errors}
                                <div id="layout-footer"></div>
                            </div>
                            <Footer />
                        </div>
                    </div>
                </body>
            </html>
        );
    }

});

module.exports = App;<|MERGE_RESOLUTION|>--- conflicted
+++ resolved
@@ -13,25 +13,6 @@
     portal_title: 'ENCODE',
     global_sections: [
         {id: 'data', title: 'Data', children: [
-<<<<<<< HEAD
-            {id: 'experiments', title: 'Experiments', url: '/search/?type=experiment'},
-            {id: 'biosamples', title: 'Biosamples', url: '/search/?type=biosample'},
-            {id: 'antibodies', title: 'Antibodies', url: '/search/?type=antibody_approval'},
-            {id: 'targets', title: 'Targets', url: '/search/?type=target'},
-            {id: 'datarelease', title: 'Data release policy', url: '/about/data-use-policy'}
-        ]},
-        {id: 'methods', title: 'Methods', children: [
-            {id: 'integrativeanalysis', title: 'Integrative analysis', url: '/about/analysis'},
-            {id: 'softwaretools', title: 'Software tools', url: '/about/tools'},
-            {id: 'experimentguides', title: 'Experiment guidelines', url: '/about/experiment-guidelines'},
-            {id: 'platformchar', title: 'Platform characterization', url: '/about/platform-characterizations'},
-            {id: 'qualitymetrics', title: 'Quality metrics', url: '/about/quality-metrics'}
-        ]},
-        {id: 'about', title: 'About ENCODE', children: [
-            {id: 'projectoverview', title: 'Project overview', url: '/about/contributors'},
-            {id: 'publications', title: 'Publications', url: '/search/?type=publication'},
-            {id: 'datarelease', title: 'Data release policy', url: '/about/data-use-policy'}
-=======
             {id: 'assays', title: 'Assays', url: '/search/?type=experiment'},
             {id: 'biosamples', title: 'Biosamples', url: '/search/?type=biosample'},
             {id: 'antibodies', title: 'Antibodies', url: '/search/?type=antibody_approval'},
@@ -49,16 +30,11 @@
             {id: 'news', title: 'News', url: '/news'},
             {id: 'publications', title: 'Publications', url: '/publications'},
             {id: 'datause', title: 'Data release policy', url: '/about/data-use-policy'}
->>>>>>> 3fb2eda9
         ]},
         {id: 'help', title: 'Help', children: [
             {id: 'restapi', title: 'REST API', url: '/help/rest-api'},
             {id: 'fileformats', title: 'File formats', url: '/help/file-formats'},
-<<<<<<< HEAD
-            {id: 'contact', title: 'Contact', url: '/about/contacts'}
-=======
             {id: 'contact', title: 'Contact', url: '/help/contacts'}
->>>>>>> 3fb2eda9
         ]}
     ]
 };
