<<<<<<< HEAD
import React from 'react';
import _ from 'underscore';
import url from 'url';
import globals from './globals';
import { Breadcrumbs } from './navigation';
import search from './search';
import { pubReferenceList } from './reference';
import { StatusLabel } from './statuslabel';
import { auditDecor } from './audit';


class SoftwareComponent extends React.Component {
    render() {
        const { context } = this.props;
        const itemClass = globals.itemClass(context, 'view-item');

        // Set up breadcrumbs.
        const typeTerms = context.software_type && context.software_type.map(type => `software_type=${type}`);
        const crumbs = [
            { id: 'Software' },
            {
                id: context.software_type ? context.software_type.join(' + ') : null,
                query: typeTerms && typeTerms.join('&'),
                tip: context.software_type && context.software_type.join(' + '),
            },
=======
'use strict';
var React = require('react');
var globals = require('./globals');
var navigation = require('./navigation');
var search = require('./search');
var fetched = require('./fetched');
var { pubReferenceList } = require('./reference');
import StatusLabel from './statuslabel';
var audit = require('./audit');
var _ = require('underscore');
var url = require('url');

var Breadcrumbs = navigation.Breadcrumbs;
var FetchedItems = fetched.FetchedItems;
var AuditIndicators = audit.AuditIndicators;
var AuditDetail = audit.AuditDetail;
var AuditMixin = audit.AuditMixin;


var Software = module.exports.Software = React.createClass({
    mixins: [AuditMixin],

    contextTypes: {
        location_href: React.PropTypes.string
    },

    render: function() {
        var context = this.props.context;
        var itemClass = globals.itemClass(context, 'view-item');

        // Set up breadcrumbs
        var typeTerms = context.software_type && context.software_type.map(function(type) {
            return 'software_type=' + type;
        });
        var crumbs = [
            {id: 'Software'},
            {id: context.software_type ? context.software_type.join(' + ') : null, query: typeTerms && typeTerms.join('&'),
                tip: context.software_type && context.software_type.join(' + ')}
>>>>>>> f195117a
        ];

        // See if there’s a version number to highlight
        let highlightVersion;
        const queryParsed = this.context.location_href && url.parse(this.context.location_href, true).query;
        if (queryParsed && Object.keys(queryParsed).length) {
            // Find the first 'version' query string item, if any
            const versionKey = _(Object.keys(queryParsed)).find(key => key === 'version');
            if (versionKey) {
                highlightVersion = queryParsed[versionKey];
                if (typeof highlightVersion === 'object') {
                    highlightVersion = highlightVersion[0];
                }
            }
        }

        // Get a list of reference links, if any
        const references = pubReferenceList(context.references);

        return (
            <div className={itemClass}>
                <header className="row">
                    <div className="col-sm-12">
                        <Breadcrumbs root="/search/?type=software" crumbs={crumbs} />
                        <h2>{context.title}</h2>
                        <div className="characterization-status-labels">
                            <StatusLabel title="Status" status={context.status} />
                        </div>
                        {this.props.auditIndicators(context.audit, 'software-audit')}
                    </div>
                </header>
                {this.props.auditDetail(context.audit, 'software-audit', { except: context['@id'] })}

                <div className="panel">
                    <dl className="key-value">
                        <div data-test="title">
                            <dt>Title</dt>
                            {context.source_url ?
                                <dd><a href={context.source_url}>{context.title}</a></dd> :
                                <dd>{context.title}</dd>
                            }
                        </div>

                        <div data-test="description">
                            <dt>Description</dt>
                            <dd>{context.description}</dd>
                        </div>

                        {context.software_type && context.software_type.length ?
                            <div data-test="type">
                                <dt>Software type</dt>
                                <dd>{context.software_type.join(', ')}</dd>
                            </div>
                        : null}

                        {context.purpose && context.purpose.length ?
                            <div data-test="purpose">
                                <dt>Used for</dt>
                                <dd>{context.purpose.join(', ')}</dd>
                            </div>
                        : null}

                        {references ?
                            <div data-test="references">
                                <dt>Publications</dt>
                                <dd>{references}</dd>
                            </div>
                        : null}
                    </dl>
                </div>

                {context.versions && context.versions.length ?
                    <div>
                        <h3>Software Versions</h3>
                        <SoftwareVersionTable items={context.versions} highlightVersion={highlightVersion} />
                    </div>
                : null}
            </div>
        );
    }
}

SoftwareComponent.propTypes = {
    context: React.PropTypes.object.isRequired, // Software object being rendered
    auditIndicators: React.PropTypes.func.isRequired,
    auditDetail: React.PropTypes.func.isRequired,
};

SoftwareComponent.contextTypes = {
    location_href: React.PropTypes.string,
};

// Note: need to export for Jest tests even though no other module imports it.
export const Software = auditDecor(SoftwareComponent);

globals.content_views.register(Software, 'Software');


const SoftwareVersionTable = (props) => {
    // Dedupe items list.
    const items = _(props.items).uniq(version => version['@id']);

    return (
        <div className="table-responsive">
            <table className="table table-panel table-striped table-hover">
                <thead>
                    <tr>
                        <th>Version</th>
                        <th>Download checksum</th>
                    </tr>
                </thead>
                <tbody>
                    {items.map(version =>
                        <tr key={version.uuid} className={props.highlightVersion === version.version ? 'highlight-row' : null}>
                            <td>
                                {version.downloaded_url ?
                                    <a href={version.downloaded_url}>{version.version}</a>
                                :
                                    <span>{version.version}</span>
                                }
                            </td>
                            <td>{version.download_checksum}</td>
                        </tr>
                    )}
                </tbody>
                <tfoot />
            </table>
        </div>
    );
};

SoftwareVersionTable.propTypes = {
    items: React.PropTypes.array.isRequired, // Software versions to render in the table
    highlightVersion: React.PropTypes.string, // Version number of row to highlight
};

SoftwareVersionTable.defaultProps = {
    highlightVersion: '',
};


const ListingComponent = (props) => {
    const result = props.context;
    return (
        <li>
            <div className="clearfix">
                <search.PickerActions {...props} />
                <div className="pull-right search-meta">
                    <p className="type meta-title">Software</p>
                    {result.status ? <p className="type meta-status">{` ${result.status}`}</p> : ''}
                    {props.auditIndicators(result.audit, result['@id'], { search: true })}
                </div>
                <div className="accession">
                    <a href={result['@id']}>{result.title}</a>
                    {result.source_url ? <span className="accession-note"> &mdash; <a href={result.source_url}>source</a></span> : ''}
                </div>
                <div className="data-row">
                    <div>{result.description}</div>
                    {result.software_type && result.software_type.length ?
                        <div>
                            <strong>Software type: </strong>
                            {result.software_type.join(', ')}
                        </div>
                    : null}

                </div>
            </div>
            {props.auditDetail(result.audit, result['@id'], { except: result['@id'], forcedEditLink: true })}
        </li>
    );
};

ListingComponent.propTypes = {
    context: React.PropTypes.object.isRequired, // Software object being rendered as a search result.
    auditIndicators: React.PropTypes.func.isRequired, // From auditDecor
    auditDetail: React.PropTypes.func.isRequired, // From auditDecor
};

const Listing = auditDecor(ListingComponent);

globals.listing_views.register(Listing, 'Software');


// Display a list of software versions from the given software_version list. This is meant to be displayed
// in a panel.
export function softwareVersionList(softwareVersions) {
    return (
        <span className="software-version-list">
            {softwareVersions.map((version) => {
                const versionNum = version.version === 'unknown' ? 'version unknown' : version.version;
                return (
                    <a href={`${version.software['@id']}?version=${version.version}`} key={version.uuid} className="software-version">
                        <span className="software">{version.software.name}</span>
                        {version.version ?
                            <span className="version">{versionNum}</span>
                        : null}
                    </a>
                );
            })}
        </span>
    );
}<|MERGE_RESOLUTION|>--- conflicted
+++ resolved
@@ -1,4 +1,3 @@
-<<<<<<< HEAD
 import React from 'react';
 import _ from 'underscore';
 import url from 'url';
@@ -6,7 +5,7 @@
 import { Breadcrumbs } from './navigation';
 import search from './search';
 import { pubReferenceList } from './reference';
-import { StatusLabel } from './statuslabel';
+import StatusLabel from './statuslabel';
 import { auditDecor } from './audit';
 
 
@@ -24,46 +23,6 @@
                 query: typeTerms && typeTerms.join('&'),
                 tip: context.software_type && context.software_type.join(' + '),
             },
-=======
-'use strict';
-var React = require('react');
-var globals = require('./globals');
-var navigation = require('./navigation');
-var search = require('./search');
-var fetched = require('./fetched');
-var { pubReferenceList } = require('./reference');
-import StatusLabel from './statuslabel';
-var audit = require('./audit');
-var _ = require('underscore');
-var url = require('url');
-
-var Breadcrumbs = navigation.Breadcrumbs;
-var FetchedItems = fetched.FetchedItems;
-var AuditIndicators = audit.AuditIndicators;
-var AuditDetail = audit.AuditDetail;
-var AuditMixin = audit.AuditMixin;
-
-
-var Software = module.exports.Software = React.createClass({
-    mixins: [AuditMixin],
-
-    contextTypes: {
-        location_href: React.PropTypes.string
-    },
-
-    render: function() {
-        var context = this.props.context;
-        var itemClass = globals.itemClass(context, 'view-item');
-
-        // Set up breadcrumbs
-        var typeTerms = context.software_type && context.software_type.map(function(type) {
-            return 'software_type=' + type;
-        });
-        var crumbs = [
-            {id: 'Software'},
-            {id: context.software_type ? context.software_type.join(' + ') : null, query: typeTerms && typeTerms.join('&'),
-                tip: context.software_type && context.software_type.join(' + ')}
->>>>>>> f195117a
         ];
 
         // See if there’s a version number to highlight
