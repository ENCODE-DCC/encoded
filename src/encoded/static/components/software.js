--- conflicted
+++ resolved
@@ -130,18 +130,12 @@
                     </dl>
                 </div>
 
-<<<<<<< HEAD
-                {this.transferPropsTo(
-                    <FetchedItems url={pipeline_url} Component={PipelinesUsingSoftwareVersion} />
-                )}
-=======
                 {context.versions.length ?
                     <div>
                         <h3>Software Versions</h3>
                         <SoftwareVersionTable items={context.versions} />
                     </div>
                 : null }
->>>>>>> 006faa61
             </div>
         );
     }
@@ -198,20 +192,6 @@
 });
 
 
-var PipelinesUsingSoftwareVersion = module.exports.PipelinesUsingSoftwareVersion = React.createClass({
-    render: function () {
-        var context = this.props.context;
-        return (
-            <div>
-                <h3>Pipelines using software {context.title}</h3>
-                {this.transferPropsTo(
-                    <PipelineTable />
-                )}
-            </div>
-        );
-    }
-});
-
 var Listing = React.createClass({
     mixins: [search.PickerActionsMixin],
     render: function() {
