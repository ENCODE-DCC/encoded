import React from 'react';
import PropTypes from 'prop-types';
import _ from 'underscore';
import { Modal, ModalHeader, ModalBody, ModalFooter } from '../libs/ui/modal';
import { Panel, PanelHeading, PanelBody } from '../libs/ui/panel';
import { collapseIcon } from '../libs/svg-icons';
import { AttachmentPanel } from './doc';
import { FetchedData, Param } from './fetched';
import * as globals from './globals';


const collapsedHeight = 200; // Match collapsed-height from _quality_metrics.scss


// For each type of quality metric, make a list of attachment properties. If the quality_metric object has an attachment
// property called `attachment`, it doesn't need to be added here -- this is only for attachment properties with arbitrary names.
// Each property in the list has an associated human-readable description for display on the page.
const qcAttachmentProperties = {
    IDRQualityMetric: [
        { IDR_plot_true: 'IDR dispersion plot for true replicates' },
        { IDR_plot_rep1_pr: 'IDR dispersion plot for replicate 1 pseudo-replicates' },
        { IDR_plot_rep2_pr: 'IDR dispersion plot for replicate 2 pseudo-replicates' },
        { IDR_plot_pool_pr: 'IDR dispersion plot for pool pseudo-replicates' },
        { IDR_parameters_true: 'IDR run parameters for true replicates' },
        { IDR_parameters_rep1_pr: 'IDR run parameters for replicate 1 pseudo-replicates' },
        { IDR_parameters_rep2_pr: 'IDR run parameters for replicate 2 pseudo-replicates' },
        { IDR_parameters_pool_pr: 'IDR run parameters for pool pseudo-replicates' },
    ],
    ChipSeqFilterQualityMetric: [
        { cross_correlation_plot: 'Cross-correlation plot' },
    ],
    ChipAlignmentEnrichmentQualityMetric: [
        { cross_correlation_plot: 'Cross-correlation plot' },
        { jsd_plot: 'Jensen-Shannon distance plot' },
        { gc_bias_plot: 'GC bias plot' },
    ],
    ChipReplicationQualityMetric: [
        { IDR_dispersion_plot: 'IDR dispersion plot' },
    ],
    AtacAlignmentEnrichmentQualityMetric: [
        { cross_correlation_plot: 'Cross-correlation plot' },
        { jsd_plot: 'Jensen-Shannon distance plot' },
        { gc_bias_plot: 'GC bias plot' },
        { tss_enrichment_plot: 'TSS enrichment plot' },
    ],
    AtacLibraryQualityMetric: [
        { fragment_length_distribution_plot: 'Fragment length distribution plot' },
    ],
    AtacPeakEnrichmentQualityMetric: [
        { peak_width_distribution_plot: 'Peak width distribution plot' },
    ],
    AtacReplicationQualityMetric: [
        { idr_dispersion_plot: 'IDR dispersion plot' },
    ],
    GembsAlignmentQualityMetric: [
        { mapq_plot: 'MAPQ plot' },
        { insert_size_plot: 'Insert size plot' },
    ],
    DnaseFootprintingQualityMetric: [
        { dispersion_model: 'Dispersion model' },
    ],
    DnaseAlignmentQualityMetric: [
        { insert_size_histogram: 'Insert size histogram' },
        { insert_size_metric: 'Insert size metric file' },
        { nuclear_preseq: 'Total read metric file' },
        { nuclear_preseq_targets: 'Sequencing depths file' },
    ],
    ScAtacAlignmentQualityMetric: [
        { mito_stats: 'Mitochondrial read statistics' },
        { samstats: 'SAMstats QC' },
    ],
    ScAtacReadQualityMetric: [
        { barcode_matching_stats: 'Barcode matching QC' },
        { adapter_trimming_stats: 'Adapter trimming QC' },
        { barcode_revcomp_stats: 'Barcode reverse complement detection QC' },
    ],
    ScAtacMultipletQualityMetric: [
        { multiplet_stats: 'Multiplet detection statistics file' },
        { barcodes_status: 'Per-barcode multiplet status' },
        { barcode_pairs_multiplets: 'Multiplet barcode pair statistics' },
        { barcode_pairs_expanded: 'Total barcode pair statistics' },
        { multiplet_threshold_plot: 'Plot illustrating multiplet Jaccard distance threshold' },
    ],
    ScAtacLibraryComplexityQualityMetric: [
        { picard_markdup_stats: 'Picard MarkDup statistics' },
        { pbc_stats: 'PBC statistics' },
    ],
    ScAtacAnalysisQualityMetric: [
        { archr_doublet_summary_figure: 'ArchR doublet summary' },
        { archr_fragment_size_distribution: 'ArchR fragment size distribution' },
        { archr_tss_by_unique_frags: 'ArchR TSS-by-fragment plot' },
        { archr_doublet_summary_text: 'ArchR doublet data' },
        { archr_pre_filter_metadata: 'ArchR pre-filter metadata' },
    ],
<<<<<<< HEAD
    StarSoloQualityMetric: [
        { barcode_rank_plot: 'Barcode rank plot' },
        { sequencing_saturation_plot: 'Sequencing saturation plot' },
    ],
    ScrnaSeqCountsSummaryQualityMetric: [
        { total_counts_vs_pct_mitochondria: 'Total counts vs pct mitochondria' },
        { total_counts_vs_genes_by_count: 'Total counts vs genes by count' },
        { counts_violin_plot: 'Counts violin plot' },
=======
    SegwayQualityMetric: [
        { trackname_assay: 'Trackname assay' },
        { feature_aggregation_tab: 'Feature aggregation tab' },
        { signal_distribution_tab: 'Signal distribution tab' },
        { segment_sizes_tab: 'Segment sizes tab' },
        { length_distribution_tab: 'Length distribution tab' },
>>>>>>> 9043bca6
    ],
};


// Display QC metrics of the selected QC sub-node in a file node.
function qcModalContent(qc, file, qcSchema, genericQCSchema) {
    let qcPanels = []; // Each QC metric panel to display
    let filesOfMetric = []; // Array of accessions of files that share this metric

    // Make an array of the accessions of files that share this quality metrics object.
    // quality_metric_of is an array of @ids because they're not embedded, and we're trying
    // to avoid embedding where not absolutely needed. So use a regex to extract the files'
    // accessions from the @ids. After generating the array, filter out empty entries.
    if (qc.quality_metric_of && qc.quality_metric_of.length > 0) {
        filesOfMetric = qc.quality_metric_of.map((metricId) => {
            // Extract the file's accession from the @id
            const match = globals.atIdToAccession(metricId);

            // Return matches that *don't* match the file whose QC node we've clicked
            if (match !== file.title) {
                return match;
            }
            return '';
        }).filter((acc) => !!acc);
    }

    // Get the list of attachment properties for the given qc object @type. and generate the JSX for their display panels.
    // The list of keys for attachment properties to display comes from qcAttachmentProperties. Use the @type for the attachment
    // property as a key to retrieve the list of properties appropriate for that QC type.
    const qcAttachmentPropertyList = qcAttachmentProperties[qc['@type'][0]];
    if (qcAttachmentPropertyList) {
        qcPanels = _(qcAttachmentPropertyList.map((attachmentPropertyInfo) => {
            // Each object in the list has only one key (the metric attachment property name), so get it here.
            const attachmentPropertyName = Object.keys(attachmentPropertyInfo)[0];
            const attachment = qc[attachmentPropertyName];

            // Generate the JSX for the panel. Use the property name as the key to get the corresponding human-readable description for the title
            if (attachment) {
                return (
                    <AttachmentPanel
                        key={attachmentPropertyName}
                        context={qc}
                        attachment={qc[attachmentPropertyName]}
                        title={attachmentPropertyInfo[attachmentPropertyName]}
                        modal
                    />
                );
            }
            return null;
        })).compact();
    }

    // Convert the QC metric object @id to a displayable string
    let qcName = qc['@id'].match(/^\/([a-z0-9-]*)\/.*$/i);
    if (qcName && qcName[1]) {
        qcName = qcName[1].replace(/-/g, ' ');
        qcName = qcName[0].toUpperCase() + qcName.substring(1);
    }

    const header = (
        <div className="graph-modal-header__content">
            <h2>{qcName} of {file.title}</h2>
            {filesOfMetric.length > 0 ? <h5>Shared with {filesOfMetric.join(', ')}</h5> : null}
        </div>
    );
    const body = (
        <div className="quality-metrics-modal">
            <QCDataDisplay qcMetric={qc} qcSchema={qcSchema} genericQCSchema={genericQCSchema} />
            {(qcPanels && qcPanels.length > 0) || qc.attachment ?
                <div className="quality-metrics-modal__attachments">
                    <h5>Quality metric attachments</h5>
                    <div className="attachment-list">
                        {/* If the metrics object has an `attachment` property, display that first, then display the properties
                            not named `attachment` but which have their own schema attribute, `attachment`, set to true */}
                        {qc.attachment ?
                            <AttachmentPanel context={qc} attachment={qc.attachment} title="Attachment" modal />
                        : null}
                        {qcPanels}
                    </div>
                </div>
            : null}
        </div>
    );
    return { header, body };
}


// Extract a displayable string from a QualityMetric object passed in the `qc` parameter.
export function qcIdToDisplay(qc) {
    let qcName = qc['@id'].match(/^\/([a-z0-9-]*)\/.*$/i);
    if (qcName && qcName[1]) {
        qcName = qcName[1].replace(/-/g, ' ');
        qcName = qcName[0].toUpperCase() + qcName.substring(1);
        return qcName;
    }
    return '';
}


// The modal and actuator for the quality metrics modal.
const QualityMetricsModal = (props) => {
    const { qc, file, qcSchema, genericQCSchema } = props;
    const meta = qcModalContent(qc, file, qcSchema, genericQCSchema);

    /* eslint-disable jsx-a11y/anchor-is-valid */
    return (
        <Modal
            actuator={
                <button type="button" className="btn btn-info qc-individual-panel__modal-actuator" title="View data and attachments for this quality metric">
                    <i className="icon icon-info-circle" />
                </button>
            }
        >
            <ModalHeader closeModal addCss="graph-modal-quality-metric">
                {meta ? meta.header : null}
            </ModalHeader>
            <ModalBody>
                {meta ? meta.body : null}
            </ModalBody>
            <ModalFooter closeModal={<a className="btn btn-info btn-sm">Close</a>} />
        </Modal>
    );
    /* eslint-enable jsx-a11y/anchor-is-valid */
};

QualityMetricsModal.propTypes = {
    qc: PropTypes.object.isRequired, // QC object we're displaying
    file: PropTypes.object.isRequired, // File this QC object belongs to
    qcSchema: PropTypes.object.isRequired, // Schema specifically for the given qc object
    genericQCSchema: PropTypes.object.isRequired, // Generic quality metrics schema
};


// Top-level component to display the panel containing QC metrics panels. It initiates the GET
// request to retrieve the system-wide schemas so that we can extract the QC property titles
// from it, then renders the resulting QC panel.
export const QualityMetricsPanel = (props) => (
    <FetchedData>
        <Param name="schemas" url="/profiles/" />
        <QualityMetricsPanelRenderer qcMetrics={props.qcMetrics} file={props.file} />
    </FetchedData>
);

QualityMetricsPanel.propTypes = {
    qcMetrics: PropTypes.array.isRequired, // Array of quality metrics objects to display
    file: PropTypes.object.isRequired, // File whose QC objects are being displayed
};


// Draw the collapse trigger at the bottom of the QC panel
class ExpandTrigger extends React.Component {
    constructor() {
        super();

        // Bind this to non-React methods.
        this.handleClick = this.handleClick.bind(this);
    }

    // Handle a click anywhere in the trigger button.
    handleClick() {
        this.props.clickHandler();
    }

    render() {
        const { expanded, id } = this.props;
        return (
            <button type="button" className="qc-individual-panel__expand-trigger" onClick={this.handleClick} aria-controls={id} title={expanded ? 'Collapse this panel to a smaller size' : 'Expand this panel to show all data'}>
                {collapseIcon(!expanded)}
            </button>
        );
    }
}

ExpandTrigger.propTypes = {
    expanded: PropTypes.bool.isRequired, // True if the panel this trigger controls is expanded
    clickHandler: PropTypes.func.isRequired, // Function to call to handle a click in the trigger
    id: PropTypes.string.isRequired, // ID of the panel this trigger controls
};


/** Renderable schema property types */
const renderableSchemaTypes = ['number', 'string', 'integer', 'boolean'];
/** Javascript types for QC properties we can render */
const renderableTypes = ['number', 'string', 'boolean'];

/**
 * Determine whether a QC metric property can be rendered or not. This function isn't intended to
 * be used outside this module, but it gets exported for Jest testing.
 * @param {string} propName Name of the QC property we're evaluating for rendering
 * @param {object} qcMetric QC metric being rendered
 * @param {object} qcSchema Schema for this QC metric object
 *
 * @return {bool} True if QC metric property can be rendered
 */
export const isRenderableProp = (propName, qcMetric, qcSchema) => {
    // The type of the QC property must be renderable before anything else.
    if (renderableTypes.indexOf(typeof qcMetric[propName]) !== -1) {
        const schemaProperty = qcSchema.properties[propName];
        if (typeof schemaProperty.type === 'object' && Array.isArray(schemaProperty.type) && schemaProperty.type.length > 0) {
            // Schema has more than one possible type for this property. Determine if we can
            // render any of them.
            return schemaProperty.type.some((schemaPropType) => (
                renderableSchemaTypes.indexOf(schemaPropType) !== -1
            ));
        }

        // Schema specifies only type type for this property. Determine if we can render it.
        return renderableSchemaTypes.indexOf(schemaProperty.type) !== -1;
    }
    return false;
};


// Display the data for a QC object as a <dl>
const QCDataDisplay = (props) => {
    const { qcMetric, qcSchema, genericQCSchema } = props;

    // Make a list of QC metric object keys to display. Filter to only display strings and
    // numbers -- not objects which are usually attachments that we only display in the modals.
    // Also filter out anything in the generic QC schema, as those properties (@id, uuid, etc.)
    // aren't interesting for the QC panel.
    // Key order will stay the same as how they are defined in schema
    const categories = {};
    Object.keys(qcSchema.properties).forEach((prop) => {
        if (
            genericQCSchema.properties[prop]
            || !isRenderableProp(prop, qcMetric, qcSchema)
        ) {
            return;
        }
        const category = qcSchema.properties[prop].category || 'unknown';
        if (!categories[category]) {
            categories[category] = [];
        }
        categories[category].push(prop);
    });

    return (
        <div className="quality-metrics-modal__data">
            <dl className="key-value">
                {Object.keys(categories).map((category, i) => (
                    <div key={category}>
                        {category !== 'unknown' ?
                            <h4>{category}</h4>
                        : null}
                        {categories[category].map((key) => (
                            <div key={key} data-test={key}>
                                <dt className="sentence-case">{qcSchema.properties[key].title}</dt>
                                <dd>{typeof qcMetric[key] === 'boolean' ? qcMetric[key].toString() : qcMetric[key]}</dd>
                            </div>
                        ))}
                        {i !== Object.keys(categories).length - 1 ? <hr /> : null}
                    </div>
                ))}
            </dl>
        </div>
    );
};

QCDataDisplay.propTypes = {
    qcMetric: PropTypes.object, // QC metric object whose data we're displaying here
    qcSchema: PropTypes.object.isRequired, // Schema that applies to the given qcMetric object
    genericQCSchema: PropTypes.object.isRequired, // Generic quality metric schema
};

QCDataDisplay.defaultProps = {
    qcMetric: null,
};


// Render a panel for an individual quality metric object.
class QCIndividualPanel extends React.Component {
    constructor() {
        super();

        // Set initial React state.
        this.state = {
            expanded: false, // True if panel is collapsed to its smaller size
            triggerVisible: true, // `true` if ExpandTrigger should be visible; `false` if data too short for ExpandTrigger to be needed
        };

        // Bind this to non-React methods.
        this.expandClick = this.expandClick.bind(this);
    }

    componentDidMount() {
        // If the body of the panel is shorter than the collapsed height of the panel, we don't
        // need the trigger.
        if (this.qcHeading && this.qcBody && (this.qcHeading.clientHeight + this.qcBody.clientHeight <= collapsedHeight)) {
            this.setState({ triggerVisible: false });
        }
    }

    expandClick() {
        // Toggle the expanded state of the QC panel in response to a click in ExpandTrigger.
        this.setState((prevState) => ({
            expanded: !prevState.expanded,
        }));
    }

    render() {
        const { qcMetric, qcSchema, genericQCSchema, file } = this.props;

        // Calculate the classes for the individual panel.
        const panelClasses = `qc-individual-panel${this.state.expanded ? ' expanded' : ''}`;

        // Got a matching schema, so render it with full titles.
        return (
            <div className="qc-individual-panel__wrapper">
                <Panel id={qcMetric.uuid} addClasses={panelClasses} aria-expanded={this.state.expanded} aria-labelledby={`${qcMetric.uuid}-label`}>
                    <PanelHeading addClasses="qc-individual-panel__heading">
                        <div className="qc-individual-panel__heading-inner" ref={(comp) => { this.qcHeading = comp; }}>
                            <h4 id={`${qcMetric.uuid}-label`} className="qc-individual-panel__title">{qcIdToDisplay(qcMetric)}</h4>
                            <QualityMetricsModal qc={qcMetric} file={file} qcSchema={qcSchema} genericQCSchema={genericQCSchema} />
                        </div>
                    </PanelHeading>
                    <PanelBody>
                        <div ref={(comp) => { this.qcBody = comp; }}>
                            <QCDataDisplay qcMetric={qcMetric} qcSchema={qcSchema} genericQCSchema={genericQCSchema} />
                        </div>
                    </PanelBody>
                    {this.state.triggerVisible ?
                        <ExpandTrigger expanded={this.state.expanded} clickHandler={this.expandClick} id={qcMetric.uuid} />
                    : null}
                </Panel>
            </div>
        );
    }
}

QCIndividualPanel.propTypes = {
    qcMetric: PropTypes.object.isRequired, // QC metric object whose properties we're displaying
    qcSchema: PropTypes.object.isRequired, // Schema that applies to the given qcMetric object
    genericQCSchema: PropTypes.object.isRequired, // Generic quality metric schema
    file: PropTypes.object.isRequired, // File whose QC object is being displayed
};


// Display a panel of an array of quality metrics objects.
const QualityMetricsPanelRenderer = (props) => {
    const { qcMetrics, schemas, file } = props;

    // Extract the GenericQualityMetric schema. We don't display properties that exist in this
    // schema because they're generic properties, not interesting QC properties.
    const genericQCSchema = schemas.GenericQualityMetric;
    if (!genericQCSchema) {
        // Not having this schema would be very weird, but just in case...
        return null;
    }

    return (
        <Panel>
            <PanelHeading>
                <h4>Quality metrics</h4>
            </PanelHeading>
            <PanelBody addClasses="qc-panel">
                {qcMetrics.map((qcMetric) => {
                    // Get the schema specific for this quality metric, as identified by the
                    // first @type in this QC metric.
                    const qcSchema = schemas && schemas[qcMetric['@type'][0]];
                    if (qcSchema && qcSchema.properties) {
                        return <QCIndividualPanel key={qcMetric.uuid} qcMetric={qcMetric} qcSchema={qcSchema} genericQCSchema={genericQCSchema} file={file} />;
                    }

                    // Weirdly, no matching schema. Render properties generically.
                    return null;
                })}
            </PanelBody>
        </Panel>
    );
};

QualityMetricsPanelRenderer.propTypes = {
    qcMetrics: PropTypes.array.isRequired, // Array of quality metrics objects to display
    file: PropTypes.object.isRequired, // File whose QC objects we're displaying
    schemas: PropTypes.object, // All schemas in the system keyed by @type; used to get QC titles
};

QualityMetricsPanelRenderer.defaultProps = {
    schemas: null,
};


// Display the metadata of the selected file in the graph
const QCDetailView = function QCDetailView(node) {
    // The node is for a file
    const selectedQc = node.ref;
    let modalContent = {};

    if (selectedQc && Object.keys(selectedQc).length > 0) {
        const { schemas } = node;
        const genericQCSchema = schemas.GenericQualityMetric;
        const qcSchema = schemas[selectedQc['@type'][0]];
        modalContent = qcModalContent(selectedQc, node.parent, qcSchema, genericQCSchema);
        modalContent.type = 'QualityMetric';
    }

    return modalContent;
};

globals.graphDetail.register(QCDetailView, 'QualityMetric');<|MERGE_RESOLUTION|>--- conflicted
+++ resolved
@@ -92,7 +92,6 @@
         { archr_doublet_summary_text: 'ArchR doublet data' },
         { archr_pre_filter_metadata: 'ArchR pre-filter metadata' },
     ],
-<<<<<<< HEAD
     StarSoloQualityMetric: [
         { barcode_rank_plot: 'Barcode rank plot' },
         { sequencing_saturation_plot: 'Sequencing saturation plot' },
@@ -101,14 +100,12 @@
         { total_counts_vs_pct_mitochondria: 'Total counts vs pct mitochondria' },
         { total_counts_vs_genes_by_count: 'Total counts vs genes by count' },
         { counts_violin_plot: 'Counts violin plot' },
-=======
     SegwayQualityMetric: [
         { trackname_assay: 'Trackname assay' },
         { feature_aggregation_tab: 'Feature aggregation tab' },
         { signal_distribution_tab: 'Signal distribution tab' },
         { segment_sizes_tab: 'Segment sizes tab' },
         { length_distribution_tab: 'Length distribution tab' },
->>>>>>> 9043bca6
     ],
 };
 
