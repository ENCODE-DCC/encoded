--- conflicted
+++ resolved
@@ -8,13 +8,11 @@
 var fetched = require('./fetched');
 var statuslabel = require('./statuslabel');
 var graph = require('./graph');
-var reference = require('./reference');
 
 var DbxrefList = dbxref.DbxrefList;
 var Dbxref = dbxref.Dbxref;
 var FetchedItems = fetched.FetchedItems;
 var StatusLabel = statuslabel.StatusLabel;
-var PubReferenceList = reference.PubReferenceList;
 
 var Panel = function (props) {
     // XXX not all panels have the same markup
@@ -83,14 +81,8 @@
                             : <em>None submitted</em> }
                         </dd>
 
-                        {context.references && context.references.length ?
-                            <div data-test="references">
-                                <dt>Publications</dt>
-                                <dd>
-                                    <PubReferenceList values={context.references} />
-                                </dd>
-                            </div>
-                        : null}
+                        {context.references.length ? <dt>References</dt> : null}
+                        {context.references.length ? <dd><DbxrefList values={context.references} className="horizontal-list"/></dd> : null}
                     </dl>
                 </div>
 
@@ -378,35 +370,12 @@
             title: 'tcell-sort',
             date_created: 'tcell-sort'
         };
-<<<<<<< HEAD
 
         var colCount = 100;
         cellClassRaw[this.state.col.raw] = this.state.reversed.raw ? 'tcell-desc' : 'tcell-asc';
         cellClassProc[this.state.col.proc] = this.state.reversed.proc ? 'tcell-desc' : 'tcell-asc';
         var files = _(this.props.items).groupBy(function(file) {
             return file.output_category === 'raw data' ? 'raw' : 'proc';
-=======
-        cellClass[this.state.col] = this.state.reversed ? 'tcell-desc' : 'tcell-asc';
-        var files = this.props.items.slice(0);
-        files.sort(this.sortCol).forEach(function (file) {
-            rows[file['@id']] = (
-                <tr>
-                    <td>{file.accession}</td>
-                    <td>{file.file_format}</td>
-                    <td>{file.output_type}</td>
-                    <td>{file.paired_end}</td>
-                    <td>{file.replicate ? file.replicate.biological_replicate_number : null}</td>
-                    <td>{file.replicate ? file.replicate.technical_replicate_number : null}</td>
-                    <td>{file.assembly}</td>
-                    <td>{file.genome_annotation}</td>
-                    <td>{file.lab && file.lab.title ? file.lab.title : null}</td>
-                    <td>{moment.utc(file.date_created).format('YYYY-MM-DD')}</td>
-                    <td>{humanFileSize(file.file_size)}</td>
-                    <td><a href={file.href} download={file.href.substr(file.href.lastIndexOf("/") + 1)} data-bypass="true"><i className="icon icon-download"></i> Download</a></td>
-                    {encodevers == "3" ? <td className="characterization-meta-data"><StatusLabel status="pending" /></td> : null}
-                </tr>
-            );
->>>>>>> e234fc73
         });
         if (files.raw) {
             files.raw.sort(this.sortColRaw).forEach(function (file) {
@@ -423,7 +392,7 @@
                         <td>{file.replicate ? file.replicate.technical_replicate_number : null}</td>
                         <td>{file.run_type ? file.run_type : null}</td>
                         <td>{file.read_length ? <span>{file.read_length + ' ' + file.read_length_units}</span> : null}</td>
-                        <td>{moment(file.date_created).format('YYYY-MM-DD')}</td>
+                        <td>{moment.utc(file.date_created).format('YYYY-MM-DD')}</td>
                     </tr>
                 );
             });
@@ -444,7 +413,7 @@
                         <td>{file.assembly}</td>
                         <td>{file.genome_annotation}</td>
                         <td>{file.lab && file.lab.title ? file.lab.title : null}</td>
-                        <td>{moment(file.date_created).format('YYYY-MM-DD')}</td>
+                        <td>{moment.utc(file.date_created).format('YYYY-MM-DD')}</td>
                         {encodevers == "3" ? <td className="characterization-meta-data"><StatusLabel status="pending" /></td> : null}
                     </tr>
                 );
