import React from 'react';
import _ from 'underscore';
import { Panel, PanelBody } from '../libs/bootstrap/panel';
import { DropdownButton } from '../libs/bootstrap/button';
import { DropdownMenu } from '../libs/bootstrap/dropdown-menu';
import globals from './globals';
import { Breadcrumbs } from './navigation';
import { DbxrefList } from './dbxref';
import { FetchedItems } from './fetched';
<<<<<<< HEAD
import { auditDecor } from './audit';
import { StatusLabel } from './statuslabel';
=======
import { AuditIndicators, AuditDetail, AuditMixin } from './audit';
import StatusLabel from './statuslabel';
>>>>>>> f195117a
import { pubReferenceList } from './reference';
import { donorDiversity, publicDataset } from './objectutils';
import { softwareVersionList } from './software';
import { SortTablePanel, SortTable } from './sorttable';
import { ProjectBadge } from './image';
import { DocumentsPanel } from './doc';
import { FileGallery, DatasetFiles } from './filegallery';
import { AwardRef } from './typeutils';

// Return a summary of the given biosamples, ready to be displayed in a React component.
export function annotationBiosampleSummary(annotation) {
    const organismName = (annotation.organism && annotation.organism.scientific_name) ? <i>{annotation.organism.scientific_name}</i> : null;
    const lifeStageString = (annotation.relevant_life_stage && annotation.relevant_life_stage !== 'unknown') ? <span>{annotation.relevant_life_stage}</span> : null;
    const timepointString = annotation.relevant_timepoint ? <span>{annotation.relevant_timepoint + (annotation.relevant_timepoint_units ? ` ${annotation.relevant_timepoint_units}` : '')}</span> : null;

    // Build an array of strings we can join, not including empty strings
    const summaryStrings = _.compact([organismName, lifeStageString, timepointString]);

    if (summaryStrings.length) {
        return (
            <span className="biosample-summary">
                {summaryStrings.map((summaryString, i) =>
                    <span key={i}>
                        {i > 0 ? <span>{', '}{summaryString}</span> : <span>{summaryString}</span>}
                    </span>,
                )}
            </span>
        );
    }
    return null;
}


// Break the given camel-cased name into space-separated words just before the interior capital letters.
function breakSetName(name) {
    return name.replace(/(\S)([A-Z])/g, '$1 $2');
}


// Display Annotation page, a subtype of Dataset.
const AnnotationComponent = React.createClass({
    propTypes: {
        context: React.PropTypes.object, // Annotation being displayed
    },

    contextTypes: {
        session: React.PropTypes.object, // Login session information
        session_properties: React.PropTypes.object,
    },

    render: function () {
        const context = this.props.context;
        const itemClass = globals.itemClass(context, 'view-item');
        const adminUser = !!(this.context.session_properties && this.context.session_properties.admin);

        const statuses = [{ status: context.status, title: 'Status' }];

        // Build up array of documents attached to this dataset
        const datasetDocuments = (context.documents && context.documents.length) ? context.documents : [];

        // Make a biosample summary string
        const biosampleSummary = annotationBiosampleSummary(context);

        // Determine this experiment's ENCODE version
        const encodevers = globals.encodeVersion(context);

        // Set up the breadcrumbs
        const datasetType = context['@type'][1];
        const filesetType = context['@type'][0];
        const crumbs = [
            { id: 'Datasets' },
            { id: datasetType, uri: `/search/?type=${datasetType}`, wholeTip: `Search for ${datasetType}` },
            { id: breakSetName(filesetType), uri: `/search/?type=${filesetType}`, wholeTip: `Search for ${filesetType}` },
        ];

        // Make string of alternate accessions
        const altacc = context.alternate_accessions.join(', ');

        // Make array of superseded_by accessions
        let supersededBys = [];
        if (context.superseded_by && context.superseded_by.length) {
            supersededBys = context.superseded_by.map(supersededBy => globals.atIdToAccession(supersededBy));
        }

        // Make array of supersedes accessions
        let supersedes = [];
        if (context.supersedes && context.supersedes.length) {
            supersedes = context.supersedes.map(supersede => globals.atIdToAccession(supersede));
        }

        // Get a list of reference links, if any
        const references = pubReferenceList(context.references);

        // Render tags badges
        let tagBadges;
        if (context.internal_tags && context.internal_tags.length) {
            tagBadges = context.internal_tags.map(tag => <img src={`/static/img/tag-${tag}.png`} alt={`${tag} tag`} />);
        }

        return (
            <div className={itemClass}>
                <header className="row">
                    <div className="col-sm-12">
                        <Breadcrumbs crumbs={crumbs} />
                        <h2>Summary for annotation file set {context.accession}</h2>
                        {altacc ? <h4 className="repl-acc">Replaces {altacc}</h4> : null}
                        {supersededBys.length ? <h4 className="superseded-acc">Superseded by {supersededBys.join(', ')}</h4> : null}
                        {supersedes.length ? <h4 className="superseded-acc">Supersedes {supersedes.join(', ')}</h4> : null}
                        <div className="status-line">
                            <div className="characterization-status-labels">
                                <StatusLabel status={statuses} />
                            </div>
                            {this.props.auditIndicators(context.audit, 'annotation-audit', { session: this.context.session })}
                        </div>
                    </div>
                </header>
                {this.props.auditDetail(context.audit, 'annotation-audit', { session: this.context.session, except: context['@id'] })}
                <Panel addClasses="data-display">
                    <PanelBody addClasses="panel-body-with-header">
                        <div className="flexrow">
                            <div className="flexcol-sm-6">
                                <div className="flexcol-heading experiment-heading"><h4>Summary</h4></div>
                                <dl className="key-value">
                                    <div data-test="accession">
                                        <dt>Accession</dt>
                                        <dd>{context.accession}</dd>
                                    </div>

                                    {context.description ?
                                        <div data-test="description">
                                            <dt>Description</dt>
                                            <dd>{context.description}</dd>
                                        </div>
                                    : null}

                                    {context.biosample_term_name || biosampleSummary ?
                                        <div data-test="biosample">
                                            <dt>Biosample summary</dt>
                                            <dd>
                                                {context.biosample_term_name}
                                                {context.biosample_term_name ? <span>{' '}</span> : null}
                                                {biosampleSummary ? <span>({biosampleSummary})</span> : null}
                                            </dd>
                                        </div>
                                    : null}

                                    {context.biosample_type ?
                                        <div data-test="biosampletype">
                                            <dt>Biosample type</dt>
                                            <dd>{context.biosample_type}</dd>
                                        </div>
                                    : null}

                                    {context.organism ?
                                        <div data-test="organism">
                                            <dt>Organism</dt>
                                            <dd>{context.organism.name}</dd>
                                        </div>
                                    : null}

                                    {context.annotation_type ?
                                        <div data-test="type">
                                            <dt>Annotation type</dt>
                                            <dd className="sentence-case">{context.annotation_type}</dd>
                                        </div>
                                    : null}

                                    {context.target ?
                                        <div data-test="target">
                                            <dt>Target</dt>
                                            <dd><a href={context.target['@id']}>{context.target.label}</a></dd>
                                        </div>
                                    : null}

                                    {context.software_used && context.software_used.length ?
                                        <div data-test="softwareused">
                                            <dt>Software used</dt>
                                            <dd>{softwareVersionList(context.software_used)}</dd>
                                        </div>
                                    : null}
                                </dl>
                            </div>

                            <div className="flexcol-sm-6">
                                <div className="flexcol-heading experiment-heading">
                                    <h4>Attribution</h4>
                                    <ProjectBadge award={context.award} addClasses="badge-heading" />
                                </div>
                                <dl className="key-value">
                                    {context.encyclopedia_version ?
                                        <div data-test="encyclopediaversion">
                                            <dt>Encyclopedia version</dt>
                                            <dd>{context.encyclopedia_version}</dd>
                                        </div>
                                    : null}

                                    {context.lab ?
                                        <div data-test="lab">
                                            <dt>Lab</dt>
                                            <dd>{context.lab.title}</dd>
                                        </div>
                                    : null}

                                    <AwardRef context={context} adminUser={adminUser} />

                                    {context.aliases.length ?
                                        <div data-test="aliases">
                                            <dt>Aliases</dt>
                                            <dd><DbxrefList values={context.aliases} /></dd>
                                        </div>
                                    : null}

                                    <div data-test="externalresources">
                                        <dt>External resources</dt>
                                        <dd>
                                            {context.dbxrefs && context.dbxrefs.length ?
                                                <DbxrefList values={context.dbxrefs} />
                                            : <em>None submitted</em> }
                                        </dd>
                                    </div>

                                    {references ?
                                        <div data-test="references">
                                            <dt>Publications</dt>
                                            <dd>{references}</dd>
                                        </div>
                                    : null}

                                    {tagBadges ?
                                        <div className="tag-badges" data-test="tags">
                                            <dt>Tags</dt>
                                            <dd>{tagBadges}</dd>
                                        </div>
                                    : null}
                                </dl>
                            </div>
                        </div>
                    </PanelBody>
                </Panel>

                {/* Display the file widget with the facet, graph, and tables */}
                <FileGallery context={context} encodevers={encodevers} />

                <DocumentsPanel documentSpecs={[{ documents: datasetDocuments }]} />
            </div>
        );
    },
});

const Annotation = auditDecor(AnnotationComponent);

globals.content_views.register(Annotation, 'Annotation');


// Display Annotation page, a subtype of Dataset.
const PublicationDataComponent = React.createClass({
    propTypes: {
        context: React.PropTypes.object, // PublicationData object to display
    },

    contextTypes: {
        session: React.PropTypes.object, // Login session information
        session_properties: React.PropTypes.object,
    },

    render: function () {
        const context = this.props.context;
        const itemClass = globals.itemClass(context, 'view-item');
        const adminUser = !!(this.context.session_properties && this.context.session_properties.admin);
        const statuses = [{ status: context.status, title: 'Status' }];

        // Build up array of documents attached to this dataset
        const datasetDocuments = (context.documents && context.documents.length) ? context.documents : [];

        // Set up the breadcrumbs
        const datasetType = context['@type'][1];
        const filesetType = context['@type'][0];
        const crumbs = [
            { id: 'Datasets' },
            { id: datasetType, uri: `/search/?type=${datasetType}`, wholeTip: `Search for ${datasetType}` },
            { id: breakSetName(filesetType), uri: `/search/?type=${filesetType}`, wholeTip: `Search for ${filesetType}` },
        ];

        // Make string of alternate accessions
        const altacc = context.alternate_accessions.join(', ');

        // Render the publication links
        const referenceList = pubReferenceList(context.references);

        // Render tags badges
        let tagBadges;
        if (context.internal_tags && context.internal_tags.length) {
            tagBadges = context.internal_tags.map(tag => <img src={`/static/img/tag-${tag}.png`} alt={`${tag} tag`} />);
        }

        return (
            <div className={itemClass}>
                <header className="row">
                    <div className="col-sm-12">
                        <Breadcrumbs crumbs={crumbs} />
                        <h2>Summary for publication file set {context.accession}</h2>
                        {altacc ? <h4 className="repl-acc">Replaces {altacc}</h4> : null}
                        <div className="status-line">
                            <div className="characterization-status-labels">
                                <StatusLabel status={statuses} />
                            </div>
                            {this.props.auditIndicators(context.audit, 'publicationdata-audit', { session: this.context.session })}
                        </div>
                    </div>
                </header>
                {this.props.auditDetail(context.audit, 'publicationdata-audit', { session: this.context.session, except: context['@id'] })}
                <Panel addClasses="data-display">
                    <PanelBody addClasses="panel-body-with-header">
                        <div className="flexrow">
                            <div className="flexcol-sm-6">
                                <div className="flexcol-heading experiment-heading"><h4>Summary</h4></div>
                                <dl className="key-value">
                                    {context.assay_term_name && context.assay_term_name.length ?
                                        <div data-test="assaytermname">
                                            <dt>Assay(s)</dt>
                                            <dd>{context.assay_term_name.join(', ')}</dd>
                                        </div>
                                    : null}

                                    <div data-test="accession">
                                        <dt>Accession</dt>
                                        <dd>{context.accession}</dd>
                                    </div>

                                    {context.description ?
                                        <div data-test="description">
                                            <dt>Description</dt>
                                            <dd>{context.description}</dd>
                                        </div>
                                    : null}

                                    {context.biosample_term_name && context.biosample_term_name.length ?
                                        <div data-test="biosampletermname">
                                            <dt>Biosample term name</dt>
                                            <dd>{context.biosample_term_name.join(', ')}</dd>
                                        </div>
                                    : null}

                                    {context.biosample_type && context.biosample_type.length ?
                                        <div data-test="biosampletype">
                                            <dt>Biosample type</dt>
                                            <dd>{context.biosample_type.join(', ')}</dd>
                                        </div>
                                    : null}

                                    {context.dataset_type ?
                                        <div data-test="type">
                                            <dt>Dataset type</dt>
                                            <dd className="sentence-case">{context.dataset_type}</dd>
                                        </div>
                                    : null}
                                </dl>
                            </div>

                            <div className="flexcol-sm-6">
                                <div className="flexcol-heading experiment-heading">
                                    <h4>Attribution</h4>
                                    <ProjectBadge award={context.award} addClasses="badge-heading" />
                                </div>
                                <dl className="key-value">
                                    {context.lab ?
                                        <div data-test="lab">
                                            <dt>Lab</dt>
                                            <dd>{context.lab.title}</dd>
                                        </div>
                                    : null}

                                    <AwardRef context={context} adminUser={adminUser} />

                                    <div data-test="externalresources">
                                        <dt>External resources</dt>
                                        <dd>
                                            {context.dbxrefs && context.dbxrefs.length ?
                                                <DbxrefList values={context.dbxrefs} />
                                            : <em>None submitted</em> }
                                        </dd>
                                    </div>

                                    {referenceList ?
                                        <div data-test="references">
                                            <dt>Publications</dt>
                                            <dd>{referenceList}</dd>
                                        </div>
                                    : null}

                                    {tagBadges ?
                                        <div className="tag-badges" data-test="tags">
                                            <dt>Tags</dt>
                                            <dd>{tagBadges}</dd>
                                        </div>
                                    : null}
                                </dl>
                            </div>
                        </div>
                    </PanelBody>
                </Panel>

                {/* Display the file widget with the facet, graph, and tables */}
                <FileGallery context={context} encodevers={globals.encodeVersion(context)} hideGraph />

                <DocumentsPanel documentSpecs={[{ documents: datasetDocuments }]} />
            </div>
        );
    },
});

const PublicationData = auditDecor(PublicationDataComponent);

globals.content_views.register(PublicationData, 'PublicationData');


// Display Annotation page, a subtype of Dataset.
const ReferenceComponent = React.createClass({
    propTypes: {
        context: React.PropTypes.object, // Reference object to display
    },

    contextTypes: {
        session: React.PropTypes.object, // Login session information
        session_properties: React.PropTypes.object,
    },

    render: function () {
        const context = this.props.context;
        const itemClass = globals.itemClass(context, 'view-item');
        const adminUser = !!(this.context.session_properties && this.context.session_properties.admin);
        const statuses = [{ status: context.status, title: 'Status' }];

        // Build up array of documents attached to this dataset
        const datasetDocuments = (context.documents && context.documents.length) ? context.documents : [];

        // Set up the breadcrumbs
        const datasetType = context['@type'][1];
        const filesetType = context['@type'][0];
        const crumbs = [
            { id: 'Datasets' },
            { id: datasetType, uri: `/search/?type=${datasetType}`, wholeTip: `Search for ${datasetType}` },
            { id: breakSetName(filesetType), uri: `/search/?type=${filesetType}`, wholeTip: `Search for ${filesetType}` },
        ];

        // Make string of alternate accessions
        const altacc = context.alternate_accessions.join(', ');

        // Get a list of reference links, if any
        const references = pubReferenceList(context.references);

        // Render tags badges
        let tagBadges;
        if (context.internal_tags && context.internal_tags.length) {
            tagBadges = context.internal_tags.map(tag => <img src={`/static/img/tag-${tag}.png`} alt={`${tag} tag`} />);
        }

        return (
            <div className={itemClass}>
                <header className="row">
                    <div className="col-sm-12">
                        <Breadcrumbs crumbs={crumbs} />
                        <h2>Summary for reference file set {context.accession}</h2>
                        {altacc ? <h4 className="repl-acc">Replaces {altacc}</h4> : null}
                        <div className="status-line">
                            <div className="characterization-status-labels">
                                <StatusLabel status={statuses} />
                            </div>
                            {this.props.auditIndicators(context.audit, 'reference-audit', { session: this.context.session })}
                        </div>
                    </div>
                </header>
                {this.props.auditDetail(context.audit, 'reference-audit', { session: this.context.session, except: context['@id'] })}
                <Panel addClasses="data-display">
                    <PanelBody addClasses="panel-body-with-header">
                        <div className="flexrow">
                            <div className="flexcol-sm-6">
                                <div className="flexcol-heading experiment-heading"><h4>Summary</h4></div>
                                <dl className="key-value">
                                    <div data-test="accession">
                                        <dt>Accession</dt>
                                        <dd>{context.accession}</dd>
                                    </div>

                                    {context.description ?
                                        <div data-test="description">
                                            <dt>Description</dt>
                                            <dd>{context.description}</dd>
                                        </div>
                                    : null}

                                    {context.reference_type ?
                                        <div data-test="type">
                                            <dt>Reference type</dt>
                                            <dd>{context.reference_type}</dd>
                                        </div>
                                    : null}

                                    {context.organism ?
                                        <div data-test="organism">
                                            <dt>Organism</dt>
                                            <dd>{context.organism.name}</dd>
                                        </div>
                                    : null}

                                    {context.software_used && context.software_used.length ?
                                        <div data-test="softwareused">
                                            <dt>Software used</dt>
                                            <dd>{softwareVersionList(context.software_used)}</dd>
                                        </div>
                                    : null}
                                </dl>
                            </div>

                            <div className="flexcol-sm-6">
                                <div className="flexcol-heading experiment-heading">
                                    <h4>Attribution</h4>
                                    <ProjectBadge award={context.award} addClasses="badge-heading" />
                                </div>
                                <dl className="key-value">
                                    {context.lab ?
                                        <div data-test="lab">
                                            <dt>Lab</dt>
                                            <dd>{context.lab.title}</dd>
                                        </div>
                                    : null}

                                    <AwardRef context={context} adminUser={adminUser} />

                                    {context.aliases.length ?
                                        <div data-test="aliases">
                                            <dt>Aliases</dt>
                                            <dd><DbxrefList values={context.aliases} /></dd>
                                        </div>
                                    : null}

                                    <div data-test="externalresources">
                                        <dt>External resources</dt>
                                        <dd>
                                            {context.dbxrefs && context.dbxrefs.length ?
                                                <DbxrefList values={context.dbxrefs} />
                                            : <em>None submitted</em> }
                                        </dd>
                                    </div>

                                    {references ?
                                        <div data-test="references">
                                            <dt>Publications</dt>
                                            <dd>{references}</dd>
                                        </div>
                                    : null}

                                    {tagBadges ?
                                        <div className="tag-badges" data-test="tags">
                                            <dt>Tags</dt>
                                            <dd>{tagBadges}</dd>
                                        </div>
                                    : null}
                                </dl>
                            </div>
                        </div>
                    </PanelBody>
                </Panel>

                {/* Display the file widget with the facet, graph, and tables */}
                <FileGallery context={context} encodevers={globals.encodeVersion(context)} hideGraph altFilterDefault />

                <DocumentsPanel documentSpecs={[{ documents: datasetDocuments }]} />
            </div>
        );
    },
});

const Reference = auditDecor(ReferenceComponent);

globals.content_views.register(Reference, 'Reference');


// Display Annotation page, a subtype of Dataset.
const ProjectComponent = React.createClass({
    propTypes: {
        context: React.PropTypes.object, // Project object to display
    },

    contextTypes: {
        session: React.PropTypes.object, // Login session information
        session_properties: React.PropTypes.object,
    },

    render: function () {
        const context = this.props.context;
        const itemClass = globals.itemClass(context, 'view-item');
        const adminUser = !!(this.context.session_properties && this.context.session_properties.admin);
        const statuses = [{ status: context.status, title: 'Status' }];

        // Build up array of documents attached to this dataset
        const datasetDocuments = (context.documents && context.documents.length) ? context.documents : [];

        // Collect organisms
        const organisms = (context.organism && context.organism.length) ? _.uniq(context.organism.map(organism => organism.name)) : [];

        // Set up the breadcrumbs
        const datasetType = context['@type'][1];
        const filesetType = context['@type'][0];
        const crumbs = [
            { id: 'Datasets' },
            { id: datasetType, uri: `/search/?type=${datasetType}`, wholeTip: `Search for ${datasetType}` },
            { id: breakSetName(filesetType), uri: `/search/?type=${filesetType}`, wholeTip: `Search for ${filesetType}` },
        ];

        // Make string of alternate accessions
        const altacc = context.alternate_accessions.join(', ');

        // Get a list of reference links
        const references = pubReferenceList(context.references);

        // Render tags badges
        let tagBadges;
        if (context.internal_tags && context.internal_tags.length) {
            tagBadges = context.internal_tags.map(tag => <img src={`/static/img/tag-${tag}.png`} alt={`${tag} tag`} />);
        }

        return (
            <div className={itemClass}>
                <header className="row">
                    <div className="col-sm-12">
                        <Breadcrumbs crumbs={crumbs} />
                        <h2>Summary for project file set {context.accession}</h2>
                        {altacc ? <h4 className="repl-acc">Replaces {altacc}</h4> : null}
                        <div className="status-line">
                            <div className="characterization-status-labels">
                                <StatusLabel status={statuses} />
                            </div>
                            {this.props.auditIndicators(context.audit, 'project-audit', { session: this.context.session })}
                        </div>
                    </div>
                </header>
                {this.props.auditDetail(context.audit, 'project-audit', { session: this.context.session, except: context['@id'] })}
                <Panel addClasses="data-display">
                    <PanelBody addClasses="panel-body-with-header">
                        <div className="flexrow">
                            <div className="flexcol-sm-6">
                                <div className="flexcol-heading experiment-heading"><h4>Summary</h4></div>
                                <dl className="key-value">
                                    {context.assay_term_name && context.assay_term_name.length ?
                                        <div data-test="assaytermname">
                                            <dt>Assay(s)</dt>
                                            <dd>{context.assay_term_name.join(', ')}</dd>
                                        </div>
                                    : null}

                                    <div data-test="accession">
                                        <dt>Accession</dt>
                                        <dd>{context.accession}</dd>
                                    </div>

                                    {context.description ?
                                        <div data-test="description">
                                            <dt>Description</dt>
                                            <dd>{context.description}</dd>
                                        </div>
                                    : null}

                                    {context.project_type ?
                                        <div data-test="type">
                                            <dt>Project type</dt>
                                            <dd className="sentence-case">{context.project_type}</dd>
                                        </div>
                                    : null}

                                    {context.biosample_term_name && context.biosample_term_name.length ?
                                        <div data-test="biosampletermname">
                                            <dt>Biosample term name</dt>
                                            <dd>{context.biosample_term_name.join(', ')}</dd>
                                        </div>
                                    : null}

                                    {context.biosample_type && context.biosample_type.length ?
                                        <div data-test="biosampletype">
                                            <dt>Biosample type</dt>
                                            <dd>{context.biosample_type.join(', ')}</dd>
                                        </div>
                                    : null}

                                    {organisms.length ?
                                        <div data-test="organism">
                                            <dt>Organism</dt>
                                            <dd>{organisms.join(', ')}</dd>
                                        </div>
                                    : null}

                                    {context.software_used && context.software_used.length ?
                                        <div data-test="softwareused">
                                            <dt>Software used</dt>
                                            <dd>{softwareVersionList(context.software_used)}</dd>
                                        </div>
                                    : null}
                                </dl>
                            </div>

                            <div className="flexcol-sm-6">
                                <div className="flexcol-heading experiment-heading">
                                    <h4>Attribution</h4>
                                    <ProjectBadge award={context.award} addClasses="badge-heading" />
                                </div>
                                <dl className="key-value">
                                    {context.lab ?
                                        <div data-test="lab">
                                            <dt>Lab</dt>
                                            <dd>{context.lab.title}</dd>
                                        </div>
                                    : null}

                                    <AwardRef context={context} adminUser={adminUser} />

                                    {context.aliases.length ?
                                        <div data-test="aliases">
                                            <dt>Aliases</dt>
                                            <dd><DbxrefList values={context.aliases} /></dd>
                                        </div>
                                    : null}

                                    <div data-test="externalresources">
                                        <dt>External resources</dt>
                                        <dd>
                                            {context.dbxrefs && context.dbxrefs.length ?
                                                <DbxrefList values={context.dbxrefs} />
                                            : <em>None submitted</em> }
                                        </dd>
                                    </div>

                                    {references ?
                                        <div data-test="references">
                                            <dt>Publications</dt>
                                            <dd>{references}</dd>
                                        </div>
                                    : null}

                                    {tagBadges ?
                                        <div className="tag-badges" data-test="tags">
                                            <dt>Tags</dt>
                                            <dd>{tagBadges}</dd>
                                        </div>
                                    : null}
                                </dl>
                            </div>
                        </div>
                    </PanelBody>
                </Panel>

                {/* Display the file widget with the facet, graph, and tables */}
                <FileGallery context={context} encodevers={globals.encodeVersion(context)} hideGraph />

                <DocumentsPanel documentSpecs={[{ documents: datasetDocuments }]} />
            </div>
        );
    },
});

const Project = auditDecor(ProjectComponent);

globals.content_views.register(Project, 'Project');


// Display Annotation page, a subtype of Dataset.
const UcscBrowserCompositeComponent = React.createClass({
    propTypes: {
        context: React.PropTypes.object, // UCSC browser composite object to display
    },

    contextTypes: {
        session: React.PropTypes.object, // Login session information
        session_properties: React.PropTypes.object,
    },

    render: function () {
        const context = this.props.context;
        const itemClass = globals.itemClass(context, 'view-item');
        const adminUser = !!(this.context.session_properties && this.context.session_properties.admin);
        const statuses = [{ status: context.status, title: 'Status' }];

        // Build up array of documents attached to this dataset
        const datasetDocuments = (context.documents && context.documents.length) ? context.documents : [];

        // Collect organisms
        const organisms = (context.organism && context.organism.length) ? _.uniq(context.organism.map(organism => organism.name)) : [];

        // Set up the breadcrumbs
        const datasetType = context['@type'][1];
        const filesetType = context['@type'][0];
        const crumbs = [
            { id: 'Datasets' },
            { id: datasetType, uri: `/search/?type=${datasetType}`, wholeTip: `Search for ${datasetType}` },
            { id: breakSetName(filesetType), uri: `/search/?type=${filesetType}`, wholeTip: `Search for ${filesetType}` },
        ];

        // Make string of alternate accessions
        const altacc = context.alternate_accessions.join(', ');

        // Get a list of reference links, if any
        const references = pubReferenceList(context.references);

        // Render tags badges
        let tagBadges;
        if (context.internal_tags && context.internal_tags.length) {
            tagBadges = context.internal_tags.map(tag => <img src={`/static/img/tag-${tag}.png`} alt={`${tag} tag`} />);
        }

        return (
            <div className={itemClass}>
                <header className="row">
                    <div className="col-sm-12">
                        <Breadcrumbs crumbs={crumbs} />
                        <h2>Summary for UCSC browser composite file set {context.accession}</h2>
                        {altacc ? <h4 className="repl-acc">Replaces {altacc}</h4> : null}
                        <div className="status-line">
                            <div className="characterization-status-labels">
                                <StatusLabel status={statuses} />
                            </div>
                            {this.props.auditIndicators(context.audit, 'ucscbrowsercomposite-audit', { session: this.context.session })}
                        </div>
                    </div>
                </header>
                {this.props.auditDetail(context.audit, 'ucscbrowsercomposite-audit', { session: this.context.session, except: context['@id'] })}
                <Panel addClasses="data-display">
                    <PanelBody addClasses="panel-body-with-header">
                        <div className="flexrow">
                            <div className="flexcol-sm-6">
                                <div className="flexcol-heading experiment-heading"><h4>Summary</h4></div>
                                <dl className="key-value">
                                    {context.assay_term_name && context.assay_term_name.length ?
                                        <div data-test="assays">
                                            <dt>Assay(s)</dt>
                                            <dd>{context.assay_term_name.join(', ')}</dd>
                                        </div>
                                    : null}

                                    <div data-test="accession">
                                        <dt>Accession</dt>
                                        <dd>{context.accession}</dd>
                                    </div>

                                    {context.description ?
                                        <div data-test="description">
                                            <dt>Description</dt>
                                            <dd>{context.description}</dd>
                                        </div>
                                    : null}

                                    {context.dataset_type ?
                                        <div data-test="type">
                                            <dt>Dataset type</dt>
                                            <dd className="sentence-case">{context.dataset_type}</dd>
                                        </div>
                                    : null}

                                    {organisms.length ?
                                        <div data-test="organism">
                                            <dt>Organism</dt>
                                            <dd>{organisms.join(', ')}</dd>
                                        </div>
                                    : null}

                                    {context.software_used && context.software_used.length ?
                                        <div data-test="software-used">
                                            <dt>Software used</dt>
                                            <dd>{softwareVersionList(context.software_used)}</dd>
                                        </div>
                                    : null}
                                </dl>
                            </div>

                            <div className="flexcol-sm-6">
                                <div className="flexcol-heading experiment-heading">
                                    <h4>Attribution</h4>
                                    <ProjectBadge award={context.award} addClasses="badge-heading" />
                                </div>
                                <dl className="key-value">
                                    {context.lab ?
                                        <div data-test="lab">
                                            <dt>Lab</dt>
                                            <dd>{context.lab.title}</dd>
                                        </div>
                                    : null}

                                    <AwardRef context={context} adminUser={adminUser} />

                                    {context.aliases.length ?
                                        <div data-test="aliases">
                                            <dt>Aliases</dt>
                                            <dd><DbxrefList values={context.aliases} /></dd>
                                        </div>
                                    : null}

                                    <div data-test="externalresources">
                                        <dt>External resources</dt>
                                        <dd>
                                            {context.dbxrefs && context.dbxrefs.length ?
                                                <DbxrefList values={context.dbxrefs} />
                                            : <em>None submitted</em> }
                                        </dd>
                                    </div>

                                    {references ?
                                        <div data-test="references">
                                            <dt>Publications</dt>
                                            <dd>{references}</dd>
                                        </div>
                                    : null}

                                    {tagBadges ?
                                        <div className="tag-badges" data-test="tags">
                                            <dt>Tags</dt>
                                            <dd>{tagBadges}</dd>
                                        </div>
                                    : null}
                                </dl>
                            </div>
                        </div>
                    </PanelBody>
                </Panel>

                {/* Display the file widget with the facet, graph, and tables */}
                <FileGallery context={context} encodevers={globals.encodeVersion(context)} hideGraph />

                <DocumentsPanel documentSpecs={[{ documents: datasetDocuments }]} />
            </div>
        );
    },
});

const UcscBrowserComposite = auditDecor(UcscBrowserCompositeComponent);

globals.content_views.register(UcscBrowserComposite, 'UcscBrowserComposite');


export const FilePanelHeader = React.createClass({
    propTypes: {
        context: React.PropTypes.object, // Object being displayed
    },

    render: function () {
        const context = this.props.context;

        return (
            <div>
                {context.visualize && context.status === 'released' ?
                    <span className="pull-right">
                        <DropdownButton title="Visualize Data" label="filepaneheader">
                            <DropdownMenu>
                                {Object.keys(context.visualize).sort().map(assembly =>
                                    Object.keys(context.visualize[assembly]).sort().map(browser =>
                                        <a key={[assembly, '_', browser].join()} data-bypass="true" target="_blank" rel="noopener noreferrer" href={context.visualize[assembly][browser]}>
                                        {assembly} {browser}
                                        </a>,
                                    )
                                )}
                            </DropdownMenu>
                        </DropdownButton>
                    </span>
                : null}
                <h4>File summary</h4>
            </div>
        );
    },
});


function displayPossibleControls(item, adminUser) {
    if (item.possible_controls && item.possible_controls.length) {
        return (
            <span>
                {item.possible_controls.map((control, i) =>
                    <span key={control.uuid}>
                        {i > 0 ? <span>, </span> : null}
                        {adminUser || publicDataset(control) ?
                            <a href={control['@id']}>{control.accession}</a>
                        :
                            <span>{control.accession}</span>
                        }
                    </span>,
                )}
            </span>
        );
    }
    return null;
}


const basicTableColumns = {
    accession: {
        title: 'Accession',
        display: (experiment, meta) =>
            <span>
                {meta.adminUser || publicDataset(experiment) ?
                    <a href={experiment['@id']} title={`View page for experiment ${experiment.accession}`}>{experiment.accession}</a>
                :
                    <span>{experiment.accession}</span>
                }
            </span>,
    },

    assay_term_name: {
        title: 'Assay',
    },

    target: {
        title: 'Target',
        getValue: experiment => (experiment.target ? experiment.target.label : null),
    },

    description: {
        title: 'Description',
    },

    lab: {
        title: 'Lab',
        getValue: experiment => (experiment.lab ? experiment.lab.title : null),

    },
    status: {
        title: 'Status',
        display: experiment => <div className="characterization-meta-data"><StatusLabel status={experiment.status} /></div>,
    },
};

const treatmentSeriesTableColumns = {
    accession: {
        title: 'Accession',
        display: (experiment, meta) =>
            <span>
                {meta.adminUser || publicDataset(experiment) ?
                    <a href={experiment['@id']} title={`View page for experiment ${experiment.accession}`}>{experiment.accession}</a>
                :
                    <span>{experiment.accession}</span>
                }
            </span>,
    },

    possible_controls: {
        title: 'Possible controls',
        display: (experiment, meta) => displayPossibleControls(experiment, meta.adminUser),
        sorter: false,
    },

    assay_term_name: {
        title: 'Assay',
    },

    target: {
        title: 'Target',
        getValue: experiment => (experiment.target ? experiment.target.label : null),
    },

    description: {
        title: 'Description',
    },

    lab: {
        title: 'Lab',
        getValue: experiment => (experiment.lab ? experiment.lab.title : null),
    },

    status: {
        title: 'Status',
        display: experiment => <div className="characterization-meta-data"><StatusLabel status={experiment.status} /></div>,
    },
};

const replicationTimingSeriesTableColumns = {
    accession: {
        title: 'Accession',
        display: (experiment, meta) =>
            <span>
                {meta.adminUser || publicDataset(experiment) ?
                    <a href={experiment['@id']} title={`View page for experiment ${experiment.accession}`}>{experiment.accession}</a>
                :
                    <span>{experiment.accession}</span>
                }
            </span>,
    },

    possible_controls: {
        title: 'Possible controls',
        display: (experiment, meta) => displayPossibleControls(experiment, meta.adminUser),
        sorter: false,
    },

    assay_term_name: {
        title: 'Assay',
    },

    phase: {
        title: 'Biosample phase',
        display: (experiment) => {
            let phases = [];

            if (experiment.replicates && experiment.replicates.length) {
                const biosamples = experiment.replicates.map(replicate => replicate.library && replicate.library.biosample);
                phases = _.chain(biosamples.map(biosample => biosample.phase)).compact().uniq().value();
            }
            return phases.join(', ');
        },
        sorter: false,
    },

    target: {
        title: 'Target',
        getValue: experiment => (experiment.target ? experiment.target.label : null),
    },

    description: {
        title: 'Description',
    },

    lab: {
        title: 'Lab',
        getValue: experiment => (experiment.lab ? experiment.lab.title : null),
    },

    status: {
        title: 'Status',
        display: experiment => <div className="characterization-meta-data"><StatusLabel status={experiment.status} /></div>,
    },
};

const organismDevelopmentSeriesTableColumns = {
    accession: {
        title: 'Accession',
        display: (experiment, meta) =>
            <span>
                {meta.adminUser || publicDataset(experiment) ?
                    <a href={experiment['@id']} title={`View page for experiment ${experiment.accession}`}>{experiment.accession}</a>
                :
                    <span>{experiment.accession}</span>
                }
            </span>,
    },

    possible_controls: {
        title: 'Possible controls',
        display: (experiment, meta) => displayPossibleControls(experiment, meta.adminUser),
        sorter: false,
    },
    assay_term_name: {
        title: 'Assay',
    },

    relative_age: {
        title: 'Relative age',
        display: (experiment) => {
            let biosamples;
            let synchronizationBiosample;
            let ages;

            if (experiment.replicates && experiment.replicates.length) {
                biosamples = experiment.replicates.map(replicate => replicate.library && replicate.library.biosample);
            }
            if (biosamples && biosamples.length) {
                synchronizationBiosample = _(biosamples).find(biosample => biosample.synchronization);
                if (!synchronizationBiosample) {
                    ages = _.chain(biosamples.map(biosample => biosample.age_display)).compact().uniq().value();
                }
            }
            return (
                <span>
                    {synchronizationBiosample ?
                        <span>{`${synchronizationBiosample.synchronization} + ${synchronizationBiosample.age_display}`}</span>
                    :
                        <span>{ages.length ? <span>{ages.join(', ')}</span> : null}</span>
                    }
                </span>
            );
        },
        sorter: false,
    },

    life_stage: {
        title: 'Life stage',
        getValue: (experiment) => {
            let biosamples;
            let lifeStageBiosample;

            if (experiment.replicates && experiment.replicates.length) {
                biosamples = experiment.replicates.map(replicate => replicate.library && replicate.library.biosample);
            }
            if (biosamples && biosamples.length) {
                lifeStageBiosample = _(biosamples).find(biosample => biosample.life_stage);
            }
            return lifeStageBiosample.life_stage;
        },
    },

    target: {
        title: 'Target',
        getValue: item => (item.target ? item.target.label : null),
    },

    description: {
        title: 'Description',
    },

    lab: {
        title: 'Lab',
        getValue: item => (item.lab ? item.lab.title : null),
    },

    status: {
        title: 'Status',
        display: experiment => <div className="characterization-meta-data"><StatusLabel status={experiment.status} /></div>,
    },
};

export const SeriesComponent = React.createClass({
    propTypes: {
        context: React.PropTypes.object, // Series object to display
    },

    contextTypes: {
        session: React.PropTypes.object,
        session_properties: React.PropTypes.object,
    },

    // Map series @id to title and table columns
    seriesComponents: {
        MatchedSet: { title: 'matched set series', table: basicTableColumns },
        OrganismDevelopmentSeries: { title: 'organism development series', table: organismDevelopmentSeriesTableColumns },
        ReferenceEpigenome: { title: 'reference epigenome series', table: basicTableColumns },
        ReplicationTimingSeries: { title: 'replication timing series', table: replicationTimingSeriesTableColumns },
        TreatmentConcentrationSeries: { title: 'treatment concentration series', table: treatmentSeriesTableColumns },
        TreatmentTimeSeries: { title: 'treatment time series', table: treatmentSeriesTableColumns },
    },

    render: function () {
        const context = this.props.context;
        const itemClass = globals.itemClass(context, 'view-item');
        const adminUser = !!(this.context.session_properties && this.context.session_properties.admin);
        let experiments = {};
        const statuses = [{ status: context.status, title: 'Status' }];
        context.files.forEach((file) => {
            const experiment = file.replicate && file.replicate.experiment;
            if (experiment) {
                experiments[experiment['@id']] = experiment;
            }
        });
        experiments = _.values(experiments);

        // Build up array of documents attached to this dataset
        const datasetDocuments = (context.documents && context.documents.length) ? context.documents : [];

        // Set up the breadcrumbs
        const datasetType = context['@type'][1];
        const seriesType = context['@type'][0];
        const crumbs = [
            { id: 'Datasets' },
            { id: datasetType, uri: `/search/?type=${datasetType}`, wholeTip: `Search for ${datasetType}` },
            { id: breakSetName(seriesType), uri: `/search/?type=${seriesType}`, wholeTip: `Search for ${seriesType}` },
        ];

        // Make string of alternate accessions
        const altacc = context.alternate_accessions.join(', ');

        // Get a list of reference links, if any
        const references = pubReferenceList(context.references);

        // Make the series title
        const seriesComponent = this.seriesComponents[seriesType];
        const seriesTitle = seriesComponent ? seriesComponent.title : 'series';

        // Calculate the biosample summary
        let speciesRender = null;
        if (context.organism && context.organism.length) {
            const speciesList = _.uniq(context.organism.map(organism => organism.scientific_name));
            speciesRender = (
                <span>
                    {speciesList.map((species, i) =>
                        <span key={i}>
                            {i > 0 ? <span> and </span> : null}
                            <i>{species}</i>
                        </span>,
                    )}
                </span>
            );
        }
        const terms = (context.biosample_term_name && context.biosample_term_name.length) ? _.uniq(context.biosample_term_name) : [];

        // Render tags badges
        let tagBadges;
        if (context.internal_tags && context.internal_tags.length) {
            tagBadges = context.internal_tags.map(tag => <img src={`/static/img/tag-${tag}.png`} alt={`${tag} tag`} />);
        }

        // Calculate the donor diversity.
        const diversity = donorDiversity(context);

        // Filter out any files we shouldn't see.
        const experimentList = context.related_datasets.filter(dataset => dataset.status !== 'revoked' && dataset.status !== 'replaced' && dataset.status !== 'deleted');

        return (
            <div className={itemClass}>
                <header className="row">
                    <div className="col-sm-12">
                        <Breadcrumbs crumbs={crumbs} />
                        <h2>Summary for {seriesTitle} {context.accession}</h2>
                        {altacc ? <h4 className="repl-acc">Replaces {altacc}</h4> : null}
                        <div className="status-line">
                            <div className="characterization-status-labels">
                                <StatusLabel status={statuses} />
                            </div>
                            {this.props.auditIndicators(context.audit, 'series-audit', { session: this.context.session })}
                        </div>
                    </div>
                </header>
                {this.props.auditDetail(context.audit, 'series-audit', { session: this.context.session, except: context['@id'] })}
                <Panel addClasses="data-display">
                    <PanelBody addClasses="panel-body-with-header">
                        <div className="flexrow">
                            <div className="flexcol-sm-6">
                                <div className="flexcol-heading experiment-heading"><h4>Summary</h4></div>
                                <dl className="key-value">
                                    {context.description ?
                                        <div data-test="description">
                                            <dt>Description</dt>
                                            <dd>{context.description}</dd>
                                        </div>
                                    : null}

                                    <div data-test="donordiversity">
                                        <dt>Donor diversity</dt>
                                        <dd>{diversity}</dd>
                                    </div>

                                    {context.assay_term_name && context.assay_term_name.length ?
                                        <div data-test="description">
                                            <dt>Assay</dt>
                                            <dd>{context.assay_term_name.join(', ')}</dd>
                                        </div>
                                    : null}

                                    {terms.length || speciesRender ?
                                        <div data-test="biosamplesummary">
                                            <dt>Biosample summary</dt>
                                            <dd>
                                                {terms.length ? <span>{terms.join(' and ')} </span> : null}
                                                {speciesRender ? <span>({speciesRender})</span> : null}
                                            </dd>
                                        </div>
                                    : null}
                                </dl>
                            </div>

                            <div className="flexcol-sm-6">
                                <div className="flexcol-heading experiment-heading">
                                    <h4>Attribution</h4>
                                    <ProjectBadge award={context.award} addClasses="badge-heading" />
                                </div>
                                <dl className="key-value">
                                    <div data-test="lab">
                                        <dt>Lab</dt>
                                        <dd>{context.lab.title}</dd>
                                    </div>

                                    <AwardRef context={context} adminUser={adminUser} />

                                    <div data-test="project">
                                        <dt>Project</dt>
                                        <dd>{context.award.project}</dd>
                                    </div>

                                    {context.aliases.length ?
                                        <div data-test="aliases">
                                            <dt>Aliases</dt>
                                            <dd>{context.aliases.join(', ')}</dd>
                                        </div>
                                    : null}

                                    <div data-test="externalresources">
                                        <dt>External resources</dt>
                                        <dd>
                                            {context.dbxrefs && context.dbxrefs.length ?
                                                <DbxrefList values={context.dbxrefs} />
                                            : <em>None submitted</em> }
                                        </dd>
                                    </div>

                                    {references ?
                                        <div data-test="references">
                                            <dt>References</dt>
                                            <dd>{references}</dd>
                                        </div>
                                    : null}

                                    {context.submitter_comment ?
                                        <div data-test="submittercomment">
                                            <dt>Submitter comment</dt>
                                            <dd>{context.submitter_comment}</dd>
                                        </div>
                                    : null}

                                    {tagBadges ?
                                        <div className="tag-badges" data-test="tags">
                                            <dt>Tags</dt>
                                            <dd>{tagBadges}</dd>
                                        </div>
                                    : null}
                                </dl>
                            </div>
                        </div>
                    </PanelBody>
                </Panel>

                {context.related_datasets.length ?
                    <div>
                        <SortTablePanel title={`Experiments in ${seriesTitle} ${context.accession}`}>
                            <SortTable
                                list={experimentList}
                                columns={seriesComponent.table}
                                meta={{
                                    adminUser: adminUser,
                                }}
                            />
                        </SortTablePanel>
                    </div>
                : null }

                {/* Display list of released and unreleased files */}
                <FetchedItems
                    {...this.props}
                    url={globals.unreleased_files_url(context)}
                    Component={DatasetFiles}
                    filePanelHeader={<FilePanelHeader context={context} />}
                    encodevers={globals.encodeVersion(context)}
                    session={this.context.session}
                    ignoreErrors
                />

                <DocumentsPanel documentSpecs={[{ documents: datasetDocuments }]} />
            </div>
        );
    },
});

const Series = auditDecor(SeriesComponent);

globals.content_views.register(Series, 'Series');


// Display a count of experiments in the footer, with a link to the corresponding search if needed
const ExperimentTableFooter = React.createClass({
    propTypes: {
        items: React.PropTypes.array, // Array of experiments that were displayed in the table
        total: React.PropTypes.number, // Total number of experiments
        url: React.PropTypes.string, // URL to link to equivalent experiment search results
    },

    render: function () {
        const { items, total, url } = this.props;

        return (
            <div>
                <span>Displaying {items.length} of {total} </span>
                {items.length < total ? <a className="btn btn-info btn-xs pull-right" href={url}>View all</a> : null}
            </div>
        );
    },
});


export const ExperimentTable = React.createClass({
    propTypes: {
        items: React.PropTypes.array, // List of experiments to display in the table
        limit: React.PropTypes.number, // Maximum number of experiments to display in the table
        total: React.PropTypes.number, // Total number of experiments
        url: React.PropTypes.string, // URI to go to equivalent search results
        title: React.PropTypes.oneOfType([ // Title for the table of experiments; can be string or component
            React.PropTypes.string,
            React.PropTypes.node,
        ]),
    },

    tableColumns: {
        accession: {
            title: 'Accession',
            display: item => <a href={item['@id']} title={`View page for experiment ${item.accession}`}>{item.accession}</a>,
        },

        assay_term_name: {
            title: 'Assay',
        },

        biosample_term_name: {
            title: 'Biosample term name',
        },

        target: {
            title: 'Target',
            getValue: item => item.target && item.target.label,
        },

        description: {
            title: 'Description',
        },

        title: {
            title: 'Lab',
            getValue: item => (item.lab && item.lab.title ? item.lab.title : null),
        },
    },

    render: function () {
        let experiments;

        // If there's a limit on entries to display and the array is greater than that
        // limit, then clone the array with just that specified number of elements
        if (this.props.limit && (this.props.limit < this.props.items.length)) {
            // Limit the experiment list by cloning first {limit} elements
            experiments = this.props.items.slice(0, this.props.limit);
        } else {
            // No limiting; just reference the original array
            experiments = this.props.items;
        }

        return (
            <div>
                <SortTablePanel title={this.props.title}>
                    <SortTable list={experiments} columns={this.tableColumns} footer={<ExperimentTableFooter items={experiments} total={this.props.total} url={this.props.url} />} />
                </SortTablePanel>
            </div>
        );
    },
});<|MERGE_RESOLUTION|>--- conflicted
+++ resolved
@@ -7,13 +7,8 @@
 import { Breadcrumbs } from './navigation';
 import { DbxrefList } from './dbxref';
 import { FetchedItems } from './fetched';
-<<<<<<< HEAD
 import { auditDecor } from './audit';
-import { StatusLabel } from './statuslabel';
-=======
-import { AuditIndicators, AuditDetail, AuditMixin } from './audit';
 import StatusLabel from './statuslabel';
->>>>>>> f195117a
 import { pubReferenceList } from './reference';
 import { donorDiversity, publicDataset } from './objectutils';
 import { softwareVersionList } from './software';
