--- conflicted
+++ resolved
@@ -477,11 +477,7 @@
                             {humanFileSize(file.file_size)}
                         </td>
                         <td>{file.file_type}</td>
-<<<<<<< HEAD
-                        <td>{file.biological_replicates.sort(function(a,b){ return a - b }).join(', ')}</td>
-=======
                         <td>{file.biological_replicates ? file.biological_replicates.sort(function(a,b){ return a - b }).join(', ') : null}</td>
->>>>>>> 5b3c21da
                         <td>{file.replicate ? file.replicate.technical_replicate_number : null}</td>
                         <td>{file.read_length ? <span>{file.read_length + ' ' + file.read_length_units}</span> : null}</td>
                         <td>{file.run_type ? file.run_type : null}</td>
@@ -505,11 +501,7 @@
                         </td>
                         <td>{file.file_type}</td>
                         <td>{file.output_type}</td>
-<<<<<<< HEAD
-                        <td>{file.biological_replicates.sort(function(a,b){ return a - b }).join(', ')}</td>
-=======
                         <td>{file.biological_replicates ? file.biological_replicates.sort(function(a,b){ return a - b }).join(', '): null}</td>
->>>>>>> 5b3c21da
                         <td>{file.replicate ? file.replicate.technical_replicate_number : null}</td>
                         <td>{file.assembly}</td>
                         <td>{file.genome_annotation}</td>
