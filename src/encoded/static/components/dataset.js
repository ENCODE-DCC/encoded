import React from 'react';
import _ from 'underscore';
import { Panel, PanelBody } from '../libs/bootstrap/panel';
import { DropdownButton } from '../libs/bootstrap/button';
import { DropdownMenu } from '../libs/bootstrap/dropdown-menu';
import globals from './globals';
import { Breadcrumbs } from './navigation';
import { DbxrefList } from './dbxref';
import { FetchedItems } from './fetched';
import { auditDecor } from './audit';
import { StatusLabel } from './statuslabel';
import { pubReferenceList } from './reference';
import { donorDiversity, publicDataset } from './objectutils';
import { softwareVersionList } from './software';
import { SortTablePanel, SortTable } from './sorttable';
import { ProjectBadge } from './image';
import { DocumentsPanel } from './doc';
import { FileGallery, DatasetFiles } from './filegallery';
import { AwardRef } from './typeutils';

// Return a summary of the given biosamples, ready to be displayed in a React component.
export function annotationBiosampleSummary(annotation) {
    const organismName = (annotation.organism && annotation.organism.scientific_name) ? <i>{annotation.organism.scientific_name}</i> : null;
    const lifeStageString = (annotation.relevant_life_stage && annotation.relevant_life_stage !== 'unknown') ? <span>{annotation.relevant_life_stage}</span> : null;
    const timepointString = annotation.relevant_timepoint ? <span>{annotation.relevant_timepoint + (annotation.relevant_timepoint_units ? ` ${annotation.relevant_timepoint_units}` : '')}</span> : null;

    // Build an array of strings we can join, not including empty strings
    const summaryStrings = _.compact([organismName, lifeStageString, timepointString]);

    if (summaryStrings.length) {
        return (
            <span className="biosample-summary">
                {summaryStrings.map((summaryString, i) =>
                    <span key={i}>
                        {i > 0 ? <span>{', '}{summaryString}</span> : <span>{summaryString}</span>}
                    </span>,
                )}
            </span>
        );
    }
    return null;
}


// Break the given camel-cased name into space-separated words just before the interior capital letters.
function breakSetName(name) {
    return name.replace(/(\S)([A-Z])/g, '$1 $2');
}


// Display Annotation page, a subtype of Dataset.
const AnnotationComponent = React.createClass({
    propTypes: {
        context: React.PropTypes.object, // Annotation being displayed
    },

    contextTypes: {
        session: React.PropTypes.object, // Login session information
    },

    render: function () {
        const context = this.props.context;
        const itemClass = globals.itemClass(context, 'view-item');
<<<<<<< HEAD
        const loggedIn = !!(this.context.session && this.context.session['auth.userid']);
=======
>>>>>>> 486117a9
        const statuses = [{ status: context.status, title: 'Status' }];

        // Build up array of documents attached to this dataset
        const datasetDocuments = (context.documents && context.documents.length) ? context.documents : [];

        // Make a biosample summary string
        const biosampleSummary = annotationBiosampleSummary(context);

        // Determine this experiment's ENCODE version
        const encodevers = globals.encodeVersion(context);

        // Set up the breadcrumbs
        const datasetType = context['@type'][1];
        const filesetType = context['@type'][0];
        const crumbs = [
            { id: 'Datasets' },
            { id: datasetType, uri: `/search/?type=${datasetType}`, wholeTip: `Search for ${datasetType}` },
            { id: breakSetName(filesetType), uri: `/search/?type=${filesetType}`, wholeTip: `Search for ${filesetType}` },
        ];

        // Make string of alternate accessions
        const altacc = context.alternate_accessions.join(', ');

        // Make array of superseded_by accessions
        let supersededBys = [];
        if (context.superseded_by && context.superseded_by.length) {
            supersededBys = context.superseded_by.map(supersededBy => globals.atIdToAccession(supersededBy));
        }

        // Make array of supersedes accessions
        let supersedes = [];
        if (context.supersedes && context.supersedes.length) {
            supersedes = context.supersedes.map(supersede => globals.atIdToAccession(supersede));
        }

        // Get a list of reference links, if any
        const references = pubReferenceList(context.references);

        // Render tags badges
        let tagBadges;
        if (context.internal_tags && context.internal_tags.length) {
            tagBadges = context.internal_tags.map(tag => <img src={`/static/img/tag-${tag}.png`} alt={`${tag} tag`} />);
        }

        return (
            <div className={itemClass}>
                <header className="row">
                    <div className="col-sm-12">
                        <Breadcrumbs crumbs={crumbs} />
                        <h2>Summary for annotation file set {context.accession}</h2>
                        {altacc ? <h4 className="repl-acc">Replaces {altacc}</h4> : null}
                        {supersededBys.length ? <h4 className="superseded-acc">Superseded by {supersededBys.join(', ')}</h4> : null}
                        {supersedes.length ? <h4 className="superseded-acc">Supersedes {supersedes.join(', ')}</h4> : null}
                        <div className="status-line">
                            <div className="characterization-status-labels">
                                <StatusLabel status={statuses} />
                            </div>
                            {this.props.auditIndicators(context.audit, 'annotation-audit', { session: this.context.session })}
                        </div>
                    </div>
                </header>
                {this.props.auditDetail(context.audit, 'annotation-audit', { session: this.context.session, except: context['@id'] })}
                <Panel addClasses="data-display">
                    <PanelBody addClasses="panel-body-with-header">
                        <div className="flexrow">
                            <div className="flexcol-sm-6">
                                <div className="flexcol-heading experiment-heading"><h4>Summary</h4></div>
                                <dl className="key-value">
                                    <div data-test="accession">
                                        <dt>Accession</dt>
                                        <dd>{context.accession}</dd>
                                    </div>

                                    {context.description ?
                                        <div data-test="description">
                                            <dt>Description</dt>
                                            <dd>{context.description}</dd>
                                        </div>
                                    : null}

                                    {context.biosample_term_name || biosampleSummary ?
                                        <div data-test="biosample">
                                            <dt>Biosample summary</dt>
                                            <dd>
                                                {context.biosample_term_name}
                                                {context.biosample_term_name ? <span>{' '}</span> : null}
                                                {biosampleSummary ? <span>({biosampleSummary})</span> : null}
                                            </dd>
                                        </div>
                                    : null}

                                    {context.biosample_type ?
                                        <div data-test="biosampletype">
                                            <dt>Biosample type</dt>
                                            <dd>{context.biosample_type}</dd>
                                        </div>
                                    : null}

                                    {context.organism ?
                                        <div data-test="organism">
                                            <dt>Organism</dt>
                                            <dd>{context.organism.name}</dd>
                                        </div>
                                    : null}

                                    {context.annotation_type ?
                                        <div data-test="type">
                                            <dt>Annotation type</dt>
                                            <dd className="sentence-case">{context.annotation_type}</dd>
                                        </div>
                                    : null}

                                    {context.target ?
                                        <div data-test="target">
                                            <dt>Target</dt>
                                            <dd><a href={context.target['@id']}>{context.target.label}</a></dd>
                                        </div>
                                    : null}

                                    {context.software_used && context.software_used.length ?
                                        <div data-test="softwareused">
                                            <dt>Software used</dt>
                                            <dd>{softwareVersionList(context.software_used)}</dd>
                                        </div>
                                    : null}
                                </dl>
                            </div>

                            <div className="flexcol-sm-6">
                                <div className="flexcol-heading experiment-heading">
                                    <h4>Attribution</h4>
                                    <ProjectBadge award={context.award} addClasses="badge-heading" />
                                </div>
                                <dl className="key-value">
                                    {context.encyclopedia_version ?
                                        <div data-test="encyclopediaversion">
                                            <dt>Encyclopedia version</dt>
                                            <dd>{context.encyclopedia_version}</dd>
                                        </div>
                                    : null}

                                    {context.lab ?
                                        <div data-test="lab">
                                            <dt>Lab</dt>
                                            <dd>{context.lab.title}</dd>
                                        </div>
                                    : null}

                                    <AwardRef context={context} />

                                    {context.aliases.length ?
                                        <div data-test="aliases">
                                            <dt>Aliases</dt>
                                            <dd><DbxrefList values={context.aliases} /></dd>
                                        </div>
                                    : null}

                                    <div data-test="externalresources">
                                        <dt>External resources</dt>
                                        <dd>
                                            {context.dbxrefs && context.dbxrefs.length ?
                                                <DbxrefList values={context.dbxrefs} />
                                            : <em>None submitted</em> }
                                        </dd>
                                    </div>

                                    {references ?
                                        <div data-test="references">
                                            <dt>Publications</dt>
                                            <dd>{references}</dd>
                                        </div>
                                    : null}

                                    {tagBadges ?
                                        <div className="tag-badges" data-test="tags">
                                            <dt>Tags</dt>
                                            <dd>{tagBadges}</dd>
                                        </div>
                                    : null}
                                </dl>
                            </div>
                        </div>
                    </PanelBody>
                </Panel>

                {/* Display the file widget with the facet, graph, and tables */}
                <FileGallery context={context} encodevers={encodevers} />

                <DocumentsPanel documentSpecs={[{ documents: datasetDocuments }]} />
            </div>
        );
    },
});

const Annotation = auditDecor(AnnotationComponent);

globals.content_views.register(Annotation, 'Annotation');


// Display Annotation page, a subtype of Dataset.
const PublicationDataComponent = React.createClass({
    propTypes: {
        context: React.PropTypes.object, // PublicationData object to display
    },

    contextTypes: {
        session: React.PropTypes.object, // Login session information
    },

    render: function () {
        const context = this.props.context;
        const itemClass = globals.itemClass(context, 'view-item');
        const loggedIn = !!(this.context.session && this.context.session['auth.userid']);
        const statuses = [{ status: context.status, title: 'Status' }];

        // Build up array of documents attached to this dataset
        const datasetDocuments = (context.documents && context.documents.length) ? context.documents : [];

        // Set up the breadcrumbs
        const datasetType = context['@type'][1];
        const filesetType = context['@type'][0];
        const crumbs = [
            { id: 'Datasets' },
            { id: datasetType, uri: `/search/?type=${datasetType}`, wholeTip: `Search for ${datasetType}` },
            { id: breakSetName(filesetType), uri: `/search/?type=${filesetType}`, wholeTip: `Search for ${filesetType}` },
        ];

        // Make string of alternate accessions
        const altacc = context.alternate_accessions.join(', ');

        // Render the publication links
        const referenceList = pubReferenceList(context.references);

        // Render tags badges
        let tagBadges;
        if (context.internal_tags && context.internal_tags.length) {
            tagBadges = context.internal_tags.map(tag => <img src={`/static/img/tag-${tag}.png`} alt={`${tag} tag`} />);
        }

        return (
            <div className={itemClass}>
                <header className="row">
                    <div className="col-sm-12">
                        <Breadcrumbs crumbs={crumbs} />
                        <h2>Summary for publication file set {context.accession}</h2>
                        {altacc ? <h4 className="repl-acc">Replaces {altacc}</h4> : null}
                        <div className="status-line">
                            <div className="characterization-status-labels">
                                <StatusLabel status={statuses} />
                            </div>
                            {this.props.auditIndicators(context.audit, 'publicationdata-audit', { session: this.context.session })}
                        </div>
                    </div>
                </header>
                {this.props.auditDetail(context.audit, 'publicationdata-audit', { session: this.context.session, except: context['@id'] })}
                <Panel addClasses="data-display">
                    <PanelBody addClasses="panel-body-with-header">
                        <div className="flexrow">
                            <div className="flexcol-sm-6">
                                <div className="flexcol-heading experiment-heading"><h4>Summary</h4></div>
                                <dl className="key-value">
                                    {context.assay_term_name && context.assay_term_name.length ?
                                        <div data-test="assaytermname">
                                            <dt>Assay(s)</dt>
                                            <dd>{context.assay_term_name.join(', ')}</dd>
                                        </div>
                                    : null}

                                    <div data-test="accession">
                                        <dt>Accession</dt>
                                        <dd>{context.accession}</dd>
                                    </div>

                                    {context.description ?
                                        <div data-test="description">
                                            <dt>Description</dt>
                                            <dd>{context.description}</dd>
                                        </div>
                                    : null}

                                    {context.biosample_term_name && context.biosample_term_name.length ?
                                        <div data-test="biosampletermname">
                                            <dt>Biosample term name</dt>
                                            <dd>{context.biosample_term_name.join(', ')}</dd>
                                        </div>
                                    : null}

                                    {context.biosample_type && context.biosample_type.length ?
                                        <div data-test="biosampletype">
                                            <dt>Biosample type</dt>
                                            <dd>{context.biosample_type.join(', ')}</dd>
                                        </div>
                                    : null}

                                    {context.dataset_type ?
                                        <div data-test="type">
                                            <dt>Dataset type</dt>
                                            <dd className="sentence-case">{context.dataset_type}</dd>
                                        </div>
                                    : null}
                                </dl>
                            </div>

                            <div className="flexcol-sm-6">
                                <div className="flexcol-heading experiment-heading">
                                    <h4>Attribution</h4>
                                    <ProjectBadge award={context.award} addClasses="badge-heading" />
                                </div>
                                <dl className="key-value">
                                    {context.lab ?
                                        <div data-test="lab">
                                            <dt>Lab</dt>
                                            <dd>{context.lab.title}</dd>
                                        </div>
                                    : null}

                                    <AwardRef context={context} />

                                    <div data-test="externalresources">
                                        <dt>External resources</dt>
                                        <dd>
                                            {context.dbxrefs && context.dbxrefs.length ?
                                                <DbxrefList values={context.dbxrefs} />
                                            : <em>None submitted</em> }
                                        </dd>
                                    </div>

                                    {referenceList ?
                                        <div data-test="references">
                                            <dt>Publications</dt>
                                            <dd>{referenceList}</dd>
                                        </div>
                                    : null}

                                    {tagBadges ?
                                        <div className="tag-badges" data-test="tags">
                                            <dt>Tags</dt>
                                            <dd>{tagBadges}</dd>
                                        </div>
                                    : null}
                                </dl>
                            </div>
                        </div>
                    </PanelBody>
                </Panel>

                {/* Display the file widget with the facet, graph, and tables */}
                <FileGallery context={context} encodevers={globals.encodeVersion(context)} hideGraph />

                <DocumentsPanel documentSpecs={[{ documents: datasetDocuments }]} />
            </div>
        );
    },
});

const PublicationData = auditDecor(PublicationDataComponent);

globals.content_views.register(PublicationData, 'PublicationData');


// Display Annotation page, a subtype of Dataset.
const ReferenceComponent = React.createClass({
    propTypes: {
        context: React.PropTypes.object, // Reference object to display
    },

    contextTypes: {
        session: React.PropTypes.object, // Login session information
    },

    render: function () {
        const context = this.props.context;
        const itemClass = globals.itemClass(context, 'view-item');
        const loggedIn = !!(this.context.session && this.context.session['auth.userid']);
        const statuses = [{ status: context.status, title: 'Status' }];

        // Build up array of documents attached to this dataset
        const datasetDocuments = (context.documents && context.documents.length) ? context.documents : [];

        // Set up the breadcrumbs
        const datasetType = context['@type'][1];
        const filesetType = context['@type'][0];
        const crumbs = [
            { id: 'Datasets' },
            { id: datasetType, uri: `/search/?type=${datasetType}`, wholeTip: `Search for ${datasetType}` },
            { id: breakSetName(filesetType), uri: `/search/?type=${filesetType}`, wholeTip: `Search for ${filesetType}` },
        ];

        // Make string of alternate accessions
        const altacc = context.alternate_accessions.join(', ');

        // Get a list of reference links, if any
        const references = pubReferenceList(context.references);

        // Render tags badges
        let tagBadges;
        if (context.internal_tags && context.internal_tags.length) {
            tagBadges = context.internal_tags.map(tag => <img src={`/static/img/tag-${tag}.png`} alt={`${tag} tag`} />);
        }

        return (
            <div className={itemClass}>
                <header className="row">
                    <div className="col-sm-12">
                        <Breadcrumbs crumbs={crumbs} />
                        <h2>Summary for reference file set {context.accession}</h2>
                        {altacc ? <h4 className="repl-acc">Replaces {altacc}</h4> : null}
                        <div className="status-line">
                            <div className="characterization-status-labels">
                                <StatusLabel status={statuses} />
                            </div>
                            {this.props.auditIndicators(context.audit, 'reference-audit', { session: this.context.session })}
                        </div>
                    </div>
                </header>
                {this.props.auditDetail(context.audit, 'reference-audit', { session: this.context.session, except: context['@id'] })}
                <Panel addClasses="data-display">
                    <PanelBody addClasses="panel-body-with-header">
                        <div className="flexrow">
                            <div className="flexcol-sm-6">
                                <div className="flexcol-heading experiment-heading"><h4>Summary</h4></div>
                                <dl className="key-value">
                                    <div data-test="accession">
                                        <dt>Accession</dt>
                                        <dd>{context.accession}</dd>
                                    </div>

                                    {context.description ?
                                        <div data-test="description">
                                            <dt>Description</dt>
                                            <dd>{context.description}</dd>
                                        </div>
                                    : null}

                                    {context.reference_type ?
                                        <div data-test="type">
                                            <dt>Reference type</dt>
                                            <dd>{context.reference_type}</dd>
                                        </div>
                                    : null}

                                    {context.organism ?
                                        <div data-test="organism">
                                            <dt>Organism</dt>
                                            <dd>{context.organism.name}</dd>
                                        </div>
                                    : null}

                                    {context.software_used && context.software_used.length ?
                                        <div data-test="softwareused">
                                            <dt>Software used</dt>
                                            <dd>{softwareVersionList(context.software_used)}</dd>
                                        </div>
                                    : null}
                                </dl>
                            </div>

                            <div className="flexcol-sm-6">
                                <div className="flexcol-heading experiment-heading">
                                    <h4>Attribution</h4>
                                    <ProjectBadge award={context.award} addClasses="badge-heading" />
                                </div>
                                <dl className="key-value">
                                    {context.lab ?
                                        <div data-test="lab">
                                            <dt>Lab</dt>
                                            <dd>{context.lab.title}</dd>
                                        </div>
                                    : null}

                                    <AwardRef context={context} />

                                    {context.aliases.length ?
                                        <div data-test="aliases">
                                            <dt>Aliases</dt>
                                            <dd><DbxrefList values={context.aliases} /></dd>
                                        </div>
                                    : null}

                                    <div data-test="externalresources">
                                        <dt>External resources</dt>
                                        <dd>
                                            {context.dbxrefs && context.dbxrefs.length ?
                                                <DbxrefList values={context.dbxrefs} />
                                            : <em>None submitted</em> }
                                        </dd>
                                    </div>

                                    {references ?
                                        <div data-test="references">
                                            <dt>Publications</dt>
                                            <dd>{references}</dd>
                                        </div>
                                    : null}

                                    {tagBadges ?
                                        <div className="tag-badges" data-test="tags">
                                            <dt>Tags</dt>
                                            <dd>{tagBadges}</dd>
                                        </div>
                                    : null}
                                </dl>
                            </div>
                        </div>
                    </PanelBody>
                </Panel>

                {/* Display the file widget with the facet, graph, and tables */}
                <FileGallery context={context} encodevers={globals.encodeVersion(context)} hideGraph altFilterDefault />

                <DocumentsPanel documentSpecs={[{ documents: datasetDocuments }]} />
            </div>
        );
    },
});

const Reference = auditDecor(ReferenceComponent);

globals.content_views.register(Reference, 'Reference');


// Display Annotation page, a subtype of Dataset.
const ProjectComponent = React.createClass({
    propTypes: {
        context: React.PropTypes.object, // Project object to display
    },

    contextTypes: {
        session: React.PropTypes.object, // Login session information
    },

    render: function () {
        const context = this.props.context;
        const itemClass = globals.itemClass(context, 'view-item');
        const loggedIn = !!(this.context.session && this.context.session['auth.userid']);
        const statuses = [{ status: context.status, title: 'Status' }];

        // Build up array of documents attached to this dataset
        const datasetDocuments = (context.documents && context.documents.length) ? context.documents : [];

        // Collect organisms
        const organisms = (context.organism && context.organism.length) ? _.uniq(context.organism.map(organism => organism.name)) : [];

        // Set up the breadcrumbs
        const datasetType = context['@type'][1];
        const filesetType = context['@type'][0];
        const crumbs = [
            { id: 'Datasets' },
            { id: datasetType, uri: `/search/?type=${datasetType}`, wholeTip: `Search for ${datasetType}` },
            { id: breakSetName(filesetType), uri: `/search/?type=${filesetType}`, wholeTip: `Search for ${filesetType}` },
        ];

        // Make string of alternate accessions
        const altacc = context.alternate_accessions.join(', ');

        // Get a list of reference links
        const references = pubReferenceList(context.references);

        // Render tags badges
        let tagBadges;
        if (context.internal_tags && context.internal_tags.length) {
            tagBadges = context.internal_tags.map(tag => <img src={`/static/img/tag-${tag}.png`} alt={`${tag} tag`} />);
        }

        return (
            <div className={itemClass}>
                <header className="row">
                    <div className="col-sm-12">
                        <Breadcrumbs crumbs={crumbs} />
                        <h2>Summary for project file set {context.accession}</h2>
                        {altacc ? <h4 className="repl-acc">Replaces {altacc}</h4> : null}
                        <div className="status-line">
                            <div className="characterization-status-labels">
                                <StatusLabel status={statuses} />
                            </div>
                            {this.props.auditIndicators(context.audit, 'project-audit', { session: this.context.session })}
                        </div>
                    </div>
                </header>
                {this.props.auditDetail(context.audit, 'project-audit', { session: this.context.session, except: context['@id'] })}
                <Panel addClasses="data-display">
                    <PanelBody addClasses="panel-body-with-header">
                        <div className="flexrow">
                            <div className="flexcol-sm-6">
                                <div className="flexcol-heading experiment-heading"><h4>Summary</h4></div>
                                <dl className="key-value">
                                    {context.assay_term_name && context.assay_term_name.length ?
                                        <div data-test="assaytermname">
                                            <dt>Assay(s)</dt>
                                            <dd>{context.assay_term_name.join(', ')}</dd>
                                        </div>
                                    : null}

                                    <div data-test="accession">
                                        <dt>Accession</dt>
                                        <dd>{context.accession}</dd>
                                    </div>

                                    {context.description ?
                                        <div data-test="description">
                                            <dt>Description</dt>
                                            <dd>{context.description}</dd>
                                        </div>
                                    : null}

                                    {context.project_type ?
                                        <div data-test="type">
                                            <dt>Project type</dt>
                                            <dd className="sentence-case">{context.project_type}</dd>
                                        </div>
                                    : null}

                                    {context.biosample_term_name && context.biosample_term_name.length ?
                                        <div data-test="biosampletermname">
                                            <dt>Biosample term name</dt>
                                            <dd>{context.biosample_term_name.join(', ')}</dd>
                                        </div>
                                    : null}

                                    {context.biosample_type && context.biosample_type.length ?
                                        <div data-test="biosampletype">
                                            <dt>Biosample type</dt>
                                            <dd>{context.biosample_type.join(', ')}</dd>
                                        </div>
                                    : null}

                                    {organisms.length ?
                                        <div data-test="organism">
                                            <dt>Organism</dt>
                                            <dd>{organisms.join(', ')}</dd>
                                        </div>
                                    : null}

                                    {context.software_used && context.software_used.length ?
                                        <div data-test="softwareused">
                                            <dt>Software used</dt>
                                            <dd>{softwareVersionList(context.software_used)}</dd>
                                        </div>
                                    : null}
                                </dl>
                            </div>

                            <div className="flexcol-sm-6">
                                <div className="flexcol-heading experiment-heading">
                                    <h4>Attribution</h4>
                                    <ProjectBadge award={context.award} addClasses="badge-heading" />
                                </div>
                                <dl className="key-value">
                                    {context.lab ?
                                        <div data-test="lab">
                                            <dt>Lab</dt>
                                            <dd>{context.lab.title}</dd>
                                        </div>
                                    : null}

                                    <AwardRef context={context} />

                                    {context.aliases.length ?
                                        <div data-test="aliases">
                                            <dt>Aliases</dt>
                                            <dd><DbxrefList values={context.aliases} /></dd>
                                        </div>
                                    : null}

                                    <div data-test="externalresources">
                                        <dt>External resources</dt>
                                        <dd>
                                            {context.dbxrefs && context.dbxrefs.length ?
                                                <DbxrefList values={context.dbxrefs} />
                                            : <em>None submitted</em> }
                                        </dd>
                                    </div>

                                    {references ?
                                        <div data-test="references">
                                            <dt>Publications</dt>
                                            <dd>{references}</dd>
                                        </div>
                                    : null}

                                    {tagBadges ?
                                        <div className="tag-badges" data-test="tags">
                                            <dt>Tags</dt>
                                            <dd>{tagBadges}</dd>
                                        </div>
                                    : null}
                                </dl>
                            </div>
                        </div>
                    </PanelBody>
                </Panel>

                {/* Display the file widget with the facet, graph, and tables */}
                <FileGallery context={context} encodevers={globals.encodeVersion(context)} hideGraph />

                <DocumentsPanel documentSpecs={[{ documents: datasetDocuments }]} />
            </div>
        );
    },
});

const Project = auditDecor(ProjectComponent);

globals.content_views.register(Project, 'Project');


// Display Annotation page, a subtype of Dataset.
const UcscBrowserCompositeComponent = React.createClass({
    propTypes: {
        context: React.PropTypes.object, // UCSC browser composite object to display
    },

    contextTypes: {
        session: React.PropTypes.object, // Login session information
    },

    render: function () {
        const context = this.props.context;
        const itemClass = globals.itemClass(context, 'view-item');
        const loggedIn = !!(this.context.session && this.context.session['auth.userid']);
        const statuses = [{ status: context.status, title: 'Status' }];

        // Build up array of documents attached to this dataset
        const datasetDocuments = (context.documents && context.documents.length) ? context.documents : [];

        // Collect organisms
        const organisms = (context.organism && context.organism.length) ? _.uniq(context.organism.map(organism => organism.name)) : [];

        // Set up the breadcrumbs
        const datasetType = context['@type'][1];
        const filesetType = context['@type'][0];
        const crumbs = [
            { id: 'Datasets' },
            { id: datasetType, uri: `/search/?type=${datasetType}`, wholeTip: `Search for ${datasetType}` },
            { id: breakSetName(filesetType), uri: `/search/?type=${filesetType}`, wholeTip: `Search for ${filesetType}` },
        ];

        // Make string of alternate accessions
        const altacc = context.alternate_accessions.join(', ');

        // Get a list of reference links, if any
        const references = pubReferenceList(context.references);

        // Render tags badges
        let tagBadges;
        if (context.internal_tags && context.internal_tags.length) {
            tagBadges = context.internal_tags.map(tag => <img src={`/static/img/tag-${tag}.png`} alt={`${tag} tag`} />);
        }

        return (
            <div className={itemClass}>
                <header className="row">
                    <div className="col-sm-12">
                        <Breadcrumbs crumbs={crumbs} />
                        <h2>Summary for UCSC browser composite file set {context.accession}</h2>
                        {altacc ? <h4 className="repl-acc">Replaces {altacc}</h4> : null}
                        <div className="status-line">
                            <div className="characterization-status-labels">
                                <StatusLabel status={statuses} />
                            </div>
                            {this.props.auditIndicators(context.audit, 'ucscbrowsercomposite-audit', { session: this.context.session })}
                        </div>
                    </div>
                </header>
                {this.props.auditDetail(context.audit, 'ucscbrowsercomposite-audit', { session: this.context.session, except: context['@id'] })}
                <Panel addClasses="data-display">
                    <PanelBody addClasses="panel-body-with-header">
                        <div className="flexrow">
                            <div className="flexcol-sm-6">
                                <div className="flexcol-heading experiment-heading"><h4>Summary</h4></div>
                                <dl className="key-value">
                                    {context.assay_term_name && context.assay_term_name.length ?
                                        <div data-test="assays">
                                            <dt>Assay(s)</dt>
                                            <dd>{context.assay_term_name.join(', ')}</dd>
                                        </div>
                                    : null}

                                    <div data-test="accession">
                                        <dt>Accession</dt>
                                        <dd>{context.accession}</dd>
                                    </div>

                                    {context.description ?
                                        <div data-test="description">
                                            <dt>Description</dt>
                                            <dd>{context.description}</dd>
                                        </div>
                                    : null}

                                    {context.dataset_type ?
                                        <div data-test="type">
                                            <dt>Dataset type</dt>
                                            <dd className="sentence-case">{context.dataset_type}</dd>
                                        </div>
                                    : null}

                                    {organisms.length ?
                                        <div data-test="organism">
                                            <dt>Organism</dt>
                                            <dd>{organisms.join(', ')}</dd>
                                        </div>
                                    : null}

                                    {context.software_used && context.software_used.length ?
                                        <div data-test="software-used">
                                            <dt>Software used</dt>
                                            <dd>{softwareVersionList(context.software_used)}</dd>
                                        </div>
                                    : null}
                                </dl>
                            </div>

                            <div className="flexcol-sm-6">
                                <div className="flexcol-heading experiment-heading">
                                    <h4>Attribution</h4>
                                    <ProjectBadge award={context.award} addClasses="badge-heading" />
                                </div>
                                <dl className="key-value">
                                    {context.lab ?
                                        <div data-test="lab">
                                            <dt>Lab</dt>
                                            <dd>{context.lab.title}</dd>
                                        </div>
                                    : null}

                                    <AwardRef context={context} />

                                    {context.aliases.length ?
                                        <div data-test="aliases">
                                            <dt>Aliases</dt>
                                            <dd><DbxrefList values={context.aliases} /></dd>
                                        </div>
                                    : null}

                                    <div data-test="externalresources">
                                        <dt>External resources</dt>
                                        <dd>
                                            {context.dbxrefs && context.dbxrefs.length ?
                                                <DbxrefList values={context.dbxrefs} />
                                            : <em>None submitted</em> }
                                        </dd>
                                    </div>

                                    {references ?
                                        <div data-test="references">
                                            <dt>Publications</dt>
                                            <dd>{references}</dd>
                                        </div>
                                    : null}

                                    {tagBadges ?
                                        <div className="tag-badges" data-test="tags">
                                            <dt>Tags</dt>
                                            <dd>{tagBadges}</dd>
                                        </div>
                                    : null}
                                </dl>
                            </div>
                        </div>
                    </PanelBody>
                </Panel>

                {/* Display the file widget with the facet, graph, and tables */}
                <FileGallery context={context} encodevers={globals.encodeVersion(context)} hideGraph />

                <DocumentsPanel documentSpecs={[{ documents: datasetDocuments }]} />
            </div>
        );
    },
});

const UcscBrowserComposite = auditDecor(UcscBrowserCompositeComponent);

globals.content_views.register(UcscBrowserComposite, 'UcscBrowserComposite');


export const FilePanelHeader = React.createClass({
    propTypes: {
        context: React.PropTypes.object, // Object being displayed
    },

    render: function () {
        const context = this.props.context;

        return (
            <div>
                {context.visualize_ucsc && context.status === 'released' ?
                    <span className="pull-right">
                        <DropdownButton title="Visualize Data" label="filepaneheader">
                            <DropdownMenu>
                                {Object.keys(context.visualize_ucsc).map(assembly =>
                                    <a key={assembly} data-bypass="true" target="_blank" rel="noopener noreferrer" href={context.visualize_ucsc[assembly]}>
                                        {assembly}
                                    </a>,
                                )}
                            </DropdownMenu>
                        </DropdownButton>
                    </span>
                : null}
                <h4>File summary</h4>
            </div>
        );
    },
});


function displayPossibleControls(item, adminUser) {
    if (item.possible_controls && item.possible_controls.length) {
        return (
            <span>
                {item.possible_controls.map((control, i) =>
                    <span key={control.uuid}>
                        {i > 0 ? <span>, </span> : null}
                        {adminUser || publicDataset(control) ?
                            <a href={control['@id']}>{control.accession}</a>
                        :
                            <span>{control.accession}</span>
                        }
                    </span>,
                )}
            </span>
        );
    }
    return null;
}


const basicTableColumns = {
    accession: {
        title: 'Accession',
        display: (experiment, meta) =>
            <span>
                {meta.adminUser || publicDataset(experiment) ?
                    <a href={experiment['@id']} title={`View page for experiment ${experiment.accession}`}>{experiment.accession}</a>
                :
                    <span>{experiment.accession}</span>
                }
            </span>,
    },

    assay_term_name: {
        title: 'Assay',
    },

    target: {
        title: 'Target',
        getValue: experiment => (experiment.target ? experiment.target.label : null),
    },

    description: {
        title: 'Description',
    },

    lab: {
        title: 'Lab',
        getValue: experiment => (experiment.lab ? experiment.lab.title : null),
    },

    status: {
        title: 'Status',
        display: experiment => <div className="characterization-meta-data"><StatusLabel status={experiment.status} /></div>,
    },
};

const treatmentSeriesTableColumns = {
    accession: {
        title: 'Accession',
        display: (experiment, meta) =>
            <span>
                {meta.adminUser || publicDataset(experiment) ?
                    <a href={experiment['@id']} title={`View page for experiment ${experiment.accession}`}>{experiment.accession}</a>
                :
                    <span>{experiment.accession}</span>
                }
            </span>,
    },

    possible_controls: {
        title: 'Possible controls',
        display: (experiment, meta) => displayPossibleControls(experiment, meta.adminUser),
        sorter: false,
    },

    assay_term_name: {
        title: 'Assay',
    },

    target: {
        title: 'Target',
        getValue: experiment => (experiment.target ? experiment.target.label : null),
    },

    description: {
        title: 'Description',
    },

    lab: {
        title: 'Lab',
        getValue: experiment => (experiment.lab ? experiment.lab.title : null),
    },

    status: {
        title: 'Status',
        display: experiment => <div className="characterization-meta-data"><StatusLabel status={experiment.status} /></div>,
    },
};

const replicationTimingSeriesTableColumns = {
    accession: {
        title: 'Accession',
        display: (experiment, meta) =>
            <span>
                {meta.adminUser || publicDataset(experiment) ?
                    <a href={experiment['@id']} title={`View page for experiment ${experiment.accession}`}>{experiment.accession}</a>
                :
                    <span>{experiment.accession}</span>
                }
            </span>,
    },

    possible_controls: {
        title: 'Possible controls',
        display: (experiment, meta) => displayPossibleControls(experiment, meta.adminUser),
        sorter: false,
    },

    assay_term_name: {
        title: 'Assay',
    },

    phase: {
        title: 'Biosample phase',
        display: (experiment) => {
            let phases = [];

            if (experiment.replicates && experiment.replicates.length) {
                const biosamples = experiment.replicates.map(replicate => replicate.library && replicate.library.biosample);
                phases = _.chain(biosamples.map(biosample => biosample.phase)).compact().uniq().value();
            }
            return phases.join(', ');
        },
        sorter: false,
    },

    target: {
        title: 'Target',
        getValue: experiment => (experiment.target ? experiment.target.label : null),
    },

    description: {
        title: 'Description',
    },

    lab: {
        title: 'Lab',
        getValue: experiment => (experiment.lab ? experiment.lab.title : null),
    },

    status: {
        title: 'Status',
        display: experiment => <div className="characterization-meta-data"><StatusLabel status={experiment.status} /></div>,
    },
};

const organismDevelopmentSeriesTableColumns = {
    accession: {
        title: 'Accession',
        display: (experiment, meta) =>
            <span>
                {meta.adminUser || publicDataset(experiment) ?
                    <a href={experiment['@id']} title={`View page for experiment ${experiment.accession}`}>{experiment.accession}</a>
                :
                    <span>{experiment.accession}</span>
                }
            </span>,
    },

    possible_controls: {
        title: 'Possible controls',
        display: (experiment, meta) => displayPossibleControls(experiment, meta.adminUser),
        sorter: false,
    },
    assay_term_name: {
        title: 'Assay',
    },

    relative_age: {
        title: 'Relative age',
        display: (experiment) => {
            let biosamples;
            let synchronizationBiosample;
            let ages;

            if (experiment.replicates && experiment.replicates.length) {
                biosamples = experiment.replicates.map(replicate => replicate.library && replicate.library.biosample);
            }
            if (biosamples && biosamples.length) {
                synchronizationBiosample = _(biosamples).find(biosample => biosample.synchronization);
                if (!synchronizationBiosample) {
                    ages = _.chain(biosamples.map(biosample => biosample.age_display)).compact().uniq().value();
                }
            }
            return (
                <span>
                    {synchronizationBiosample ?
                        <span>{`${synchronizationBiosample.synchronization} + ${synchronizationBiosample.age_display}`}</span>
                    :
                        <span>{ages.length ? <span>{ages.join(', ')}</span> : null}</span>
                    }
                </span>
            );
        },
        sorter: false,
    },

    life_stage: {
        title: 'Life stage',
        getValue: (experiment) => {
            let biosamples;
            let lifeStageBiosample;

            if (experiment.replicates && experiment.replicates.length) {
                biosamples = experiment.replicates.map(replicate => replicate.library && replicate.library.biosample);
            }
            if (biosamples && biosamples.length) {
                lifeStageBiosample = _(biosamples).find(biosample => biosample.life_stage);
            }
            return lifeStageBiosample.life_stage;
        },
    },

    target: {
        title: 'Target',
        getValue: item => (item.target ? item.target.label : null),
    },

    description: {
        title: 'Description',
    },

    lab: {
        title: 'Lab',
        getValue: item => (item.lab ? item.lab.title : null),
    },

    status: {
        title: 'Status',
        display: experiment => <div className="characterization-meta-data"><StatusLabel status={experiment.status} /></div>,
    },
};

export const SeriesComponent = React.createClass({
    propTypes: {
        context: React.PropTypes.object, // Series object to display
    },

    contextTypes: {
        session: React.PropTypes.object,
        session_properties: React.PropTypes.object,
    },

    // Map series @id to title and table columns
    seriesComponents: {
        MatchedSet: { title: 'matched set series', table: basicTableColumns },
        OrganismDevelopmentSeries: { title: 'organism development series', table: organismDevelopmentSeriesTableColumns },
        ReferenceEpigenome: { title: 'reference epigenome series', table: basicTableColumns },
        ReplicationTimingSeries: { title: 'replication timing series', table: replicationTimingSeriesTableColumns },
        TreatmentConcentrationSeries: { title: 'treatment concentration series', table: treatmentSeriesTableColumns },
        TreatmentTimeSeries: { title: 'treatment time series', table: treatmentSeriesTableColumns },
    },

    render: function () {
        const context = this.props.context;
        const itemClass = globals.itemClass(context, 'view-item');
<<<<<<< HEAD
        const loggedIn = !!(this.context.session && this.context.session['auth.userid']);
=======
        const loggedIn = this.context.session && this.context.session['auth.userid'];
        const adminUser = !!(this.context.session_properties && this.context.session_properties.admin);
>>>>>>> 486117a9
        let experiments = {};
        const statuses = [{ status: context.status, title: 'Status' }];
        context.files.forEach((file) => {
            const experiment = file.replicate && file.replicate.experiment;
            if (experiment) {
                experiments[experiment['@id']] = experiment;
            }
        });
        experiments = _.values(experiments);

        // Build up array of documents attached to this dataset
        const datasetDocuments = (context.documents && context.documents.length) ? context.documents : [];

        // Set up the breadcrumbs
        const datasetType = context['@type'][1];
        const seriesType = context['@type'][0];
        const crumbs = [
            { id: 'Datasets' },
            { id: datasetType, uri: `/search/?type=${datasetType}`, wholeTip: `Search for ${datasetType}` },
            { id: breakSetName(seriesType), uri: `/search/?type=${seriesType}`, wholeTip: `Search for ${seriesType}` },
        ];

        // Make string of alternate accessions
        const altacc = context.alternate_accessions.join(', ');

        // Get a list of reference links, if any
        const references = pubReferenceList(context.references);

        // Make the series title
        const seriesComponent = this.seriesComponents[seriesType];
        const seriesTitle = seriesComponent ? seriesComponent.title : 'series';

        // Calculate the biosample summary
        let speciesRender = null;
        if (context.organism && context.organism.length) {
            const speciesList = _.uniq(context.organism.map(organism => organism.scientific_name));
            speciesRender = (
                <span>
                    {speciesList.map((species, i) =>
                        <span key={i}>
                            {i > 0 ? <span> and </span> : null}
                            <i>{species}</i>
                        </span>,
                    )}
                </span>
            );
        }
        const terms = (context.biosample_term_name && context.biosample_term_name.length) ? _.uniq(context.biosample_term_name) : [];

        // Render tags badges
        let tagBadges;
        if (context.internal_tags && context.internal_tags.length) {
            tagBadges = context.internal_tags.map(tag => <img src={`/static/img/tag-${tag}.png`} alt={`${tag} tag`} />);
        }

        // Calculate the donor diversity.
        const diversity = donorDiversity(context);

        return (
            <div className={itemClass}>
                <header className="row">
                    <div className="col-sm-12">
                        <Breadcrumbs crumbs={crumbs} />
                        <h2>Summary for {seriesTitle} {context.accession}</h2>
                        {altacc ? <h4 className="repl-acc">Replaces {altacc}</h4> : null}
                        <div className="status-line">
                            <div className="characterization-status-labels">
                                <StatusLabel status={statuses} />
                            </div>
                            {this.props.auditIndicators(context.audit, 'series-audit', { session: this.context.session })}
                        </div>
                    </div>
                </header>
                {this.props.auditDetail(context.audit, 'series-audit', { session: this.context.session, except: context['@id'] })}
                <Panel addClasses="data-display">
                    <PanelBody addClasses="panel-body-with-header">
                        <div className="flexrow">
                            <div className="flexcol-sm-6">
                                <div className="flexcol-heading experiment-heading"><h4>Summary</h4></div>
                                <dl className="key-value">
                                    {context.description ?
                                        <div data-test="description">
                                            <dt>Description</dt>
                                            <dd>{context.description}</dd>
                                        </div>
                                    : null}

                                    <div data-test="donordiversity">
                                        <dt>Donor diversity</dt>
                                        <dd>{diversity}</dd>
                                    </div>

                                    {context.assay_term_name && context.assay_term_name.length ?
                                        <div data-test="description">
                                            <dt>Assay</dt>
                                            <dd>{context.assay_term_name.join(', ')}</dd>
                                        </div>
                                    : null}

                                    {terms.length || speciesRender ?
                                        <div data-test="biosamplesummary">
                                            <dt>Biosample summary</dt>
                                            <dd>
                                                {terms.length ? <span>{terms.join(' and ')} </span> : null}
                                                {speciesRender ? <span>({speciesRender})</span> : null}
                                            </dd>
                                        </div>
                                    : null}
                                </dl>
                            </div>

                            <div className="flexcol-sm-6">
                                <div className="flexcol-heading experiment-heading">
                                    <h4>Attribution</h4>
                                    <ProjectBadge award={context.award} addClasses="badge-heading" />
                                </div>
                                <dl className="key-value">
                                    <div data-test="lab">
                                        <dt>Lab</dt>
                                        <dd>{context.lab.title}</dd>
                                    </div>

                                    <AwardRef context={context} />

                                    <div data-test="project">
                                        <dt>Project</dt>
                                        <dd>{context.award.project}</dd>
                                    </div>

                                    {context.aliases.length ?
                                        <div data-test="aliases">
                                            <dt>Aliases</dt>
                                            <dd>{context.aliases.join(', ')}</dd>
                                        </div>
                                    : null}

                                    <div data-test="externalresources">
                                        <dt>External resources</dt>
                                        <dd>
                                            {context.dbxrefs && context.dbxrefs.length ?
                                                <DbxrefList values={context.dbxrefs} />
                                            : <em>None submitted</em> }
                                        </dd>
                                    </div>

                                    {references ?
                                        <div data-test="references">
                                            <dt>References</dt>
                                            <dd>{references}</dd>
                                        </div>
                                    : null}

                                    {context.submitter_comment ?
                                        <div data-test="submittercomment">
                                            <dt>Submitter comment</dt>
                                            <dd>{context.submitter_comment}</dd>
                                        </div>
                                    : null}

                                    {tagBadges ?
                                        <div className="tag-badges" data-test="tags">
                                            <dt>Tags</dt>
                                            <dd>{tagBadges}</dd>
                                        </div>
                                    : null}
                                </dl>
                            </div>
                        </div>
                    </PanelBody>
                </Panel>

                {context.related_datasets.length ?
                    <div>
                        <SortTablePanel title={`Experiments in ${seriesTitle} ${context.accession}`}>
                            <SortTable
                                list={context.related_datasets}
                                columns={seriesComponent.table}
                                meta={{
                                    adminUser: adminUser,
                                }}
                            />
                        </SortTablePanel>
                    </div>
                : null }

                {/* Display list of released and unreleased files */}
                <FetchedItems
                    {...this.props}
                    url={globals.unreleased_files_url(context)}
                    Component={DatasetFiles}
                    filePanelHeader={<FilePanelHeader context={context} />}
                    encodevers={globals.encodeVersion(context)}
                    session={this.context.session}
                    ignoreErrors
                />

                <DocumentsPanel documentSpecs={[{ documents: datasetDocuments }]} />
            </div>
        );
    },
});

const Series = auditDecor(SeriesComponent);

globals.content_views.register(Series, 'Series');


// Display a count of experiments in the footer, with a link to the corresponding search if needed
const ExperimentTableFooter = React.createClass({
    propTypes: {
        items: React.PropTypes.array, // Array of experiments that were displayed in the table
        total: React.PropTypes.number, // Total number of experiments
        url: React.PropTypes.string, // URL to link to equivalent experiment search results
    },

    render: function () {
        const { items, total, url } = this.props;

        return (
            <div>
                <span>Displaying {items.length} of {total} </span>
                {items.length < total ? <a className="btn btn-info btn-xs pull-right" href={url}>View all</a> : null}
            </div>
        );
    },
});


export const ExperimentTable = React.createClass({
    propTypes: {
        items: React.PropTypes.array, // List of experiments to display in the table
        limit: React.PropTypes.number, // Maximum number of experiments to display in the table
        total: React.PropTypes.number, // Total number of experiments
        url: React.PropTypes.string, // URI to go to equivalent search results
        title: React.PropTypes.oneOfType([ // Title for the table of experiments; can be string or component
            React.PropTypes.string,
            React.PropTypes.node,
        ]),
    },

    tableColumns: {
        accession: {
            title: 'Accession',
            display: item => <a href={item['@id']} title={`View page for experiment ${item.accession}`}>{item.accession}</a>,
        },

        assay_term_name: {
            title: 'Assay',
        },

        biosample_term_name: {
            title: 'Biosample term name',
        },

        target: {
            title: 'Target',
            getValue: item => item.target && item.target.label,
        },

        description: {
            title: 'Description',
        },

        title: {
            title: 'Lab',
            getValue: item => (item.lab && item.lab.title ? item.lab.title : null),
        },
    },

    render: function () {
        let experiments;

        // If there's a limit on entries to display and the array is greater than that
        // limit, then clone the array with just that specified number of elements
        if (this.props.limit && (this.props.limit < this.props.items.length)) {
            // Limit the experiment list by cloning first {limit} elements
            experiments = this.props.items.slice(0, this.props.limit);
        } else {
            // No limiting; just reference the original array
            experiments = this.props.items;
        }

        return (
            <div>
                <SortTablePanel title={this.props.title}>
                    <SortTable list={experiments} columns={this.tableColumns} footer={<ExperimentTableFooter items={experiments} total={this.props.total} url={this.props.url} />} />
                </SortTablePanel>
            </div>
        );
    },
});<|MERGE_RESOLUTION|>--- conflicted
+++ resolved
@@ -61,10 +61,6 @@
     render: function () {
         const context = this.props.context;
         const itemClass = globals.itemClass(context, 'view-item');
-<<<<<<< HEAD
-        const loggedIn = !!(this.context.session && this.context.session['auth.userid']);
-=======
->>>>>>> 486117a9
         const statuses = [{ status: context.status, title: 'Status' }];
 
         // Build up array of documents attached to this dataset
@@ -1240,12 +1236,8 @@
     render: function () {
         const context = this.props.context;
         const itemClass = globals.itemClass(context, 'view-item');
-<<<<<<< HEAD
         const loggedIn = !!(this.context.session && this.context.session['auth.userid']);
-=======
-        const loggedIn = this.context.session && this.context.session['auth.userid'];
         const adminUser = !!(this.context.session_properties && this.context.session_properties.admin);
->>>>>>> 486117a9
         let experiments = {};
         const statuses = [{ status: context.status, title: 'Status' }];
         context.files.forEach((file) => {
