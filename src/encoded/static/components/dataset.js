--- conflicted
+++ resolved
@@ -62,8 +62,8 @@
                         
                         <dt>External resources</dt>
                         <dd>
-                            {context.geo_dbxrefs.length ?
-                                <DbxrefList values={context.geo_dbxrefs} prefix="GEO" />
+                            {context.dbxrefs.length ?
+                                <DbxrefList values={context.dbxrefs}/>
                             : <em>None submitted</em> }
                         </dd>
 
@@ -73,16 +73,6 @@
                         		{pubmed_links}
                         	</ul>
                         </dd> : null}
-<<<<<<< HEAD
-=======
-                        
-                        <dt>External resources</dt>
-						<dd>
-							{context.dbxrefs.length ?
-								<DbxrefList values={context.dbxrefs}/>
-							: <em>None submitted</em> }
-						</dd>
->>>>>>> 4b80df12
                     </dl>
                 </div>
 
