--- conflicted
+++ resolved
@@ -33,16 +33,14 @@
         });
         experiments = _.values(experiments);
 
-<<<<<<< HEAD
         // Build up array of documents attached to this dataset
         var datasetDocuments = {};
         context.documents.forEach(function (document) {
             datasetDocuments[document['@id']] = Panel({context: document, popoverContent: StdContent});
         }, this);
-=======
+
         // Make string of alternate accessions
         var altacc = context.alternate_accessions.join(', ');
->>>>>>> 32fcf0ec
 
         return (
             <div className={itemClass}>
