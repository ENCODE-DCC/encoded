import React from 'react';
import _ from 'underscore';
import { Panel, PanelBody } from '../libs/bootstrap/panel';
import { DropdownButton } from '../libs/bootstrap/button';
import { DropdownMenu } from '../libs/bootstrap/dropdown-menu';
import globals from './globals';
import { Breadcrumbs } from './navigation';
import { DbxrefList } from './dbxref';
import { FetchedItems } from './fetched';
import { auditDecor } from './audit';
import { StatusLabel } from './statuslabel';
import { pubReferenceList } from './reference';
import { donorDiversity, publicDataset } from './objectutils';
import { softwareVersionList } from './software';
import { SortTablePanel, SortTable } from './sorttable';
import { ProjectBadge } from './image';
import { DocumentsPanel } from './doc';
import { FileGallery, DatasetFiles } from './filegallery';
import { AwardRef } from './typeutils';

// Return a summary of the given biosamples, ready to be displayed in a React component.
export function annotationBiosampleSummary(annotation) {
    const organismName = (annotation.organism && annotation.organism.scientific_name) ? <i>{annotation.organism.scientific_name}</i> : null;
    const lifeStageString = (annotation.relevant_life_stage && annotation.relevant_life_stage !== 'unknown') ? <span>{annotation.relevant_life_stage}</span> : null;
    const timepointString = annotation.relevant_timepoint ? <span>{annotation.relevant_timepoint + (annotation.relevant_timepoint_units ? ` ${annotation.relevant_timepoint_units}` : '')}</span> : null;

    // Build an array of strings we can join, not including empty strings
    const summaryStrings = _.compact([organismName, lifeStageString, timepointString]);

    if (summaryStrings.length) {
        return (
            <span className="biosample-summary">
                {summaryStrings.map((summaryString, i) =>
                    <span key={i}>
                        {i > 0 ? <span>{', '}{summaryString}</span> : <span>{summaryString}</span>}
                    </span>,
                )}
            </span>
        );
    }
    return null;
}


// Break the given camel-cased name into space-separated words just before the interior capital letters.
function breakSetName(name) {
    return name.replace(/(\S)([A-Z])/g, '$1 $2');
}


// Display Annotation page, a subtype of Dataset.
const AnnotationComponent = React.createClass({
    propTypes: {
        context: React.PropTypes.object, // Annotation being displayed
    },

    contextTypes: {
        session: React.PropTypes.object, // Login session information
        session_properties: React.PropTypes.object,
    },

    render: function () {
        const context = this.props.context;
        const itemClass = globals.itemClass(context, 'view-item');
        const adminUser = !!(this.context.session_properties && this.context.session_properties.admin);

        const statuses = [{ status: context.status, title: 'Status' }];

        // Build up array of documents attached to this dataset
        const datasetDocuments = (context.documents && context.documents.length) ? context.documents : [];

        // Make a biosample summary string
        const biosampleSummary = annotationBiosampleSummary(context);

        // Determine this experiment's ENCODE version
        const encodevers = globals.encodeVersion(context);

        // Set up the breadcrumbs
        const datasetType = context['@type'][1];
        const filesetType = context['@type'][0];
        const crumbs = [
            { id: 'Datasets' },
            { id: datasetType, uri: `/search/?type=${datasetType}`, wholeTip: `Search for ${datasetType}` },
            { id: breakSetName(filesetType), uri: `/search/?type=${filesetType}`, wholeTip: `Search for ${filesetType}` },
        ];

        // Make string of alternate accessions
        const altacc = context.alternate_accessions.join(', ');

        // Make array of superseded_by accessions
        let supersededBys = [];
        if (context.superseded_by && context.superseded_by.length) {
            supersededBys = context.superseded_by.map(supersededBy => globals.atIdToAccession(supersededBy));
        }

        // Make array of supersedes accessions
        let supersedes = [];
        if (context.supersedes && context.supersedes.length) {
            supersedes = context.supersedes.map(supersede => globals.atIdToAccession(supersede));
        }

        // Get a list of reference links, if any
        const references = pubReferenceList(context.references);

        // Render tags badges
        let tagBadges;
        if (context.internal_tags && context.internal_tags.length) {
            tagBadges = context.internal_tags.map(tag => <img src={`/static/img/tag-${tag}.png`} alt={`${tag} tag`} />);
        }

        return (
            <div className={itemClass}>
                <header className="row">
                    <div className="col-sm-12">
                        <Breadcrumbs crumbs={crumbs} />
                        <h2>Summary for annotation file set {context.accession}</h2>
                        {altacc ? <h4 className="repl-acc">Replaces {altacc}</h4> : null}
                        {supersededBys.length ? <h4 className="superseded-acc">Superseded by {supersededBys.join(', ')}</h4> : null}
                        {supersedes.length ? <h4 className="superseded-acc">Supersedes {supersedes.join(', ')}</h4> : null}
                        <div className="status-line">
                            <div className="characterization-status-labels">
                                <StatusLabel status={statuses} />
                            </div>
                            {this.props.auditIndicators(context.audit, 'annotation-audit', { session: this.context.session })}
                        </div>
                    </div>
                </header>
                {this.props.auditDetail(context.audit, 'annotation-audit', { session: this.context.session, except: context['@id'] })}
                <Panel addClasses="data-display">
                    <PanelBody addClasses="panel-body-with-header">
                        <div className="flexrow">
                            <div className="flexcol-sm-6">
                                <div className="flexcol-heading experiment-heading"><h4>Summary</h4></div>
                                <dl className="key-value">
                                    <div data-test="accession">
                                        <dt>Accession</dt>
                                        <dd>{context.accession}</dd>
                                    </div>

                                    {context.description ?
                                        <div data-test="description">
                                            <dt>Description</dt>
                                            <dd>{context.description}</dd>
                                        </div>
                                    : null}

                                    {context.biosample_term_name || biosampleSummary ?
                                        <div data-test="biosample">
                                            <dt>Biosample summary</dt>
                                            <dd>
                                                {context.biosample_term_name}
                                                {context.biosample_term_name ? <span>{' '}</span> : null}
                                                {biosampleSummary ? <span>({biosampleSummary})</span> : null}
                                            </dd>
                                        </div>
                                    : null}

                                    {context.biosample_type ?
                                        <div data-test="biosampletype">
                                            <dt>Biosample type</dt>
                                            <dd>{context.biosample_type}</dd>
                                        </div>
                                    : null}

                                    {context.organism ?
                                        <div data-test="organism">
                                            <dt>Organism</dt>
                                            <dd>{context.organism.name}</dd>
                                        </div>
                                    : null}

                                    {context.annotation_type ?
                                        <div data-test="type">
                                            <dt>Annotation type</dt>
                                            <dd className="sentence-case">{context.annotation_type}</dd>
                                        </div>
                                    : null}

                                    {context.target ?
                                        <div data-test="target">
                                            <dt>Target</dt>
                                            <dd><a href={context.target['@id']}>{context.target.label}</a></dd>
                                        </div>
                                    : null}

                                    {context.software_used && context.software_used.length ?
                                        <div data-test="softwareused">
                                            <dt>Software used</dt>
                                            <dd>{softwareVersionList(context.software_used)}</dd>
                                        </div>
                                    : null}
                                </dl>
                            </div>

                            <div className="flexcol-sm-6">
                                <div className="flexcol-heading experiment-heading">
                                    <h4>Attribution</h4>
                                    <ProjectBadge award={context.award} addClasses="badge-heading" />
                                </div>
                                <dl className="key-value">
                                    {context.encyclopedia_version ?
                                        <div data-test="encyclopediaversion">
                                            <dt>Encyclopedia version</dt>
                                            <dd>{context.encyclopedia_version}</dd>
                                        </div>
                                    : null}

                                    {context.lab ?
                                        <div data-test="lab">
                                            <dt>Lab</dt>
                                            <dd>{context.lab.title}</dd>
                                        </div>
                                    : null}

                                    <AwardRef context={context} adminUser={adminUser} />

                                    {context.aliases.length ?
                                        <div data-test="aliases">
                                            <dt>Aliases</dt>
                                            <dd><DbxrefList values={context.aliases} /></dd>
                                        </div>
                                    : null}

                                    <div data-test="externalresources">
                                        <dt>External resources</dt>
                                        <dd>
                                            {context.dbxrefs && context.dbxrefs.length ?
                                                <DbxrefList values={context.dbxrefs} />
                                            : <em>None submitted</em> }
                                        </dd>
                                    </div>

                                    {references ?
                                        <div data-test="references">
                                            <dt>Publications</dt>
                                            <dd>{references}</dd>
                                        </div>
                                    : null}

                                    {tagBadges ?
                                        <div className="tag-badges" data-test="tags">
                                            <dt>Tags</dt>
                                            <dd>{tagBadges}</dd>
                                        </div>
                                    : null}
                                </dl>
                            </div>
                        </div>
                    </PanelBody>
                </Panel>

                {/* Display the file widget with the facet, graph, and tables */}
                <FileGallery context={context} encodevers={encodevers} />

                <DocumentsPanel documentSpecs={[{ documents: datasetDocuments }]} />
            </div>
        );
    },
});

const Annotation = auditDecor(AnnotationComponent);

globals.content_views.register(Annotation, 'Annotation');


// Display Annotation page, a subtype of Dataset.
const PublicationDataComponent = React.createClass({
    propTypes: {
        context: React.PropTypes.object, // PublicationData object to display
    },

    contextTypes: {
        session: React.PropTypes.object, // Login session information
        session_properties: React.PropTypes.object,
    },

    render: function () {
        const context = this.props.context;
        const itemClass = globals.itemClass(context, 'view-item');
<<<<<<< HEAD
        const loggedIn = !!(this.context.session && this.context.session['auth.userid']);
=======
        const adminUser = !!(this.context.session_properties && this.context.session_properties.admin);
>>>>>>> 452b381d
        const statuses = [{ status: context.status, title: 'Status' }];

        // Build up array of documents attached to this dataset
        const datasetDocuments = (context.documents && context.documents.length) ? context.documents : [];

        // Set up the breadcrumbs
        const datasetType = context['@type'][1];
        const filesetType = context['@type'][0];
        const crumbs = [
            { id: 'Datasets' },
            { id: datasetType, uri: `/search/?type=${datasetType}`, wholeTip: `Search for ${datasetType}` },
            { id: breakSetName(filesetType), uri: `/search/?type=${filesetType}`, wholeTip: `Search for ${filesetType}` },
        ];

        // Make string of alternate accessions
        const altacc = context.alternate_accessions.join(', ');

        // Render the publication links
        const referenceList = pubReferenceList(context.references);

        // Render tags badges
        let tagBadges;
        if (context.internal_tags && context.internal_tags.length) {
            tagBadges = context.internal_tags.map(tag => <img src={`/static/img/tag-${tag}.png`} alt={`${tag} tag`} />);
        }

        return (
            <div className={itemClass}>
                <header className="row">
                    <div className="col-sm-12">
                        <Breadcrumbs crumbs={crumbs} />
                        <h2>Summary for publication file set {context.accession}</h2>
                        {altacc ? <h4 className="repl-acc">Replaces {altacc}</h4> : null}
                        <div className="status-line">
                            <div className="characterization-status-labels">
                                <StatusLabel status={statuses} />
                            </div>
                            {this.props.auditIndicators(context.audit, 'publicationdata-audit', { session: this.context.session })}
                        </div>
                    </div>
                </header>
                {this.props.auditDetail(context.audit, 'publicationdata-audit', { session: this.context.session, except: context['@id'] })}
                <Panel addClasses="data-display">
                    <PanelBody addClasses="panel-body-with-header">
                        <div className="flexrow">
                            <div className="flexcol-sm-6">
                                <div className="flexcol-heading experiment-heading"><h4>Summary</h4></div>
                                <dl className="key-value">
                                    {context.assay_term_name && context.assay_term_name.length ?
                                        <div data-test="assaytermname">
                                            <dt>Assay(s)</dt>
                                            <dd>{context.assay_term_name.join(', ')}</dd>
                                        </div>
                                    : null}

                                    <div data-test="accession">
                                        <dt>Accession</dt>
                                        <dd>{context.accession}</dd>
                                    </div>

                                    {context.description ?
                                        <div data-test="description">
                                            <dt>Description</dt>
                                            <dd>{context.description}</dd>
                                        </div>
                                    : null}

                                    {context.biosample_term_name && context.biosample_term_name.length ?
                                        <div data-test="biosampletermname">
                                            <dt>Biosample term name</dt>
                                            <dd>{context.biosample_term_name.join(', ')}</dd>
                                        </div>
                                    : null}

                                    {context.biosample_type && context.biosample_type.length ?
                                        <div data-test="biosampletype">
                                            <dt>Biosample type</dt>
                                            <dd>{context.biosample_type.join(', ')}</dd>
                                        </div>
                                    : null}

                                    {context.dataset_type ?
                                        <div data-test="type">
                                            <dt>Dataset type</dt>
                                            <dd className="sentence-case">{context.dataset_type}</dd>
                                        </div>
                                    : null}
                                </dl>
                            </div>

                            <div className="flexcol-sm-6">
                                <div className="flexcol-heading experiment-heading">
                                    <h4>Attribution</h4>
                                    <ProjectBadge award={context.award} addClasses="badge-heading" />
                                </div>
                                <dl className="key-value">
                                    {context.lab ?
                                        <div data-test="lab">
                                            <dt>Lab</dt>
                                            <dd>{context.lab.title}</dd>
                                        </div>
                                    : null}

                                    <AwardRef context={context} adminUser={adminUser} />

                                    <div data-test="externalresources">
                                        <dt>External resources</dt>
                                        <dd>
                                            {context.dbxrefs && context.dbxrefs.length ?
                                                <DbxrefList values={context.dbxrefs} />
                                            : <em>None submitted</em> }
                                        </dd>
                                    </div>

                                    {referenceList ?
                                        <div data-test="references">
                                            <dt>Publications</dt>
                                            <dd>{referenceList}</dd>
                                        </div>
                                    : null}

                                    {tagBadges ?
                                        <div className="tag-badges" data-test="tags">
                                            <dt>Tags</dt>
                                            <dd>{tagBadges}</dd>
                                        </div>
                                    : null}
                                </dl>
                            </div>
                        </div>
                    </PanelBody>
                </Panel>

                {/* Display the file widget with the facet, graph, and tables */}
                <FileGallery context={context} encodevers={globals.encodeVersion(context)} hideGraph />

                <DocumentsPanel documentSpecs={[{ documents: datasetDocuments }]} />
            </div>
        );
    },
});

const PublicationData = auditDecor(PublicationDataComponent);

globals.content_views.register(PublicationData, 'PublicationData');


// Display Annotation page, a subtype of Dataset.
const ReferenceComponent = React.createClass({
    propTypes: {
        context: React.PropTypes.object, // Reference object to display
    },

    contextTypes: {
        session: React.PropTypes.object, // Login session information
        session_properties: React.PropTypes.object,
    },

    render: function () {
        const context = this.props.context;
        const itemClass = globals.itemClass(context, 'view-item');
<<<<<<< HEAD
        const loggedIn = !!(this.context.session && this.context.session['auth.userid']);
=======
        const adminUser = !!(this.context.session_properties && this.context.session_properties.admin);
>>>>>>> 452b381d
        const statuses = [{ status: context.status, title: 'Status' }];

        // Build up array of documents attached to this dataset
        const datasetDocuments = (context.documents && context.documents.length) ? context.documents : [];

        // Set up the breadcrumbs
        const datasetType = context['@type'][1];
        const filesetType = context['@type'][0];
        const crumbs = [
            { id: 'Datasets' },
            { id: datasetType, uri: `/search/?type=${datasetType}`, wholeTip: `Search for ${datasetType}` },
            { id: breakSetName(filesetType), uri: `/search/?type=${filesetType}`, wholeTip: `Search for ${filesetType}` },
        ];

        // Make string of alternate accessions
        const altacc = context.alternate_accessions.join(', ');

        // Get a list of reference links, if any
        const references = pubReferenceList(context.references);

        // Render tags badges
        let tagBadges;
        if (context.internal_tags && context.internal_tags.length) {
            tagBadges = context.internal_tags.map(tag => <img src={`/static/img/tag-${tag}.png`} alt={`${tag} tag`} />);
        }

        return (
            <div className={itemClass}>
                <header className="row">
                    <div className="col-sm-12">
                        <Breadcrumbs crumbs={crumbs} />
                        <h2>Summary for reference file set {context.accession}</h2>
                        {altacc ? <h4 className="repl-acc">Replaces {altacc}</h4> : null}
                        <div className="status-line">
                            <div className="characterization-status-labels">
                                <StatusLabel status={statuses} />
                            </div>
                            {this.props.auditIndicators(context.audit, 'reference-audit', { session: this.context.session })}
                        </div>
                    </div>
                </header>
                {this.props.auditDetail(context.audit, 'reference-audit', { session: this.context.session, except: context['@id'] })}
                <Panel addClasses="data-display">
                    <PanelBody addClasses="panel-body-with-header">
                        <div className="flexrow">
                            <div className="flexcol-sm-6">
                                <div className="flexcol-heading experiment-heading"><h4>Summary</h4></div>
                                <dl className="key-value">
                                    <div data-test="accession">
                                        <dt>Accession</dt>
                                        <dd>{context.accession}</dd>
                                    </div>

                                    {context.description ?
                                        <div data-test="description">
                                            <dt>Description</dt>
                                            <dd>{context.description}</dd>
                                        </div>
                                    : null}

                                    {context.reference_type ?
                                        <div data-test="type">
                                            <dt>Reference type</dt>
                                            <dd>{context.reference_type}</dd>
                                        </div>
                                    : null}

                                    {context.organism ?
                                        <div data-test="organism">
                                            <dt>Organism</dt>
                                            <dd>{context.organism.name}</dd>
                                        </div>
                                    : null}

                                    {context.software_used && context.software_used.length ?
                                        <div data-test="softwareused">
                                            <dt>Software used</dt>
                                            <dd>{softwareVersionList(context.software_used)}</dd>
                                        </div>
                                    : null}
                                </dl>
                            </div>

                            <div className="flexcol-sm-6">
                                <div className="flexcol-heading experiment-heading">
                                    <h4>Attribution</h4>
                                    <ProjectBadge award={context.award} addClasses="badge-heading" />
                                </div>
                                <dl className="key-value">
                                    {context.lab ?
                                        <div data-test="lab">
                                            <dt>Lab</dt>
                                            <dd>{context.lab.title}</dd>
                                        </div>
                                    : null}

                                    <AwardRef context={context} adminUser={adminUser} />

                                    {context.aliases.length ?
                                        <div data-test="aliases">
                                            <dt>Aliases</dt>
                                            <dd><DbxrefList values={context.aliases} /></dd>
                                        </div>
                                    : null}

                                    <div data-test="externalresources">
                                        <dt>External resources</dt>
                                        <dd>
                                            {context.dbxrefs && context.dbxrefs.length ?
                                                <DbxrefList values={context.dbxrefs} />
                                            : <em>None submitted</em> }
                                        </dd>
                                    </div>

                                    {references ?
                                        <div data-test="references">
                                            <dt>Publications</dt>
                                            <dd>{references}</dd>
                                        </div>
                                    : null}

                                    {tagBadges ?
                                        <div className="tag-badges" data-test="tags">
                                            <dt>Tags</dt>
                                            <dd>{tagBadges}</dd>
                                        </div>
                                    : null}
                                </dl>
                            </div>
                        </div>
                    </PanelBody>
                </Panel>

                {/* Display the file widget with the facet, graph, and tables */}
                <FileGallery context={context} encodevers={globals.encodeVersion(context)} hideGraph altFilterDefault />

                <DocumentsPanel documentSpecs={[{ documents: datasetDocuments }]} />
            </div>
        );
    },
});

const Reference = auditDecor(ReferenceComponent);

globals.content_views.register(Reference, 'Reference');


// Display Annotation page, a subtype of Dataset.
const ProjectComponent = React.createClass({
    propTypes: {
        context: React.PropTypes.object, // Project object to display
    },

    contextTypes: {
        session: React.PropTypes.object, // Login session information
        session_properties: React.PropTypes.object,
    },

    render: function () {
        const context = this.props.context;
        const itemClass = globals.itemClass(context, 'view-item');
<<<<<<< HEAD
        const loggedIn = !!(this.context.session && this.context.session['auth.userid']);
=======
        const adminUser = !!(this.context.session_properties && this.context.session_properties.admin);
>>>>>>> 452b381d
        const statuses = [{ status: context.status, title: 'Status' }];

        // Build up array of documents attached to this dataset
        const datasetDocuments = (context.documents && context.documents.length) ? context.documents : [];

        // Collect organisms
        const organisms = (context.organism && context.organism.length) ? _.uniq(context.organism.map(organism => organism.name)) : [];

        // Set up the breadcrumbs
        const datasetType = context['@type'][1];
        const filesetType = context['@type'][0];
        const crumbs = [
            { id: 'Datasets' },
            { id: datasetType, uri: `/search/?type=${datasetType}`, wholeTip: `Search for ${datasetType}` },
            { id: breakSetName(filesetType), uri: `/search/?type=${filesetType}`, wholeTip: `Search for ${filesetType}` },
        ];

        // Make string of alternate accessions
        const altacc = context.alternate_accessions.join(', ');

        // Get a list of reference links
        const references = pubReferenceList(context.references);

        // Render tags badges
        let tagBadges;
        if (context.internal_tags && context.internal_tags.length) {
            tagBadges = context.internal_tags.map(tag => <img src={`/static/img/tag-${tag}.png`} alt={`${tag} tag`} />);
        }

        return (
            <div className={itemClass}>
                <header className="row">
                    <div className="col-sm-12">
                        <Breadcrumbs crumbs={crumbs} />
                        <h2>Summary for project file set {context.accession}</h2>
                        {altacc ? <h4 className="repl-acc">Replaces {altacc}</h4> : null}
                        <div className="status-line">
                            <div className="characterization-status-labels">
                                <StatusLabel status={statuses} />
                            </div>
                            {this.props.auditIndicators(context.audit, 'project-audit', { session: this.context.session })}
                        </div>
                    </div>
                </header>
                {this.props.auditDetail(context.audit, 'project-audit', { session: this.context.session, except: context['@id'] })}
                <Panel addClasses="data-display">
                    <PanelBody addClasses="panel-body-with-header">
                        <div className="flexrow">
                            <div className="flexcol-sm-6">
                                <div className="flexcol-heading experiment-heading"><h4>Summary</h4></div>
                                <dl className="key-value">
                                    {context.assay_term_name && context.assay_term_name.length ?
                                        <div data-test="assaytermname">
                                            <dt>Assay(s)</dt>
                                            <dd>{context.assay_term_name.join(', ')}</dd>
                                        </div>
                                    : null}

                                    <div data-test="accession">
                                        <dt>Accession</dt>
                                        <dd>{context.accession}</dd>
                                    </div>

                                    {context.description ?
                                        <div data-test="description">
                                            <dt>Description</dt>
                                            <dd>{context.description}</dd>
                                        </div>
                                    : null}

                                    {context.project_type ?
                                        <div data-test="type">
                                            <dt>Project type</dt>
                                            <dd className="sentence-case">{context.project_type}</dd>
                                        </div>
                                    : null}

                                    {context.biosample_term_name && context.biosample_term_name.length ?
                                        <div data-test="biosampletermname">
                                            <dt>Biosample term name</dt>
                                            <dd>{context.biosample_term_name.join(', ')}</dd>
                                        </div>
                                    : null}

                                    {context.biosample_type && context.biosample_type.length ?
                                        <div data-test="biosampletype">
                                            <dt>Biosample type</dt>
                                            <dd>{context.biosample_type.join(', ')}</dd>
                                        </div>
                                    : null}

                                    {organisms.length ?
                                        <div data-test="organism">
                                            <dt>Organism</dt>
                                            <dd>{organisms.join(', ')}</dd>
                                        </div>
                                    : null}

                                    {context.software_used && context.software_used.length ?
                                        <div data-test="softwareused">
                                            <dt>Software used</dt>
                                            <dd>{softwareVersionList(context.software_used)}</dd>
                                        </div>
                                    : null}
                                </dl>
                            </div>

                            <div className="flexcol-sm-6">
                                <div className="flexcol-heading experiment-heading">
                                    <h4>Attribution</h4>
                                    <ProjectBadge award={context.award} addClasses="badge-heading" />
                                </div>
                                <dl className="key-value">
                                    {context.lab ?
                                        <div data-test="lab">
                                            <dt>Lab</dt>
                                            <dd>{context.lab.title}</dd>
                                        </div>
                                    : null}

                                    <AwardRef context={context} adminUser={adminUser} />

                                    {context.aliases.length ?
                                        <div data-test="aliases">
                                            <dt>Aliases</dt>
                                            <dd><DbxrefList values={context.aliases} /></dd>
                                        </div>
                                    : null}

                                    <div data-test="externalresources">
                                        <dt>External resources</dt>
                                        <dd>
                                            {context.dbxrefs && context.dbxrefs.length ?
                                                <DbxrefList values={context.dbxrefs} />
                                            : <em>None submitted</em> }
                                        </dd>
                                    </div>

                                    {references ?
                                        <div data-test="references">
                                            <dt>Publications</dt>
                                            <dd>{references}</dd>
                                        </div>
                                    : null}

                                    {tagBadges ?
                                        <div className="tag-badges" data-test="tags">
                                            <dt>Tags</dt>
                                            <dd>{tagBadges}</dd>
                                        </div>
                                    : null}
                                </dl>
                            </div>
                        </div>
                    </PanelBody>
                </Panel>

                {/* Display the file widget with the facet, graph, and tables */}
                <FileGallery context={context} encodevers={globals.encodeVersion(context)} hideGraph />

                <DocumentsPanel documentSpecs={[{ documents: datasetDocuments }]} />
            </div>
        );
    },
});

const Project = auditDecor(ProjectComponent);

globals.content_views.register(Project, 'Project');


// Display Annotation page, a subtype of Dataset.
const UcscBrowserCompositeComponent = React.createClass({
    propTypes: {
        context: React.PropTypes.object, // UCSC browser composite object to display
    },

    contextTypes: {
        session: React.PropTypes.object, // Login session information
        session_properties: React.PropTypes.object,
    },

    render: function () {
        const context = this.props.context;
        const itemClass = globals.itemClass(context, 'view-item');
<<<<<<< HEAD
        const loggedIn = !!(this.context.session && this.context.session['auth.userid']);
=======
        const adminUser = !!(this.context.session_properties && this.context.session_properties.admin);
>>>>>>> 452b381d
        const statuses = [{ status: context.status, title: 'Status' }];

        // Build up array of documents attached to this dataset
        const datasetDocuments = (context.documents && context.documents.length) ? context.documents : [];

        // Collect organisms
        const organisms = (context.organism && context.organism.length) ? _.uniq(context.organism.map(organism => organism.name)) : [];

        // Set up the breadcrumbs
        const datasetType = context['@type'][1];
        const filesetType = context['@type'][0];
        const crumbs = [
            { id: 'Datasets' },
            { id: datasetType, uri: `/search/?type=${datasetType}`, wholeTip: `Search for ${datasetType}` },
            { id: breakSetName(filesetType), uri: `/search/?type=${filesetType}`, wholeTip: `Search for ${filesetType}` },
        ];

        // Make string of alternate accessions
        const altacc = context.alternate_accessions.join(', ');

        // Get a list of reference links, if any
        const references = pubReferenceList(context.references);

        // Render tags badges
        let tagBadges;
        if (context.internal_tags && context.internal_tags.length) {
            tagBadges = context.internal_tags.map(tag => <img src={`/static/img/tag-${tag}.png`} alt={`${tag} tag`} />);
        }

        return (
            <div className={itemClass}>
                <header className="row">
                    <div className="col-sm-12">
                        <Breadcrumbs crumbs={crumbs} />
                        <h2>Summary for UCSC browser composite file set {context.accession}</h2>
                        {altacc ? <h4 className="repl-acc">Replaces {altacc}</h4> : null}
                        <div className="status-line">
                            <div className="characterization-status-labels">
                                <StatusLabel status={statuses} />
                            </div>
                            {this.props.auditIndicators(context.audit, 'ucscbrowsercomposite-audit', { session: this.context.session })}
                        </div>
                    </div>
                </header>
                {this.props.auditDetail(context.audit, 'ucscbrowsercomposite-audit', { session: this.context.session, except: context['@id'] })}
                <Panel addClasses="data-display">
                    <PanelBody addClasses="panel-body-with-header">
                        <div className="flexrow">
                            <div className="flexcol-sm-6">
                                <div className="flexcol-heading experiment-heading"><h4>Summary</h4></div>
                                <dl className="key-value">
                                    {context.assay_term_name && context.assay_term_name.length ?
                                        <div data-test="assays">
                                            <dt>Assay(s)</dt>
                                            <dd>{context.assay_term_name.join(', ')}</dd>
                                        </div>
                                    : null}

                                    <div data-test="accession">
                                        <dt>Accession</dt>
                                        <dd>{context.accession}</dd>
                                    </div>

                                    {context.description ?
                                        <div data-test="description">
                                            <dt>Description</dt>
                                            <dd>{context.description}</dd>
                                        </div>
                                    : null}

                                    {context.dataset_type ?
                                        <div data-test="type">
                                            <dt>Dataset type</dt>
                                            <dd className="sentence-case">{context.dataset_type}</dd>
                                        </div>
                                    : null}

                                    {organisms.length ?
                                        <div data-test="organism">
                                            <dt>Organism</dt>
                                            <dd>{organisms.join(', ')}</dd>
                                        </div>
                                    : null}

                                    {context.software_used && context.software_used.length ?
                                        <div data-test="software-used">
                                            <dt>Software used</dt>
                                            <dd>{softwareVersionList(context.software_used)}</dd>
                                        </div>
                                    : null}
                                </dl>
                            </div>

                            <div className="flexcol-sm-6">
                                <div className="flexcol-heading experiment-heading">
                                    <h4>Attribution</h4>
                                    <ProjectBadge award={context.award} addClasses="badge-heading" />
                                </div>
                                <dl className="key-value">
                                    {context.lab ?
                                        <div data-test="lab">
                                            <dt>Lab</dt>
                                            <dd>{context.lab.title}</dd>
                                        </div>
                                    : null}

                                    <AwardRef context={context} adminUser={adminUser} />

                                    {context.aliases.length ?
                                        <div data-test="aliases">
                                            <dt>Aliases</dt>
                                            <dd><DbxrefList values={context.aliases} /></dd>
                                        </div>
                                    : null}

                                    <div data-test="externalresources">
                                        <dt>External resources</dt>
                                        <dd>
                                            {context.dbxrefs && context.dbxrefs.length ?
                                                <DbxrefList values={context.dbxrefs} />
                                            : <em>None submitted</em> }
                                        </dd>
                                    </div>

                                    {references ?
                                        <div data-test="references">
                                            <dt>Publications</dt>
                                            <dd>{references}</dd>
                                        </div>
                                    : null}

                                    {tagBadges ?
                                        <div className="tag-badges" data-test="tags">
                                            <dt>Tags</dt>
                                            <dd>{tagBadges}</dd>
                                        </div>
                                    : null}
                                </dl>
                            </div>
                        </div>
                    </PanelBody>
                </Panel>

                {/* Display the file widget with the facet, graph, and tables */}
                <FileGallery context={context} encodevers={globals.encodeVersion(context)} hideGraph />

                <DocumentsPanel documentSpecs={[{ documents: datasetDocuments }]} />
            </div>
        );
    },
});

const UcscBrowserComposite = auditDecor(UcscBrowserCompositeComponent);

globals.content_views.register(UcscBrowserComposite, 'UcscBrowserComposite');


export const FilePanelHeader = React.createClass({
    propTypes: {
        context: React.PropTypes.object, // Object being displayed
    },

    render: function () {
        const context = this.props.context;

        return (
            <div>
                {context.visualize_ucsc && context.status === 'released' ?
                    <span className="pull-right">
                        <DropdownButton title="Visualize Data" label="filepaneheader">
                            <DropdownMenu>
                                {Object.keys(context.visualize_ucsc).map(assembly =>
                                    <a key={assembly} data-bypass="true" target="_blank" rel="noopener noreferrer" href={context.visualize_ucsc[assembly]}>
                                        {assembly}
                                    </a>,
                                )}
                            </DropdownMenu>
                        </DropdownButton>
                    </span>
                : null}
                <h4>File summary</h4>
            </div>
        );
    },
});


function displayPossibleControls(item, adminUser) {
    if (item.possible_controls && item.possible_controls.length) {
        return (
            <span>
                {item.possible_controls.map((control, i) =>
                    <span key={control.uuid}>
                        {i > 0 ? <span>, </span> : null}
                        {adminUser || publicDataset(control) ?
                            <a href={control['@id']}>{control.accession}</a>
                        :
                            <span>{control.accession}</span>
                        }
                    </span>,
                )}
            </span>
        );
    }
    return null;
}


const basicTableColumns = {
    accession: {
        title: 'Accession',
        display: (experiment, meta) =>
            <span>
                {meta.adminUser || publicDataset(experiment) ?
                    <a href={experiment['@id']} title={`View page for experiment ${experiment.accession}`}>{experiment.accession}</a>
                :
                    <span>{experiment.accession}</span>
                }
            </span>,
    },

    assay_term_name: {
        title: 'Assay',
    },

    target: {
        title: 'Target',
        getValue: experiment => (experiment.target ? experiment.target.label : null),
    },

    description: {
        title: 'Description',
    },

    lab: {
        title: 'Lab',
        getValue: experiment => (experiment.lab ? experiment.lab.title : null),

    },
    status: {
        title: 'Status',
        display: experiment => <div className="characterization-meta-data"><StatusLabel status={experiment.status} /></div>,
    },
};

const treatmentSeriesTableColumns = {
    accession: {
        title: 'Accession',
        display: (experiment, meta) =>
            <span>
                {meta.adminUser || publicDataset(experiment) ?
                    <a href={experiment['@id']} title={`View page for experiment ${experiment.accession}`}>{experiment.accession}</a>
                :
                    <span>{experiment.accession}</span>
                }
            </span>,
    },

    possible_controls: {
        title: 'Possible controls',
        display: (experiment, meta) => displayPossibleControls(experiment, meta.adminUser),
        sorter: false,
    },

    assay_term_name: {
        title: 'Assay',
    },

    target: {
        title: 'Target',
        getValue: experiment => (experiment.target ? experiment.target.label : null),
    },

    description: {
        title: 'Description',
    },

    lab: {
        title: 'Lab',
        getValue: experiment => (experiment.lab ? experiment.lab.title : null),
    },

    status: {
        title: 'Status',
        display: experiment => <div className="characterization-meta-data"><StatusLabel status={experiment.status} /></div>,
    },
};

const replicationTimingSeriesTableColumns = {
    accession: {
        title: 'Accession',
        display: (experiment, meta) =>
            <span>
                {meta.adminUser || publicDataset(experiment) ?
                    <a href={experiment['@id']} title={`View page for experiment ${experiment.accession}`}>{experiment.accession}</a>
                :
                    <span>{experiment.accession}</span>
                }
            </span>,
    },

    possible_controls: {
        title: 'Possible controls',
        display: (experiment, meta) => displayPossibleControls(experiment, meta.adminUser),
        sorter: false,
    },

    assay_term_name: {
        title: 'Assay',
    },

    phase: {
        title: 'Biosample phase',
        display: (experiment) => {
            let phases = [];

            if (experiment.replicates && experiment.replicates.length) {
                const biosamples = experiment.replicates.map(replicate => replicate.library && replicate.library.biosample);
                phases = _.chain(biosamples.map(biosample => biosample.phase)).compact().uniq().value();
            }
            return phases.join(', ');
        },
        sorter: false,
    },

    target: {
        title: 'Target',
        getValue: experiment => (experiment.target ? experiment.target.label : null),
    },

    description: {
        title: 'Description',
    },

    lab: {
        title: 'Lab',
        getValue: experiment => (experiment.lab ? experiment.lab.title : null),
    },

    status: {
        title: 'Status',
        display: experiment => <div className="characterization-meta-data"><StatusLabel status={experiment.status} /></div>,
    },
};

const organismDevelopmentSeriesTableColumns = {
    accession: {
        title: 'Accession',
        display: (experiment, meta) =>
            <span>
                {meta.adminUser || publicDataset(experiment) ?
                    <a href={experiment['@id']} title={`View page for experiment ${experiment.accession}`}>{experiment.accession}</a>
                :
                    <span>{experiment.accession}</span>
                }
            </span>,
    },

    possible_controls: {
        title: 'Possible controls',
        display: (experiment, meta) => displayPossibleControls(experiment, meta.adminUser),
        sorter: false,
    },
    assay_term_name: {
        title: 'Assay',
    },

    relative_age: {
        title: 'Relative age',
        display: (experiment) => {
            let biosamples;
            let synchronizationBiosample;
            let ages;

            if (experiment.replicates && experiment.replicates.length) {
                biosamples = experiment.replicates.map(replicate => replicate.library && replicate.library.biosample);
            }
            if (biosamples && biosamples.length) {
                synchronizationBiosample = _(biosamples).find(biosample => biosample.synchronization);
                if (!synchronizationBiosample) {
                    ages = _.chain(biosamples.map(biosample => biosample.age_display)).compact().uniq().value();
                }
            }
            return (
                <span>
                    {synchronizationBiosample ?
                        <span>{`${synchronizationBiosample.synchronization} + ${synchronizationBiosample.age_display}`}</span>
                    :
                        <span>{ages.length ? <span>{ages.join(', ')}</span> : null}</span>
                    }
                </span>
            );
        },
        sorter: false,
    },

    life_stage: {
        title: 'Life stage',
        getValue: (experiment) => {
            let biosamples;
            let lifeStageBiosample;

            if (experiment.replicates && experiment.replicates.length) {
                biosamples = experiment.replicates.map(replicate => replicate.library && replicate.library.biosample);
            }
            if (biosamples && biosamples.length) {
                lifeStageBiosample = _(biosamples).find(biosample => biosample.life_stage);
            }
            return lifeStageBiosample.life_stage;
        },
    },

    target: {
        title: 'Target',
        getValue: item => (item.target ? item.target.label : null),
    },

    description: {
        title: 'Description',
    },

    lab: {
        title: 'Lab',
        getValue: item => (item.lab ? item.lab.title : null),
    },

    status: {
        title: 'Status',
        display: experiment => <div className="characterization-meta-data"><StatusLabel status={experiment.status} /></div>,
    },
};

export const SeriesComponent = React.createClass({
    propTypes: {
        context: React.PropTypes.object, // Series object to display
    },

    contextTypes: {
        session: React.PropTypes.object,
        session_properties: React.PropTypes.object,
    },

    // Map series @id to title and table columns
    seriesComponents: {
        MatchedSet: { title: 'matched set series', table: basicTableColumns },
        OrganismDevelopmentSeries: { title: 'organism development series', table: organismDevelopmentSeriesTableColumns },
        ReferenceEpigenome: { title: 'reference epigenome series', table: basicTableColumns },
        ReplicationTimingSeries: { title: 'replication timing series', table: replicationTimingSeriesTableColumns },
        TreatmentConcentrationSeries: { title: 'treatment concentration series', table: treatmentSeriesTableColumns },
        TreatmentTimeSeries: { title: 'treatment time series', table: treatmentSeriesTableColumns },
    },

    render: function () {
        const context = this.props.context;
        const itemClass = globals.itemClass(context, 'view-item');
<<<<<<< HEAD
        const loggedIn = !!(this.context.session && this.context.session['auth.userid']);
=======
>>>>>>> 452b381d
        const adminUser = !!(this.context.session_properties && this.context.session_properties.admin);
        let experiments = {};
        const statuses = [{ status: context.status, title: 'Status' }];
        context.files.forEach((file) => {
            const experiment = file.replicate && file.replicate.experiment;
            if (experiment) {
                experiments[experiment['@id']] = experiment;
            }
        });
        experiments = _.values(experiments);

        // Build up array of documents attached to this dataset
        const datasetDocuments = (context.documents && context.documents.length) ? context.documents : [];

        // Set up the breadcrumbs
        const datasetType = context['@type'][1];
        const seriesType = context['@type'][0];
        const crumbs = [
            { id: 'Datasets' },
            { id: datasetType, uri: `/search/?type=${datasetType}`, wholeTip: `Search for ${datasetType}` },
            { id: breakSetName(seriesType), uri: `/search/?type=${seriesType}`, wholeTip: `Search for ${seriesType}` },
        ];

        // Make string of alternate accessions
        const altacc = context.alternate_accessions.join(', ');

        // Get a list of reference links, if any
        const references = pubReferenceList(context.references);

        // Make the series title
        const seriesComponent = this.seriesComponents[seriesType];
        const seriesTitle = seriesComponent ? seriesComponent.title : 'series';

        // Calculate the biosample summary
        let speciesRender = null;
        if (context.organism && context.organism.length) {
            const speciesList = _.uniq(context.organism.map(organism => organism.scientific_name));
            speciesRender = (
                <span>
                    {speciesList.map((species, i) =>
                        <span key={i}>
                            {i > 0 ? <span> and </span> : null}
                            <i>{species}</i>
                        </span>,
                    )}
                </span>
            );
        }
        const terms = (context.biosample_term_name && context.biosample_term_name.length) ? _.uniq(context.biosample_term_name) : [];

        // Render tags badges
        let tagBadges;
        if (context.internal_tags && context.internal_tags.length) {
            tagBadges = context.internal_tags.map(tag => <img src={`/static/img/tag-${tag}.png`} alt={`${tag} tag`} />);
        }

        // Calculate the donor diversity.
        const diversity = donorDiversity(context);

        return (
            <div className={itemClass}>
                <header className="row">
                    <div className="col-sm-12">
                        <Breadcrumbs crumbs={crumbs} />
                        <h2>Summary for {seriesTitle} {context.accession}</h2>
                        {altacc ? <h4 className="repl-acc">Replaces {altacc}</h4> : null}
                        <div className="status-line">
                            <div className="characterization-status-labels">
                                <StatusLabel status={statuses} />
                            </div>
                            {this.props.auditIndicators(context.audit, 'series-audit', { session: this.context.session })}
                        </div>
                    </div>
                </header>
                {this.props.auditDetail(context.audit, 'series-audit', { session: this.context.session, except: context['@id'] })}
                <Panel addClasses="data-display">
                    <PanelBody addClasses="panel-body-with-header">
                        <div className="flexrow">
                            <div className="flexcol-sm-6">
                                <div className="flexcol-heading experiment-heading"><h4>Summary</h4></div>
                                <dl className="key-value">
                                    {context.description ?
                                        <div data-test="description">
                                            <dt>Description</dt>
                                            <dd>{context.description}</dd>
                                        </div>
                                    : null}

                                    <div data-test="donordiversity">
                                        <dt>Donor diversity</dt>
                                        <dd>{diversity}</dd>
                                    </div>

                                    {context.assay_term_name && context.assay_term_name.length ?
                                        <div data-test="description">
                                            <dt>Assay</dt>
                                            <dd>{context.assay_term_name.join(', ')}</dd>
                                        </div>
                                    : null}

                                    {terms.length || speciesRender ?
                                        <div data-test="biosamplesummary">
                                            <dt>Biosample summary</dt>
                                            <dd>
                                                {terms.length ? <span>{terms.join(' and ')} </span> : null}
                                                {speciesRender ? <span>({speciesRender})</span> : null}
                                            </dd>
                                        </div>
                                    : null}
                                </dl>
                            </div>

                            <div className="flexcol-sm-6">
                                <div className="flexcol-heading experiment-heading">
                                    <h4>Attribution</h4>
                                    <ProjectBadge award={context.award} addClasses="badge-heading" />
                                </div>
                                <dl className="key-value">
                                    <div data-test="lab">
                                        <dt>Lab</dt>
                                        <dd>{context.lab.title}</dd>
                                    </div>

                                    <AwardRef context={context} adminUser={adminUser} />

                                    <div data-test="project">
                                        <dt>Project</dt>
                                        <dd>{context.award.project}</dd>
                                    </div>

                                    {context.aliases.length ?
                                        <div data-test="aliases">
                                            <dt>Aliases</dt>
                                            <dd>{context.aliases.join(', ')}</dd>
                                        </div>
                                    : null}

                                    <div data-test="externalresources">
                                        <dt>External resources</dt>
                                        <dd>
                                            {context.dbxrefs && context.dbxrefs.length ?
                                                <DbxrefList values={context.dbxrefs} />
                                            : <em>None submitted</em> }
                                        </dd>
                                    </div>

                                    {references ?
                                        <div data-test="references">
                                            <dt>References</dt>
                                            <dd>{references}</dd>
                                        </div>
                                    : null}

                                    {context.submitter_comment ?
                                        <div data-test="submittercomment">
                                            <dt>Submitter comment</dt>
                                            <dd>{context.submitter_comment}</dd>
                                        </div>
                                    : null}

                                    {tagBadges ?
                                        <div className="tag-badges" data-test="tags">
                                            <dt>Tags</dt>
                                            <dd>{tagBadges}</dd>
                                        </div>
                                    : null}
                                </dl>
                            </div>
                        </div>
                    </PanelBody>
                </Panel>

                {context.related_datasets.length ?
                    <div>
                        <SortTablePanel title={`Experiments in ${seriesTitle} ${context.accession}`}>
                            <SortTable
                                list={context.related_datasets}
                                columns={seriesComponent.table}
                                meta={{
                                    adminUser: adminUser,
                                }}
                            />
                        </SortTablePanel>
                    </div>
                : null }

                {/* Display list of released and unreleased files */}
                <FetchedItems
                    {...this.props}
                    url={globals.unreleased_files_url(context)}
                    Component={DatasetFiles}
                    filePanelHeader={<FilePanelHeader context={context} />}
                    encodevers={globals.encodeVersion(context)}
                    session={this.context.session}
                    ignoreErrors
                />

                <DocumentsPanel documentSpecs={[{ documents: datasetDocuments }]} />
            </div>
        );
    },
});

const Series = auditDecor(SeriesComponent);

globals.content_views.register(Series, 'Series');


// Display a count of experiments in the footer, with a link to the corresponding search if needed
const ExperimentTableFooter = React.createClass({
    propTypes: {
        items: React.PropTypes.array, // Array of experiments that were displayed in the table
        total: React.PropTypes.number, // Total number of experiments
        url: React.PropTypes.string, // URL to link to equivalent experiment search results
    },

    render: function () {
        const { items, total, url } = this.props;

        return (
            <div>
                <span>Displaying {items.length} of {total} </span>
                {items.length < total ? <a className="btn btn-info btn-xs pull-right" href={url}>View all</a> : null}
            </div>
        );
    },
});


export const ExperimentTable = React.createClass({
    propTypes: {
        items: React.PropTypes.array, // List of experiments to display in the table
        limit: React.PropTypes.number, // Maximum number of experiments to display in the table
        total: React.PropTypes.number, // Total number of experiments
        url: React.PropTypes.string, // URI to go to equivalent search results
        title: React.PropTypes.oneOfType([ // Title for the table of experiments; can be string or component
            React.PropTypes.string,
            React.PropTypes.node,
        ]),
    },

    tableColumns: {
        accession: {
            title: 'Accession',
            display: item => <a href={item['@id']} title={`View page for experiment ${item.accession}`}>{item.accession}</a>,
        },

        assay_term_name: {
            title: 'Assay',
        },

        biosample_term_name: {
            title: 'Biosample term name',
        },

        target: {
            title: 'Target',
            getValue: item => item.target && item.target.label,
        },

        description: {
            title: 'Description',
        },

        title: {
            title: 'Lab',
            getValue: item => (item.lab && item.lab.title ? item.lab.title : null),
        },
    },

    render: function () {
        let experiments;

        // If there's a limit on entries to display and the array is greater than that
        // limit, then clone the array with just that specified number of elements
        if (this.props.limit && (this.props.limit < this.props.items.length)) {
            // Limit the experiment list by cloning first {limit} elements
            experiments = this.props.items.slice(0, this.props.limit);
        } else {
            // No limiting; just reference the original array
            experiments = this.props.items;
        }

        return (
            <div>
                <SortTablePanel title={this.props.title}>
                    <SortTable list={experiments} columns={this.tableColumns} footer={<ExperimentTableFooter items={experiments} total={this.props.total} url={this.props.url} />} />
                </SortTablePanel>
            </div>
        );
    },
});<|MERGE_RESOLUTION|>--- conflicted
+++ resolved
@@ -277,11 +277,7 @@
     render: function () {
         const context = this.props.context;
         const itemClass = globals.itemClass(context, 'view-item');
-<<<<<<< HEAD
-        const loggedIn = !!(this.context.session && this.context.session['auth.userid']);
-=======
         const adminUser = !!(this.context.session_properties && this.context.session_properties.admin);
->>>>>>> 452b381d
         const statuses = [{ status: context.status, title: 'Status' }];
 
         // Build up array of documents attached to this dataset
@@ -443,11 +439,7 @@
     render: function () {
         const context = this.props.context;
         const itemClass = globals.itemClass(context, 'view-item');
-<<<<<<< HEAD
-        const loggedIn = !!(this.context.session && this.context.session['auth.userid']);
-=======
         const adminUser = !!(this.context.session_properties && this.context.session_properties.admin);
->>>>>>> 452b381d
         const statuses = [{ status: context.status, title: 'Status' }];
 
         // Build up array of documents attached to this dataset
@@ -609,11 +601,7 @@
     render: function () {
         const context = this.props.context;
         const itemClass = globals.itemClass(context, 'view-item');
-<<<<<<< HEAD
-        const loggedIn = !!(this.context.session && this.context.session['auth.userid']);
-=======
         const adminUser = !!(this.context.session_properties && this.context.session_properties.admin);
->>>>>>> 452b381d
         const statuses = [{ status: context.status, title: 'Status' }];
 
         // Build up array of documents attached to this dataset
@@ -799,11 +787,7 @@
     render: function () {
         const context = this.props.context;
         const itemClass = globals.itemClass(context, 'view-item');
-<<<<<<< HEAD
-        const loggedIn = !!(this.context.session && this.context.session['auth.userid']);
-=======
         const adminUser = !!(this.context.session_properties && this.context.session_properties.admin);
->>>>>>> 452b381d
         const statuses = [{ status: context.status, title: 'Status' }];
 
         // Build up array of documents attached to this dataset
@@ -1259,10 +1243,6 @@
     render: function () {
         const context = this.props.context;
         const itemClass = globals.itemClass(context, 'view-item');
-<<<<<<< HEAD
-        const loggedIn = !!(this.context.session && this.context.session['auth.userid']);
-=======
->>>>>>> 452b381d
         const adminUser = !!(this.context.session_properties && this.context.session_properties.admin);
         let experiments = {};
         const statuses = [{ status: context.status, title: 'Status' }];
