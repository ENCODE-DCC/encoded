import React from 'react/addons';
import _ from 'underscore';
import { Panel, PanelBody } from '../libs/bootstrap/panel';
import { DropdownButton } from '../libs/bootstrap/button';
import { DropdownMenu } from '../libs/bootstrap/dropdown-menu';
import globals from './globals';
import { Breadcrumbs } from './navigation';
import { DbxrefList } from './dbxref';
import { FetchedItems } from './fetched';
import { AuditIndicators, AuditDetail, AuditMixin } from './audit';
import { StatusLabel } from './statuslabel';
import { pubReferenceList } from './reference';
import { donorDiversity, publicDataset } from './objectutils';
import { softwareVersionList } from './software';
import { SortTablePanel, SortTable } from './sorttable';
import { ProjectBadge } from './image';
import { DocumentsPanel } from './doc';
import { FileGallery, DatasetFiles } from './filegallery';
import { AwardRef } from './typeutils';

// Return a summary of the given biosamples, ready to be displayed in a React component.
export function annotationBiosampleSummary(annotation) {
    const organismName = (annotation.organism && annotation.organism.scientific_name) ? <i>{annotation.organism.scientific_name}</i> : null;
    const lifeStageString = (annotation.relevant_life_stage && annotation.relevant_life_stage !== 'unknown') ? <span>{annotation.relevant_life_stage}</span> : null;
    const timepointString = annotation.relevant_timepoint ? <span>{annotation.relevant_timepoint + (annotation.relevant_timepoint_units ? ` ${annotation.relevant_timepoint_units}` : '')}</span> : null;

    // Build an array of strings we can join, not including empty strings
    const summaryStrings = _.compact([organismName, lifeStageString, timepointString]);

    if (summaryStrings.length) {
        return (
            <span className="biosample-summary">
                {summaryStrings.map((summaryString, i) =>
                    <span key={i}>
                        {i > 0 ? <span>{', '}{summaryString}</span> : <span>{summaryString}</span>}
                    </span>,
                )}
            </span>
        );
    }
    return null;
}


// Break the given camel-cased name into space-separated words just before the interior capital letters.
function breakSetName(name) {
    return name.replace(/(\S)([A-Z])/g, '$1 $2');
}


// Display Annotation page, a subtype of Dataset.
const Annotation = React.createClass({
    propTypes: {
        context: React.PropTypes.object, // Annotation being displayed
    },

    contextTypes: {
        session: React.PropTypes.object, // Login session information
        session_properties: React.PropTypes.object,
    },

    mixins: [AuditMixin],

    render: function () {
        const context = this.props.context;
        const itemClass = globals.itemClass(context, 'view-item');
<<<<<<< HEAD
        const adminUser = !!(this.context.session_properties && this.context.session_properties.admin);

=======
>>>>>>> 0d80ac4d
        const statuses = [{ status: context.status, title: 'Status' }];

        // Build up array of documents attached to this dataset
        const datasetDocuments = (context.documents && context.documents.length) ? context.documents : [];

        // Make a biosample summary string
        const biosampleSummary = annotationBiosampleSummary(context);

        // Determine this experiment's ENCODE version
        const encodevers = globals.encodeVersion(context);

        // Set up the breadcrumbs
        const datasetType = context['@type'][1];
        const filesetType = context['@type'][0];
        const crumbs = [
            { id: 'Datasets' },
            { id: datasetType, uri: `/search/?type=${datasetType}`, wholeTip: `Search for ${datasetType}` },
            { id: breakSetName(filesetType), uri: `/search/?type=${filesetType}`, wholeTip: `Search for ${filesetType}` },
        ];

        // Make string of alternate accessions
        const altacc = context.alternate_accessions.join(', ');

        // Make array of superseded_by accessions
        let supersededBys = [];
        if (context.superseded_by && context.superseded_by.length) {
            supersededBys = context.superseded_by.map(supersededBy => globals.atIdToAccession(supersededBy));
        }

        // Make array of supersedes accessions
        let supersedes = [];
        if (context.supersedes && context.supersedes.length) {
            supersedes = context.supersedes.map(supersede => globals.atIdToAccession(supersede));
        }

        // Get a list of reference links, if any
        const references = pubReferenceList(context.references);

        // Render tags badges
        let tagBadges;
        if (context.internal_tags && context.internal_tags.length) {
            tagBadges = context.internal_tags.map(tag => <img src={`/static/img/tag-${tag}.png`} alt={`${tag} tag`} />);
        }

        return (
            <div className={itemClass}>
                <header className="row">
                    <div className="col-sm-12">
                        <Breadcrumbs crumbs={crumbs} />
                        <h2>Summary for annotation file set {context.accession}</h2>
                        {altacc ? <h4 className="repl-acc">Replaces {altacc}</h4> : null}
                        {supersededBys.length ? <h4 className="superseded-acc">Superseded by {supersededBys.join(', ')}</h4> : null}
                        {supersedes.length ? <h4 className="superseded-acc">Supersedes {supersedes.join(', ')}</h4> : null}
                        <div className="status-line">
                            <div className="characterization-status-labels">
                                <StatusLabel status={statuses} />
                            </div>
                            <AuditIndicators audits={context.audit} id="dataset-audit" />
                        </div>
                    </div>
                </header>
                <AuditDetail audits={context.audit} except={context['@id']} id="dataset-audit" />
                <Panel addClasses="data-display">
                    <PanelBody addClasses="panel-body-with-header">
                        <div className="flexrow">
                            <div className="flexcol-sm-6">
                                <div className="flexcol-heading experiment-heading"><h4>Summary</h4></div>
                                <dl className="key-value">
                                    <div data-test="accession">
                                        <dt>Accession</dt>
                                        <dd>{context.accession}</dd>
                                    </div>

                                    {context.description ?
                                        <div data-test="description">
                                            <dt>Description</dt>
                                            <dd>{context.description}</dd>
                                        </div>
                                    : null}

                                    {context.biosample_term_name || biosampleSummary ?
                                        <div data-test="biosample">
                                            <dt>Biosample summary</dt>
                                            <dd>
                                                {context.biosample_term_name}
                                                {context.biosample_term_name ? <span>{' '}</span> : null}
                                                {biosampleSummary ? <span>({biosampleSummary})</span> : null}
                                            </dd>
                                        </div>
                                    : null}

                                    {context.biosample_type ?
                                        <div data-test="biosampletype">
                                            <dt>Biosample type</dt>
                                            <dd>{context.biosample_type}</dd>
                                        </div>
                                    : null}

                                    {context.organism ?
                                        <div data-test="organism">
                                            <dt>Organism</dt>
                                            <dd>{context.organism.name}</dd>
                                        </div>
                                    : null}

                                    {context.annotation_type ?
                                        <div data-test="type">
                                            <dt>Annotation type</dt>
                                            <dd className="sentence-case">{context.annotation_type}</dd>
                                        </div>
                                    : null}

                                    {context.target ?
                                        <div data-test="target">
                                            <dt>Target</dt>
                                            <dd><a href={context.target['@id']}>{context.target.label}</a></dd>
                                        </div>
                                    : null}

                                    {context.software_used && context.software_used.length ?
                                        <div data-test="softwareused">
                                            <dt>Software used</dt>
                                            <dd>{softwareVersionList(context.software_used)}</dd>
                                        </div>
                                    : null}
                                </dl>
                            </div>

                            <div className="flexcol-sm-6">
                                <div className="flexcol-heading experiment-heading">
                                    <h4>Attribution</h4>
                                    <ProjectBadge award={context.award} addClasses="badge-heading" />
                                </div>
                                <dl className="key-value">
                                    {context.encyclopedia_version ?
                                        <div data-test="encyclopediaversion">
                                            <dt>Encyclopedia version</dt>
                                            <dd>{context.encyclopedia_version}</dd>
                                        </div>
                                    : null}

                                    {context.lab ?
                                        <div data-test="lab">
                                            <dt>Lab</dt>
                                            <dd>{context.lab.title}</dd>
                                        </div>
                                    : null}

                                    <AwardRef context={context} adminUser={adminUser} />

                                    {context.aliases.length ?
                                        <div data-test="aliases">
                                            <dt>Aliases</dt>
                                            <dd><DbxrefList values={context.aliases} /></dd>
                                        </div>
                                    : null}

                                    <div data-test="externalresources">
                                        <dt>External resources</dt>
                                        <dd>
                                            {context.dbxrefs && context.dbxrefs.length ?
                                                <DbxrefList values={context.dbxrefs} />
                                            : <em>None submitted</em> }
                                        </dd>
                                    </div>

                                    {references ?
                                        <div data-test="references">
                                            <dt>Publications</dt>
                                            <dd>{references}</dd>
                                        </div>
                                    : null}

                                    {tagBadges ?
                                        <div className="tag-badges" data-test="tags">
                                            <dt>Tags</dt>
                                            <dd>{tagBadges}</dd>
                                        </div>
                                    : null}
                                </dl>
                            </div>
                        </div>
                    </PanelBody>
                </Panel>

                {/* Display the file widget with the facet, graph, and tables */}
                <FileGallery context={context} encodevers={encodevers} />

                <DocumentsPanel documentSpecs={[{ documents: datasetDocuments }]} />
            </div>
        );
    },
});

globals.content_views.register(Annotation, 'Annotation');


// Display Annotation page, a subtype of Dataset.
const PublicationData = React.createClass({
    propTypes: {
        context: React.PropTypes.object, // PublicationData object to display
    },

    contextTypes: {
        session: React.PropTypes.object, // Login session information
        session_properties: React.PropTypes.object,
    },

    mixins: [AuditMixin],

    render: function () {
        const context = this.props.context;
        const itemClass = globals.itemClass(context, 'view-item');
        const adminUser = !!(this.context.session_properties && this.context.session_properties.admin);
        const statuses = [{ status: context.status, title: 'Status' }];

        // Build up array of documents attached to this dataset
        const datasetDocuments = (context.documents && context.documents.length) ? context.documents : [];

        // Set up the breadcrumbs
        const datasetType = context['@type'][1];
        const filesetType = context['@type'][0];
        const crumbs = [
            { id: 'Datasets' },
            { id: datasetType, uri: `/search/?type=${datasetType}`, wholeTip: `Search for ${datasetType}` },
            { id: breakSetName(filesetType), uri: `/search/?type=${filesetType}`, wholeTip: `Search for ${filesetType}` },
        ];

        // Make string of alternate accessions
        const altacc = context.alternate_accessions.join(', ');

        // Render the publication links
        const referenceList = pubReferenceList(context.references);

        // Render tags badges
        let tagBadges;
        if (context.internal_tags && context.internal_tags.length) {
            tagBadges = context.internal_tags.map(tag => <img src={`/static/img/tag-${tag}.png`} alt={`${tag} tag`} />);
        }

        return (
            <div className={itemClass}>
                <header className="row">
                    <div className="col-sm-12">
                        <Breadcrumbs crumbs={crumbs} />
                        <h2>Summary for publication file set {context.accession}</h2>
                        {altacc ? <h4 className="repl-acc">Replaces {altacc}</h4> : null}
                        <div className="status-line">
                            <div className="characterization-status-labels">
                                <StatusLabel status={statuses} />
                            </div>
                            <AuditIndicators audits={context.audit} id="dataset-audit" />
                        </div>
                    </div>
                </header>
                <AuditDetail audits={context.audit} except={context['@id']} id="dataset-audit" />
                <Panel addClasses="data-display">
                    <PanelBody addClasses="panel-body-with-header">
                        <div className="flexrow">
                            <div className="flexcol-sm-6">
                                <div className="flexcol-heading experiment-heading"><h4>Summary</h4></div>
                                <dl className="key-value">
                                    {context.assay_term_name && context.assay_term_name.length ?
                                        <div data-test="assaytermname">
                                            <dt>Assay(s)</dt>
                                            <dd>{context.assay_term_name.join(', ')}</dd>
                                        </div>
                                    : null}

                                    <div data-test="accession">
                                        <dt>Accession</dt>
                                        <dd>{context.accession}</dd>
                                    </div>

                                    {context.description ?
                                        <div data-test="description">
                                            <dt>Description</dt>
                                            <dd>{context.description}</dd>
                                        </div>
                                    : null}

                                    {context.biosample_term_name && context.biosample_term_name.length ?
                                        <div data-test="biosampletermname">
                                            <dt>Biosample term name</dt>
                                            <dd>{context.biosample_term_name.join(', ')}</dd>
                                        </div>
                                    : null}

                                    {context.biosample_type && context.biosample_type.length ?
                                        <div data-test="biosampletype">
                                            <dt>Biosample type</dt>
                                            <dd>{context.biosample_type.join(', ')}</dd>
                                        </div>
                                    : null}

                                    {context.dataset_type ?
                                        <div data-test="type">
                                            <dt>Dataset type</dt>
                                            <dd className="sentence-case">{context.dataset_type}</dd>
                                        </div>
                                    : null}
                                </dl>
                            </div>

                            <div className="flexcol-sm-6">
                                <div className="flexcol-heading experiment-heading">
                                    <h4>Attribution</h4>
                                    <ProjectBadge award={context.award} addClasses="badge-heading" />
                                </div>
                                <dl className="key-value">
                                    {context.lab ?
                                        <div data-test="lab">
                                            <dt>Lab</dt>
                                            <dd>{context.lab.title}</dd>
                                        </div>
                                    : null}

                                    <AwardRef context={context} adminUser={adminUser} />

                                    <div data-test="externalresources">
                                        <dt>External resources</dt>
                                        <dd>
                                            {context.dbxrefs && context.dbxrefs.length ?
                                                <DbxrefList values={context.dbxrefs} />
                                            : <em>None submitted</em> }
                                        </dd>
                                    </div>

                                    {referenceList ?
                                        <div data-test="references">
                                            <dt>Publications</dt>
                                            <dd>{referenceList}</dd>
                                        </div>
                                    : null}

                                    {tagBadges ?
                                        <div className="tag-badges" data-test="tags">
                                            <dt>Tags</dt>
                                            <dd>{tagBadges}</dd>
                                        </div>
                                    : null}
                                </dl>
                            </div>
                        </div>
                    </PanelBody>
                </Panel>

                {/* Display the file widget with the facet, graph, and tables */}
                <FileGallery context={context} encodevers={globals.encodeVersion(context)} hideGraph />

                <DocumentsPanel documentSpecs={[{ documents: datasetDocuments }]} />
            </div>
        );
    },
});

globals.content_views.register(PublicationData, 'PublicationData');


// Display Annotation page, a subtype of Dataset.
const Reference = React.createClass({
    propTypes: {
        context: React.PropTypes.object, // Reference object to display
    },

    contextTypes: {
        session: React.PropTypes.object, // Login session information
        session_properties: React.PropTypes.object,
    },

    mixins: [AuditMixin],

    render: function () {
        const context = this.props.context;
        const itemClass = globals.itemClass(context, 'view-item');
        const adminUser = !!(this.context.session_properties && this.context.session_properties.admin);
        const statuses = [{ status: context.status, title: 'Status' }];

        // Build up array of documents attached to this dataset
        const datasetDocuments = (context.documents && context.documents.length) ? context.documents : [];

        // Set up the breadcrumbs
        const datasetType = context['@type'][1];
        const filesetType = context['@type'][0];
        const crumbs = [
            { id: 'Datasets' },
            { id: datasetType, uri: `/search/?type=${datasetType}`, wholeTip: `Search for ${datasetType}` },
            { id: breakSetName(filesetType), uri: `/search/?type=${filesetType}`, wholeTip: `Search for ${filesetType}` },
        ];

        // Make string of alternate accessions
        const altacc = context.alternate_accessions.join(', ');

        // Get a list of reference links, if any
        const references = pubReferenceList(context.references);

        // Render tags badges
        let tagBadges;
        if (context.internal_tags && context.internal_tags.length) {
            tagBadges = context.internal_tags.map(tag => <img src={`/static/img/tag-${tag}.png`} alt={`${tag} tag`} />);
        }

        return (
            <div className={itemClass}>
                <header className="row">
                    <div className="col-sm-12">
                        <Breadcrumbs crumbs={crumbs} />
                        <h2>Summary for reference file set {context.accession}</h2>
                        {altacc ? <h4 className="repl-acc">Replaces {altacc}</h4> : null}
                        <div className="status-line">
                            <div className="characterization-status-labels">
                                <StatusLabel status={statuses} />
                            </div>
                            <AuditIndicators audits={context.audit} id="dataset-audit" />
                        </div>
                    </div>
                </header>
                <AuditDetail audits={context.audit} except={context['@id']} id="dataset-audit" />
                <Panel addClasses="data-display">
                    <PanelBody addClasses="panel-body-with-header">
                        <div className="flexrow">
                            <div className="flexcol-sm-6">
                                <div className="flexcol-heading experiment-heading"><h4>Summary</h4></div>
                                <dl className="key-value">
                                    <div data-test="accession">
                                        <dt>Accession</dt>
                                        <dd>{context.accession}</dd>
                                    </div>

                                    {context.description ?
                                        <div data-test="description">
                                            <dt>Description</dt>
                                            <dd>{context.description}</dd>
                                        </div>
                                    : null}

                                    {context.reference_type ?
                                        <div data-test="type">
                                            <dt>Reference type</dt>
                                            <dd>{context.reference_type}</dd>
                                        </div>
                                    : null}

                                    {context.organism ?
                                        <div data-test="organism">
                                            <dt>Organism</dt>
                                            <dd>{context.organism.name}</dd>
                                        </div>
                                    : null}

                                    {context.software_used && context.software_used.length ?
                                        <div data-test="softwareused">
                                            <dt>Software used</dt>
                                            <dd>{softwareVersionList(context.software_used)}</dd>
                                        </div>
                                    : null}
                                </dl>
                            </div>

                            <div className="flexcol-sm-6">
                                <div className="flexcol-heading experiment-heading">
                                    <h4>Attribution</h4>
                                    <ProjectBadge award={context.award} addClasses="badge-heading" />
                                </div>
                                <dl className="key-value">
                                    {context.lab ?
                                        <div data-test="lab">
                                            <dt>Lab</dt>
                                            <dd>{context.lab.title}</dd>
                                        </div>
                                    : null}

                                    <AwardRef context={context} adminUser={adminUser} />

                                    {context.aliases.length ?
                                        <div data-test="aliases">
                                            <dt>Aliases</dt>
                                            <dd><DbxrefList values={context.aliases} /></dd>
                                        </div>
                                    : null}

                                    <div data-test="externalresources">
                                        <dt>External resources</dt>
                                        <dd>
                                            {context.dbxrefs && context.dbxrefs.length ?
                                                <DbxrefList values={context.dbxrefs} />
                                            : <em>None submitted</em> }
                                        </dd>
                                    </div>

                                    {references ?
                                        <div data-test="references">
                                            <dt>Publications</dt>
                                            <dd>{references}</dd>
                                        </div>
                                    : null}

                                    {tagBadges ?
                                        <div className="tag-badges" data-test="tags">
                                            <dt>Tags</dt>
                                            <dd>{tagBadges}</dd>
                                        </div>
                                    : null}
                                </dl>
                            </div>
                        </div>
                    </PanelBody>
                </Panel>

                {/* Display the file widget with the facet, graph, and tables */}
                <FileGallery context={context} encodevers={globals.encodeVersion(context)} hideGraph altFilterDefault />

                <DocumentsPanel documentSpecs={[{ documents: datasetDocuments }]} />
            </div>
        );
    },
});

globals.content_views.register(Reference, 'Reference');


// Display Annotation page, a subtype of Dataset.
const Project = React.createClass({
    propTypes: {
        context: React.PropTypes.object, // Project object to display
    },

    contextTypes: {
        session: React.PropTypes.object, // Login session information
        session_properties: React.PropTypes.object,
    },

    mixins: [AuditMixin],

    render: function () {
        const context = this.props.context;
        const itemClass = globals.itemClass(context, 'view-item');
        const adminUser = !!(this.context.session_properties && this.context.session_properties.admin);
        const statuses = [{ status: context.status, title: 'Status' }];

        // Build up array of documents attached to this dataset
        const datasetDocuments = (context.documents && context.documents.length) ? context.documents : [];

        // Collect organisms
        const organisms = (context.organism && context.organism.length) ? _.uniq(context.organism.map(organism => organism.name)) : [];

        // Set up the breadcrumbs
        const datasetType = context['@type'][1];
        const filesetType = context['@type'][0];
        const crumbs = [
            { id: 'Datasets' },
            { id: datasetType, uri: `/search/?type=${datasetType}`, wholeTip: `Search for ${datasetType}` },
            { id: breakSetName(filesetType), uri: `/search/?type=${filesetType}`, wholeTip: `Search for ${filesetType}` },
        ];

        // Make string of alternate accessions
        const altacc = context.alternate_accessions.join(', ');

        // Get a list of reference links
        const references = pubReferenceList(context.references);

        // Render tags badges
        let tagBadges;
        if (context.internal_tags && context.internal_tags.length) {
            tagBadges = context.internal_tags.map(tag => <img src={`/static/img/tag-${tag}.png`} alt={`${tag} tag`} />);
        }

        return (
            <div className={itemClass}>
                <header className="row">
                    <div className="col-sm-12">
                        <Breadcrumbs crumbs={crumbs} />
                        <h2>Summary for project file set {context.accession}</h2>
                        {altacc ? <h4 className="repl-acc">Replaces {altacc}</h4> : null}
                        <div className="status-line">
                            <div className="characterization-status-labels">
                                <StatusLabel status={statuses} />
                            </div>
                            <AuditIndicators audits={context.audit} id="dataset-audit" />
                        </div>
                    </div>
                </header>
                <AuditDetail audits={context.audit} except={context['@id']} id="dataset-audit" />
                <Panel addClasses="data-display">
                    <PanelBody addClasses="panel-body-with-header">
                        <div className="flexrow">
                            <div className="flexcol-sm-6">
                                <div className="flexcol-heading experiment-heading"><h4>Summary</h4></div>
                                <dl className="key-value">
                                    {context.assay_term_name && context.assay_term_name.length ?
                                        <div data-test="assaytermname">
                                            <dt>Assay(s)</dt>
                                            <dd>{context.assay_term_name.join(', ')}</dd>
                                        </div>
                                    : null}

                                    <div data-test="accession">
                                        <dt>Accession</dt>
                                        <dd>{context.accession}</dd>
                                    </div>

                                    {context.description ?
                                        <div data-test="description">
                                            <dt>Description</dt>
                                            <dd>{context.description}</dd>
                                        </div>
                                    : null}

                                    {context.project_type ?
                                        <div data-test="type">
                                            <dt>Project type</dt>
                                            <dd className="sentence-case">{context.project_type}</dd>
                                        </div>
                                    : null}

                                    {context.biosample_term_name && context.biosample_term_name.length ?
                                        <div data-test="biosampletermname">
                                            <dt>Biosample term name</dt>
                                            <dd>{context.biosample_term_name.join(', ')}</dd>
                                        </div>
                                    : null}

                                    {context.biosample_type && context.biosample_type.length ?
                                        <div data-test="biosampletype">
                                            <dt>Biosample type</dt>
                                            <dd>{context.biosample_type.join(', ')}</dd>
                                        </div>
                                    : null}

                                    {organisms.length ?
                                        <div data-test="organism">
                                            <dt>Organism</dt>
                                            <dd>{organisms.join(', ')}</dd>
                                        </div>
                                    : null}

                                    {context.software_used && context.software_used.length ?
                                        <div data-test="softwareused">
                                            <dt>Software used</dt>
                                            <dd>{softwareVersionList(context.software_used)}</dd>
                                        </div>
                                    : null}
                                </dl>
                            </div>

                            <div className="flexcol-sm-6">
                                <div className="flexcol-heading experiment-heading">
                                    <h4>Attribution</h4>
                                    <ProjectBadge award={context.award} addClasses="badge-heading" />
                                </div>
                                <dl className="key-value">
                                    {context.lab ?
                                        <div data-test="lab">
                                            <dt>Lab</dt>
                                            <dd>{context.lab.title}</dd>
                                        </div>
                                    : null}

                                    <AwardRef context={context} adminUser={adminUser} />

                                    {context.aliases.length ?
                                        <div data-test="aliases">
                                            <dt>Aliases</dt>
                                            <dd><DbxrefList values={context.aliases} /></dd>
                                        </div>
                                    : null}

                                    <div data-test="externalresources">
                                        <dt>External resources</dt>
                                        <dd>
                                            {context.dbxrefs && context.dbxrefs.length ?
                                                <DbxrefList values={context.dbxrefs} />
                                            : <em>None submitted</em> }
                                        </dd>
                                    </div>

                                    {references ?
                                        <div data-test="references">
                                            <dt>Publications</dt>
                                            <dd>{references}</dd>
                                        </div>
                                    : null}

                                    {tagBadges ?
                                        <div className="tag-badges" data-test="tags">
                                            <dt>Tags</dt>
                                            <dd>{tagBadges}</dd>
                                        </div>
                                    : null}
                                </dl>
                            </div>
                        </div>
                    </PanelBody>
                </Panel>

                {/* Display the file widget with the facet, graph, and tables */}
                <FileGallery context={context} encodevers={globals.encodeVersion(context)} hideGraph />

                <DocumentsPanel documentSpecs={[{ documents: datasetDocuments }]} />
            </div>
        );
    },
});

globals.content_views.register(Project, 'Project');


// Display Annotation page, a subtype of Dataset.
const UcscBrowserComposite = React.createClass({
    propTypes: {
        context: React.PropTypes.object, // UCSC browser composite object to display
    },

    contextTypes: {
        session: React.PropTypes.object, // Login session information
        session_properties: React.PropTypes.object,
    },

    mixins: [AuditMixin],

    render: function () {
        const context = this.props.context;
        const itemClass = globals.itemClass(context, 'view-item');
        const adminUser = !!(this.context.session_properties && this.context.session_properties.admin);
        const statuses = [{ status: context.status, title: 'Status' }];

        // Build up array of documents attached to this dataset
        const datasetDocuments = (context.documents && context.documents.length) ? context.documents : [];

        // Collect organisms
        const organisms = (context.organism && context.organism.length) ? _.uniq(context.organism.map(organism => organism.name)) : [];

        // Set up the breadcrumbs
        const datasetType = context['@type'][1];
        const filesetType = context['@type'][0];
        const crumbs = [
            { id: 'Datasets' },
            { id: datasetType, uri: `/search/?type=${datasetType}`, wholeTip: `Search for ${datasetType}` },
            { id: breakSetName(filesetType), uri: `/search/?type=${filesetType}`, wholeTip: `Search for ${filesetType}` },
        ];

        // Make string of alternate accessions
        const altacc = context.alternate_accessions.join(', ');

        // Get a list of reference links, if any
        const references = pubReferenceList(context.references);

        // Render tags badges
        let tagBadges;
        if (context.internal_tags && context.internal_tags.length) {
            tagBadges = context.internal_tags.map(tag => <img src={`/static/img/tag-${tag}.png`} alt={`${tag} tag`} />);
        }

        return (
            <div className={itemClass}>
                <header className="row">
                    <div className="col-sm-12">
                        <Breadcrumbs crumbs={crumbs} />
                        <h2>Summary for UCSC browser composite file set {context.accession}</h2>
                        {altacc ? <h4 className="repl-acc">Replaces {altacc}</h4> : null}
                        <div className="status-line">
                            <div className="characterization-status-labels">
                                <StatusLabel status={statuses} />
                            </div>
                            <AuditIndicators audits={context.audit} id="dataset-audit" />
                        </div>
                    </div>
                </header>
                <AuditDetail audits={context.audit} except={context['@id']} id="dataset-audit" />
                <Panel addClasses="data-display">
                    <PanelBody addClasses="panel-body-with-header">
                        <div className="flexrow">
                            <div className="flexcol-sm-6">
                                <div className="flexcol-heading experiment-heading"><h4>Summary</h4></div>
                                <dl className="key-value">
                                    {context.assay_term_name && context.assay_term_name.length ?
                                        <div data-test="assays">
                                            <dt>Assay(s)</dt>
                                            <dd>{context.assay_term_name.join(', ')}</dd>
                                        </div>
                                    : null}

                                    <div data-test="accession">
                                        <dt>Accession</dt>
                                        <dd>{context.accession}</dd>
                                    </div>

                                    {context.description ?
                                        <div data-test="description">
                                            <dt>Description</dt>
                                            <dd>{context.description}</dd>
                                        </div>
                                    : null}

                                    {context.dataset_type ?
                                        <div data-test="type">
                                            <dt>Dataset type</dt>
                                            <dd className="sentence-case">{context.dataset_type}</dd>
                                        </div>
                                    : null}

                                    {organisms.length ?
                                        <div data-test="organism">
                                            <dt>Organism</dt>
                                            <dd>{organisms.join(', ')}</dd>
                                        </div>
                                    : null}

                                    {context.software_used && context.software_used.length ?
                                        <div data-test="software-used">
                                            <dt>Software used</dt>
                                            <dd>{softwareVersionList(context.software_used)}</dd>
                                        </div>
                                    : null}
                                </dl>
                            </div>

                            <div className="flexcol-sm-6">
                                <div className="flexcol-heading experiment-heading">
                                    <h4>Attribution</h4>
                                    <ProjectBadge award={context.award} addClasses="badge-heading" />
                                </div>
                                <dl className="key-value">
                                    {context.lab ?
                                        <div data-test="lab">
                                            <dt>Lab</dt>
                                            <dd>{context.lab.title}</dd>
                                        </div>
                                    : null}

                                    <AwardRef context={context} adminUser={adminUser} />

                                    {context.aliases.length ?
                                        <div data-test="aliases">
                                            <dt>Aliases</dt>
                                            <dd><DbxrefList values={context.aliases} /></dd>
                                        </div>
                                    : null}

                                    <div data-test="externalresources">
                                        <dt>External resources</dt>
                                        <dd>
                                            {context.dbxrefs && context.dbxrefs.length ?
                                                <DbxrefList values={context.dbxrefs} />
                                            : <em>None submitted</em> }
                                        </dd>
                                    </div>

                                    {references ?
                                        <div data-test="references">
                                            <dt>Publications</dt>
                                            <dd>{references}</dd>
                                        </div>
                                    : null}

                                    {tagBadges ?
                                        <div className="tag-badges" data-test="tags">
                                            <dt>Tags</dt>
                                            <dd>{tagBadges}</dd>
                                        </div>
                                    : null}
                                </dl>
                            </div>
                        </div>
                    </PanelBody>
                </Panel>

                {/* Display the file widget with the facet, graph, and tables */}
                <FileGallery context={context} encodevers={globals.encodeVersion(context)} hideGraph />

                <DocumentsPanel documentSpecs={[{ documents: datasetDocuments }]} />
            </div>
        );
    },
});

globals.content_views.register(UcscBrowserComposite, 'UcscBrowserComposite');


export const FilePanelHeader = React.createClass({
    propTypes: {
        context: React.PropTypes.object, // Object being displayed
    },

    render: function () {
        const context = this.props.context;

        return (
            <div>
                {context.visualize_ucsc && context.status === 'released' ?
                    <span className="pull-right">
                        <DropdownButton title="Visualize Data" label="filepaneheader">
                            <DropdownMenu>
                                {Object.keys(context.visualize_ucsc).map(assembly =>
                                    <a key={assembly} data-bypass="true" target="_blank" rel="noopener noreferrer" href={context.visualize_ucsc[assembly]}>
                                        {assembly}
                                    </a>,
                                )}
                            </DropdownMenu>
                        </DropdownButton>
                    </span>
                : null}
                <h4>File summary</h4>
            </div>
        );
    },
});


function displayPossibleControls(item, adminUser) {
    if (item.possible_controls && item.possible_controls.length) {
        return (
            <span>
                {item.possible_controls.map((control, i) =>
                    <span key={control.uuid}>
                        {i > 0 ? <span>, </span> : null}
                        {adminUser || publicDataset(control) ?
                            <a href={control['@id']}>{control.accession}</a>
                        :
                            <span>{control.accession}</span>
                        }
                    </span>,
                )}
            </span>
        );
    }
    return null;
}


const basicTableColumns = {
    accession: {
        title: 'Accession',
        display: (experiment, meta) =>
            <span>
                {meta.adminUser || publicDataset(experiment) ?
                    <a href={experiment['@id']} title={`View page for experiment ${experiment.accession}`}>{experiment.accession}</a>
                :
                    <span>{experiment.accession}</span>
                }
            </span>,
    },

    assay_term_name: {
        title: 'Assay',
    },

    target: {
        title: 'Target',
        getValue: experiment => (experiment.target ? experiment.target.label : null),
    },

    description: {
        title: 'Description',
    },

    lab: {
        title: 'Lab',
        getValue: experiment => (experiment.lab ? experiment.lab.title : null),
    },

    status: {
        title: 'Status',
        display: experiment => <div className="characterization-meta-data"><StatusLabel status={experiment.status} /></div>,
    },
};

const treatmentSeriesTableColumns = {
    accession: {
        title: 'Accession',
        display: (experiment, meta) =>
            <span>
                {meta.adminUser || publicDataset(experiment) ?
                    <a href={experiment['@id']} title={`View page for experiment ${experiment.accession}`}>{experiment.accession}</a>
                :
                    <span>{experiment.accession}</span>
                }
            </span>,
    },

    possible_controls: {
        title: 'Possible controls',
        display: (experiment, meta) => displayPossibleControls(experiment, meta.adminUser),
        sorter: false,
    },

    assay_term_name: {
        title: 'Assay',
    },

    target: {
        title: 'Target',
        getValue: experiment => (experiment.target ? experiment.target.label : null),
    },

    description: {
        title: 'Description',
    },

    lab: {
        title: 'Lab',
        getValue: experiment => (experiment.lab ? experiment.lab.title : null),
    },

    status: {
        title: 'Status',
        display: experiment => <div className="characterization-meta-data"><StatusLabel status={experiment.status} /></div>,
    },
};

const replicationTimingSeriesTableColumns = {
    accession: {
        title: 'Accession',
        display: (experiment, meta) =>
            <span>
                {meta.adminUser || publicDataset(experiment) ?
                    <a href={experiment['@id']} title={`View page for experiment ${experiment.accession}`}>{experiment.accession}</a>
                :
                    <span>{experiment.accession}</span>
                }
            </span>,
    },

    possible_controls: {
        title: 'Possible controls',
        display: (experiment, meta) => displayPossibleControls(experiment, meta.adminUser),
        sorter: false,
    },

    assay_term_name: {
        title: 'Assay',
    },

    phase: {
        title: 'Biosample phase',
        display: (experiment) => {
            let phases = [];

            if (experiment.replicates && experiment.replicates.length) {
                const biosamples = experiment.replicates.map(replicate => replicate.library && replicate.library.biosample);
                phases = _.chain(biosamples.map(biosample => biosample.phase)).compact().uniq().value();
            }
            return phases.join(', ');
        },
        sorter: false,
    },

    target: {
        title: 'Target',
        getValue: experiment => (experiment.target ? experiment.target.label : null),
    },

    description: {
        title: 'Description',
    },

    lab: {
        title: 'Lab',
        getValue: experiment => (experiment.lab ? experiment.lab.title : null),
    },

    status: {
        title: 'Status',
        display: experiment => <div className="characterization-meta-data"><StatusLabel status={experiment.status} /></div>,
    },
};

const organismDevelopmentSeriesTableColumns = {
    accession: {
        title: 'Accession',
        display: (experiment, meta) =>
            <span>
                {meta.adminUser || publicDataset(experiment) ?
                    <a href={experiment['@id']} title={`View page for experiment ${experiment.accession}`}>{experiment.accession}</a>
                :
                    <span>{experiment.accession}</span>
                }
            </span>,
    },

    possible_controls: {
        title: 'Possible controls',
        display: (experiment, meta) => displayPossibleControls(experiment, meta.adminUser),
        sorter: false,
    },
    assay_term_name: {
        title: 'Assay',
    },

    relative_age: {
        title: 'Relative age',
        display: (experiment) => {
            let biosamples;
            let synchronizationBiosample;
            let ages;

            if (experiment.replicates && experiment.replicates.length) {
                biosamples = experiment.replicates.map(replicate => replicate.library && replicate.library.biosample);
            }
            if (biosamples && biosamples.length) {
                synchronizationBiosample = _(biosamples).find(biosample => biosample.synchronization);
                if (!synchronizationBiosample) {
                    ages = _.chain(biosamples.map(biosample => biosample.age_display)).compact().uniq().value();
                }
            }
            return (
                <span>
                    {synchronizationBiosample ?
                        <span>{`${synchronizationBiosample.synchronization} + ${synchronizationBiosample.age_display}`}</span>
                    :
                        <span>{ages.length ? <span>{ages.join(', ')}</span> : null}</span>
                    }
                </span>
            );
        },
        sorter: false,
    },

    life_stage: {
        title: 'Life stage',
        getValue: (experiment) => {
            let biosamples;
            let lifeStageBiosample;

            if (experiment.replicates && experiment.replicates.length) {
                biosamples = experiment.replicates.map(replicate => replicate.library && replicate.library.biosample);
            }
            if (biosamples && biosamples.length) {
                lifeStageBiosample = _(biosamples).find(biosample => biosample.life_stage);
            }
            return lifeStageBiosample.life_stage;
        },
    },

    target: {
        title: 'Target',
        getValue: item => (item.target ? item.target.label : null),
    },

    description: {
        title: 'Description',
    },

    lab: {
        title: 'Lab',
        getValue: item => (item.lab ? item.lab.title : null),
    },

    status: {
        title: 'Status',
        display: experiment => <div className="characterization-meta-data"><StatusLabel status={experiment.status} /></div>,
    },
};

export const Series = React.createClass({
    propTypes: {
        context: React.PropTypes.object, // Series object to display
    },

    contextTypes: {
        session: React.PropTypes.object,
        session_properties: React.PropTypes.object,
    },

    mixins: [AuditMixin],

    // Map series @id to title and table columns
    seriesComponents: {
        MatchedSet: { title: 'matched set series', table: basicTableColumns },
        OrganismDevelopmentSeries: { title: 'organism development series', table: organismDevelopmentSeriesTableColumns },
        ReferenceEpigenome: { title: 'reference epigenome series', table: basicTableColumns },
        ReplicationTimingSeries: { title: 'replication timing series', table: replicationTimingSeriesTableColumns },
        TreatmentConcentrationSeries: { title: 'treatment concentration series', table: treatmentSeriesTableColumns },
        TreatmentTimeSeries: { title: 'treatment time series', table: treatmentSeriesTableColumns },
    },

    render: function () {
        const context = this.props.context;
        const itemClass = globals.itemClass(context, 'view-item');
<<<<<<< HEAD
=======
        const loggedIn = this.context.session && this.context.session['auth.userid'];
>>>>>>> 0d80ac4d
        const adminUser = !!(this.context.session_properties && this.context.session_properties.admin);
        let experiments = {};
        const statuses = [{ status: context.status, title: 'Status' }];
        context.files.forEach((file) => {
            const experiment = file.replicate && file.replicate.experiment;
            if (experiment) {
                experiments[experiment['@id']] = experiment;
            }
        });
        experiments = _.values(experiments);

        // Build up array of documents attached to this dataset
        const datasetDocuments = (context.documents && context.documents.length) ? context.documents : [];

        // Set up the breadcrumbs
        const datasetType = context['@type'][1];
        const seriesType = context['@type'][0];
        const crumbs = [
            { id: 'Datasets' },
            { id: datasetType, uri: `/search/?type=${datasetType}`, wholeTip: `Search for ${datasetType}` },
            { id: breakSetName(seriesType), uri: `/search/?type=${seriesType}`, wholeTip: `Search for ${seriesType}` },
        ];

        // Make string of alternate accessions
        const altacc = context.alternate_accessions.join(', ');

        // Get a list of reference links, if any
        const references = pubReferenceList(context.references);

        // Make the series title
        const seriesComponent = this.seriesComponents[seriesType];
        const seriesTitle = seriesComponent ? seriesComponent.title : 'series';

        // Calculate the biosample summary
        let speciesRender = null;
        if (context.organism && context.organism.length) {
            const speciesList = _.uniq(context.organism.map(organism => organism.scientific_name));
            speciesRender = (
                <span>
                    {speciesList.map((species, i) =>
                        <span key={i}>
                            {i > 0 ? <span> and </span> : null}
                            <i>{species}</i>
                        </span>,
                    )}
                </span>
            );
        }
        const terms = (context.biosample_term_name && context.biosample_term_name.length) ? _.uniq(context.biosample_term_name) : [];

        // Render tags badges
        let tagBadges;
        if (context.internal_tags && context.internal_tags.length) {
            tagBadges = context.internal_tags.map(tag => <img src={`/static/img/tag-${tag}.png`} alt={`${tag} tag`} />);
        }

        // Calculate the donor diversity.
        const diversity = donorDiversity(context);

        return (
            <div className={itemClass}>
                <header className="row">
                    <div className="col-sm-12">
                        <Breadcrumbs crumbs={crumbs} />
                        <h2>Summary for {seriesTitle} {context.accession}</h2>
                        {altacc ? <h4 className="repl-acc">Replaces {altacc}</h4> : null}
                        <div className="status-line">
                            <div className="characterization-status-labels">
                                <StatusLabel status={statuses} />
                            </div>
                            <AuditIndicators audits={context.audit} id="dataset-audit" />
                        </div>
                    </div>
                </header>
                <AuditDetail audits={context.audit} except={context['@id']} id="dataset-audit" />
                <Panel addClasses="data-display">
                    <PanelBody addClasses="panel-body-with-header">
                        <div className="flexrow">
                            <div className="flexcol-sm-6">
                                <div className="flexcol-heading experiment-heading"><h4>Summary</h4></div>
                                <dl className="key-value">
                                    {context.description ?
                                        <div data-test="description">
                                            <dt>Description</dt>
                                            <dd>{context.description}</dd>
                                        </div>
                                    : null}

                                    <div data-test="donordiversity">
                                        <dt>Donor diversity</dt>
                                        <dd>{diversity}</dd>
                                    </div>

                                    {context.assay_term_name && context.assay_term_name.length ?
                                        <div data-test="description">
                                            <dt>Assay</dt>
                                            <dd>{context.assay_term_name.join(', ')}</dd>
                                        </div>
                                    : null}

                                    {terms.length || speciesRender ?
                                        <div data-test="biosamplesummary">
                                            <dt>Biosample summary</dt>
                                            <dd>
                                                {terms.length ? <span>{terms.join(' and ')} </span> : null}
                                                {speciesRender ? <span>({speciesRender})</span> : null}
                                            </dd>
                                        </div>
                                    : null}
                                </dl>
                            </div>

                            <div className="flexcol-sm-6">
                                <div className="flexcol-heading experiment-heading">
                                    <h4>Attribution</h4>
                                    <ProjectBadge award={context.award} addClasses="badge-heading" />
                                </div>
                                <dl className="key-value">
                                    <div data-test="lab">
                                        <dt>Lab</dt>
                                        <dd>{context.lab.title}</dd>
                                    </div>

                                    <AwardRef context={context} adminUser={adminUser} />

                                    <div data-test="project">
                                        <dt>Project</dt>
                                        <dd>{context.award.project}</dd>
                                    </div>

                                    {context.aliases.length ?
                                        <div data-test="aliases">
                                            <dt>Aliases</dt>
                                            <dd>{context.aliases.join(', ')}</dd>
                                        </div>
                                    : null}

                                    <div data-test="externalresources">
                                        <dt>External resources</dt>
                                        <dd>
                                            {context.dbxrefs && context.dbxrefs.length ?
                                                <DbxrefList values={context.dbxrefs} />
                                            : <em>None submitted</em> }
                                        </dd>
                                    </div>

                                    {references ?
                                        <div data-test="references">
                                            <dt>References</dt>
                                            <dd>{references}</dd>
                                        </div>
                                    : null}

                                    {context.submitter_comment ?
                                        <div data-test="submittercomment">
                                            <dt>Submitter comment</dt>
                                            <dd>{context.submitter_comment}</dd>
                                        </div>
                                    : null}

                                    {tagBadges ?
                                        <div className="tag-badges" data-test="tags">
                                            <dt>Tags</dt>
                                            <dd>{tagBadges}</dd>
                                        </div>
                                    : null}
                                </dl>
                            </div>
                        </div>
                    </PanelBody>
                </Panel>

                {context.related_datasets.length ?
                    <div>
                        <SortTablePanel title={`Experiments in ${seriesTitle} ${context.accession}`}>
                            <SortTable
                                list={context.related_datasets}
                                columns={seriesComponent.table}
                                meta={{
                                    adminUser: adminUser,
                                }}
                            />
                        </SortTablePanel>
                    </div>
                : null }

                {/* Display list of released and unreleased files */}
                <FetchedItems
                    {...this.props}
                    url={globals.unreleased_files_url(context)}
                    Component={DatasetFiles}
                    filePanelHeader={<FilePanelHeader context={context} />}
                    encodevers={globals.encodeVersion(context)}
                    session={this.context.session}
                    ignoreErrors
                />

                <DocumentsPanel documentSpecs={[{ documents: datasetDocuments }]} />
            </div>
        );
    },
});

globals.content_views.register(Series, 'Series');


// Display a count of experiments in the footer, with a link to the corresponding search if needed
const ExperimentTableFooter = React.createClass({
    propTypes: {
        items: React.PropTypes.array, // Array of experiments that were displayed in the table
        total: React.PropTypes.number, // Total number of experiments
        url: React.PropTypes.string, // URL to link to equivalent experiment search results
    },

    render: function () {
        const { items, total, url } = this.props;

        return (
            <div>
                <span>Displaying {items.length} of {total} </span>
                {items.length < total ? <a className="btn btn-info btn-xs pull-right" href={url}>View all</a> : null}
            </div>
        );
    },
});


export const ExperimentTable = React.createClass({
    propTypes: {
        items: React.PropTypes.array, // List of experiments to display in the table
        limit: React.PropTypes.number, // Maximum number of experiments to display in the table
        total: React.PropTypes.number, // Total number of experiments
        url: React.PropTypes.string, // URI to go to equivalent search results
        title: React.PropTypes.oneOfType([ // Title for the table of experiments; can be string or component
            React.PropTypes.string,
            React.PropTypes.node,
        ]),
    },

    tableColumns: {
        accession: {
            title: 'Accession',
            display: item => <a href={item['@id']} title={`View page for experiment ${item.accession}`}>{item.accession}</a>,
        },

        assay_term_name: {
            title: 'Assay',
        },

        biosample_term_name: {
            title: 'Biosample term name',
        },

        target: {
            title: 'Target',
            getValue: item => item.target && item.target.label,
        },

        description: {
            title: 'Description',
        },

        title: {
            title: 'Lab',
            getValue: item => (item.lab && item.lab.title ? item.lab.title : null),
        },
    },

    render: function () {
        let experiments;

        // If there's a limit on entries to display and the array is greater than that
        // limit, then clone the array with just that specified number of elements
        if (this.props.limit && (this.props.limit < this.props.items.length)) {
            // Limit the experiment list by cloning first {limit} elements
            experiments = this.props.items.slice(0, this.props.limit);
        } else {
            // No limiting; just reference the original array
            experiments = this.props.items;
        }

        return (
            <div>
                <SortTablePanel title={this.props.title}>
                    <SortTable list={experiments} columns={this.tableColumns} footer={<ExperimentTableFooter items={experiments} total={this.props.total} url={this.props.url} />} />
                </SortTablePanel>
            </div>
        );
    },
});<|MERGE_RESOLUTION|>--- conflicted
+++ resolved
@@ -64,11 +64,8 @@
     render: function () {
         const context = this.props.context;
         const itemClass = globals.itemClass(context, 'view-item');
-<<<<<<< HEAD
         const adminUser = !!(this.context.session_properties && this.context.session_properties.admin);
 
-=======
->>>>>>> 0d80ac4d
         const statuses = [{ status: context.status, title: 'Status' }];
 
         // Build up array of documents attached to this dataset
@@ -1028,8 +1025,8 @@
     lab: {
         title: 'Lab',
         getValue: experiment => (experiment.lab ? experiment.lab.title : null),
-    },
-
+
+    },
     status: {
         title: 'Status',
         display: experiment => <div className="characterization-meta-data"><StatusLabel status={experiment.status} /></div>,
@@ -1248,10 +1245,6 @@
     render: function () {
         const context = this.props.context;
         const itemClass = globals.itemClass(context, 'view-item');
-<<<<<<< HEAD
-=======
-        const loggedIn = this.context.session && this.context.session['auth.userid'];
->>>>>>> 0d80ac4d
         const adminUser = !!(this.context.session_properties && this.context.session_properties.admin);
         let experiments = {};
         const statuses = [{ status: context.status, title: 'Status' }];
