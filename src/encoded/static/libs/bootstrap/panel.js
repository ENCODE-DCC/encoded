--- conflicted
+++ resolved
@@ -1,22 +1,8 @@
 import React from 'react';
-<<<<<<< HEAD
-
-
-export class Panel extends React.Component {
-    render() {
-=======
-import cloneWithProps from 'react/lib/cloneWithProps';
-
-
-const Panel = React.createClass({
-    propTypes: {
-        addClasses: React.PropTypes.string, // Classes to add to outer panel div
-        noDefaultClasses: React.PropTypes.bool, // T to not include default panel classes
-        children: React.PropTypes.node,
-    },
-
-    render: function () {
->>>>>>> 7b82c5d1
+
+
+class Panel extends React.Component {
+    render() {
         const { addClasses, noDefaultClasses, ...other } = this.props;
 
         return (
@@ -24,7 +10,6 @@
                 {this.props.children}
             </div>
         );
-<<<<<<< HEAD
     }
 }
 
@@ -33,10 +18,6 @@
     noDefaultClasses: React.PropTypes.bool, // T to not include default panel classes
     children: React.PropTypes.node,
 };
-=======
-    },
-});
->>>>>>> 7b82c5d1
 
 Panel.defaultProps = {
     addClasses: '', // Classes to add to outer panel div
@@ -44,9 +25,8 @@
     children: null,
 };
 
-<<<<<<< HEAD
-
-export class PanelBody extends React.Component {
+
+class PanelBody extends React.Component {
     render() {
         return (
             <div className={`panel-body${this.props.addClasses ? ` ${this.props.addClasses}` : ''}`}>
@@ -55,36 +35,19 @@
         );
     }
 }
-=======
-const PanelBody = React.createClass({
-    propTypes: {
-        addClasses: React.PropTypes.string, // Classes to add to outer panel div
-        children: React.PropTypes.node,
-    },
-
-    render: function () {
-        return (
-            <div className={`panel-body ${this.props.addClasses ? ` ${this.props.addClasses}` : ''}`}>
-                {this.props.children}
-            </div>
-        );
-    },
-});
->>>>>>> 7b82c5d1
 
 PanelBody.propTypes = {
     addClasses: React.PropTypes.string, // Classes to add to outer panel div
     children: React.PropTypes.node,
 };
 
-<<<<<<< HEAD
 PanelBody.defaultProps = {
     addClasses: '',
     children: null,
 };
 
 
-export class PanelHeading extends React.Component {
+class PanelHeading extends React.Component {
     render() {
         return (
             <div className={`panel-heading${this.props.addClasses ? ` ${this.props.addClasses}` : ''}`}>
@@ -93,49 +56,32 @@
         );
     }
 }
-=======
-const PanelHeading = React.createClass({
-    propTypes: {
-        addClasses: React.PropTypes.string, // Classes to add to outer panel div
-        children: React.PropTypes.node,
-    },
-
-    render: function () {
-        return (
-            <div className={`panel-heading ${this.props.addClasses ? ` ${this.props.addClasses}` : ''}`}>
-                {this.props.children}
-            </div>
-        );
-    },
-});
->>>>>>> 7b82c5d1
 
 PanelHeading.propTypes = {
     addClasses: React.PropTypes.string, // Classes to add to outer panel div
     children: React.PropTypes.node,
 };
 
-<<<<<<< HEAD
 PanelHeading.defaultProps = {
     addClasses: '',
     children: null,
 };
 
-=======
-const PanelFooter = React.createClass({
-    propTypes: {
-        addClasses: React.PropTypes.string, // Classes to add to outer panel div
-        children: React.PropTypes.node,
-    },
-
-    render: function () {
-        return (
-            <div className={`panel-footer${this.props.addClasses ? ` ${this.props.addClasses}` : ''}`}>
-                {this.props.children}
-            </div>
-        );
-    },
-});
+const PanelFooter = props => (
+    <div className={`panel-footer${props.addClasses ? ` ${props.addClasses}` : ''}`}>
+        {props.children}
+    </div>
+);
+
+PanelFooter.propTypes = {
+    addClasses: React.PropTypes.string, // Classes to add to outer panel div
+    children: React.PropTypes.null,
+};
+
+PanelFooter.defaultProps = {
+    addClasses: '',
+    children: null,
+};
 
 
 // <TabPanel> components have tabs that select between panes, and so the main child components of
@@ -160,53 +106,49 @@
 // receive those. <TabPanel> copies the `key` property to an `id` property in any child <TabPanel>
 // components so that <TabPanel> can see it.
 
-const TabPanelPane = React.createClass({
-    propTypes: {
-        id: React.PropTypes.string.isRequired, // ID of the pane; not passed explicitly -- comes from `key` of <TabPanelPane>
-        active: React.PropTypes.bool, // True if this panel is the active one
-        children: React.PropTypes.node,
-    },
-
-    render: function () {
-        const { id, active, tabFlange } = this.props;
-        return (
-            <div role="tabpanel" className={`tab-pane${active ? ' active' : ''}`} id={id}>
-                {active ? <div>{this.props.children}</div> : null}
-            </div>
-        );
-    },
-});
-
-
-const TabPanel = React.createClass({
-    propTypes: {
-        tabs: React.PropTypes.object.isRequired, // Object with tab=>pane specifications
-        selectedTab: React.PropTypes.string, // key of tab to select (must provide handleTabClick) too.
-        addClasses: React.PropTypes.string, // Classes to add to navigation <ul>
-        moreComponents: React.PropTypes.object, // Other components to render in the tab bar
-        moreComponentsClasses: React.PropTypes.string, // Classes to add to moreComponents wrapper <div>
-        tabFlange: React.PropTypes.bool, // True to show a small full-width strip under active tab
-        decoration: React.PropTypes.object, // Component to render in the tab bar
-        decorationClasses: React.PropTypes.string, // CSS classes to wrap decoration in
-        handleTabClick: React.PropTypes.func, // If selectedTab is provided, then parent must keep track of it
-        children: React.PropTypes.node,
-    },
-
-    getInitialState: function () {
-        return { currentTab: this.props.selectedTab ? this.props.selectedTab : '' };
-    },
+const TabPanelPane = (props) => {
+    const { id, active } = props;
+    return (
+        <div role="tabpanel" className={`tab-pane${active ? ' active' : ''}`} id={id}>
+            {active ? <div>{props.children}</div> : null}
+        </div>
+    );
+};
+
+TabPanelPane.propTypes = {
+    id: React.PropTypes.string.isRequired, // ID of the pane; not passed explicitly -- comes from `key` of <TabPanelPane>
+    active: React.PropTypes.bool, // True if this panel is the active one
+    children: React.PropTypes.node,
+};
+
+TabPanelPane.defaultProps = {
+    active: false,
+    children: null,
+};
+
+
+class TabPanel extends React.Component {
+    constructor(props) {
+        super(props);
+
+        this.state = {
+            currentTab: props.selectedTab ? props.selectedTab : '',
+        };
+
+        this.handleClick = this.handleClick.bind(this);
+    }
 
     // Handle a click on a tab
-    handleClick: function (tab) {
+    handleClick(tab) {
         if (this.props.handleTabClick) {
             this.props.handleTabClick(tab);  // must keep parent aware of selectedTab.
         }
         if (tab !== this.state.currentTab) {
             this.setState({ currentTab: tab });
         }
-    },
-
-    render: function () {
+    }
+
+    render() {
         const { tabs, addClasses, moreComponents, moreComponentsClasses, tabFlange, decoration, decorationClasses } = this.props;
         let children = [];
         let firstPaneIndex = -1; // React.Children.map index of first <TabPanelPane> component
@@ -218,28 +160,17 @@
         // here too so that each pane knows whether it's the active one or not. ### React14
         if (this.props.children) {
             children = React.Children.map(this.props.children, (child, i) => {
-                if (child.type === TabPanelPane.type) {
+                if (child.type === TabPanelPane) {
                     firstPaneIndex = firstPaneIndex === -1 ? i : firstPaneIndex;
 
                     // Replace the existing child <TabPanelPane> component
-                    return cloneWithProps(child, { id: child.key, active: this.props.selectedTab ? this.props.selectedTab === child.key : this.state.currentTab ? this.state.currentTab === child.key : firstPaneIndex === i });
+                    return React.cloneElement(child, { id: child.key, active: this.props.selectedTab ? this.props.selectedTab === child.key : this.state.currentTab ? this.state.currentTab === child.key : firstPaneIndex === i });
                 }
                 return child;
             });
         }
->>>>>>> 7b82c5d1
-
-export class PanelFooter extends React.Component {
-    render() {
-        return (
-<<<<<<< HEAD
-            <div className={`panel-footer${this.props.addClasses ? ` ${this.props.addClasses}` : ''}`}>
-                {this.props.children}
-            </div>
-        );
-    }
-}
-=======
+
+        return (
             <div>
                 <div className="tab-nav">
                     <ul className={`nav nav-tabs${addClasses ? ` ${addClasses}` : ''}`} role="tablist">
@@ -264,32 +195,41 @@
                 </div>
             </div>
         );
-    },
-});
->>>>>>> 7b82c5d1
-
-PanelFooter.propTypes = {
-    addClasses: React.PropTypes.string, // Classes to add to outer panel div
-    children: React.PropTypes.null,
-};
-
-<<<<<<< HEAD
-PanelFooter.defaultProps = {
-    addClasses: '',
-    children: null,
-=======
-const TabItem = React.createClass({
-    propTypes: {
-        tab: React.PropTypes.string, // Text of tab
-        handleClick: React.PropTypes.func, // Handle a click on the link
-        children: React.PropTypes.node,
-    },
-
-    clickHandler: function () {
+    }
+}
+
+TabPanel.propTypes = {
+    tabs: React.PropTypes.object.isRequired, // Object with tab=>pane specifications
+    selectedTab: React.PropTypes.string, // key of tab to select (must provide handleTabClick) too.
+    addClasses: React.PropTypes.string, // Classes to add to navigation <ul>
+    moreComponents: React.PropTypes.object, // Other components to render in the tab bar
+    moreComponentsClasses: React.PropTypes.string, // Classes to add to moreComponents wrapper <div>
+    tabFlange: React.PropTypes.bool, // True to show a small full-width strip under active tab
+    decoration: React.PropTypes.object, // Component to render in the tab bar
+    decorationClasses: React.PropTypes.string, // CSS classes to wrap decoration in
+    handleTabClick: React.PropTypes.func, // If selectedTab is provided, then parent must keep track of it
+    children: React.PropTypes.node,
+};
+
+TabPanel.defaultProps = {
+    selectedTab: '',
+    addClasses: '',
+    moreComponents: null,
+    moreComponentsClasses: '',
+    tabFlange: false,
+    decoration: null,
+    decorationClasses: '',
+    handleTabClick: null,
+    children: null,
+};
+
+
+class TabItem extends React.Component {
+    clickHandler() {
         this.props.handleClick(this.props.tab);
-    },
-
-    render: function () {
+    }
+
+    render() {
         const tab = this.props.tab;
 
         return (
@@ -297,8 +237,19 @@
                 {this.props.children}
             </a>
         );
-    },
-});
+    }
+}
+
+TabItem.propTypes = {
+    tab: React.PropTypes.string.isRequired, // Text of tab
+    handleClick: React.PropTypes.func, // Handle a click on the link
+    children: React.PropTypes.node,
+};
+
+TabItem.defaultProps = {
+    handleClick: null,
+    children: null,
+};
 
 
 export {
@@ -308,5 +259,4 @@
     PanelFooter,
     TabPanel,
     TabPanelPane
->>>>>>> 7b82c5d1
 };