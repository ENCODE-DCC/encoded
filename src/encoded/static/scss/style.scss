// Grid breakpoints; using px instead of ems/rems for the same reason Bootstrap 4 gives.
// https://getbootstrap.com/docs/4.0/layout/grid/#grid-options
$screen-xs:                                 480px;
$screen-sm:                                 768px;
$screen-md:                                 960px;
$screen-lg:                                 1160px;
$screen-xl:                                 1716px;
$screen-xs-min:                             $screen-xs;
$screen-sm-min:                             $screen-sm;
$screen-md-min:                             $screen-md;
$screen-lg-min:                             $screen-lg;
$screen-xl-min:                             $screen-xl;

$border-radius-base:                        3px;
$border-radius-large:                       4px;
$border-radius-small:                       3px;
$border-color:                              #ced4da;
$input-border-radius:                       3px;
$grid-float-breakpoint:                     $screen-md;
$navbar-height:                             40px;
$navbar-inverse-link-active-bg:             #4E7294;//darken($navbar-inverse-bg, 10%)
$navbar-inverse-toggle-hover-bg:            #19334b;
$navbar-inverse-toggle-border-color:        #19334b;
$headings-font-weight:                      bold;
$grid-gutter-width:                         20px;

$padding-base-vertical:     6px !default;
$padding-base-horizontal:   12px !default;

$padding-large-vertical:    10px !default;
$padding-large-horizontal:  16px !default;

$padding-small-vertical:    5px !default;
$padding-small-horizontal:  10px !default;

$padding-xs-vertical:       1px !default;
$padding-xs-horizontal:     5px !default;

$line-height-large:         1.33 !default;
$line-height-small:         1.5 !default;

$border-radius-base:        4px !default;
$border-radius-large:       6px !default;
$border-radius-small:       3px !default;

$font-size-base:               16px;
$font-size-large:              ceil(($font-size-base * 1.25)) !default; // ~18px
$font-size-small:              ceil(($font-size-base * 0.85)) !default; // ~12px
$mobile-font-factor:           1.2; // Amount text increases size on mobile
$print-font-factor:            0.95; // Amount text decreases size when printing

//** Unit-less `line-height` for use in components like buttons.
$line-height-base:        1.428571429 !default; // 20/14
//** Computed "line-height" (`font-size` * `line-height`) for use with `margin`, `padding`, etc.
$line-height-computed:    floor(($font-size-base * $line-height-base)) !default; // ~20px

$gray-darker:            lighten(#000, 13.5%) !default; // #222
$gray-dark:              lighten(#000, 20%) !default;   // #333
$gray:                   lighten(#000, 33.5%) !default; // #555
$gray-light:             lighten(#000, 60%) !default;   // #999
$gray-lighter:           lighten(#000, 93.5%) !default; // #eee

$brand-primary:         #428bca;
$brand-success:         #4c994c;
$brand-info:            #4f689e;
$brand-warning:         #e59545;
$brand-danger:          #b24342;


// Button styles copied from Bootstrap 3
$btn-font-weight:                normal !default;

$btn-default-color:              #333 !default;
$btn-default-bg:                 #fff !default;
$btn-default-border:             #ccc !default;

$btn-primary-color:              #fff !default;
$btn-primary-bg:                 $brand-primary !default;
$btn-primary-border:             darken($btn-primary-bg, 5%) !default;

$btn-success-color:              #fff !default;
$btn-success-bg:                 $brand-success !default;
$btn-success-border:             darken($btn-success-bg, 5%) !default;

$btn-info-color:                 #fff !default;
$btn-info-bg:                    $brand-info !default;
$btn-info-border:                darken($btn-info-bg, 5%) !default;

$btn-warning-color:              #fff !default;
$btn-warning-bg:                 $brand-warning !default;
$btn-warning-border:             darken($btn-warning-bg, 5%) !default;

$btn-danger-color:               #fff !default;
$btn-danger-bg:                  $brand-danger !default;
$btn-danger-border:              darken($btn-danger-bg, 5%) !default;

$btn-link-disabled-color:        $gray-light !default;

$btn-height:                     36px;
$btn-height-xs:                  24px;
$btn-height-sm:                  29px;
$btn-height-lg:                  46px;

$link-color:                                $brand-primary;
$link-hover-color:                          darken($link-color, 15%);

// Global mixins
// Keep images from scaling beyond the width of their parents; copied from Bootstrap 3
@mixin img-responsive($display: block) {
  display: $display;
  margin-left: auto;
  margin-right: auto;
  max-width: 100%; // Part 1: Set a maximum relative to the parent
  height: auto; // Part 2: Scale the height according to the width, otherwise you get stretching
}

// CSS image replacement
//
// Heads up! v3 launched with with only `.hide-text()`, but per our pattern for
// mixins being reused as classes with the same name, this doesn't hold up. As
// of v3.0.1 we have added `.text-hide()` and deprecated `.hide-text()`. Note
// that we cannot chain the mixins together in Less, so they are repeated.
//
// Source: https://github.com/h5bp/html5-boilerplate/commit/aa0396eae757

// Deprecated as of v3.0.1 (will be removed in v4)
@mixin hide-text() {
    font: #{0/0} a;
    color: transparent;
    text-shadow: none;
    background-color: transparent;
    border: 0;
}
// New mixin to use as of v3.0.1
@mixin text-hide() {
    @include hide-text();
}

@mixin user-select($select) {
  -webkit-user-select: $select;
      -ms-user-select: $select;
          user-select: $select;
}

// WebKit-style focus
@mixin tab-focus() {
    // Default
    outline: thin dotted;
    // WebKit
    outline: 5px auto -webkit-focus-ring-color;
    outline-offset: -2px;
}

@mixin box-shadow($shadow...) {
  -webkit-box-shadow: $shadow; // iOS <4.3 & Android <4.1
          box-shadow: $shadow;
}

// Button variants
// -------------------------
// Easily pump out default styles, as well as :hover, :focus, :active,
// and disabled options for all buttons
@mixin button-variant($color, $background, $border) {
    color: $color;
    background-color: $background;
    border-color: $border;

    &:hover,
    &:focus,
    &:active,
    &.active {
        color: $color;
        background-color: darken($background, 8%);
        border-color: darken($border, 12%);
    }
    .open & {
        &.dropdown-toggle {
            color: $color;
            background-color: darken($background, 8%);
            border-color: darken($border, 12%);
        }
    }
    &:active,
    &.active {
        background-image: none;
    }
    .open & {
        &.dropdown-toggle {
            background-image: none;
        }
    }
    &.disabled,
    &[disabled],
    fieldset[disabled] & {
        &,
        &:hover,
        &:focus,
        &:active,
        &.active {
        background-color: $background;
        border-color: $border;
    }
}

.badge {
    color: $background;
        background-color: $color;
    }
}


// ENCODED
// Font Awesome
@import "fontawesome/font-awesome";

// ENCODE Project styles & mixins
@import "encoded/mixins-custom";
// SMACSS-based architecture (http://smacss.com/)
@import "encoded/base";
@import "encoded/math";
@import "encoded/layout";
@import "encoded/modules/common_item",
        "encoded/modules/breadcrumbs",
        "encoded/modules/pager",
        "encoded/modules/forms",
        "encoded/modules/cart",
        "encoded/modules/key-value-display",
        "encoded/modules/lightbox",
        "encoded/modules/facet",
        "encoded/modules/matrix",
        "encoded/modules/auditmatrix",
        "encoded/modules/collection",
        "encoded/modules/lists",
        "encoded/modules/loading-spinner",
        "encoded/modules/modals",
        "encoded/modules/navbar",
        "encoded/modules/panels",
        "encoded/modules/tables",
        "encoded/modules/search",
        "encoded/modules/summary",
        "encoded/modules/body_map",
        "encoded/modules/body_map_facet",
        "encoded/modules/genome_browser",
        "encoded/modules/characterizations",
        "encoded/modules/audits",
        "encoded/modules/genetic_modification",
        "encoded/modules/award",
        "encoded/modules/pipeline",
        "encoded/modules/quality_metric",
        "encoded/modules/report",
        "encoded/modules/schema",
        "encoded/modules/tooltip",
        "encoded/modules/badge",
        "encoded/modules/status",
        "encoded/modules/news",
        "encoded/modules/visualize",
        "encoded/modules/home",
        "encoded/modules/blocks",
        "encoded/modules/layout-editor",
        "encoded/modules/layout",
        "encoded/modules/schema",
        "encoded/modules/faq",
        "encoded/modules/patientChart",
        "encoded/modules/scrollUpButton";


@import "encoded/state";
@import "encoded/theme";


//moves the help button to the right side
#walkme-player {
    right: 0px !important;
}
/*
#scrollUpButton {
    display: none;
    position: fixed;
    bottom: 100px;
    right: 30px;
    border: none;
    outline: none;
    background-color: #fff;
    cursor: pointer;
    padding: 10px;
    border-radius: 4px;
    opacity: .7;
  }

  #scrollUpButton:hover {
    background-color: #555;
  }
<<<<<<< HEAD
  */

  .tooltip-image-inner {
    // max-width: 200px;
    padding: 3px 8px;
    // color: #fff;
    // text-align: center;
    // text-decoration: none;
    background-color: #d3dee8;
    border: 1px solid black;
    border-radius: 3px; }

  .cart__tools button > .no-margin-left {
     margin-left: 0px;
   } 
=======
  */
>>>>>>> 8c1103f0
<|MERGE_RESOLUTION|>--- conflicted
+++ resolved
@@ -290,7 +290,6 @@
   #scrollUpButton:hover {
     background-color: #555;
   }
-<<<<<<< HEAD
   */
 
   .tooltip-image-inner {
@@ -305,7 +304,4 @@
 
   .cart__tools button > .no-margin-left {
      margin-left: 0px;
-   } 
-=======
-  */
->>>>>>> 8c1103f0
+   }