--- conflicted
+++ resolved
@@ -258,7 +258,6 @@
         "encoded/modules/layout",
         "encoded/modules/schema",
         "encoded/modules/faq",
-<<<<<<< HEAD
         "encoded/modules/patientChart",
         "encoded/modules/scrollUpButton";
 
@@ -288,13 +287,8 @@
     border-radius: 4px;
     opacity: .7;
   }
-  
+
   #scrollUpButton:hover {
     background-color: #555;
   }
-  */
-=======
-        "encoded/modules/user";
-@import "encoded/state";
-@import "encoded/theme"; 
->>>>>>> b33b2ef8
+  */