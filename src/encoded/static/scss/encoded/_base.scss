/* Variables */
$mainThemeColor: 			#e8ecef; /* i.e. the background color ..for now */

$footerHeight: 				80px;
$footerTopBorderHeight:		0px;
$footerBackground:          rgba(10,37,61,0.3) !default;
$footerBackgroundHighlight: #294b6a !default;

$tableHeadFootBackgroundColor: #f5f5f5;

/* BASE STYLES */
/* Note: most base styles handled by Bootstrap, with variable settings in bootstrap/_variables.scss */

body { background: $mainThemeColor; }

.float-wrap { overflow: hidden; }

[hidden] { display: none !important; }

#slot-application, #application {
	height: 100%;
}

hr { clear: both; }

figure {
	img { max-width: 100%; height: auto; }
	margin-bottom: 1em;
}

.sentence-case::first-letter { text-transform: uppercase; }
.sentence-case:first-letter { text-transform: uppercase; } // older browser support

<<<<<<< HEAD
*, *:after, *:before {
    -webkit-box-sizing: border-box;
    -moz-box-sizing: border-box;
    box-sizing: border-box;
=======
.repl-acc {
    margin: -5px 0 15px;
    font-size: 14px;
    font-weight: normal;
    color: #808080;
>>>>>>> 32fcf0ec
}<|MERGE_RESOLUTION|>--- conflicted
+++ resolved
@@ -31,16 +31,15 @@
 .sentence-case::first-letter { text-transform: uppercase; }
 .sentence-case:first-letter { text-transform: uppercase; } // older browser support
 
-<<<<<<< HEAD
-*, *:after, *:before {
-    -webkit-box-sizing: border-box;
-    -moz-box-sizing: border-box;
-    box-sizing: border-box;
-=======
 .repl-acc {
     margin: -5px 0 15px;
     font-size: 14px;
     font-weight: normal;
     color: #808080;
->>>>>>> 32fcf0ec
+}
+
+*, *:after, *:before {
+    -webkit-box-sizing: border-box;
+    -moz-box-sizing: border-box;
+    box-sizing: border-box;
 }