// Chart area -- contains all charts.
.award-charts {
    display: block;

<<<<<<< HEAD
    @media screen and (min-width: $screen-md-min) {
        display: flex;
        flex-wrap: nowrap;
        justify-content: center;
    }

    @at-root #{&}__title {
        padding: 0 0 20px 0;
        margin: 0 20px 10px 20px;
        border-bottom: 1px solid #e0e0e0;
        text-align: center;
        color: gray;
        font-size: 1.6rem;
        font-weight: 400;
    }

=======
    // Style for an individual chart.
>>>>>>> 0a9c2458
    @at-root #{&}__chart {
        display: block;

        @media screen and (min-width: $screen-sm-min) {
            flex: 0 0 33.3333%;
            width: 33.3333%;
        }

        .title {
            font-size: 1.2rem;
        }
    }

    // Style for the chart.js <canvas> of an individual chart.
    @at-root #{&}__canvas {
        position: relative;
        height: 180px;

        canvas {
            display: block;
            width: 0;
            height: 0;
        }
    }

    @at-root #{&}__legend {
        margin: 50px auto;
        width: 100%;

        @media screen and (min-width: $screen-md-min) {
            margin: 20px auto;
            width: 80%;
        }

        ul {
            margin: 0;
            padding: 0;
            list-style: none;

            li {
                @extend .clearfix;
            }
        }

        a {
            float: left;
            line-height: 13px;
            margin: 0;
            padding: 3px;
            color: black;
            text-decoration: none;

            &:hover {
                background-color: #e0e0e0;
            }
        }

        .chart-legend-chip {
            display: inline-block;
            width: 32px;
            height: 12px;
            margin-right: 5px;
            vertical-align: top;
        }

        .chart-legend-label {
            display: inline;
            position: relative;
            top: 0;
        }
    }
}


// Provides the flex structure for a group of charts.
.award-chart__group-wrapper {
    margin: 50px 0 0 0;

    &:first-child {
        margin-top: 0;
    }

    h2 {
        margin-top: 5px;
        padding-bottom: 10px;
        font-size: 1.8rem;
        font-weight: normal;
        text-align: center;
        border-bottom: 1px solid #a0a0a0;
    }
}


// Style for a group of charts, like for the experiment group or annotation group.
.award-chart__group {
    @media screen and (min-width: $screen-sm-min) {
        display: flex;
    }
}<|MERGE_RESOLUTION|>--- conflicted
+++ resolved
@@ -2,26 +2,7 @@
 .award-charts {
     display: block;
 
-<<<<<<< HEAD
-    @media screen and (min-width: $screen-md-min) {
-        display: flex;
-        flex-wrap: nowrap;
-        justify-content: center;
-    }
-
-    @at-root #{&}__title {
-        padding: 0 0 20px 0;
-        margin: 0 20px 10px 20px;
-        border-bottom: 1px solid #e0e0e0;
-        text-align: center;
-        color: gray;
-        font-size: 1.6rem;
-        font-weight: 400;
-    }
-
-=======
     // Style for an individual chart.
->>>>>>> 0a9c2458
     @at-root #{&}__chart {
         display: block;
 
