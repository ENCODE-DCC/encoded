--- conflicted
+++ resolved
@@ -53,7 +53,6 @@
     margin: 0;
     padding: 0;
     display: inline-block;
-<<<<<<< HEAD
 }
 
 
@@ -64,8 +63,6 @@
 	padding: 0;
 	background-color: #eff6fc;
 	border-top: 1px solid #fff;
-=======
->>>>>>> 502b4715
 }
 
 // responsive styles in _state.scss