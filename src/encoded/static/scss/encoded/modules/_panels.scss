/* Panels */
.panel {
    background-color: #fff;
    border: 1px solid #a0a0a0;
    @include border-radius($border-radius-base);
    @include box-shadow(0 0 6px rgba(195, 202, 211, 0.5));
    margin-top: 10px;
    margin-bottom: 20px;
    padding: 15px 30px;
    overflow: visible;
}

<<<<<<< HEAD
.item-row {
    margin-top: 10px;
    margin-bottom: 10px;
=======
.panel-full {
    @extend .panel;
    padding: 0;
}

.panel-insert {
    padding: 15px 30px;
>>>>>>> 6e0c6cde
}

.panel-blue {
background-color: #4284d8;
border: 1px solid #3276ca;
    @include border-radius($border-radius-base);
    @include box-shadow(0 0 6px rgba(195, 202, 211, 0.5));
    margin: 10px 0 20px;
    padding: 15px 30px;
    overflow: hidden;
}

.panel-gray {
    margin: 10px 0 20px;
    padding: 15px 30px;
    overflow: hidden;
}

.panel h3, .panel h4 {color: #0A253D;}

.view-detail h3 {line-height: 24.5px;}

/* add external-link icon to all offsite links (in .panels); modified from _FontAwesome.scss */
.panel a[href^="http"]:after, td a[href^="http"]:after      {
    content: " \f08e";
    font-family: FontAwesome;
    font-weight: normal;
    font-style: normal;
    text-decoration: none;
    -webkit-font-smoothing: antialiased;

    /* sprites.less reset */
    display: inline;
    width: auto;
    height: auto;
    line-height: normal;
    vertical-align: baseline;
    background-image: none;
    background-position: 0% 0%;
    background-repeat: repeat;
    margin-top: 0;
}
/* remove external-link icon if there is no text in link <a></a>
Note does not work in =<IE8, oh well */
a[href^="http"]:empty:after {
    content: none;
}

/* do not use external link icon in these cases... */
/* downloads */
a[href^="http://encodedcc.sdsc.edu/warehouse/"]:after {
    content: none !important;
} 


// Antibody Status Panels
.type-antibody-status {
    .status-status-row {
        padding-top: 5px;
        padding-bottom: 5px;
        border-top: 1px solid #e0e0e0;

        &:first-child {
            border-top: none;
        }
    }

    .status-organism-row {
        margin: 5px 0;
    }

    .status-organism {
        padding: 0;
        font-style: italic;
        font-weight: bold;
    }

    .status-terms {
        padding: 0;
        color: #808080;
    }

    .status-status {
        position: relative;
        padding: 0;
        margin-bottom: 10px;
        text-align: left;
        font-weight: bold;

        @media screen and (min-width: $screen-sm-min) {
            padding: 0 25px 0 0;
            margin-bottom: 0;
            text-align: right;
        }
    }

    .icon {
        position: relative;
        top: 3px;
        font-size: 20px;
        margin-right: 5px;

        @media screen and (min-width: $screen-sm-min) {
            position: absolute;
            top: 0;
            right: 0;
        }
    }
}

.sub-panel {
    margin-top: 20px;
    margin-bottom: 20px;
    border: 1px solid #e0e0e0;
}<|MERGE_RESOLUTION|>--- conflicted
+++ resolved
@@ -10,11 +10,11 @@
     overflow: visible;
 }
 
-<<<<<<< HEAD
 .item-row {
     margin-top: 10px;
     margin-bottom: 10px;
-=======
+}
+
 .panel-full {
     @extend .panel;
     padding: 0;
@@ -22,7 +22,6 @@
 
 .panel-insert {
     padding: 15px 30px;
->>>>>>> 6e0c6cde
 }
 
 .panel-blue {
