--- conflicted
+++ resolved
@@ -423,7 +423,20 @@
     }
 }
 
-<<<<<<< HEAD
+.two-column-long-text {
+    column-count: 1;
+    line-height: 1.7;
+
+    @media screen and (min-width: $screen-md-min) {
+        column-count: 2;
+        column-gap: 50px;
+    }
+
+    @at-root #{&}--gap {
+        margin-bottom: 20px;
+    }
+}
+
 // Tab Panel Styles
 $nav-tab-border-color: #a0a0a0;
 $nav-tab-border-style: 1px solid $nav-tab-border-color;
@@ -482,18 +495,4 @@
     border-right: $nav-tab-border-style;
     border-bottom: 0;
     border-left: $nav-tab-border-style;
-=======
-.two-column-long-text {
-    column-count: 1;
-    line-height: 1.7;
-
-    @media screen and (min-width: $screen-md-min) {
-        column-count: 2;
-        column-gap: 50px;
-    }
-
-    @at-root #{&}--gap {
-        margin-bottom: 20px;
-    }
->>>>>>> e8c0c15d
 }