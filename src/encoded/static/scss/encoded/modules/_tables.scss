/*  TABLES    */

$file-restricted-bg: #ffdcda; // Background color of restricted files

table {
    font-size: 0.9rem;
}

thead, tfoot {
    background: none repeat scroll 0 0 #f5f5f5;
}

table>thead>tr>th {
    border-top: none !important;
    border-bottom: 2px solid #fff !important;
    border-left: 2px solid #fff !important;
    padding: 8px 11px 9px 11px !important;

    &:first-child {
        border-left: none !important;
    }
}

table>tbody>tr>td {
    padding: 10px 11px !important;
}

// round table corners
thead:first-child tr:first-child th:first-child, tbody:first-child tr:first-child td:first-child {
    border-radius: 3px 3px 0 0;
}
thead:last-child tr:last-child th:first-child, tbody:last-child tr:last-child td:first-child {
    border-radius: 0 0 0 3px;
}

.table-panel {
    @extend .panel;
    margin-top: 0;
    margin-bottom: 15px;
    padding: 0;
    border-collapse: separate;

    tr:last-child td:first-child {
        border-bottom-left-radius: $border-radius-base;
    }

    tr:last-child td:last-child {
        border-bottom-right-radius: $border-radius-base;
    }
}

.table-striped {
    > tbody {
        > tr:nth-child(odd) {
            > td {
                background-color: #fff;
                border-top: none;
            }
        }
        > tr:nth-child(even) {
            > td {
                background-color: #f9f9f9;
                border-top: none;
            }
        }
    }
}

@media (max-width: $screen-xs-max) {
    .table-responsive {
        th,
        td {
            max-width: 250px !important;
            white-space: normal !important;
        }
    }
}


/* Table Controls */
.table-responsive {
    position: relative;
    overflow-x: auto;
}

table thead tr th button {
    float: left;
}

form.table-filter {
    position: absolute;
    right: 10px;
    margin: 0;
}

#table-filter {
    display: inline-block;
    width: 265px;
    font-size: 1.2rem;
}

.table-count {
    font-size: 1rem;
    display: inline-block !important;
    padding: 0.5em 2em !important;
    margin-right: 1em;
}

.spinner-warning {
    background: #F89406 url("../img/spinner-orange-bg.gif") no-repeat;
    background-position: 7px 9px;
}

.table-meta-data {
    height: $input-height-base;
    display: block;
    float: left;
}

.table-actions {
    margin-left: 1em;
    button {
        float: none;
    }
}

/* initial state is hidden (see template; class=hide) */
#total-records {
    font-weight: normal;
}

// Allow line breaks in table cells (esp Targets)
.collection-table tbody span {
    display: block;
}

.col-headers th:hover {
    cursor: pointer;
}

.tcell-sortable {
    cursor: pointer;
}

.table-file {
    .table {
        margin-bottom: 0;
    }

    .table-responsive {
        background-image: inline-image("../img/checker.svg");
        background-size: 16px 16px;
    }
}

.table-sortable {
    thead {
        tr {
            border-bottom: 1px solid #e0e0e0;

            th {
                position: relative;
                height: 4em;
                vertical-align: middle;
                border-left: 1px solid #e0e0e0 !important;
                border-bottom: 1px solid #e0e0e0 !important;

                &:first-child {
                    border-left: none !important;
                }
            }
        }
    }

    tbody {
        tr {
            td {
                height: 4em;
            }

            &.file-restricted {
                td {
                    background-color: $file-restricted-bg;

                    &.table-raw-merged {
                        background-color: #fff;
                    }
                }
            }
        }
    }
}


.table-section {
    font-size: 1.3rem;
    font-weight: bold;
    background-color: #d8e0e8;

    th {
        padding: 0 !important;
        height: auto !important;
    }
}

.tcell-sortable {
    &:hover {
        background-color: #e0e0e0;
    }
}

%tcell-template {
    @extend .icon;
    position: absolute;
    right: 5px;
    top: 1.6em;
}

.tcell-sort {
    @extend %tcell-template;
    @extend .icon-sort;
}

.tcell-asc {
    @extend %tcell-template;
    @extend .icon-sort-asc;
}

.tcell-desc {
    @extend %tcell-template;
    @extend .icon-sort-desc;
}

.highlight-row {
    td {
        background-color: #606060 !important;
        color: #fff;
        font-weight: bold;

        a {
            color: #fff !important;
        }
    }
}

.file-table-footer {
    background-repeat: no-repeat;
    background-position: center center;
    background-size: auto 40%;

    &.hiding {
        background-image: inline-image('../img/hiding-dots.svg');
    }
}

// Table style for Raw file tables
table.table-raw {
    background-color: #fff;

    >tbody>tr>td {
        vertical-align: middle;
    }

    >tbody>tr>td.align-pair1 {
        vertical-align: bottom;
    }

    >tbody>tr>td.align-pair2 {
        vertical-align: top;
    }
}

.table-raw-separator {
    border-top: 2px solid #606060;
}

.table-raw-biorep {
    text-align: center;
    font-weight: bold;
}

.merge-bottom {
    border-bottom: 2px solid #606060;
}

.pair-bottom {
    border-bottom: 2px solid #606060;
}

.merge-right {
    border-right: 1px solid #ddd;
}

.file-audit-status {
    height: 13px !important;
    line-height: 13px !important;
}

<<<<<<< HEAD
.restricted-accession {
    display: inline-block;
    position: relative;
}

.file-table-accession {
    white-space: nowrap;
}

.file-table-btn {
    background-color: #fff5ba;
    border: 1px solid #a0a0a0;
    border-radius: 15px;
    font-weight: bold;
    font-size: 0.8rem;
}

.file-qc-btn {
    @extend .file-table-btn;
    background-color: #80ffc0;
=======
.coalesced-table {
    margin: -20px -20px -55px -20px;
>>>>>>> 8716dffb
}<|MERGE_RESOLUTION|>--- conflicted
+++ resolved
@@ -296,7 +296,6 @@
     line-height: 13px !important;
 }
 
-<<<<<<< HEAD
 .restricted-accession {
     display: inline-block;
     position: relative;
@@ -317,8 +316,8 @@
 .file-qc-btn {
     @extend .file-table-btn;
     background-color: #80ffc0;
-=======
+}
+
 .coalesced-table {
     margin: -20px -20px -55px -20px;
->>>>>>> 8716dffb
 }