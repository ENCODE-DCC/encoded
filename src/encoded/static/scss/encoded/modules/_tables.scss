--- conflicted
+++ resolved
@@ -217,8 +217,6 @@
             color: #fff !important;
         }
     }
-<<<<<<< HEAD
-=======
 }
 
 .file-table-footer {
@@ -229,5 +227,4 @@
     &.hiding {
         background-image: inline-image('../img/hiding-dots.svg');
     }
->>>>>>> 0895d06f
 }