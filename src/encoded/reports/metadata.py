from collections import defaultdict
from collections import OrderedDict
from encoded.cart_view import CartWithElements
from encoded.reports.constants import ANNOTATION_METADATA_COLUMN_TO_FIELDS_MAPPING
from encoded.reports.constants import METADATA_ALLOWED_TYPES
from encoded.reports.constants import METADATA_COLUMN_TO_FIELDS_MAPPING
from encoded.reports.constants import METADATA_AUDIT_TO_AUDIT_COLUMN_MAPPING
from encoded.reports.constants import PUBLICATION_DATA_METADATA_COLUMN_TO_FIELDS_MAPPING
from encoded.reports.constants import SERIES_METADATA_COLUMN_TO_FIELDS_MAPPING
from encoded.reports.constants import METADATA_SERIES_TYPES
from encoded.reports.csv import CSVGenerator
from encoded.reports.decorators import allowed_types
from encoded.reports.inequalities import map_param_values_to_inequalities
from encoded.reports.inequalities import try_to_evaluate_inequality
from encoded.reports.search import BatchedSearchGenerator
from encoded.reports.serializers import make_experiment_cell
from encoded.reports.serializers import make_file_cell
from encoded.reports.serializers import map_strings_to_booleans_and_ints
from encoded.search_views import search_generator
from encoded.vis_defines import is_file_visualizable
from pyramid.httpexceptions import HTTPBadRequest
from pyramid.response import Response
from pyramid.view import view_config
from snosearch.interfaces import EXISTS
from snosearch.interfaces import MUST
from snosearch.interfaces import RANGES
from snosearch.parsers import QueryString
from snovault.util import simple_path_ids


def includeme(config):
    config.add_route('metadata', '/metadata{slash:/?}')
    config.scan(__name__)


def file_matches_file_params(file_, positive_file_param_set):
    # Expects file_param_set where FILES_PREFIX (e.g. 'files.') has been
    # stripped off of key (files.file_type -> file_type)
    # and params with field negation (i.e. file_type!=bigWig)
    # have been filtered out. Param values should be
    # coerced to ints ('2' -> 2) or booleans ('true' -> True)
    # and put into a set for comparison with file values.
    for field, set_of_param_values in positive_file_param_set.items():
        file_value = list(simple_path_ids(file_, field))
        if not file_value:
            return False
        if '*' in set_of_param_values:
            continue
        if not set_of_param_values.intersection(file_value):
            return False
    return True


def some_value_satisfies_inequalities(values, inequalities):
    return all(
        any(
            try_to_evaluate_inequality(inequality, value)
            for value in values
        )
        for inequality in inequalities
    )


def file_satisfies_inequality_constraints(file_, positive_file_inequalities):
    for field, inequalities in positive_file_inequalities.items():
        file_value = list(simple_path_ids(file_, field))
        if not file_value:
            return False
        if not some_value_satisfies_inequalities(file_value, inequalities):
            return False
    return True


def group_audits_by_files_and_type(audits):
    grouped_file_audits = defaultdict(lambda: defaultdict(list))
    grouped_other_audits = defaultdict(list)
    for audit_type, audit_column in METADATA_AUDIT_TO_AUDIT_COLUMN_MAPPING:
        for audit in audits.get(audit_type, []):
            path = audit.get('path')
            if '/files/' in path:
                grouped_file_audits[path][audit_type].append(audit.get('category'))
            else:
                grouped_other_audits[audit_type].append(audit.get('category'))
    return grouped_file_audits, grouped_other_audits


class MetadataReport:

    SEARCH_PATH = '/search/'
    EXCLUDED_COLUMNS = (
        'Restricted',
        'No File Available',
    )
    DEFAULT_PARAMS = [
        ('field', 'audit'),
        ('field', 'files.@id'),
        ('field', 'files.restricted'),
        ('field', 'files.no_file_available'),
        ('field', 'files.file_format'),
        ('field', 'files.file_format_type'),
        ('field', 'files.status'),
        ('field', 'files.assembly'),
        ('limit', 'all'),
    ]
    CONTENT_TYPE = 'text/tsv'
    CONTENT_DISPOSITION = 'attachment; filename="metadata.tsv"'
    FILES_PREFIX = 'files.'

    def __init__(self, request):
        self.request = request
        self.query_string = QueryString(request)
        self.param_list = self.query_string.group_values_by_key()
        self.split_file_filters = {}
        self.positive_file_param_set = {}
        self.positive_file_inequalities = {}
        self.header = []
        self.experiment_column_to_fields_mapping = OrderedDict()
        self.file_column_to_fields_mapping = OrderedDict()
        self.visualizable_only = self.query_string.is_param('option', 'visualizable')
        self.raw_only = self.query_string.is_param('option', 'raw')
        self.csv = CSVGenerator()

    def _get_column_to_fields_mapping(self):
        return METADATA_COLUMN_TO_FIELDS_MAPPING

    def _build_header(self):
        for column in self._get_column_to_fields_mapping():
            if column not in self.EXCLUDED_COLUMNS:
                self.header.append(column)
        for audit, column in METADATA_AUDIT_TO_AUDIT_COLUMN_MAPPING:
            self.header.append(column)

    def _split_column_and_fields_by_experiment_and_file(self):
        for column, fields in self._get_column_to_fields_mapping().items():
            if fields[0].startswith(self.FILES_PREFIX):
                self.file_column_to_fields_mapping[column] = [
                    field.replace(self.FILES_PREFIX, '')
                    for field in fields
                ]
            else:
                self.experiment_column_to_fields_mapping[column] = fields

    def _set_split_file_filters(self):
        file_params = self.query_string.get_filters_by_condition(
            key_and_value_condition=lambda k, _: k.startswith(self.FILES_PREFIX)
        )
        self.split_file_filters = self.query_string.split_filters(
            params=file_params
        )

    def _set_positive_file_param_set(self):
        grouped_positive_file_params = self.query_string.group_values_by_key(
            params=self.split_file_filters[MUST] + self.split_file_filters[EXISTS]
        )
        self.positive_file_param_set = {
            k.replace(self.FILES_PREFIX, ''): set(map_strings_to_booleans_and_ints(v))
            for k, v in grouped_positive_file_params.items()
        }

    def _set_positive_file_inequalities(self):
        grouped_positive_file_inequalities = self.query_string.group_values_by_key(
            params=self.split_file_filters[RANGES]
        )
        self.positive_file_inequalities = {
            k.replace(self.FILES_PREFIX, ''): map_param_values_to_inequalities(v)
            for k, v in grouped_positive_file_inequalities.items()
        }

    def _add_positive_file_filters_as_fields_to_param_list(self):
        self.param_list['field'] = self.param_list.get('field', [])
        self.param_list['field'].extend(
            (
                k
                for k, v in self.query_string._get_original_params()
                if k.startswith(self.FILES_PREFIX) and '!' not in k
            )
        )

    def _add_fields_to_param_list(self):
        self.param_list['field'] = self.param_list.get('field', [])
        for column, fields in self._get_column_to_fields_mapping().items():
            self.param_list['field'].extend(fields)
        self._add_positive_file_filters_as_fields_to_param_list()

    def _initialize_at_id_param(self):
        self.param_list['@id'] = self.param_list.get('@id', [])

    def _maybe_add_cart_elements_to_param_list(self):
        # Don't need to limit max_cart_elements here since
        # search is batched.
        cart = CartWithElements(
            self.request,
            max_cart_elements=None
        )
        self.param_list['@id'].extend(cart.elements)
        self.param_list.pop('cart', None)

    def _get_json_elements_or_empty_list(self):
        try:
            return self.request.json.get('elements', [])
        except ValueError:
            return []

    def _maybe_add_json_elements_to_param_list(self):
        self.param_list['@id'].extend(
            self._get_json_elements_or_empty_list()
        )

    def _get_field_params(self):
        return [
            ('field', p)
            for p in self.param_list.get('field', [])
        ]

    def _get_at_id_params(self):
        return [
            ('@id', p)
            for p in self.param_list.get('@id', [])
        ]

    def _get_default_params(self):
        return self.DEFAULT_PARAMS

    def _build_query_string(self):
        self.query_string.drop('limit')
        self.query_string.drop('option')
        self.query_string.extend(
            self._get_default_params()
            + self._get_field_params()
            + self._get_at_id_params()
        )

    def _get_search_path(self):
        return self.SEARCH_PATH

    def _build_new_request(self):
        self._build_query_string()
        request = self.query_string.get_request_with_new_query_string()
        request.path_info = self._get_search_path()
        return request

    def _get_search_results_generator(self):
        return BatchedSearchGenerator(
            self._build_new_request()
        ).results()

    def _should_not_report_file(self, file_):
        conditions = [
            not file_matches_file_params(file_, self.positive_file_param_set),
            not file_satisfies_inequality_constraints(file_, self.positive_file_inequalities),
            self.visualizable_only and not is_file_visualizable(file_),
            self.raw_only and file_.get('assembly'),
            file_.get('restricted'),
            file_.get('no_file_available'),
        ]
        return any(conditions)

    def _get_experiment_data(self, experiment):
        return {
            column: make_experiment_cell(fields, experiment)
            for column, fields in self.experiment_column_to_fields_mapping.items()
        }

    def _get_file_data(self, file_):
        file_['href'] = self.request.host_url + file_['href']
        return {
            column: make_file_cell(fields, file_)
            for column, fields in self.file_column_to_fields_mapping.items()
        }

    def _get_audit_data(self, grouped_audits_for_file, grouped_other_audits):
        return {
            audit_column: ', '.join(
                set(
                    grouped_audits_for_file.get(audit_type, [])
                    + grouped_other_audits.get(audit_type, [])
                )
            ) for audit_type, audit_column in METADATA_AUDIT_TO_AUDIT_COLUMN_MAPPING
        }

    def _output_sorted_row(self, experiment_data, file_data):
        row = []
        for column in self.header:
            row.append(
                file_data.get(
                    column,
                    experiment_data.get(column)
                )
            )
        return row

    def _generate_rows(self):
        yield self.csv.writerow(self.header)
        for experiment in self._get_search_results_generator():
            if not experiment.get('files', []):
                continue
            grouped_file_audits, grouped_other_audits = group_audits_by_files_and_type(
                experiment.get('audit', {})
            )
            experiment_data = self._get_experiment_data(experiment)
            for file_ in experiment.get('files', []):
                if self._should_not_report_file(file_):
                    continue
                file_data = self._get_file_data(file_)
                audit_data = self._get_audit_data(
                    grouped_file_audits.get(file_.get('@id'), {}),
                    grouped_other_audits
                )
                file_data.update(audit_data)
                yield self.csv.writerow(
                    self._output_sorted_row(experiment_data, file_data)
                )

    def _validate_request(self):
        type_params = self.param_list.get('type', [])
        if len(type_params) != 1:
            raise HTTPBadRequest(explanation='URL requires one "type" parameter.')
        return True

    def _initialize_report(self):
        self._build_header()
        self._split_column_and_fields_by_experiment_and_file()
        self._set_split_file_filters()
        self._set_positive_file_param_set()
        self._set_positive_file_inequalities()

    def _build_params(self):
        self._add_fields_to_param_list()
        self._initialize_at_id_param()
        self._maybe_add_cart_elements_to_param_list()
        self._maybe_add_json_elements_to_param_list()

    def generate(self):
        self._validate_request()
        self._initialize_report()
        self._build_params()
        return Response(
             content_type=self.CONTENT_TYPE,
             app_iter=self._generate_rows(),
             content_disposition=self.CONTENT_DISPOSITION,
        )


class AnnotationMetadataReport(MetadataReport):

    def _get_column_to_fields_mapping(self):
        return ANNOTATION_METADATA_COLUMN_TO_FIELDS_MAPPING


class PublicationDataMetadataReport(MetadataReport):
    '''
    PublicationData objects don't embed file attributes so
    we have to get file metadata with separate search request.
    We try to get all the file metadata together in a batched request
    instead of making a request for every file. This requires some
    extra machinery compared to normal MetdataReport.
    '''

    DEFAULT_PARAMS = [
        ('limit', 'all'),
        ('field', 'files')
    ]
    DEFAULT_FILE_PARAMS = [
        ('type', 'File'),
        ('limit', 'all'),
        ('field', '@id'),
        ('field', 'href'),
        ('field', 'restricted'),
        ('field', 'no_file_available'),
        ('field', 'file_format'),
        ('field', 'file_format_type'),
        ('field', 'status'),
        ('field', 'assembly'),
    ]

    def __init__(self, request):
        super().__init__(request)
        self.file_query_string = QueryString(request)
        self.file_params = []
        self.file_at_ids = []

    # Overrides parent.
    def _get_column_to_fields_mapping(self):
        return PUBLICATION_DATA_METADATA_COLUMN_TO_FIELDS_MAPPING

    # Overrides parent.
    def _build_header(self):
        for column in self._get_column_to_fields_mapping():
            if column not in self.EXCLUDED_COLUMNS:
                self.header.append(column)

    # Overrides parent.
    def _add_fields_to_param_list(self):
        self.param_list['field'] = []
        for column, fields in self.experiment_column_to_fields_mapping.items():
            self.param_list['field'].extend(fields)

    def _add_default_file_params_to_file_params(self):
        self.file_params.extend(self.DEFAULT_FILE_PARAMS)

    def _add_report_file_fields_to_file_params(self):
        for column, fields in self.file_column_to_fields_mapping.items():
            self.file_params.extend(
                [
                    ('field', field)
                    for field in fields
                ]
            )

    def _convert_experiment_params_to_file_params(self):
        return [
            (k.replace(self.FILES_PREFIX, ''), v)
            for k, v in self.query_string._get_original_params()
            if k.startswith(self.FILES_PREFIX)
        ]

    def _add_experiment_file_filters_as_fields_to_file_params(self):
        self.file_params.extend(
            ('field', k)
            for k, v in self._convert_experiment_params_to_file_params()
        )

    def _add_experiment_file_filters_to_file_params(self):
        self.file_params.extend(
            self._convert_experiment_params_to_file_params()
        )

    def _build_file_params(self):
        self._add_default_file_params_to_file_params()
        self._add_report_file_fields_to_file_params()
        self._add_experiment_file_filters_as_fields_to_file_params()
        self._add_experiment_file_filters_to_file_params()

    def _filter_file_params_from_query_string(self):
        self.query_string.params = [
            (k, v)
            for k, v in self.query_string.params
            if not k.startswith(self.FILES_PREFIX)
        ]

    # Overrides parent.
    def _build_params(self):
        super()._build_params()
        self._build_file_params()
        self._filter_file_params_from_query_string()

    def _get_at_id_file_params(self):
        return [
            ('@id', file_at_id)
            for file_at_id in self.file_at_ids
        ]

    def _build_new_file_request(self):
        self.file_query_string.params = (
            self.file_params + self._get_at_id_file_params()
        )
        request = self.file_query_string.get_request_with_new_query_string()
        request.path_info = self._get_search_path()
        return request

    def _get_file_search_results_generator(self):
        request = self._build_new_file_request()
        bsg = BatchedSearchGenerator(request)
        return bsg.results()

    # Overrides parent.
    def _generate_rows(self):
        yield self.csv.writerow(self.header)
        for experiment in self._get_search_results_generator():
            self.file_at_ids = experiment.get('files', [])
            if not self.file_at_ids:
                continue
            experiment_data = self._get_experiment_data(experiment)
            for file_ in self._get_file_search_results_generator():
                if self._should_not_report_file(file_):
                    continue
                file_data = self._get_file_data(file_)
                yield self.csv.writerow(
                    self._output_sorted_row(experiment_data, file_data)
                )


class SeriesMetadataReport(MetadataReport):

<<<<<<< HEAD
    DEFAULT_PARAMS = [
        ('limit', 'all'),
        ('field', 'files.@id'),
        ('field', 'files.href'),
        ('field', 'files.restricted'),
        ('field', 'files.no_file_available'),
        ('field', 'files.file_format'),
        ('field', 'files.file_format_type'),
        ('field', 'files.preferred_default'),
        ('field', 'files.status'),
        ('field', 'files.assembly'),
        ('field', 'files.related_datasets'),
    ]
    FILES_PREFIX = 'files.'

    def _get_column_to_fields_mapping(self):
        return SERIES_METADATA_COLUMN_TO_FIELDS_MAPPING

    def _generate_rows(self):
        yield self.csv.writerow(self.header)
        for series in self._get_search_results_generator():
            series_data = self._get_experiment_data(series)
            for file_ in series.get('files', []):
                if self._should_not_report_file(file_):
                    continue
                file_data = self._get_file_data(file_)
                yield self.csv.writerow(
                    self._output_sorted_row(series_data, file_data)
                )

=======
    def _get_column_to_fields_mapping(self):
        return SERIES_METADATA_COLUMN_TO_FIELDS_MAPPING

>>>>>>> c70d7d44

def _get_metadata(context, request):
    metadata_report = MetadataReport(request)
    return metadata_report.generate()


def _get_annotation_metadata(context, request):
    annotation_metadata_report = AnnotationMetadataReport(request)
    return annotation_metadata_report.generate()


def _get_publication_data_metadata(context, request):
    publication_data_metadata_report = PublicationDataMetadataReport(request)
    return publication_data_metadata_report.generate()


def _get_series_metadata(context, request):
    series_metadata_report = SeriesMetadataReport(request)
    return series_metadata_report.generate()


def metadata_report_factory(context, request):
    qs = QueryString(request)
    specified_type = qs.get_one_value(
            params=qs.get_type_filters()
    )
    if specified_type == 'Annotation':
        return _get_annotation_metadata(context, request)
    elif specified_type == 'PublicationData':
        return _get_publication_data_metadata(context, request)
    elif specified_type in METADATA_SERIES_TYPES:
        return _get_series_metadata(context, request)
    else:
        return _get_metadata(context, request)


@view_config(route_name='metadata', request_method=['GET', 'POST'])
@allowed_types(METADATA_ALLOWED_TYPES)
def metadata_tsv(context, request):
    return metadata_report_factory(context, request)<|MERGE_RESOLUTION|>--- conflicted
+++ resolved
@@ -482,42 +482,9 @@
 
 class SeriesMetadataReport(MetadataReport):
 
-<<<<<<< HEAD
-    DEFAULT_PARAMS = [
-        ('limit', 'all'),
-        ('field', 'files.@id'),
-        ('field', 'files.href'),
-        ('field', 'files.restricted'),
-        ('field', 'files.no_file_available'),
-        ('field', 'files.file_format'),
-        ('field', 'files.file_format_type'),
-        ('field', 'files.preferred_default'),
-        ('field', 'files.status'),
-        ('field', 'files.assembly'),
-        ('field', 'files.related_datasets'),
-    ]
-    FILES_PREFIX = 'files.'
-
     def _get_column_to_fields_mapping(self):
         return SERIES_METADATA_COLUMN_TO_FIELDS_MAPPING
 
-    def _generate_rows(self):
-        yield self.csv.writerow(self.header)
-        for series in self._get_search_results_generator():
-            series_data = self._get_experiment_data(series)
-            for file_ in series.get('files', []):
-                if self._should_not_report_file(file_):
-                    continue
-                file_data = self._get_file_data(file_)
-                yield self.csv.writerow(
-                    self._output_sorted_row(series_data, file_data)
-                )
-
-=======
-    def _get_column_to_fields_mapping(self):
-        return SERIES_METADATA_COLUMN_TO_FIELDS_MAPPING
-
->>>>>>> c70d7d44
 
 def _get_metadata(context, request):
     metadata_report = MetadataReport(request)
