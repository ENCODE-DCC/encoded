--- conflicted
+++ resolved
@@ -86,42 +86,11 @@
                 )
 
 
-<<<<<<< HEAD
-    DEFAULT_PARAMS = [
-        ('field', 'files.@id'),
-        ('field', 'files.href'),
-        ('field', 'files.restricted'),
-        ('field', 'files.no_file_available'),
-        ('field', 'files.file_format'),
-        ('field', 'files.file_format_type'),
-        ('field', 'files.preferred_default'),
-        ('field', 'files.status'),
-        ('field', 'files.assembly'),
-        ('field', 'files.related_datasets'),
-        ('limit', 'all'),
-    ]
-    FILES_PREFIX = 'files.'
-=======
 class SeriesBatchDownload(BatchDownloadMixin, SeriesMetadataReport):
->>>>>>> c70d7d44
 
     def _get_column_to_fields_mapping(self):
         return SERIES_BATCH_DOWNLOAD_COLUMN_TO_FIELDS_MAPPING
 
-<<<<<<< HEAD
-    def _generate_rows(self):
-        yield self._get_encoded_metadata_link_with_newline()
-        for series in self._get_search_results_generator():
-            for file_ in series.get('files', []):
-                if self._should_not_report_file(file_):
-                    continue
-                file_data = self._get_file_data(file_)
-                yield self.csv.writerow(
-                    self._output_sorted_row({}, file_data)
-                )
-
-=======
->>>>>>> c70d7d44
 
 class PublicationDataBatchDownload(BatchDownloadMixin, PublicationDataMetadataReport):
 
