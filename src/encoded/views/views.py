from pyramid.security import (
    ALL_PERMISSIONS,
    Allow,
    Authenticated,
    DENY_ALL,
    Everyone,
)
from .download import ItemWithAttachment
from ..contentbase import (
    Collection as BaseCollection,
    location
)
from ..schema_utils import (
    load_schema,
    lookup_resource,
    VALIDATOR_REGISTRY,
)
from pyramid.threadlocal import get_current_request
from pyramid.traversal import (
    find_resource,
    find_root,
)
from urllib import quote_plus
from urlparse import urljoin
import copy
import datetime

ACCESSION_KEYS = [
    {
        'name': 'accession',
        'value': '{accession}',
        '$templated': True,
        '$condition': lambda accession=None, status=None: accession and status != 'replaced'
    },
    {
        'name': 'accession',
        'value': '{accession}',
        '$repeat': 'accession alternate_accessions',
        '$templated': True,
        '$condition': 'alternate_accessions',
    },
]

ALIAS_KEYS = [
    {
        'name': 'alias',
        'value': '{alias}',
        '$repeat': 'alias aliases',
        '$templated': True,
        '$condition': 'aliases',
    },
]


ALLOW_EVERYONE_VIEW = [
    (Allow, Everyone, 'view'),
]

ALLOW_SUBMITTER_ADD = [
    (Allow, 'group.submitter', 'add')
]

ALLOW_AUTHENTICATED_VIEW = [
    (Allow, Authenticated, 'view'),
]

ALLOW_LAB_SUBMITTER_EDIT = [
    (Allow, Authenticated, 'view'),
    (Allow, 'group.admin', 'edit'),
    (Allow, 'role.lab_submitter', 'edit'),
]

ALLOW_CURRENT = [
    (Allow, Everyone, 'view'),
    (Allow, 'group.admin', 'edit'),
]

ONLY_ADMIN_VIEW = [
    (Allow, 'group.admin', ALL_PERMISSIONS),
    (Allow, 'group.read-only-admin', ['traverse', 'view']),
    (Allow, 'remoteuser.EMBED', ['traverse', 'view']),
    (Allow, 'remoteuser.INDEXER', ['traverse', 'view', 'index']),
    DENY_ALL,
]

# Now unused, kept around for upgrade tests.
ENCODE2_AWARDS = frozenset([
    '1a4d6443-8e29-4b4a-99dd-f93e72d42418',
    '1f3cffd4-457f-4105-9b3c-3e9119abfcf0',
    '2528d08a-7e67-48f1-b9ad-dc1c29cb926c',
    '2a27a363-6bb5-43cc-99c4-d58bf06d3d8e',
    '2eb561ab-96de-4286-8afd-5479e7ba909d',
    '2f35506f-0b00-4b56-9d65-6c0be5f304b2',
    '366388ac-685d-415c-b0bb-834ffafdf094',
    '60a6088f-b3c8-46eb-8e27-51ef9cda31e0',
    '7fd6664b-17f5-4bfe-9fdf-ed7481cf4d24',
    '9623f1c0-e619-44bc-b430-8cc7176c766c',
    'a7ba7c03-d93f-4503-8116-63db88a1390c',
    'c68bafc1-dda3-41a9-b889-ec756f0368e1',
    'c7ff037b-05ab-4fe0-bded-dd30999e2b3f',
    'cd51d709-b8d1-4ba6-b756-45adcaa38fb9',
    'dd7fb99a-cb0b-407e-9635-16454f0066c1',
    'df972196-c3c7-4a58-a852-94baa87f9b71',
    # Unattributed
    'f06a0db4-b388-48d9-b414-37d83859cad0',
    # ENCODE2-Mouse
    '95839ec3-9b83-44d9-a98a-026a9fd01bda',
    '124b9d72-22bd-4fcc-8e2b-052677c4e3f2',
    '2cda932c-07d5-4740-a024-d585635f5650',
    '5a009305-4ddc-4dba-bbf3-7327ceda3702',
])

ADD_ACTION = {
    'name': 'add',
    'title': 'Add',
    'profile': '/profiles/{item_type}.json',
    'method': 'GET',
    'href': '{collection_uri}#!add',
    'className': 'btn btn-success',
    '$templated': True,
    '$condition': 'permission:add',
}

EDIT_ACTION = {
    'name': 'edit',
    'title': 'Edit',
    'profile': '/profiles/page.json',
    'method': 'PUT',
    'href': '#!edit',
    'className': 'btn navbar-btn',
}


class Collection(BaseCollection):
    def __init__(self, parent, name):
        super(Collection, self).__init__(parent, name)
        if hasattr(self, '__acl__'):
            return
        if 'lab' in self.schema['properties']:
            self.__acl__ = ALLOW_SUBMITTER_ADD

    class Item(BaseCollection.Item):
        STATUS_ACL = {
            # standard_status
            'released': ALLOW_CURRENT,
            'deleted': ONLY_ADMIN_VIEW,
            'replaced': ONLY_ADMIN_VIEW,

            # shared_status
            'current': ALLOW_CURRENT,
            'disabled': ONLY_ADMIN_VIEW,

            # file
            'obsolete': ONLY_ADMIN_VIEW,

            # antibody_characterization
            'compliant': ALLOW_CURRENT,
            'not compliant': ALLOW_CURRENT,
            'not reviewed': ALLOW_CURRENT,
            'not submitted for review by lab': ALLOW_CURRENT,

            # antibody_approval
            'eligible for new data': ALLOW_CURRENT,
            'not eligible for new data': ALLOW_CURRENT,
            'not pursued': ALLOW_CURRENT,

            # dataset / experiment
            'release ready': ALLOW_AUTHENTICATED_VIEW,
            'revoked': ALLOW_CURRENT,

            #publication
            'published': ALLOW_CURRENT,
        }
        actions = [EDIT_ACTION]

        @property
        def __name__(self):
            if self.name_key is None:
                return self.uuid
            properties = self.upgrade_properties(finalize=False)
            if properties.get('status') == 'replaced':
                return self.uuid
            return properties.get(self.name_key, None) or self.uuid

        def __acl__(self):
            # Don't finalize to avoid validation here.
            properties = self.upgrade_properties(finalize=False).copy()
            ns = self.template_namespace(properties)
            properties.update(ns)
            status = ns.get('status')
            return self.STATUS_ACL.get(status, ALLOW_LAB_SUBMITTER_EDIT)

        def __ac_local_roles__(self):
            roles = {}
            properties = self.upgrade_properties(finalize=False).copy()
            ns = self.template_namespace(properties)
            properties.update(ns)
            if 'lab' in properties:
                lab_submitters = 'submits_for.%s' % properties['lab']
                roles[lab_submitters] = 'role.lab_submitter'
            return roles


@location('labs')
class Lab(Collection):
    item_type = 'lab'
    schema = load_schema('lab.json')
    __acl__ = ALLOW_EVERYONE_VIEW
    properties = {
        'title': 'Labs',
        'description': 'Listing of ENCODE DCC labs',
    }
    item_name_key = 'name'
    unique_key = 'lab:name'
    item_keys = [
        {'name': '{item_type}:name', 'value': '{name}', '$templated': True},
        {'name': '{item_type}:name', 'value': '{title}', '$templated': True},
    ]


@location('awards')
class Award(Collection):
    item_type = 'award'
    schema = load_schema('award.json')
    __acl__ = ALLOW_EVERYONE_VIEW
    properties = {
        'title': 'Awards (Grants)',
        'description': 'Listing of awards (aka grants)',
    }
    item_name_key = 'name'
    unique_key = 'award:name'
    item_keys = ['name']


@location('antibody-lots')
class AntibodyLot(Collection):
    item_type = 'antibody_lot'
    schema = load_schema('antibody_lot.json')
    properties = {
        'title': 'Antibodies Registry',
        'description': 'Listing of ENCODE antibodies',
    }
    item_template = {
        'title': '{accession}',
        '$templated': True,
    }
    item_name_key = 'accession'
    item_keys = ACCESSION_KEYS + ALIAS_KEYS + [
        {
            'name': '{item_type}:source_product_lot',
            'value': '{source}/{product_id}/{lot_id}',
            '$templated': True,
        },
        {
            'name': '{item_type}:source_product_lot',
            'value': '{source}/{product_id}/{alias}',
            '$repeat': 'alias lot_id_alias',
            '$templated': True,
        },
    ]
    item_rev = {
        'characterizations': ('antibody_characterization', 'characterizes'),
        'approvals': ('antibody_approval', 'antibody'),
    }


@location('organisms')
class Organism(Collection):
    item_type = 'organism'
    schema = load_schema('organism.json')
    __acl__ = ALLOW_EVERYONE_VIEW
    properties = {
        'title': 'Organisms',
        'description': 'Listing of all registered organisms',
    }
    item_name_key = 'name'
    unique_key = 'organism:name'
    item_keys = ['name']


@location('sources')
class Source(Collection):
    item_type = 'source'
    schema = load_schema('source.json')
    __acl__ = ALLOW_EVERYONE_VIEW
    properties = {
        'title': 'Sources',
        'description': 'Listing of sources and vendors for ENCODE material',
    }
    item_actions = [
        {'name': 'edit', 'title': 'Edit', 'profile': '/profiles/{item_type}.json', 'method': 'PUT', 'href': ''},
    ]
    item_name_key = 'name'
    unique_key = 'source:name'
    item_keys = ALIAS_KEYS + ['name']


class DonorItem(Collection.Item):
    base_types = ['donor'] + Collection.Item.base_types
    embedded = set(['organism'])
    name_key = 'accession'
    keys = ACCESSION_KEYS + ALIAS_KEYS
    rev = {
        'characterizations': ('donor_characterization', 'characterizes'),
    }


@location('mouse-donors')
class MouseDonor(Collection):
    item_type = 'mouse_donor'
    schema = load_schema('mouse_donor.json')
    __acl__ = []
    properties = {
        'title': 'Mouse donors',
        'description': 'Listing Biosample Donors',
    }

    class Item(DonorItem):
        def __ac_local_roles__(self):
            # Disallow lab submitter edits
            return {}


@location('fly-donors')
class FlyDonor(Collection):
    item_type = 'fly_donor'
    schema = load_schema('fly_donor.json')
    __acl__ = []
    properties = {
        'title': 'Fly donors',
        'description': 'Listing Biosample Donors',
    }

    class Item(DonorItem):
        def __ac_local_roles__(self):
            # Disallow lab submitter edits
            return {}


@location('worm-donors')
class WormDonor(Collection):
    item_type = 'worm_donor'
    schema = load_schema('worm_donor.json')
    __acl__ = []
    properties = {
        'title': 'Worm donors',
        'description': 'Listing Biosample Donors',
    }

    class Item(DonorItem):
        def __ac_local_roles__(self):
            # Disallow lab submitter edits
            return {}


@location('human-donors')
class HumanDonor(Collection):
    item_type = 'human_donor'
    schema = load_schema('human_donor.json')
    properties = {
        'title': 'Human donors',
        'description': 'Listing Biosample Donors',
    }

    class Item(DonorItem):
        pass


@location('treatments')
class Treatment(Collection):
    item_type = 'treatment'
    schema = load_schema('treatment.json')
    __acl__ = ALLOW_EVERYONE_VIEW + ALLOW_SUBMITTER_ADD
    properties = {
        'title': 'Treatments',
        'description': 'Listing Biosample Treatments',
    }
    item_keys = ALIAS_KEYS  # ['treatment_name']


@location('constructs')
class Construct(Collection):
    item_type = 'construct'
    schema = load_schema('construct.json')
    properties = {
        'title': 'Constructs',
        'description': 'Listing of Biosample Constructs',
    }
    item_keys = ALIAS_KEYS  # ['vector_name']
    item_rev = {
        'characterizations': ('construct_characterization', 'characterizes'),
    }
    item_embedded = set(['target'])


class Characterization(Collection):
    class Item(ItemWithAttachment, Collection.Item):
        base_types = ['characterization'] + Collection.Item.base_types
        embedded = set(['lab', 'award', 'submitted_by'])
        keys = ALIAS_KEYS


@location('construct-characterizations')
class ConstructCharacterization(Characterization):
    item_type = 'construct_characterization'
    schema = load_schema('construct_characterization.json')
    properties = {
        'title': 'Construct characterizations',
        'description': 'Listing of biosample construct characterizations',
    }


@location('donor-characterizations')
class DonorCharacterization(Characterization):
    item_type = 'donor_characterization'
    schema = load_schema('donor_characterization.json')
    properties = {
        'title': 'Donor characterizations',
        'description': 'Listing of model organism donor (strain) construct characterizations',
    }


@location('documents')
class Document(Collection):
    item_type = 'document'
    schema = load_schema('document.json')
    properties = {
        'title': 'Documents',
        'description': 'Listing of Biosample Documents',
    }

    class Item(ItemWithAttachment, Collection.Item):
        embedded = set(['lab', 'award', 'submitted_by'])
        keys = ALIAS_KEYS


@location('biosamples')
class Biosample(Collection):
    item_type = 'biosample'
    schema = load_schema('biosample.json')
    properties = {
        'title': 'Biosamples',
        'description': 'Biosamples used in the ENCODE project',
    }

    class Item(Collection.Item):
        template = {
            'organ_slims': [
                {'$value': '{slim}', '$repeat': 'slim organ_slims', '$templated': True}
            ],
            'system_slims': [
                {'$value': '{slim}', '$repeat': 'slim system_slims', '$templated': True}
            ],
            'developmental_slims': [
                {'$value': '{slim}', '$repeat': 'slim developmental_slims', '$templated': True}
            ],
            'synonyms': [
                {'$value': '{synonym}', '$repeat': 'synonym synonyms', '$templated': True}
            ],
            'sex': {'$value': '{sex}', '$templated': True, '$condition': 'sex'},
            'age': {'$value': '{age}', '$templated': True, '$condition': 'age'},
            'age_units': {'$value': '{age_units}', '$templated': True, '$condition': 'age_units'},
            'health_status': {'$value': '{health_status}', '$templated': True, '$condition': 'health_status'},
            'life_stage': {'$value': '{life_stage}', '$templated': True, '$condition': 'life_stage'},
            'synchronization': {'$value': '{synchronization}', '$templated': True, '$condition': 'synchronization'}
        }
        embedded = set([
            'donor',
            'donor.organism',
            'submitted_by',
            'lab',
            'award',
            'source',
            'treatments.protocols.submitted_by',
            'treatments.protocols.lab',
            'treatments.protocols.award',
            'constructs.documents.submitted_by',
            'constructs.documents.award',
            'constructs.documents.lab',
            'constructs.target',
            'protocol_documents.lab',
            'protocol_documents.award',
            'protocol_documents.submitted_by',
            'derived_from',
            'part_of',
            'pooled_from',
            'characterizations.submitted_by',
            'characterizations.award',
            'characterizations.lab',
            'rnais.target.organism',
            'rnais.source',
            'rnais.documents.submitted_by',
            'rnais.documents.award',
            'rnais.documents.lab',
            'organism',
        ])
        name_key = 'accession'

        keys = ACCESSION_KEYS + ALIAS_KEYS
        rev = {
            'characterizations': ('biosample_characterization', 'characterizes'),
        }

        def template_namespace(self, properties, request=None):
            ns = Collection.Item.template_namespace(self, properties, request)
            if request is None:
                return ns
            terms = request.registry['ontology']
            if 'biosample_term_id' in ns:
                if ns['biosample_term_id'] in terms:
                    ns['organ_slims'] = terms[ns['biosample_term_id']]['organs']
                    ns['system_slims'] = terms[ns['biosample_term_id']]['systems']
                    ns['developmental_slims'] = terms[ns['biosample_term_id']]['developmental']
                    ns['synonyms'] = terms[ns['biosample_term_id']]['synonyms']
                else:
                    ns['organ_slims'] = ns['system_slims'] = ns['developmental_slims'] = ns['synonyms'] = []
            else:
                ns['organ_slims'] = ns['system_slims'] = ns['developmental_slims'] = ns['synonyms'] = []

            human_donor_properties = [
                "sex",
                "age",
                "age_units",
                "health_status",
                "life_stage",
                'synchronization'
            ]
            mouse_biosample_properties = {
                "model_organism_sex": "sex",
                "model_organism_age": "age",
                "model_organism_age_units": "age_units",
                "model_organism_health_status": "health_status",
                "mouse_life_stage": "life_stage",
                "mouse_synchronization_stage": "synchronization"
            }
            fly_biosample_properties = {
                "model_organism_sex": "sex",
                "model_organism_age": "age",
                "model_organism_age_units": "age_units",
                "model_organism_health_status": "health_status",
                "fly_life_stage": "life_stage",
                "fly_synchronization_stage": "synchronization"
            }
            worm_biosample_properties = {
                "model_organism_sex": "sex",
                "model_organism_age": "age",
                "model_organism_age_units": "age_units",
                "model_organism_health_status": "health_status",
                "worm_life_stage": "life_stage",
                "worm_synchronization_stage": "synchronization"
            }
            fly_organisms = [
                "/organisms/dmelanogaster/",
                "/organisms/dananassae/",
                "/organisms/dmojavensis/",
                "/organisms/dpseudoobscura/",
                "/organisms/dsimulans/",
                "/organisms/dvirilis/",
                "/organisms/dyakuba/"
            ]

            if properties['organism'] == '/organisms/human/' and 'donor' in ns:
                root = find_root(self)
                donor = root.get_by_uuid(self.properties['donor'])
                for value in human_donor_properties:
                    if value in donor.properties:
                        ns[value] = donor.properties[value]
            elif properties['organism'] == "/organisms/mouse/":
                for key, value in mouse_biosample_properties.items():
                    if key in ns:
                        ns[value] = ns[key]
            elif properties['organism'] in fly_organisms:
                for key, value in fly_biosample_properties.items():
                    if key in ns:
                        ns[value] = ns[key]
            else:
                for key, value in worm_biosample_properties.items():
                    if key in ns:
                        ns[value] = ns[key]
            return ns


@location('biosample-characterizations')
class BiosampleCharacterization(Characterization):
    item_type = 'biosample_characterization'
    schema = load_schema('biosample_characterization.json')
    properties = {
        'title': 'Biosample characterizations',
        'description': 'Listing of biosample characterizations',
    }


@location('targets')
class Target(Collection):
    item_type = 'target'
    schema = load_schema('target.json')
    __acl__ = ALLOW_EVERYONE_VIEW
    properties = {
        'title': 'Targets',
        'description': 'Listing of ENCODE3 targets',
    }
    unique_key = 'target:name'

    class Item(Collection.Item):
        template = {
            'name': {'$value': '{label}-{organism_name}', '$templated': True},
            'title': {'$value': '{label} ({scientific_name})', '$templated': True},
        }
        embedded = set(['organism'])
        keys = ALIAS_KEYS + [
            {'name': '{item_type}:name', 'value': '{label}-{organism_name}', '$templated': True},
        ]

        def template_namespace(self, properties, request=None):
            ns = Collection.Item.template_namespace(self, properties, request)
            root = find_root(self)
            # self.properties as we need uuid here
            organism = root.get_by_uuid(self.properties['organism'])
            ns['organism_name'] = organism.properties['name']
            ns['scientific_name'] = organism.properties['scientific_name']
            return ns

        @property
        def __name__(self):
            properties = self.upgrade_properties(finalize=False)
            root = find_root(self)
            organism = root.get_by_uuid(self.properties['organism'])
            return u'{label}-{organism_name}'.format(
                organism_name=organism.properties['name'], **properties)


# The following should really be child collections.
@location('antibody-characterizations')
class AntibodyCharacterization(Characterization):
    item_type = 'antibody_characterization'
    schema = load_schema('antibody_characterization.json')
    properties = {
        'title': 'Antibody characterizations',
        'description': 'Listing of antibody characterization documents',
    }

    class Item(Characterization.Item):
        embedded = ['submitted_by', 'lab', 'award', 'target', 'target.organism']


@location('antibodies')
class AntibodyApproval(Collection):
    schema = load_schema('antibody_approval.json')
    item_type = 'antibody_approval'
    properties = {
        'title': 'Antibody Approvals',
        'description': 'Listing of characterization approvals for ENCODE antibodies',
    }

    class Item(Collection.Item):
        template = {
            'title': {'$value': '{accession} in {scientific_name} {label}', '$templated': True},
        }
        embedded = [
            'antibody.host_organism',
            'antibody.source',
            'characterizations.award',
            'characterizations.lab',
            'characterizations.submitted_by',
            'characterizations.target.organism',
            'target.organism',
        ]
        keys = [
            {'name': '{item_type}:lot_target', 'value': '{antibody}/{target}', '$templated': True}
        ]

        def template_namespace(self, properties, request=None):
            ns = Collection.Item.template_namespace(self, properties, request)
            root = find_root(self)
            # self.properties as we need uuid here
            antibody = root.get_by_uuid(self.properties['antibody'])
            ns['accession'] = antibody.properties['accession']
            target = root.get_by_uuid(self.properties['target'])
            ns['label'] = target.properties['label']
            organism = root.get_by_uuid(target.properties['organism'])
            ns['scientific_name'] = organism.properties['scientific_name']
            return ns


@location('platforms')
class Platform(Collection):
    item_type = 'platform'
    schema = load_schema('platform.json')
    __acl__ = ALLOW_EVERYONE_VIEW
    properties = {
        'title': 'Platforms',
        'description': 'Listing of Platforms',
    }
    item_template = {
        'title': '{term_name}',
        '$templated': True,
    }
    unique_key = 'platform:term_id'
    item_name_key = 'term_id'
    item_keys = ALIAS_KEYS + [
        {'name': '{item_type}:term_id', 'value': '{term_id}', '$templated': True},
        {'name': '{item_type}:term_id', 'value': '{term_name}', '$templated': True},
    ]


@location('libraries')
class Library(Collection):
    item_type = 'library'
    schema = load_schema('library.json')
    properties = {
        'title': 'Libraries',
        'description': 'Listing of Libraries',
    }
    item_embedded = set(['biosample'])
    item_name_key = 'accession'
    item_keys = ACCESSION_KEYS + ALIAS_KEYS


@location('replicates')
class Replicates(Collection):
    item_type = 'replicate'
    schema = load_schema('replicate.json')
    __acl__ = [
        (Allow, 'group.submitter', 'add'),
    ]
    properties = {
        'title': 'Replicates',
        'description': 'Listing of Replicates',
    }

    class Item(Collection.Item):
        parent_property = 'experiment'
        namespace_from_path = {
            'lab': 'experiment.lab',
            'award': 'experiment.award',
        }
        keys = ALIAS_KEYS + [
            {
                'name': '{item_type}:experiment_biological_technical',
                'value': '{experiment}/{biological_replicate_number}/{technical_replicate_number}',
                '$templated': True,
            },
        ]
        embedded = set(['library', 'platform'])


@location('datasets')
class Dataset(Collection):
    item_type = 'dataset'
    schema = load_schema('dataset.json')
    properties = {
        'title': 'Datasets',
        'description': 'Listing of datasets',
    }

    class Item(Collection.Item):
        template = {
            'files': [
                {'$value': '{file}', '$repeat': 'file original_files', '$templated': True},
                {'$value': '{file}', '$repeat': 'file related_files', '$templated': True},
            ],
            'hub': {'$value': '{item_uri}@@hub/hub.txt', '$templated': True, '$condition': 'assembly'},
            'assembly': {'$value': '{assembly}', '$templated': True, '$condition': 'assembly'},
        }
        template_type = {
            'files': 'file',
        }
        embedded = [
            'files',
            'files.replicate',
            'files.replicate.experiment',
            'files.replicate.experiment.lab',
            'files.replicate.experiment.target',
            'files.submitted_by',
            'submitted_by',
            'lab',
            'award',
            'documents.lab',
            'documents.award',
            'documents.submitted_by',
        ]
        name_key = 'accession'
        keys = ACCESSION_KEYS + ALIAS_KEYS
        rev = {
            'original_files': ('file', 'dataset'),
        }

        def template_namespace(self, properties, request=None):
            ns = super(Dataset.Item, self).template_namespace(properties, request)
            if request is None:
                return ns
            for link in ns['original_files'] + ns['related_files']:
                f = find_resource(request.root, link)
                if f.properties['file_format'] in ['bigWig', 'bigBed', 'narrowPeak', 'broadPeak'] and \
                        f.properties['status'] in ['current', 'released', 'revoked']:
                    if 'assembly' in f.properties:
                        ns['assembly'] = f.properties['assembly']
                        break
            return ns

        @classmethod
        def expand_page(cls, request, properties):
            properties = super(Dataset.Item, cls).expand_page(request, properties)
            if 'hub' in properties:
                hub_url = urljoin(request.resource_url(request.root), properties['hub'])
                properties = properties.copy()
                properties['visualize_ucsc'] = 'http://genome.ucsc.edu/cgi-bin/hgTracks?' + '&'.join([
                    'db=' + quote_plus(properties['assembly']),
                    'hubUrl=' + quote_plus(hub_url, ':/@'),
                ])
            return properties


@location('experiments')
class Experiment(Dataset):
    item_type = 'experiment'
    schema = load_schema('experiment.json')
    properties = {
        'title': 'Experiments',
        'description': 'Listing of Experiments',
    }

    class Item(Dataset.Item):
        base_types = [Dataset.item_type] + Dataset.Item.base_types
        template = {
            'organ_slims': [
                {'$value': '{slim}', '$repeat': 'slim organ_slims', '$templated': True}
            ],
            'system_slims': [
                {'$value': '{slim}', '$repeat': 'slim system_slims', '$templated': True}
            ],
            'developmental_slims': [
                {'$value': '{slim}', '$repeat': 'slim developmental_slims', '$templated': True}
            ],
            'synonyms': [
                {'$value': '{synonym}', '$repeat': 'synonym synonyms', '$templated': True}
            ],
            'month_released': {'$value': '{month_released}', '$templated': True, '$condition': 'date_released'},
            'run_type': {'$value': '{run_type}', '$templated': True, '$condition': 'replicates'},
        }
        embedded = Dataset.Item.embedded + [
            'replicates.antibody.approvals',
            'replicates.library.documents.lab',
            'replicates.library.documents.submitted_by',
            'replicates.library.documents.award',
            'replicates.library.biosample.submitted_by',
            'replicates.library.biosample.source',
            'replicates.library.biosample.organism',
            'replicates.library.biosample.treatments',
            'replicates.library.biosample.donor.organism',
            'replicates.library.biosample.treatments',
            'replicates.library.treatments',
            'replicates.platform',
            'possible_controls',
            'target.organism',
        ]
        rev = {
            'replicates': ('replicate', 'experiment'),
        }

        def template_namespace(self, properties, request=None):
            ns = super(Experiment.Item, self).template_namespace(properties, request)
            if request is None:
                return ns
            terms = request.registry['ontology']
            ns['run_type'] = ''
            if 'replicates' in ns:
                for replicate in ns['replicates']:
                    f = find_resource(request.root, replicate)
                    if 'paired_ended' in f.properties:
                        ns['run_type'] = 'Single-ended'
                        if f.properties['paired_ended'] is True:
                            ns['run_type'] = 'Paired-ended'
            if 'date_released' in ns:
                ns['month_released'] = datetime.datetime.strptime(ns['date_released'], '%Y-%m-%d').strftime('%B, %Y')
            if 'biosample_term_id' in ns:
                if ns['biosample_term_id'] in terms:
                    ns['organ_slims'] = terms[ns['biosample_term_id']]['organs']
                    ns['system_slims'] = terms[ns['biosample_term_id']]['systems']
                    ns['developmental_slims'] = terms[ns['biosample_term_id']]['developmental']
                    ns['synonyms'] = terms[ns['biosample_term_id']]['synonyms']
                else:
                    ns['organ_slims'] = ns['system_slims'] = ns['developmental_slims'] = ns['synonyms'] = []
            else:
                ns['organ_slims'] = ns['system_slims'] = ns['developmental_slims'] = ns['synonyms'] = []
            return ns


@location('rnais')
class RNAi(Collection):
    item_type = 'rnai'
    schema = load_schema('rnai.json')
    properties = {
        'title': 'RNAi',
        'description': 'Listing of RNAi',
    }
    item_embedded = set(['source', 'documents', 'target'])
    item_rev = {
        'characterizations': ('rnai_characterization', 'characterizes'),
    }
    item_keys = ALIAS_KEYS


@location('rnai-characterizations')
class RNAiCharacterization(Characterization):
    item_type = 'rnai_characterization'
    schema = load_schema('rnai_characterization.json')
    properties = {
        'title': 'RNAi characterizations',
        'description': 'Listing of biosample RNAi characterizations',
    }


@location('pages')
class Page(Collection):
    item_type = 'page'
    properties = {
        'title': 'Pages',
        'description': 'Portal pages',
    }
    schema = load_schema('page.json')
    unique_key = 'page:location'
    template = copy.deepcopy(Collection.template)
    template['actions'] = [ADD_ACTION]

    # Override default get to avoid some unnecessary lookups
    # and skip the check that parent == collection
    def get(self, name, default=None):
        root = find_root(self)
        resource = root.get_by_uuid(name, None)
        if resource is not None:
            return resource
        if self.unique_key is not None:
            resource = root.get_by_unique_key(self.unique_key, name)
            if resource is not None:
                return resource
        return default

    class Item(Collection.Item):
        name_key = 'name'
        keys = [
            {'name': 'page:location', 'value': '{name}', '$templated': True,
             '$condition': lambda parent=None: parent is None},
            {'name': 'page:location', 'value': '{parent}:{name}', '$templated': True,
             '$condition': 'parent', '$templated': True},
        ]

        template = Collection.Item.template.copy()
        template['canonical_uri'] = {
            '$value': lambda name: '/%s/' % name if name != 'homepage' else '/',
            '$condition': lambda collection_uri=None: collection_uri == '/pages/',
            '$templated': True
        }

        actions = [EDIT_ACTION]

        STATUS_ACL = {
            'in progress': [],
            'released': ALLOW_EVERYONE_VIEW,
            'deleted': ONLY_ADMIN_VIEW,
        }

        @property
        def __parent__(self):
            parent_uuid = self.properties.get('parent')
            name = self.__name__
            root = find_root(self.collection)
            if parent_uuid:  # explicit parent
                return root.get_by_uuid(parent_uuid)
            elif name in root.collections or name == 'homepage':
                # collection default page; use pages collection as canonical parent
                return self.collection
            else:  # top level
                return root

        def is_default_page(self):
            name = self.__name__
            root = find_root(self.collection)
            if not self.properties.get('parent') and (name in root.collections or name == 'homepage'):
                return True
            return False

        # Handle traversal to nested pages

        def __getitem__(self, name):
            resource = self.get(name)
            if resource is None:
                raise KeyError(name)
            return resource

        def __contains__(self, name):
            return self.get(name, None) is not None

        def get(self, name, default=None):
            root = find_root(self)
            location = str(self.uuid) + ':' + name
            resource = root.get_by_unique_key('page:location', location)
            if resource is not None:
                return resource
            return default


def isNotCollectionDefaultPage(value, schema):
    if value:
        request = get_current_request()
        page = lookup_resource(request.root, request.root, value.encode('utf-8'))
        if page.is_default_page():
            return 'You may not place pages inside an object collection.'

VALIDATOR_REGISTRY['isNotCollectionDefaultPage'] = isNotCollectionDefaultPage


class LegacyPage(Collection):
    schema = load_schema('page.json')

    template = copy.deepcopy(Collection.template)
    template['@type'] = [
        {'$value': '{item_type}_collection', '$templated': True},
        'page_collection',
        'collection',
    ]
    template['actions'] = [ADD_ACTION]

    class Item(Collection.Item):
        base_types = ['page'] + Collection.Item.base_types
        name_key = 'name'
        keys = ['name']
        actions = [EDIT_ACTION]

        STATUS_ACL = {
            'in progress': [],
            'released': ALLOW_EVERYONE_VIEW,
            'deleted': ONLY_ADMIN_VIEW,
        }


@location('_about')
class AboutPage(LegacyPage):
    item_type = 'about_page'
    properties = {
        'title': 'About Pages',
        'description': 'Portal pages, about section',
    }
    unique_key = 'about_page:name'


@location('_help')
class HelpPage(LegacyPage):
    item_type = 'help_page'
    properties = {
        'title': 'Help Pages',
        'description': 'Portal pages, help section',
    }
    unique_key = 'help_page:name'


@location('publications')
class Publication(Collection):
    item_type = 'publication'
    schema = load_schema('publication.json')
    properties = {
        'title': 'Publications',
        'description': 'Publication pages',
    }
    unique_key = 'publication:title'
   

    class Item(Collection.Item):
        template = {
            'publication_year': {'$value': '{publication_year}', '$templated': True, '$condition': 'publication_year'}
        }
        
        keys = ALIAS_KEYS + [
            {'name': '{item_type}:title', 'value': '{title}', '$templated': True},
            {'name': '{item_type}:reference', 'value': '{reference}',  '$repeat': 'reference references', '$templated': True, '$condition': 'reference'},
<<<<<<< HEAD
=======
            
>>>>>>> fccc6e23
        ]

        def template_namespace(self, properties, request=None):
            ns = Collection.Item.template_namespace(self, properties, request)
            if 'date_published' in ns:
                ns['publication_year'] = ns['date_published'].partition(' ')[0]
            return ns


@location('software')
class Software(Collection):
    item_type = 'software'
    schema = load_schema('software.json')
    properties = {
        'title': 'Software',
        'description': 'Software pages',
    }
    item_name_key = "name"
    unique_key = "software:name"
    item_embedded = set(['references'])
    item_keys = ALIAS_KEYS + [
        {'name': '{item_type}:name', 'value': '{name}', '$templated': True},
    ]



@location('images')
class Image(Collection):
    item_type = 'image'
    schema = load_schema('image.json')
    schema['properties']['attachment']['properties']['type']['enum'] = [
        'image/png',
        'image/jpeg',
        'image/gif',
    ]
    properties = {
        'title': 'Image',
        'description': 'Listing of portal images',
    }
    unique_key = 'image:filename'

    template = copy.deepcopy(Collection.template)
    template['actions'] = [ADD_ACTION]

    class Item(ItemWithAttachment, Collection.Item):
        embedded = set(['submitted_by'])
        keys = [
            {
                'name': 'image:filename',
                'value': "{attachment[download]}",
                '$templated': True,
            },
        ]<|MERGE_RESOLUTION|>--- conflicted
+++ resolved
@@ -1073,10 +1073,7 @@
         keys = ALIAS_KEYS + [
             {'name': '{item_type}:title', 'value': '{title}', '$templated': True},
             {'name': '{item_type}:reference', 'value': '{reference}',  '$repeat': 'reference references', '$templated': True, '$condition': 'reference'},
-<<<<<<< HEAD
-=======
             
->>>>>>> fccc6e23
         ]
 
         def template_namespace(self, properties, request=None):
