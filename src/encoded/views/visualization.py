--- conflicted
+++ resolved
@@ -237,7 +237,7 @@
     param_list = urlparse.parse_qs(request.matchdict['search_params'].encode('utf-8').replace(',,', '&'))
 
     if len(request.matchdict) == 3:
-        assembly = request.matchdict['assembly']
+        assembly = str(request.matchdict['assembly'])
         params = dict(param_list, **FILE_QUERY)
         params['assembly'] = [assembly]
         subreq = make_subrequest(request, '/search/?%s' % urllib.urlencode(params, True))
@@ -266,7 +266,6 @@
         except Exception as e:
             print e
         g_text = ''
-<<<<<<< HEAD
         if 'assembly' in param_list:
             for assembly in param_list.get('assembly'):
                 if g_text == '':
@@ -282,16 +281,6 @@
                                 g_text = NEWLINE.join(get_genomes_txt(term['key']))
                             else:
                                 g_text = g_text + 2 * NEWLINE + NEWLINE.join(get_genomes_txt(term['key']))
-=======
-        for facet in results['facets']:
-            if facet['field'] == 'assembly':
-                for term in facet['terms']:
-                    if term['doc_count'] != 0:
-                        if g_text == '':
-                            g_text = NEWLINE.join(get_genomes_txt(term['key']))
-                        else:
-                            g_text = g_text + 2 * NEWLINE + NEWLINE.join(get_genomes_txt(term['key']))
->>>>>>> 37e116a7
         return g_text
 
 
