--- conflicted
+++ resolved
@@ -148,27 +148,6 @@
                 result['@graph'] = items
                 return result
         else:
-<<<<<<< HEAD
-            # This code block executes the search for all the types of data
-            query.query = {'query_string': {'query': params.get('searchTerm')}}
-            for d in data:
-                query.fields = data[d]
-                # Should have some limit on size to have better
-                s = es.search(query, index=schemas[d][:-5], size=10000)
-                for key, value in schemas.items():
-                    if value == schemas[d]:
-                        items['count'][key] = len(s['hits']['hits'])
-                for dataS in s['hits']['hits']:
-                    data_highlight = dataS['fields']
-                    if 'highlight' in dataS:
-                        for key in dataS['highlight'].keys():
-                            data_highlight['highlight'] = dataS['highlight'][key]
-                    else:
-                        data_highlight['highlight'] = []
-                    items['results'].append(data_highlight)
-            result['@graph'] = items
-=======
->>>>>>> e4d07840
             return result
     else:
         index = 'biosample'
