--- conflicted
+++ resolved
@@ -27,10 +27,8 @@
     mixins: [RestMixin],
 
     getInitialState: function() {
-<<<<<<< HEAD
         return {
-            tempPmid: '',
-            currAnnotation: {},
+            currPmid: queryKeyValue('pmid', this.props.href),
             currOmimId: '',
             currGdm: {}
         };
@@ -48,12 +46,12 @@
                 });
 
                 if (currAnnotation) {
-                    this.setState({currAnnotation: currAnnotation, selectionListOpen: false});                
+                    this.setState({currPmid: currAnnotation.article.pmid});                
                 }
             }
-
-            // Remember the currently selected PMID in the query string
-            window.history.pushState(null, '', '/curation-central/?gdm=' + this.state.currGdm.uuid + '&pmid=' + pmid);
+            if (this.state.currGdm && Object.keys(this.state.currGdm).length) {
+                window.history.replaceState(window.state, '', '/curation-central/?gdm=' + this.state.currGdm.uuid + '&pmid=' + pmid);
+            }
         }
     },
 
@@ -68,70 +66,10 @@
     // After the Curator Central page component mounts, grab the uuid from the query string and
     // retrieve the corresponding GDM from the DB.
     componentDidMount: function() {
-        var pmid;
-
         var gdmUuid = queryKeyValue('gdm', this.props.href);
-        var pmidKey = queryKeyValue('pmid', this.props.href);
         if (gdmUuid) {
             this.getGdm(gdmUuid);
         }
-        if (pmidKey) {
-            this.setState({tempPmid: pmid});
-=======
-        // See if there’s a GDM UUID to retrieve
-        var gdmUuid, pmid;
-        var queryParsed = this.props.href && url.parse(this.props.href, true).query;
-        if (queryParsed && Object.keys(queryParsed).length) {
-            // Find the first 'gdm' query string item, if any
-            var uuidKey = _(Object.keys(queryParsed)).find(function(key) {
-                return key === 'gdm';
-            });
-            // Check to see if there's a PMID to retrieve, only if there's  GDM to retrieve
-            var pmidKey = _(Object.keys(queryParsed)).find(function(key) {
-                return key === 'pmid';
-            });
-            if (uuidKey) {
-                // Got the GDM key for its UUID from the query string. Now use it to retrieve that GDM
-                gdmUuid = queryParsed[uuidKey];
-                if (typeof gdmUuid === 'object') {
-                    gdmUuid = gdmUuid[0];
-                }
-                // Set the PMID variable
-                pmid = queryParsed[pmidKey];
-                if (typeof pmid === 'object') {
-                    pmid = pmid[0];
-                }
-            }
->>>>>>> 7f797dfd
-        }
-        return {
-            currPmid: pmid,
-            gdmUuid: gdmUuid,
-            currOmimId: '',
-            currGdm: {}
-        };
-    },
-
-    // Called when currently selected PMID changes
-    currPmidChange: function(pmid) {
-        this.setState({currPmid: pmid, selectionListOpen: false});
-        if (pmid !== undefined) {
-            window.history.replaceState(window.state, '', '/curation-central/?gdm=' + this.state.gdmUuid + '&pmid=' + pmid);
-        }
-    },
-
-    // Retrieve the GDM object from the DB with the given uuid
-    getGdm: function(uuid) {
-        this.getRestData('/gdm/' + uuid).then(gdm => {
-            // The GDM object successfully retrieved; set the Curator Central component
-            this.setState({currGdm: gdm, currOmimId: gdm.omimId});
-        }).catch(parseAndLogError.bind(undefined, 'putRequest'));
-    },
-
-    // After the Curator Central page component mounts, grab the uuid from the query string and
-    // retrieve the corresponding GDM from the DB.
-    componentDidMount: function() {
-        this.getGdm(this.state.gdmUuid);
     },
 
     // Add an article whose object is given to the current GDM
@@ -186,7 +124,12 @@
 
     render: function() {
         var gdm = this.state.currGdm;
-        var annotation = this.state.currAnnotation;
+        var pmid = this.state.currPmid;
+
+        // Find the GDM's annotation for the article with the curren PMID
+        var annotation = gdm.annotations && gdm.annotations.length && _(gdm.annotations).find(function(annotation) {
+            return pmid === annotation.article.pmid;
+        });
         var currArticle = annotation ? annotation.article : null;
 
         return (
@@ -195,7 +138,7 @@
                 <div className="container">
                     <div className="row curation-content">
                         <div className="col-md-3">
-                            <PmidSelectionList annotations={gdm.annotations} currPmid={currArticle ? currArticle.pmid : ''} currPmidChange={this.currPmidChange}
+                            <PmidSelectionList annotations={gdm.annotations} currPmid={pmid} currPmidChange={this.currPmidChange}
                                     updateGdmArticles={this.updateGdmArticles} /> 
                         </div>
                         <div className="col-md-6">
