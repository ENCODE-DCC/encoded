{
    "title": "Gene Disease Mode",
    "id": "/profiles/gdm.json",
    "description": "Schema for storing gene:disease:mode data.",
    "$schema": "http://json-schema.org/draft-04/schema#",
    "type": "object",
    "required": ["gdmId", "gene", "disease", "modeInheritance", "owner", "status", "dateTime"],
    "identifyingProperties": ["uuid", "gdmId"],
    "additionalProperties": false,
    "mixinProperties": [
        { "$ref": "mixins.json#/schema_version" },
        { "$ref": "mixins.json#/uuid" },
        { "$ref": "mixins.json#/shared_status" }
    ],
    "properties": {
        "schema_version": {
            "default": "1"
        },
        "gdmId": {
            "title": "Unique ID for gdm pair",
            "description": "Unique id and digital count.",
            "type": "string",
            "pattern": "^[0-9]{1,12}$",
            "uniqueKey": true
        },
        "gene": {
            "title": "HGNC Symbol",
            "description": "HGNC Symbol of gene.",
            "type": "string",
            "linkTo": "gene"
        },
        "disease": {
            "title": "Orpha ID",
            "description": "Unique id for Orphanet phenotypes.",
            "type": "string",
            "linkTo": "orphaPhenotype"
        },
        "modeInheritance": {
            "title": "Mode",
            "description": "Mode of Inheritance",
            "type": "string",
            "enum": [
                "Autosomal dominant inheritance (HP:0000006)",
                "Autosomal dominant inheritance with maternal imprinting (HP:0012275)",
                "Autosomal dominant inheritance with paternal imprinting (HP:0012274)",
                "Autosomal recessive inheritance (HP:0000007)",
                "Autosomal unknown",
                "Codominant",
                "Genetic anticipation (HP:0003743)",
                "Mitochondrial inheritance (HP:0001427)",
                "Sex-limited autosomal dominant (HP:0001470)",
                "Somatic mutation (HP:0001428)",
                "Sporadic (HP:0003745)",
                "X-linked dominant inheritance (HP:0001423)",
                "X-linked inheritance (HP:0001417)",
                "X-linked recessive inheritance (HP:0001419)",
                "Y-linked inheritance (HP:0001450)",
                "Other"
            ]
        },
        "omimId": {
            "title": "OMIM ID",
            "description": "OMIM id",
            "type": "string",
            "default": ""
        },
        "omimurl": {
            "title": "OMIM url",
            "description": "Hyperlink to OMIM webpage",
            "type": "string",
            "default": ""
        },
        "owner": {
            "title": "Owner",
            "descripton": "Curator's email",
            "type": "string"
        },
        "status": {
            "title": "Status",
            "descripton": "Currant status of the gdm",
            "type": "string",
            "enum": [
                "Creation",
                "Evidence",
                "Summary",
                "Provisional Assertion",
                "Draft of Final",
                "Final"
            ]
        },
        "dateTime": {
            "title": "Date and Time",
            "description": "Date and time stemp",
            "type": "string"
        },
        "annotations": {
            "title": "Annotations",
            "description": "List of evidence for the gdm",
            "type": "array",
            "default": [],
            "items": {
                "title": "Annotation",
                "description": "ID of an evidence added to the gdm",
                "comment": "See annotation.json for details",
                "type": "string",
                "linkTo": "annotation"
            }
        },
        "summary": {
            "title": "Summary",
            "description": "Summary of evidence",
            "type": "array",
            "default": [],
            "uniqueItems": true,
            "items": {
                "type": "string"
            }
        },
        "provisionalClassifications": {
            "title": "Provisional Classification",
            "description": "Provisional Assertion",
            "type": "array",
            "default": [],
            "uniqueItems": true,
            "items": {
                "type": "string"
            }
        },
        "draftClassification": {
            "title": "Draft Assertion",
            "description": "Draft of final",
            "type": "string",
            "default": ""
        },
        "finalClassification": {
            "title": "Final Assertion",
            "description": "Final asserion",
            "type": "string",
            "default": ""
        },
        "active": {
            "description": "boolean switch to set if the phenotype avaliable for curation.",
            "type": "boolean",
            "default": true
        }
    },
    "columns": {
        "gdmId": {
            "title": "Item",
            "type": "string"
        },
        "gene.symbol": {
            "title": "Gene Symbol",
            "type": "string"
        },
        "disease.orphaNumber": {
            "title": "Orpha #",
            "type": "string"
        },
        "disease.term": {
            "title": "Disease Term",
            "type": "string"
            },
        "modeInheritance": {
            "title": "Mode of Inheritance",
            "type": "string"
        },
<<<<<<< HEAD
        "gene.symbol": {
            "title": "Gene Symbol",
            "type": "string"
        },
=======
>>>>>>> 3f0509b4
        "omimId": {
            "title": "OMIM ID",
            "type": "string"
        },
        "owner": {
            "title": "Creator",
            "type": "string"
        },
        "annotations": {
            "title": "Evidence",
            "type": "string"
        },
        "summary": {
            "title": "Summary",
            "type": "string"
        },
        "draftClassification": {
            "title": "Draft Assertion",
            "type": "string"
        },
        "finalClassification": {
            "title": "Final Assertion",
            "type": "string"
        }
    },
    "boost_values": {
        "annotations":1.0
    }
}<|MERGE_RESOLUTION|>--- conflicted
+++ resolved
@@ -165,13 +165,6 @@
             "title": "Mode of Inheritance",
             "type": "string"
         },
-<<<<<<< HEAD
-        "gene.symbol": {
-            "title": "Gene Symbol",
-            "type": "string"
-        },
-=======
->>>>>>> 3f0509b4
         "omimId": {
             "title": "OMIM ID",
             "type": "string"
