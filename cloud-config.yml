#cloud-config

# Instance
ssh_authorized_keys:
  - %(LOCAL_SSH_KEY)s

apt_sources:
- source: "ppa:webupd8team/java"
- source: "deb https://artifacts.elastic.co/packages/5.x/apt stable main"
  key: |
    -----BEGIN PGP PUBLIC KEY BLOCK-----
    Version: GnuPG v2.0.14 (GNU/Linux)

    mQENBFI3HsoBCADXDtbNJnxbPqB1vDNtCsqhe49vFYsZN9IOZsZXgp7aHjh6CJBD
    A+bGFOwyhbd7at35jQjWAw1O3cfYsKAmFy+Ar3LHCMkV3oZspJACTIgCrwnkic/9
    CUliQe324qvObU2QRtP4Fl0zWcfb/S8UYzWXWIFuJqMvE9MaRY1bwUBvzoqavLGZ
    j3SF1SPO+TB5QrHkrQHBsmX+Jda6d4Ylt8/t6CvMwgQNlrlzIO9WT+YN6zS+sqHd
    1YK/aY5qhoLNhp9G/HxhcSVCkLq8SStj1ZZ1S9juBPoXV1ZWNbxFNGwOh/NYGldD
    2kmBf3YgCqeLzHahsAEpvAm8TBa7Q9W21C8vABEBAAG0RUVsYXN0aWNzZWFyY2gg
    KEVsYXN0aWNzZWFyY2ggU2lnbmluZyBLZXkpIDxkZXZfb3BzQGVsYXN0aWNzZWFy
    Y2gub3JnPokBOAQTAQIAIgUCUjceygIbAwYLCQgHAwIGFQgCCQoLBBYCAwECHgEC
    F4AACgkQ0n1mbNiOQrRzjAgAlTUQ1mgo3nK6BGXbj4XAJvuZDG0HILiUt+pPnz75
    nsf0NWhqR4yGFlmpuctgCmTD+HzYtV9fp9qW/bwVuJCNtKXk3sdzYABY+Yl0Cez/
    7C2GuGCOlbn0luCNT9BxJnh4mC9h/cKI3y5jvZ7wavwe41teqG14V+EoFSn3NPKm
    TxcDTFrV7SmVPxCBcQze00cJhprKxkuZMPPVqpBS+JfDQtzUQD/LSFfhHj9eD+Xe
    8d7sw+XvxB2aN4gnTlRzjL1nTRp0h2/IOGkqYfIG9rWmSLNlxhB2t+c0RsjdGM4/
    eRlPWylFbVMc5pmDpItrkWSnzBfkmXL3vO2X3WvwmSFiQbkBDQRSNx7KAQgA5JUl
    zcMW5/cuyZR8alSacKqhSbvoSqqbzHKcUQZmlzNMKGTABFG1yRx9r+wa/fvqP6OT
    RzRDvVS/cycws8YX7Ddum7x8uI95b9ye1/Xy5noPEm8cD+hplnpU+PBQZJ5XJ2I+
    1l9Nixx47wPGXeClLqcdn0ayd+v+Rwf3/XUJrvccG2YZUiQ4jWZkoxsA07xx7Bj+
    Lt8/FKG7sHRFvePFU0ZS6JFx9GJqjSBbHRRkam+4emW3uWgVfZxuwcUCn1ayNgRt
    KiFv9jQrg2TIWEvzYx9tywTCxc+FFMWAlbCzi+m4WD+QUWWfDQ009U/WM0ks0Kww
    EwSk/UDuToxGnKU2dQARAQABiQEfBBgBAgAJBQJSNx7KAhsMAAoJENJ9ZmzYjkK0
    c3MIAIE9hAR20mqJWLcsxLtrRs6uNF1VrpB+4n/55QU7oxA1iVBO6IFu4qgsF12J
    TavnJ5MLaETlggXY+zDef9syTPXoQctpzcaNVDmedwo1SiL03uMoblOvWpMR/Y0j
    6rm7IgrMWUDXDPvoPGjMl2q1iTeyHkMZEyUJ8SKsaHh4jV9wp9KmC8C+9CwMukL7
    vM5w8cgvJoAwsp3Fn59AxWthN3XJYcnMfStkIuWgR7U2r+a210W6vnUxU4oN0PmM
    cursYPyeV0NX/KQeUeNMwGTFB6QHS/anRaGQewijkrYYoTNtfllxIu9XYmiBERQ/
    qPDlGRlOgVTd9xUfHFkzB52c70E=
    =92oX
    -----END PGP PUBLIC KEY BLOCK-----
- source: "deb https://deb.nodesource.com/node_6.x trusty main"
  key: |
    -----BEGIN PGP PUBLIC KEY BLOCK-----
    Version: GnuPG v1
    Comment: GPGTools - https://gpgtools.org

    mQINBFObJLYBEADkFW8HMjsoYRJQ4nCYC/6Eh0yLWHWfCh+/9ZSIj4w/pOe2V6V+
    W6DHY3kK3a+2bxrax9EqKe7uxkSKf95gfns+I9+R+RJfRpb1qvljURr54y35IZgs
    fMG22Np+TmM2RLgdFCZa18h0+RbH9i0b+ZrB9XPZmLb/h9ou7SowGqQ3wwOtT3Vy
    qmif0A2GCcjFTqWW6TXaY8eZJ9BCEqW3k/0Cjw7K/mSy/utxYiUIvZNKgaG/P8U7
    89QyvxeRxAf93YFAVzMXhoKxu12IuH4VnSwAfb8gQyxKRyiGOUwk0YoBPpqRnMmD
    Dl7SdmY3oQHEJzBelTMjTM8AjbB9mWoPBX5G8t4u47/FZ6PgdfmRg9hsKXhkLJc7
    C1btblOHNgDx19fzASWX+xOjZiKpP6MkEEzq1bilUFul6RDtxkTWsTa5TGixgCB/
    G2fK8I9JL/yQhDc6OGY9mjPOxMb5PgUlT8ox3v8wt25erWj9z30QoEBwfSg4tzLc
    Jq6N/iepQemNfo6Is+TG+JzI6vhXjlsBm/Xmz0ZiFPPObAH/vGCY5I6886vXQ7ft
    qWHYHT8jz/R4tigMGC+tvZ/kcmYBsLCCI5uSEP6JJRQQhHrCvOX0UaytItfsQfLm
    EYRd2F72o1yGh3yvWWfDIBXRmaBuIGXGpajC0JyBGSOWb9UxMNZY/2LJEwARAQAB
    tB9Ob2RlU291cmNlIDxncGdAbm9kZXNvdXJjZS5jb20+iQI4BBMBAgAiBQJTmyS2
    AhsDBgsJCAcDAgYVCAIJCgsEFgIDAQIeAQIXgAAKCRAWVaCraFdigHTmD/9OKhUy
    jJ+h8gMRg6ri5EQxOExccSRU0i7UHktecSs0DVC4lZG9AOzBe+Q36cym5Z1di6JQ
    kHl69q3zBdV3KTW+H1pdmnZlebYGz8paG9iQ/wS9gpnSeEyx0Enyi167Bzm0O4A1
    GK0prkLnz/yROHHEfHjsTgMvFwAnf9uaxwWgE1d1RitIWgJpAnp1DZ5O0uVlsPPm
    XAhuBJ32mU8S5BezPTuJJICwBlLYECGb1Y65Cil4OALU7T7sbUqfLCuaRKxuPtcU
    VnJ6/qiyPygvKZWhV6Od0Yxlyed1kftMJyYoL8kPHfeHJ+vIyt0s7cropfiwXoka
    1iJB5nKyt/eqMnPQ9aRpqkm9ABS/r7AauMA/9RALudQRHBdWIzfIg0Mlqb52yyTI
    IgQJHNGNX1T3z1XgZhI+Vi8SLFFSh8x9FeUZC6YJu0VXXj5iz+eZmk/nYjUt4Mtc
    pVsVYIB7oIDIbImODm8ggsgrIzqxOzQVP1zsCGek5U6QFc9GYrQ+Wv3/fG8hfkDn
    xXLww0OGaEQxfodm8cLFZ5b8JaG3+Yxfe7JkNclwvRimvlAjqIiW5OK0vvfHco+Y
    gANhQrlMnTx//IdZssaxvYytSHpPZTYw+qPEjbBJOLpoLrz8ZafN1uekpAqQjffI
    AOqW9SdIzq/kSHgl0bzWbPJPw86XzzftewjKNbkCDQRTmyS2ARAAxSSdQi+WpPQZ
    fOflkx9sYJa0cWzLl2w++FQnZ1Pn5F09D/kPMNh4qOsyvXWlekaV/SseDZtVziHJ
    Km6V8TBG3flmFlC3DWQfNNFwn5+pWSB8WHG4bTA5RyYEEYfpbekMtdoWW/Ro8Kmh
    41nuxZDSuBJhDeFIp0ccnN2Lp1o6XfIeDYPegyEPSSZqrudfqLrSZhStDlJgXjea
    JjW6UP6txPtYaaila9/Hn6vF87AQ5bR2dEWB/xRJzgNwRiax7KSU0xca6xAuf+TD
    xCjZ5pp2JwdCjquXLTmUnbIZ9LGV54UZ/MeiG8yVu6pxbiGnXo4Ekbk6xgi1ewLi
    vGmz4QRfVklV0dba3Zj0fRozfZ22qUHxCfDM7ad0eBXMFmHiN8hg3IUHTO+UdlX/
    aH3gADFAvSVDv0v8t6dGc6XE9Dr7mGEFnQMHO4zhM1HaS2Nh0TiL2tFLttLbfG5o
    QlxCfXX9/nasj3K9qnlEg9G3+4T7lpdPmZRRe1O8cHCI5imVg6cLIiBLPO16e0fK
    yHIgYswLdrJFfaHNYM/SWJxHpX795zn+iCwyvZSlLfH9mlegOeVmj9cyhN/VOmS3
    QRhlYXoA2z7WZTNoC6iAIlyIpMTcZr+ntaGVtFOLS6fwdBqDXjmSQu66mDKwU5Ek
    fNlbyrpzZMyFCDWEYo4AIR/18aGZBYUAEQEAAYkCHwQYAQIACQUCU5sktgIbDAAK
    CRAWVaCraFdigIPQEACcYh8rR19wMZZ/hgYv5so6Y1HcJNARuzmffQKozS/rxqec
    0xM3wceL1AIMuGhlXFeGd0wRv/RVzeZjnTGwhN1DnCDy1I66hUTgehONsfVanuP1
    PZKoL38EAxsMzdYgkYH6T9a4wJH/IPt+uuFTFFy3o8TKMvKaJk98+Jsp2X/QuNxh
    qpcIGaVbtQ1bn7m+k5Qe/fz+bFuUeXPivafLLlGc6KbdgMvSW9EVMO7yBy/2JE15
    ZJgl7lXKLQ31VQPAHT3an5IV2C/ie12eEqZWlnCiHV/wT+zhOkSpWdrheWfBT+ac
    hR4jDH80AS3F8jo3byQATJb3RoCYUCVc3u1ouhNZa5yLgYZ/iZkpk5gKjxHPudFb
    DdWjbGflN9k17VCf4Z9yAb9QMqHzHwIGXrb7ryFcuROMCLLVUp07PrTrRxnO9A/4
    xxECi0l/BzNxeU1gK88hEaNjIfviPR/h6Gq6KOcNKZ8rVFdwFpjbvwHMQBWhrqfu
    G3KaePvbnObKHXpfIKoAM7X2qfO+IFnLGTPyhFTcrl6vZBTMZTfZiC1XDQLuGUnd
    sckuXINIU3DFWzZGr0QrqkuE/jyr7FXeUJj9B7cLo+s/TXo+RaVfi3kOc9BoxIvy
    /qiNGs/TKy2/Ujqp/affmIMoMXSozKmga81JSwkADO1JMgUy6dApXz9kP4EE3g==
    =CLGF
    -----END PGP PUBLIC KEY BLOCK-----

bootcmd:
- set -ex
- cloud-init-per once accepted-oracle-license-v1-1 echo "oracle-java8-installer shared/accepted-oracle-license-v1-1 select true" | debconf-set-selections
- cloud-init-per once fallocate-swapfile fallocate -l 4G /swapfile
- cloud-init-per once chmod-swapfile chmod 600 /swapfile
- cloud-init-per once mkswap-swapfile mkswap /swapfile


package_upgrade: true

packages:
- apache2-mpm-worker
- awscli
- bsdtar
- build-essential
- elasticsearch
- git
- graphviz
- libapache2-mod-wsgi-py3
- libevent-dev
- libfreetype6-dev
- libjpeg-dev
- liblcms2-dev
- libmagic-dev
- libpq-dev
- libssl-dev
- libtiff5-dev
- libwebp-dev
- libxml2-dev
- libxslt1-dev
- lzop
- nodejs
- ntp
- oracle-java8-installer
- oracle-java8-set-default
- postgresql-9.3
- pv
- python2.7-dev
- python3.4-dev
- python-software-properties
- python-virtualenv
- ruby-dev
- unattended-upgrades
- update-notifier-common
- zlib1g-dev
- libffi-dev
- bsd-mailx

power_state:
  mode: reboot

output:
  all: '| tee -a /var/log/cloud-init-output.log'

runcmd:
- sudo -u ubuntu mv /home/ubuntu/.ssh/authorized_keys /home/ubuntu/.ssh/authorized_keys2
- sudo -u ubuntu aws s3 cp --region=us-west-2 %(S3_AUTH_KEYS)s /home/ubuntu/.ssh/authorized_keys
# Ideally this would build as a different user so encoded only has read
# permissions
- MEMGIGS=$(awk '/MemTotal/{printf "%%.0f", $2 / 1024**2}' /proc/meminfo)
- if [ "$MEMGIGS" -gt 32 ]
- then
-    echo "-Xms8g" >> /etc/elasticsearch/jvm.options
-    echo "-Xmx8g" >> /etc/elasticsearch/jvm.options
- elif [ "$MEMGIGS" -gt 12 ]
- then
-    echo "-Xms4g" >> /etc/elasticsearch/jvm.options
-    echo "-Xmx4g" >> /etc/elasticsearch/jvm.options
- else
-    echo "-Xms2g" >> /etc/elasticsearch/jvm.options
-    echo "-Xmx2g" >> /etc/elasticsearch/jvm.options
-    sysctl "vm.swappiness=1"
-    swapon /swapfile
- fi
- set -ex
- update-rc.d elasticsearch defaults
- service elasticsearch restart
- chown postgres:postgres /etc/postgresql/9.3/main/*.conf
- echo "include 'custom.conf'" >> /etc/postgresql/9.3/main/postgresql.conf
- if test "%(ROLE)s" = "demo"
- then
-   echo "standby_mode = off" >> /etc/postgresql/9.3/main/recovery.conf
-   echo "include 'demo.conf'" >> /etc/postgresql/9.3/main/postgresql.conf
- fi
- sudo -u postgres createuser encoded
- sudo -u postgres createdb --owner=encoded encoded
- mkdir /srv/encoded
- chown encoded:encoded /srv/encoded
- cd /srv/encoded
- sudo -u encoded git clone --no-checkout https://github.com/ENCODE-DCC/encoded.git .
- sudo -u encoded git checkout %(COMMIT)s
- mkdir /opt/cloudwatchmon
- chown build:build /opt/cloudwatchmon
- sudo -u build virtualenv --python=python2.7 /opt/cloudwatchmon
- sudo -u build /opt/cloudwatchmon/bin/pip install -r cloudwatchmon-requirements.txt
- mkdir /opt/wal-e
- chown postgres:postgres /opt/wal-e
- sudo -u postgres virtualenv --python=python2.7 /opt/wal-e
- sudo -u postgres /opt/wal-e/bin/pip install -r wal-e-requirements.txt
- /etc/init.d/postgresql stop
- sudo -u postgres /opt/wal-e/bin/wal-e --aws-instance-profile --s3-prefix="$(cat /etc/postgresql/9.3/main/wale_s3_prefix)" backup-fetch /var/lib/postgresql/9.3/main LATEST
- sudo -u postgres ln -s /etc/postgresql/9.3/main/recovery.conf /var/lib/postgresql/9.3/main/
- /etc/init.d/postgresql start
- sudo -u encoded python3.4 bootstrap.py --buildout-version 2.9.5 --setuptools-version 18.5
- sudo -u encoded LANG=en_US.UTF-8 bin/buildout -c %(ROLE)s.cfg
- sudo -u encoded bin/aws s3 cp --recursive s3://encoded-conf-prod/.aws .aws
- until sudo -u postgres psql postgres -c ""; do sleep 10; done
- sudo -u encoded sh -c 'cat /dev/urandom | head -c 256 | base64 > session-secret.b64'
- sudo -u encoded bin/create-mapping production.ini --app-name app
- sudo -u encoded bin/index-annotations production.ini --app-name app
- ln -s /srv/encoded/etc/encoded-apache.conf /etc/apache2/sites-available/encoded.conf
- ln -s /srv/encoded/etc/logging-apache.conf /etc/apache2/conf-available/logging.conf
- a2enmod headers
- a2enmod proxy_http
- a2enmod rewrite
- a2enmod ssl
- a2ensite encoded.conf
- a2dissite 000-default
- a2enconf logging
- a2disconf charset
- a2disconf security
- a2disconf localized-error-pages
- a2disconf other-vhosts-access-log
- a2disconf serve-cgi-bin
- if test "%(ROLE)s" = "demo"
- then
-   sudo -i -u encoded bin/batchupgrade production.ini --app-name app
- fi
- sudo sed -i -e 's/inet_interfaces = all/inet_interfaces = loopback-only/g' /etc/postfix/main.cf
- PUBLIC_DNS_NAME="$(curl http://169.254.169.254/latest/meta-data/public-hostname)"
- sudo sed -i "/myhostname/c\myhostname = $PUBLIC_DNS_NAME" /etc/postfix/main.cf
- sudo echo "127.0.0.0 $PUBLIC_DNS_NAME" | sudo tee --append /etc/hosts
- sudo mv /etc/mailname /etc/mailname.OLD
- sudo echo "$PUBLIC_DNS_NAME" | sudo tee --append /etc/mailname
- sudo service postfix restart
# - sleep 10
# - sudo -u postgres echo "include 'master.conf'" >> /etc/postgresql/9.3/main/postgresql.conf
# - pg_ctlcluster 9.3 main reload
# - pg_ctlcluster 9.3 main promote
# - sudo -u encoded bin/update-keys-links production.ini --app-name app
# - sudo -u encoded bin/upgrade production.ini --app-name app
# - sudo -i -u postgres /opt/wal-e/bin/envfile --config ~postgres/.aws/credentials --section default --upper -- /opt/wal-e/bin/wal-e --s3-prefix="$(cat /etc/postgresql/9.3/main/wale_s3_prefix)" backup-push /var/lib/postgresql/9.3/main
# - sleep 60
# - sudo -i -u encoded PATH="/usr/share/elasticsearch/bin:/usr/lib/postgresql/9.3/bin:$PATH" bin/test -m "not bdd" > tests.out
# - sudo echo "00 7 * * * sudo -i -u postgres /opt/wal-e/bin/envfile --config ~postgres/.aws/credentials --section default --upper -- /opt/wal-e/bin/wal-e --s3-prefix="$(cat /etc/postgresql/9.3/main/wale_s3_prefix)" backup-push /var/lib/postgresql/9.3/main" > /home/ubuntu/wal-e-backup
# - sudo crontab /home/ubuntu/wal-e-backup

users:
- default
- name: build
  gecos: Build user
  inactive: true
  system: true
- name: encoded
  gecos: ENCODE Metadata Database daemon user
  inactive: true
  system: true
  # Specified homedir must exist
  # https://github.com/rubygems/rubygems/issues/689
  homedir: /srv/encoded

write_files:
- path: /etc/apt/apt.conf.d/20auto-upgrades
  content: |
    APT::Periodic::Update-Package-Lists "1";
    APT::Periodic::Unattended-Upgrade "1";

- path: /etc/apt/apt.conf.d/50unattended-upgrades
  content: |
    Unattended-Upgrade::Allowed-Origins {
        "${distro_id} ${distro_codename}-security";
    };
    Unattended-Upgrade::Mail "encode-devops@lists.stanford.edu";
    Unattended-Upgrade::Automatic-Reboot "false";

- path: /etc/cron.d/cloudwatchmon
  content: |
    */5 * * * * nobody /opt/cloudwatchmon/bin/mon-put-instance-stats.py --mem-util --swap-util --disk-space-util --disk-path=/ --from-cron

- path: /etc/elasticsearch/elasticsearch.yml
  content: |
    http.port: 9201

<<<<<<< HEAD
    thread_pool:
        search:
            size: 100
            queue_size: 2000
        index:
            queue_size: 400
=======
    indices.query.bool.max_clause_count: 8192
>>>>>>> 35f426df

- path: /etc/elasticsearch/jvm.options
  content: |
    ## GC configuration
    -XX:+UseConcMarkSweepGC
    -XX:CMSInitiatingOccupancyFraction=75
    -XX:+UseCMSInitiatingOccupancyOnly

    # disable calls to System#gc
    -XX:+DisableExplicitGC

    # pre-touch memory pages used by the JVM during initialization
    -XX:+AlwaysPreTouch

    # force the server VM (remove on 32-bit client JVMs)
    -server

    # explicitly set the stack size (reduce to 320k on 32-bit client JVMs)
    -Xss1m

    # set to headless, just in case
    -Djava.awt.headless=true

    # ensure UTF-8 encoding by default (e.g. filenames)
    -Dfile.encoding=UTF-8

    # use our provided JNA always versus the system one
    -Djna.nosys=true

    # use old-style file permissions on JDK9
    -Djdk.io.permissionsUseCanonicalPath=true

    # flags to configure Netty
    -Dio.netty.noUnsafe=true
    -Dio.netty.noKeySetOptimization=true
    -Dio.netty.recycler.maxCapacityPerThread=0

    # log4j 2
    -Dlog4j.shutdownHookEnabled=false
    -Dlog4j2.disable.jmx=true
    -Dlog4j.skipJansi=true

    # generate a heap dump when an allocation from the Java heap fails
    # heap dumps are created in the working directory of the JVM
    -XX:+HeapDumpOnOutOfMemoryError


- path: /etc/postgresql/9.3/main/custom.conf
  content: |
    hot_standby = on
    max_standby_archive_delay = -1
    wal_level = hot_standby
    archive_mode = on
    archive_timeout = 60
    # http://www.postgresql.org/message-id/CAOycyLTm6X3mVLz+sLCex+W==WSMgu9giteV7efPoPXYDhPtzQ@mail.gmail.com
    checkpoint_timeout = 1h

- path: /etc/postgresql/9.3/main/demo.conf
  content: |
    archive_mode = off

- path: /etc/postgresql/9.3/main/master.conf
  content: |
    archive_command = '/opt/wal-e/bin/envfile --config ~postgres/.aws/credentials --section default --upper -- /opt/wal-e/bin/wal-e --s3-prefix="$(cat /etc/postgresql/9.3/main/wale_s3_prefix)" wal-push "%%p"'

- path: /etc/postgresql/9.3/main/recovery.conf
  content: |
    # recovery.conf must be linked into data dir to do anything
    recovery_target_timeline = 'latest'
    restore_command = '/opt/wal-e/bin/wal-e --aws-instance-profile --s3-prefix="$(cat /etc/postgresql/9.3/main/wale_s3_prefix)" wal-fetch "%%f" "%%p"'
    standby_mode = on

- path: /etc/postgresql/9.3/main/wale_s3_prefix
  content: "%(WALE_S3_PREFIX)s"<|MERGE_RESOLUTION|>--- conflicted
+++ resolved
@@ -276,17 +276,13 @@
 - path: /etc/elasticsearch/elasticsearch.yml
   content: |
     http.port: 9201
-
-<<<<<<< HEAD
     thread_pool:
         search:
             size: 100
             queue_size: 2000
         index:
             queue_size: 400
-=======
     indices.query.bool.max_clause_count: 8192
->>>>>>> 35f426df
 
 - path: /etc/elasticsearch/jvm.options
   content: |
