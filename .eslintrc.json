{
    "extends": "airbnb",
    "env": {
        "browser": true
    },
    "rules": {
        "func-names": 0,
        "indent": [
            2,
            4
        ],
        "max-len": 0,
        "no-bitwise": 0,
        "no-console": 0,
        "no-nested-ternary": 0,
        "no-param-reassign": [
            2,
            {
                "props": false
            }
        ],
<<<<<<< HEAD
        "no-restricted-properties": 0,
=======
        "no-underscore-dangle": 0,
>>>>>>> b74ea178
        "object-shorthand": 0,
        "import/no-named-as-default-member": 0,
        "react/forbid-prop-types": 0,
        "react/jsx-filename-extension": 0,
        "react/jsx-indent": 0,
        "react/jsx-indent-props": 0,
        "react/no-deprecated": 0,
        "react/no-did-mount-set-state": 0,
        "react/no-did-update-set-state": 0,
        "react/no-multi-comp": 0,
        "react/no-string-refs": 0,
        "react/prefer-es6-class": 0,
        "react/prefer-stateless-function": 0
    }
}<|MERGE_RESOLUTION|>--- conflicted
+++ resolved
@@ -19,11 +19,8 @@
                 "props": false
             }
         ],
-<<<<<<< HEAD
+        "no-underscore-dangle": 0,
         "no-restricted-properties": 0,
-=======
-        "no-underscore-dangle": 0,
->>>>>>> b74ea178
         "object-shorthand": 0,
         "import/no-named-as-default-member": 0,
         "react/forbid-prop-types": 0,
