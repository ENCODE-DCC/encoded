[versions]

# Added by buildout at 2015-09-22 17:06:45.903078
MarkupSafe = 0.23
PasteDeploy = 1.5.2
SQLAlchemy = 1.0.8
awscli = 1.8.6
collective.recipe.cmd = 0.11
collective.recipe.modwsgi = 2.1
collective.recipe.template = 1.12
colorama = 0.3.3
coverage = 4.0
docutils = 0.12
mr.developer = 1.33
psycopg2 = 2.6.1
py = 1.4.30
pyasn1 = 0.1.8
pyramid-translogger = 0.1
pytest-cov = 2.1.0
pytest-instafail = 0.3.0
pytest-mock = 0.7.0
pytest-timeout = 0.5
python-dateutil = 2.4.2
repoze.debug = 1.0.2
repoze.lru = 0.6
rsa = 3.1.4
rubygemsrecipe = 0.2.2
rutter = 0.2
translationstring = 1.3
urllib3 = 1.12
waitress = 0.8.10
zc.recipe.egg = 2.0.2
zope.deprecation = 4.1.2
zope.interface = 4.1.2

# Required by:
# pytest-bdd==2.11.0
Mako = 1.0.2

# Required by:
# encoded==0.1
Pillow = 2.9.0

# Required by:
# encoded==0.1
PyBrowserID = 0.9.2

# Required by:
# encoded==0.1
WSGIProxy2 = 0.4.2

# Required by:
# WSGIProxy2==0.4.2
# repoze.debug==1.0.2
# rutter==0.2
# subprocess-middleware==0.3
WebOb = 1.4.1

# Required by:
# encoded==0.1
WebTest = 2.0.18

# Required by:
# WebTest==2.0.18
beautifulsoup4 = 4.4.0

# Required by:
# encoded==0.1
boto = 2.38.0

# Required by:
# encoded==0.1
elasticsearch = 1.7.0

# Required by:
# encoded==0.1
future = 0.15.2

# Required by:
# pytest-bdd==2.11.0
glob2 = 0.4.1

# Required by:
# rubygemsrecipe==0.2.2
hexagonit.recipe.download = 1.7

# Required by:
# encoded==0.1
humanfriendly = 1.35

# Required by:
# rdflib==4.2.1
isodate = 0.5.4

# Required by:
# encoded==0.1
loremipsum = 1.0.5

# Required by:
# encoded==0.1
netaddr = 0.7.18

# Required by:
# pytest-bdd==2.11.0
parse = 1.6.6

# Required by:
# pytest-bdd==2.11.0
parse-type = 0.3.4

# Required by:
# encoded==0.1
passlib = 1.6.5

# Required by:
# encoded==0.1
psutil = 3.2.1

# Required by:
# rdflib==4.2.1
pyparsing = 2.0.3

# Required by:
# encoded==0.1
pyramid-localroles = 0.1

# Required by:
# encoded==0.1
pyramid-multiauth = 0.5.0

# Required by:
# encoded==0.1
pyramid-tm = 0.12

# Required by:
# encoded==0.1
python-magic = 0.4.6

# Required by:
# encoded==0.1
pytz = 2015.6

# Required by:
# encoded==0.1
rdflib = 4.2.1

# Required by:
# encoded==0.1
rdflib-jsonld = 0.3

# Required by:
# PyBrowserID==0.9.2
requests = 2.7.0

# Required by:
# encoded==0.1
rfc3987 = 1.3.4

# Required by:
# encoded==0.1
simplejson = 3.8.0

# Required by:
# WSGIProxy2==0.4.2
# WebTest==2.0.18
# pytest-bdd==2.11.0
# rubygemsrecipe==0.2.2
six = 1.9.0

# Required by:
# encoded==0.1
strict-rfc3339 = 0.6

# Required by:
# encoded==0.1
subprocess-middleware = 0.3

# Required by:
# pyramid-tm==0.12
# zope.sqlalchemy==0.7.6
transaction = 1.4.4

# Required by:
# encoded==0.1
xlrd = 0.9.4

# Required by:
# encoded==0.1
zope.sqlalchemy = 0.7.6

# Added by buildout at 2015-09-23 18:10:29.652858
pytest-bdd = 2.15.0

# Added by buildout at 2015-10-12 16:28:51.612457
pytest = 2.8.2
selenium = 2.48.0
pytest-splinter = 1.7.0
splinter = 0.7.3

# Added by buildout at 2015-12-07 18:00:35.515490
SPARQLWrapper = 1.7.5
keepalive = 0.5

<<<<<<< HEAD
# Added by buildout at 2016-02-16 17:10:19.848063
botocore = 1.3.26
jmespath = 0.9.0
=======
# Added by buildout at 2016-03-03 10:51:39.249727

# Required by:
# lucenequery==0.1
antlr4-python3-runtime = 4.5.2.1

# Required by:
# encoded==0.1
lucenequery = 0.1
>>>>>>> 4515f87f
<|MERGE_RESOLUTION|>--- conflicted
+++ resolved
@@ -201,11 +201,6 @@
 SPARQLWrapper = 1.7.5
 keepalive = 0.5
 
-<<<<<<< HEAD
-# Added by buildout at 2016-02-16 17:10:19.848063
-botocore = 1.3.26
-jmespath = 0.9.0
-=======
 # Added by buildout at 2016-03-03 10:51:39.249727
 
 # Required by:
@@ -214,5 +209,4 @@
 
 # Required by:
 # encoded==0.1
-lucenequery = 0.1
->>>>>>> 4515f87f
+lucenequery = 0.1