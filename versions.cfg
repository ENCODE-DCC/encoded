--- conflicted
+++ resolved
@@ -197,7 +197,6 @@
 # encoded==0.1
 lucenequery = 0.1
 
-<<<<<<< HEAD
 # Added by buildout at 2016-03-09 12:57:26.972865
 awscli = 1.10.11
 colorama = 0.3.3
@@ -216,7 +215,6 @@
 # WebTest==2.0.20
 # rubygemsrecipe==0.2.2
 six = 1.10.0
-=======
 # Added by buildout at 2016-03-03 16:26:33.555273
 
 # Required by:
@@ -224,5 +222,4 @@
 jsonschema-serialize-fork = 2.1.1
 
 # Added by buildout at 2016-03-03 18:52:45.496324
-pytest-exact-fixtures = 0.1
->>>>>>> 73a93fcc
+pytest-exact-fixtures = 0.1