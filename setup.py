--- conflicted
+++ resolved
@@ -28,12 +28,9 @@
     'subprocess_middleware',
     'xlrd',
     'zope.sqlalchemy',
-<<<<<<< HEAD
-=======
     'PyBrowserID',
     'elasticsearch',
     'rdflib',
->>>>>>> e1fade63
 ]
 
 tests_require = [
